--- conflicted
+++ resolved
@@ -48,13 +48,10 @@
     :maxdepth: 1
     :caption: Case Studies
 
-<<<<<<< HEAD
+    studies/variational_algorithm.ipynb
     studies/QAOA_Demo.ipynb
     studies/Quantum_Walk.ipynb
     studies/Rabi_Demo.ipynb
-=======
-    studies/variational_algorithm.ipynb
->>>>>>> 41b8e8b2
 
 
 .. toctree::
