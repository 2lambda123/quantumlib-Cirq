{
 "cells": [
  {
   "cell_type": "markdown",
   "metadata": {
    "id": "6996a2c78dba"
   },
   "source": [
    "# Getting Started with IonQ and Cirq"
   ]
  },
  {
   "cell_type": "markdown",
   "metadata": {
    "id": "f4af1602b1e6"
   },
   "source": [
    "<table class=\"tfo-notebook-buttons\" align=\"left\">\n",
    "  <td>\n",
    "    <a target=\"_blank\" href=\"https://quantumai.google/cirq/hardware/ionq/getting_started\"><img src=\"https://quantumai.google/site-assets/images/buttons/quantumai_logo_1x.png\" />View on QuantumAI</a>\n",
    "  </td>\n",
    "  <td>\n",
    "    <a target=\"_blank\" href=\"https://colab.research.google.com/github/quantumlib/Cirq/blob/master/docs/hardware/ionq/getting_started.ipynb\"><img src=\"https://quantumai.google/site-assets/images/buttons/colab_logo_1x.png\" />Run in Google Colab</a>\n",
    "  </td>\n",
    "  <td>\n",
    "    <a target=\"_blank\" href=\"https://github.com/quantumlib/Cirq/blob/master/docs/hardware/ionq/getting_started.ipynb\"><img src=\"https://quantumai.google/site-assets/images/buttons/github_logo_1x.png\" />View source on GitHub</a>\n",
    "  </td>\n",
    "  <td>\n",
    "    <a href=\"https://storage.googleapis.com/tensorflow_docs/Cirq/docs/hardware/ionq/getting_started.ipynb\"><img src=\"https://quantumai.google/site-assets/images/buttons/download_icon_1x.png\" />Download notebook</a>\n",
    "  </td>\n",
    "</table>"
   ]
  },
  {
   "cell_type": "markdown",
   "metadata": {
    "id": "34625186c8a4"
   },
   "source": [
    "This notebook shows how to get up and running with the IonQ API.  As of February 2021, this API is limited to partners only. More information about partnerships can be found at [ionq.com/get-started](https://ionq.com/get-started).\n",
    "\n",
    "To get started, first you must install Cirq. \n",
    "\n",
    "> NOTE: Currently this notebook requires the version of Cirq 0.10 or higher."
   ]
  },
  {
   "cell_type": "code",
   "execution_count": 3,
   "metadata": {
    "id": "f5008c9c33b4"
   },
   "outputs": [],
   "source": [
    "try:\n",
    "    import cirq\n",
    "    version = cirq.__version__.split(\".\")\n",
    "    assert int(version[0]) > 0 or int(version[1]) > 9, \"Cirq version >0.9 required\"\n",
    "except (ImportError, AssertionError):\n",
    "    print(\"Installing Cirq...\")\n",
    "    !pip install --quiet cirq\n",
    "    print(\"Cirq installed.\")"
   ]
  },
  {
   "cell_type": "markdown",
   "metadata": {
    "id": "1bdedbe68161"
   },
   "source": [
    "Given that the above cell runs, you have installed Cirq and imported it.  To simplify using the ionq api it is also suggested that you import ionq. Notice how nice it is that cirq and ionq are four letter words ending in \"q\"."
   ]
  },
  {
   "cell_type": "code",
   "execution_count": 4,
   "metadata": {
    "id": "22bc38124ede"
   },
   "outputs": [],
   "source": [
    "import cirq\n",
    "import cirq_ionq as ionq"
   ]
  },
  {
   "cell_type": "markdown",
   "metadata": {
    "id": "81d55416de71"
   },
   "source": [
    "## Constructing an IonQ Service object"
   ]
  },
  {
   "cell_type": "markdown",
   "metadata": {
    "id": "11b21e6193ae"
   },
   "source": [
    "The main object that you use to access the IonQ API is an instance of the `cirq_ionq.Service` class.  To construct this you need an API key. Both should be supplied to partners. Please be careful when using notebooks and version control to not save your API key in a public location!\n",
    "\n",
    "Given these bits of information you get a service object by simply running"
   ]
  },
  {
   "cell_type": "code",
   "execution_count": 5,
   "metadata": {
    "id": "800002580d0d"
   },
   "outputs": [],
   "source": [
    "API_KEY = 'tomyheart' # Replace with your IonQ API key\n",
    "\n",
    "service = ionq.Service(api_key=API_KEY, \n",
    "                       default_target='simulator')"
   ]
  },
  {
   "cell_type": "markdown",
   "metadata": {
    "id": "042b4395ec4e"
   },
   "source": [
    "Note that we have set the `default_target` to `simulator`.  The other option would be to set it to `qpu`.\n",
    "\n",
    "## Running a simple circuit\n",
    "\n",
<<<<<<< HEAD
    "The IonQ API supports a limited set of gates natively.  Circuit built with these gates do not need any modification and can be run directly against the API.  For a list of the API supported gates see [circuit documentation](/cirq/hardware/ionq/circuits).  One supported gate is the square root of not gate, which we use here in conjunction with a controlled-not gate. The following cell will run the circuit below, blocking until the program has run and results have been returned:"
=======
    "The IonQ API supports a limited set of gates natively.  Circuit built with these gates do not need any modification and can be run directly against the API.  For a list of the API supported gates see [circuit documentation](/cirq/hardware/ionq/circuits.md).  One supported gate is the square root of not gate, which we use here in conjunction with a controlled-not gate. The following cell will run the circuit below, blocking until the program has run and results have been returned:"
>>>>>>> b0e92ff2
   ]
  },
  {
   "cell_type": "code",
   "execution_count": 6,
   "metadata": {
    "id": "1ffa7a842d3c"
   },
   "outputs": [
    {
     "name": "stdout",
     "output_type": "stream",
     "text": [
      "b=0100110001000110100000000110101111100110100001110110111010010011001011001100001001100110100011001111, 0100110001000110100000000110101111100110100001110110111010010011001011001100001001100110100011001111\n"
     ]
    }
   ],
   "source": [
    "q0, q1 = cirq.LineQubit.range(2)\n",
    "circuit = cirq.Circuit(\n",
    "    cirq.X(q0) ** 0.5,            # Square root of X\n",
    "    cirq.CX(q0, q1),              # CNOT\n",
    "    cirq.measure(q0, q1, key='b') # Measure both qubits\n",
    ")\n",
    "result = service.run(circuit, repetitions=100)\n",
    "print(result)"
   ]
  },
  {
   "cell_type": "markdown",
   "metadata": {
    "id": "d5d62daa9d1e"
   },
   "source": [
    "Because we did not specify a `target` and we ran this against a service with `default_target='simulator'`, this ran against the simulator. To run against the QPU simply add the target to the `run` method (note that this may take a while since the queue for the qpu is much longer than that for the simulator):"
   ]
  },
  {
   "cell_type": "code",
   "execution_count": 7,
   "metadata": {
    "id": "019fdd573787"
   },
   "outputs": [
    {
     "name": "stdout",
     "output_type": "stream",
     "text": [
      "b=1101101100001000011111111011110001111011100011101001000110000001001001011100111001000110000110111110, 1101101100001000011111111011110001111011100011101001000110000001001001011100111001000110000110111110\n"
     ]
    }
   ],
   "source": [
    "result = service.run(circuit, repetitions=100, target='qpu')\n",
    "print(result)"
   ]
  },
  {
   "cell_type": "markdown",
   "metadata": {
    "id": "6f18ed2cc703"
   },
   "source": [
    "## Jobs\n",
    "\n",
    "In the above section, the `run` method blocked on awaiting the program to run and return results. A different pattern is to asynchronously create jobs, which return an id that they can be used to identify the job, and fetch the results at a later time."
   ]
  },
  {
   "cell_type": "code",
   "execution_count": 10,
   "metadata": {
    "id": "7353114a3b17"
   },
   "outputs": [
    {
     "name": "stdout",
     "output_type": "stream",
     "text": [
      "Job id: 34be7d9b-1a27-4974-b8ca-2b5941e52cd8\n"
     ]
    }
   ],
   "source": [
    "job = service.create_job(circuit, repetitions=100)\n",
    "job_id = job.job_id()\n",
    "print(f'Job id: {job_id}')"
   ]
  },
  {
   "cell_type": "markdown",
   "metadata": {
    "id": "68dea73d380c"
   },
   "source": [
    "Given the `job` object above, you can check on the status of the job"
   ]
  },
  {
   "cell_type": "code",
   "execution_count": 12,
   "metadata": {
    "id": "9b24b14182c9"
   },
   "outputs": [
    {
     "name": "stdout",
     "output_type": "stream",
     "text": [
      "Status: completed\n"
     ]
    }
   ],
   "source": [
    "print(f'Status: {job.status()}')"
   ]
  },
  {
   "cell_type": "markdown",
   "metadata": {
    "id": "8ac6188f9053"
   },
   "source": [
    "Or if you only have the job id, you can use this to get the job and create a new `cirq_ionq.Job` object to query."
   ]
  },
  {
   "cell_type": "code",
   "execution_count": 13,
   "metadata": {
    "id": "a3b60c874b76"
   },
   "outputs": [
    {
     "name": "stdout",
     "output_type": "stream",
     "text": [
      "Status: completed\n"
     ]
    }
   ],
   "source": [
    "same_job = service.get_job(job_id=job_id)\n",
    "print(f'Status: {same_job.status()}')"
   ]
  },
  {
   "cell_type": "markdown",
   "metadata": {
    "id": "9c18cf2b3e62"
   },
   "source": [
    "To get the results from the job, you can get the results of the job using the `results()` method.  Note, however that this will block if the job is not completed, polling until the status is `completed`."
   ]
  },
  {
   "cell_type": "code",
   "execution_count": 14,
   "metadata": {
    "id": "61ea7a4d3287"
   },
   "outputs": [
    {
     "name": "stdout",
     "output_type": "stream",
     "text": [
      "00: 0.5000000000000001\n",
      "11: 0.4999999999999999\n"
     ]
    }
   ],
   "source": [
    "results = same_job.results()\n",
    "print(results)"
   ]
  },
  {
   "cell_type": "markdown",
   "metadata": {
    "id": "2583244eef7f"
   },
   "source": [
    "Note that the results are not `cirq.Result`. To convert these to a `cirq.Result`, you can use `to_cirq_result()`"
   ]
  },
  {
   "cell_type": "code",
   "execution_count": 15,
   "metadata": {
    "id": "5051f3116d52"
   },
   "outputs": [
    {
     "name": "stdout",
     "output_type": "stream",
     "text": [
      "b=0100001001111001110001111100101001010100010011100101011000111100110101100000110010110010001101111101, 0100001001111001110001111100101001010100010011100101011000111100110101100000110010110010001101111101\n"
     ]
    }
   ],
   "source": [
    "print(results.to_cirq_result())"
   ]
  },
  {
   "cell_type": "markdown",
   "metadata": {
    "id": "9cc9d9b62c2d"
   },
   "source": [
    "## Next steps\n",
    "\n",
    "Check out the documentation on fully using the Cirq IonQ integration\n",
    "\n",
    "[Learn how to build circuits for the API](/cirq/hardware/ionq/circuits.md)\n",
    "\n",
    "[How to use the service API](/cirq/hardware/ionq/jobs.md)\n",
    "\n",
    "[Learn how to query the performace of a processor by accessing IonQ calibrations](/cirq/hardware/ionq/calibrations.md)"
   ]
  }
 ],
 "metadata": {
  "colab": {
   "name": "getting_started.ipynb",
   "toc_visible": true
  },
  "kernelspec": {
   "display_name": "Python 3",
   "name": "python3"
  }
 },
 "nbformat": 4,
 "nbformat_minor": 0
}<|MERGE_RESOLUTION|>--- conflicted
+++ resolved
@@ -127,11 +127,7 @@
     "\n",
     "## Running a simple circuit\n",
     "\n",
-<<<<<<< HEAD
     "The IonQ API supports a limited set of gates natively.  Circuit built with these gates do not need any modification and can be run directly against the API.  For a list of the API supported gates see [circuit documentation](/cirq/hardware/ionq/circuits).  One supported gate is the square root of not gate, which we use here in conjunction with a controlled-not gate. The following cell will run the circuit below, blocking until the program has run and results have been returned:"
-=======
-    "The IonQ API supports a limited set of gates natively.  Circuit built with these gates do not need any modification and can be run directly against the API.  For a list of the API supported gates see [circuit documentation](/cirq/hardware/ionq/circuits.md).  One supported gate is the square root of not gate, which we use here in conjunction with a controlled-not gate. The following cell will run the circuit below, blocking until the program has run and results have been returned:"
->>>>>>> b0e92ff2
    ]
   },
   {
