## Development

This document is a summary of how to do various tasks one runs into as a
developer of cirq.
Note that all commands assume a Debian environment, and all commands (except
the initial repository cloning command) assume you are at the cirq repo root.


### Cloning the repository

You can create a local version of this repository by running:

```bash
git clone git@github.com:quantumlib/Cirq.git
cd Cirq
```

This will allow you to use the Cirq library and build your own applications
using this framework.

If instead, you wish to do development on Cirq itself and contribute back to
the community, follow the directions below.

### Forking the repository

If do not plan to contribute back to the Cirq project and only wish to use
the Cirq framework to build your own quantum programs and circuits, you can
skip this section.

1. Fork the Cirq repo (Fork button in upper right corner of
[repo page](https://github.com/quantumlib/Cirq)).
Forking creates a new github repo at the location
```https://github.com/USERNAME/cirq``` where ```USERNAME``` is
your github id.
1. Clone the fork you created to your local machine at the directory
where you would like to store your local copy of the code and change directory
to cirq.
    ```bash
    git clone git@github.com:USERNAME/cirq.git
    cd cirq
    ```
    (Alternatively, you can clone the repository using the URL provided
    on your repo page under the green "Clone or Download" button)
1. Add a remote called ```upstream``` to git.  This remote will represent
the main git repo for cirq (as opposed to the clone, which you just
created, which will be the ```origin``` remote).  This remote can be used
to sync your local git repos with the main git repo for cirq.
    ```shell
    git remote add upstream https://github.com/quantumlib/cirq.git
    ```
    To verify the remote run ```git remote -v``` and you should see both
    the ```origin``` and ```upstream``` remotes.
1. Sync up your local git with the ```upstream``` remote:
    ```shell
    git fetch upstream
    ```
    You can check the branches that are on the ```upstream``` remote by
    running ```git remote -va``` or ```git branch -r```.
Most importantly you should see ```upstream/master``` listed.
1. Merge the upstream master into your local master so that
it is up to date
    ```shell
    git checkout master
    git merge upstream/master
    ```
    At this point your local git master should be synced with the master
    from the main cirq repo.


### Setting up an environment.

0. First clone the repository, if you have not already done so.
See the previous section for instructions.


1. Install system dependencies.

    Make sure you have python 3.5 or greater.
    You can install most other dependencies via `apt-get`:

    ```bash
    cat apt-system-requirements.txt dev_tools/conf/apt-list-dev-tools.txt | xargs sudo apt-get install --yes
    ```

<<<<<<< HEAD
2. Prepare a virtual environment with the dev requirements.
=======
    Unfortunately, as of this writing, v3.5 of the [protobuf compiler](https://github.com/google/protobuf) is not installable via `apt-get`.
    You *can* skip this dependency.
    It is only needed when producing the transpiled python 2.7 code for local testing.
    The installation process is technical; requiring you to either build from source or manually installing pre-built binaries onto your system.
    If you want to be able to run the python 2.7 tests on your machine, see ["Protobuf Compiler Installation" on the google/protobuf github repository](https://github.com/google/protobuf#protocol-compiler-installation) for details.


2. Prepare a virtual environment including the dev tools (such as mypy).
>>>>>>> 9841cfc7

    One of the system dependencies we installed was `virtualenvwrapper`, which makes it easy to create virtual environment.
    If you did not have `virtualenvwrapper` previously, you may need to re-open your terminal or run `source ~/.bashrc` before these commands will work:

    ```bash
    mkvirtualenv cirq-py3 --python=/usr/bin/python3
    pip install --upgrade pip
    pip install -r requirements.txt
    pip install -r dev_tools/conf/pip-list-dev-tools.txt
    ```

    (When you later open another terminal, you can activate the virtualenv with `workon cirq-py3`.)

3. Check that the tests pass.

    ```bash
    pytest .
    ```

4. (**OPTIONAL**) include your development copy of cirq in your python path.

    ```bash
    PYTHONPATH="$(pwd)":"${PYTHONPATH}"
    ```


### Running continuous integration checks locally

There are a few options for running continuous integration checks, varying from easy and fast to slow and reliable.

The simplest way to run checks is to invoke `pytest`, `pylint`, or `mypy` for yourself as follows:

```bash
pytest
pylint --rcfile=dev_tools/conf/.pylintrc cirq
mypy --config-file=dev_tools/conf/mypy.ini .
```

This can be a bit tedious, because you have to specify the configuration files each time.
A more convenient way to run checks is to via the scripts in the [check/](/check) directory, which specify configuration arguments for you and cover more use cases:

```bash
# Run all tests in the repository.
./check/pytest

# Check all relevant files in the repository for lint.
./check/pylint

# Typecheck all python files in the repository.
./check/mypy

# Transpile to python 2 and run tests.
./check/pytest2  # Note: must be in a python 2 virtual env to run this.

# Compute incremental coverage vs master (or a custom revision of your choice).
./check/pytest-and-incremental-coverage [BASE_REVISION]

# Only run tests associated with files that have changed when diffed vs master (or a custom revision of your choice).
./check/pytest-changed-files [BASE_REVISION]
```

The above scripts are convenient and reasonably fast, but they often don't match the results computed by the continuous integration builds run on travis.
For example, you may be running an older version of `pylint` or `numpy`.
In order to run a check that is significantly more likely to agree with the travis builds, you can use the [continuous-integration/check.sh](/continuous-integration/check.sh) script:

```bash
./continuous-integration/check.sh
```

This script will create (temporary) virtual environments, do a fresh install of all relevant dependencies, transpile the python 2 code, and run all relevant checks within those clean environments.
Note that creating the virtual environments takes time, and prevents some caching mechanisms from working, so `continuous-integration/check.sh` is significantly slower than the simpler check scripts.
When using this script, you can run a subset of the checks using the ```--only``` flag.
This flag value can be `pylint`, `typecheck`, `pytest`, `pytest2`, or `incremental-coverage`.


### Producing the Python 2.7 code

Run [python2.7-generate.sh](/python2.7-generate.sh) to transpile cirq's python 3 code into python 2.7 code:

```bash
bash python2.7-generate.sh [output_dir] [input_dir] [virtual_env_with_3to2]
```

If you don't specify any arguments then the input directory will be the current
working directory, the output directory will be `python2.7-output` within the
current directory, and `3to2` will be invoked in the current environment.

The script does nothing if the output directory already exists. 


### Producing a pypi package

1. Set the version numbers in [cirq/_version.py](/cirq/_version.py).

    The python 3 version should end with `.35` whereas the python 2 version should end with `.27`.
    For example: `0.0.4.35` is the python 3 variant of version `0.0.4`.
    `pip` will choose between the two based on whichever version of python the user is using.
    Development versions end with `.dev35` and `.dev27` instead of `.35` and `.27`, e.g. use `0.0.4.dev27` for the python 2 variant of the development version of `0.0.4`.

    Create a pull request turning `0.0.X.*dev` into `0.0.X.*`, and a followup pull request turning `0.0.X.*` into `0.0.X+1.*dev`.

2. Run [dev_tools/prepare-package.sh](/dev_tools/produce-package.sh) to produce pypi artifacts.

    ```bash
    bash dev_tools/produce-package.sh
    ```

    The output files will be placed in `dist/`.

3. Do a quick test run of the packages.

    Create fresh python 3 and python 2 virtual environments, and try to `pip install` the produced artifacts.
    Check that `import cirq` actually finishes after installing.

    The output files will be placed in `dist/`, from which they can be uploaded to pypi with a tool such as `twine`.

4. Create a github release.

    Describe major changes (especially breaking changes) in the summary.
    Make sure you point the tag being created at the one and only revision with the non-dev version number.
    Attach the package files you produced to the release.

5. Upload to pypi.

    You can use a tool such as `twine` for this.
    For example:

    ```bash
    twine upload -u "${PYPI_USERNAME}" -p "${PYPI_PASSWORD}" dist/*
    ```<|MERGE_RESOLUTION|>--- conflicted
+++ resolved
@@ -82,18 +82,7 @@
     cat apt-system-requirements.txt dev_tools/conf/apt-list-dev-tools.txt | xargs sudo apt-get install --yes
     ```
 
-<<<<<<< HEAD
-2. Prepare a virtual environment with the dev requirements.
-=======
-    Unfortunately, as of this writing, v3.5 of the [protobuf compiler](https://github.com/google/protobuf) is not installable via `apt-get`.
-    You *can* skip this dependency.
-    It is only needed when producing the transpiled python 2.7 code for local testing.
-    The installation process is technical; requiring you to either build from source or manually installing pre-built binaries onto your system.
-    If you want to be able to run the python 2.7 tests on your machine, see ["Protobuf Compiler Installation" on the google/protobuf github repository](https://github.com/google/protobuf#protocol-compiler-installation) for details.
-
-
 2. Prepare a virtual environment including the dev tools (such as mypy).
->>>>>>> 9841cfc7
 
     One of the system dependencies we installed was `virtualenvwrapper`, which makes it easy to create virtual environment.
     If you did not have `virtualenvwrapper` previously, you may need to re-open your terminal or run `source ~/.bashrc` before these commands will work:
