book_path: /cirq/_book.yaml
project_path: /cirq/_project.yaml
title: Build a circuit
landing_page:
  nav: left
  rows:
    - heading: Build a circuit
      description: At the core of Cirq is the ability to construct quantum circuits. These are the methods and data structures necessary to do so.
    - heading: Circuit construction
      description: The core data structures that compose a circuit and how to use them.
      options:
        - cards
      items:
      - heading: Circuits
<<<<<<< HEAD
        description: The Circuit data structure and how to create them.
        path: /cirq/build/circuits
        icon:
          name: menu_book
      - heading: Qubits
        description: The quantum bit data structure.
        path: /cirq/build/qubits
        icon:
          name: menu_book
      - heading: Gates and Operations
        description: Quantum Gate and Operation data structures and how they are different.
        path: /cirq/build/gates
        icon:
          name: menu_book
      - heading: Custom gates
        description: Create your own gates to add to circuits.
        path: /cirq/build/custom_gates
        icon:
          name: menu_book
      - heading: Import/export circuits
        description: How to import or export a quantum circuit into/from Cirq.
        path: /cirq/build/interop
        icon:
          name: menu_book
=======
        description: Quantum circuits and how to create them.
        path: /cirq/circuits
      - heading: Qubits
        description: The quantum bit data structure.
        path: /cirq/qubits
      - heading: Gates and Operations
        description: Quantum gates to apply to qubits in a circuit.
        path: /cirq/gates
      - heading: Custom gates
        description: Create your own gates with unitaries or decomposition.
        path: /cirq/custom_gates
      - heading: Import/export circuits
        description: Importing or exporting circuits into/out of Cirq.
        path: /cirq/interop
>>>>>>> 2546d540

    - heading: Advanced construction
      description: More elaborate ways to build quantum circuits.
      options:
        - cards
      items:
      - heading: Operators
<<<<<<< HEAD
        description: Operators, measurements and noise channels.
        path: /cirq/build/operators
        icon:
          name: menu_book
      - heading: Qudits
        description: Moving from qubits to qutrits and further.
        path: /cirq/build/qudits
        icon:
          name: menu_book
      - heading: Protocols
        description: The magic methods supported by Cirq's classes.
        path: /cirq/build/protocols
        icon:
          name: menu_book
      - heading: Tools ecosystem
        description: External tools for circuit construction.
        path: /cirq/build/ecosystem
        icon:
          name: menu_book
=======
        description: Unitary operators, measurements and noise channels.
        path: /cirq/operators
      - heading: Qudits
        description: Qutrits and higher dimensional quantum systems.
        path: /cirq/qudits
      - heading: Protocols
        description: Magic methods supported by Cirq's classes.
        path: /cirq/protocols
      - heading: Tools ecosystem
        description: External tools for circuit construction.
        path: /cirq/ecosystem
>>>>>>> 2546d540
<|MERGE_RESOLUTION|>--- conflicted
+++ resolved
@@ -12,47 +12,20 @@
         - cards
       items:
       - heading: Circuits
-<<<<<<< HEAD
-        description: The Circuit data structure and how to create them.
+        description: Quantum circuits and how to create them.
         path: /cirq/build/circuits
-        icon:
-          name: menu_book
       - heading: Qubits
         description: The quantum bit data structure.
         path: /cirq/build/qubits
-        icon:
-          name: menu_book
-      - heading: Gates and Operations
-        description: Quantum Gate and Operation data structures and how they are different.
-        path: /cirq/build/gates
-        icon:
-          name: menu_book
-      - heading: Custom gates
-        description: Create your own gates to add to circuits.
-        path: /cirq/build/custom_gates
-        icon:
-          name: menu_book
-      - heading: Import/export circuits
-        description: How to import or export a quantum circuit into/from Cirq.
-        path: /cirq/build/interop
-        icon:
-          name: menu_book
-=======
-        description: Quantum circuits and how to create them.
-        path: /cirq/circuits
-      - heading: Qubits
-        description: The quantum bit data structure.
-        path: /cirq/qubits
       - heading: Gates and Operations
         description: Quantum gates to apply to qubits in a circuit.
-        path: /cirq/gates
+        path: /cirq/build/gates
       - heading: Custom gates
         description: Create your own gates with unitaries or decomposition.
-        path: /cirq/custom_gates
+        path: /cirq/build/custom_gates
       - heading: Import/export circuits
         description: Importing or exporting circuits into/out of Cirq.
-        path: /cirq/interop
->>>>>>> 2546d540
+        path: /cirq/build/interop
 
     - heading: Advanced construction
       description: More elaborate ways to build quantum circuits.
@@ -60,36 +33,14 @@
         - cards
       items:
       - heading: Operators
-<<<<<<< HEAD
-        description: Operators, measurements and noise channels.
+        description: Unitary operators, measurements and noise channels.
         path: /cirq/build/operators
-        icon:
-          name: menu_book
       - heading: Qudits
-        description: Moving from qubits to qutrits and further.
+        description: Qutrits and higher dimensional quantum systems.
         path: /cirq/build/qudits
-        icon:
-          name: menu_book
       - heading: Protocols
-        description: The magic methods supported by Cirq's classes.
+        description: Magic methods supported by Cirq's classes.
         path: /cirq/build/protocols
-        icon:
-          name: menu_book
       - heading: Tools ecosystem
         description: External tools for circuit construction.
-        path: /cirq/build/ecosystem
-        icon:
-          name: menu_book
-=======
-        description: Unitary operators, measurements and noise channels.
-        path: /cirq/operators
-      - heading: Qudits
-        description: Qutrits and higher dimensional quantum systems.
-        path: /cirq/qudits
-      - heading: Protocols
-        description: Magic methods supported by Cirq's classes.
-        path: /cirq/protocols
-      - heading: Tools ecosystem
-        description: External tools for circuit construction.
-        path: /cirq/ecosystem
->>>>>>> 2546d540
+        path: /cirq/build/ecosystem