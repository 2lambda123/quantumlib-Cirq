--- conflicted
+++ resolved
@@ -191,11 +191,7 @@
     with pytest.raises(
         NotImplementedError, match="Measurements on Pasqal devices don't support invert_mask."
     ):
-<<<<<<< HEAD
         with cirq.testing.assert_deprecated('insert', deadline='v0.15'):
-=======
-        with cirq.testing.assert_deprecated('decompose', deadline='v0.15'):
->>>>>>> c8dc720f
             circuit.append(cirq.measure(*d.qubits, invert_mask=(True, False, False)))
 
 
