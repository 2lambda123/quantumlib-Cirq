--- conflicted
+++ resolved
@@ -112,7 +112,6 @@
 
 
 def test_line_placement_longest_empty_list():
-<<<<<<< HEAD
     assert LinePlacement(_create_device([]), 0, []).longest() is None
 
 
@@ -133,6 +132,7 @@
 (1, 0)━━━(1, 1)
     """.strip()
 
+
 def test_line_placement_to_str():
     q00 = GridQubit(0, 0)
     q01 = GridQubit(0, 1)
@@ -148,7 +148,4 @@
 │        │
 │        │
 (1, 0)━━━(1, 1)
-    """.strip()
-=======
-    assert LinePlacement(_create_device([]), 0, []).longest() is None
->>>>>>> 9d905fde
+    """.strip()