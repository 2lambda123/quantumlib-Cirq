# Copyright 2018 The Cirq Developers
#
# Licensed under the Apache License, Version 2.0 (the "License");
# you may not use this file except in compliance with the License.
# You may obtain a copy of the License at
#
#     https://www.apache.org/licenses/LICENSE-2.0
#
# Unless required by applicable law or agreed to in writing, software
# distributed under the License is distributed on an "AS IS" BASIS,
# WITHOUT WARRANTIES OR CONDITIONS OF ANY KIND, either express or implied.
# See the License for the specific language governing permissions and
# limitations under the License.

import pytest

from cirq.line.placement.sequence import (
    LinePlacement,
    LineSequence,
    NotFoundError
)
from cirq.google import XmonQubit
from cirq.testing import EqualsTester
from cirq.testing.mock import mock


def test_line_sequence_eq():
    eq = EqualsTester()
    eq.make_equality_group(lambda: LineSequence([]))
    eq.make_equality_group(lambda: LineSequence([XmonQubit(0, 0)]))
    eq.make_equality_group(
        lambda: LineSequence([XmonQubit(1, 0), XmonQubit(0, 0)]))


def test_line_placement_eq():
    eq = EqualsTester()
<<<<<<< HEAD
    eq.make_equality_pair(lambda: LinePlacement(0, []))
    eq.make_equality_pair(
        lambda: LinePlacement(1, [LineSequence([XmonQubit(0, 0)])]))
    eq.make_equality_pair(
        lambda: LinePlacement(2, [LineSequence([XmonQubit(0, 0)]),
                                  LineSequence([XmonQubit(0, 1)])]))


def test_line_placement_get_calls_longest():
    seq = LineSequence([])
    placement = LinePlacement(0, [seq])
    with mock.patch.object(placement, 'longest') as longest:
        longest.return_value = seq
        assert placement.get() == seq
        longest.assert_called_once_with()


def test_line_placement_get_raises_for_none():
    placement = LinePlacement(1, [])
    with mock.patch.object(placement, 'longest') as longest:
        longest.return_value = None
        with pytest.raises(NotFoundError):
            placement.get()


def test_line_placement_get_raises_for_too_short():
    seq = LineSequence([])
    placement = LinePlacement(1, [seq])
    with mock.patch.object(placement, 'longest') as longest:
        longest.return_value = seq
        with pytest.raises(NotFoundError):
            placement.get()
=======
    eq.make_equality_group(lambda: LinePlacement([]))
    eq.make_equality_group(
        lambda: LinePlacement([LineSequence([XmonQubit(0, 0)])]))
    eq.make_equality_group(
        lambda: LinePlacement([LineSequence([XmonQubit(0, 0)]),
                               LineSequence([XmonQubit(0, 1)])]))
>>>>>>> 6f410e9b


def test_line_placement_longest_empty_sequence():
    seq = LineSequence([])
    assert LinePlacement(0, [seq]).longest() == seq


def test_line_placement_longest_single_sequence():
    seq = LineSequence([XmonQubit(0, 0)])
    assert LinePlacement(0, [seq]).longest() == seq


def test_line_placement_longest_longest_sequence():
    q00, q01, q02, q03 = [XmonQubit(0, x) for x in range(4)]
    seq1 = LineSequence([q00])
    seq2 = LineSequence([q01, q02, q03])
    assert LinePlacement(0, [seq1, seq2]).longest() == seq2


def test_line_placement_longest_multiple_longest_sequences():
    q00 = XmonQubit(0, 0)
    q01 = XmonQubit(0, 1)
    q02 = XmonQubit(0, 2)
    q10 = XmonQubit(1, 0)
    q20 = XmonQubit(2, 0)
    seq1 = LineSequence([q00])
    seq2 = LineSequence([q01, q02])
    seq3 = LineSequence([q10, q20])
    assert LinePlacement(0, [seq1, seq2, seq3]).longest() == seq2


def test_line_placement_longest_empty_list():
    assert LinePlacement(0, []).longest() is None<|MERGE_RESOLUTION|>--- conflicted
+++ resolved
@@ -34,11 +34,10 @@
 
 def test_line_placement_eq():
     eq = EqualsTester()
-<<<<<<< HEAD
-    eq.make_equality_pair(lambda: LinePlacement(0, []))
-    eq.make_equality_pair(
+    eq.make_equality_group(lambda: LinePlacement(0, []))
+    eq.make_equality_group(
         lambda: LinePlacement(1, [LineSequence([XmonQubit(0, 0)])]))
-    eq.make_equality_pair(
+    eq.make_equality_group(
         lambda: LinePlacement(2, [LineSequence([XmonQubit(0, 0)]),
                                   LineSequence([XmonQubit(0, 1)])]))
 
@@ -67,14 +66,6 @@
         longest.return_value = seq
         with pytest.raises(NotFoundError):
             placement.get()
-=======
-    eq.make_equality_group(lambda: LinePlacement([]))
-    eq.make_equality_group(
-        lambda: LinePlacement([LineSequence([XmonQubit(0, 0)])]))
-    eq.make_equality_group(
-        lambda: LinePlacement([LineSequence([XmonQubit(0, 0)]),
-                               LineSequence([XmonQubit(0, 1)])]))
->>>>>>> 6f410e9b
 
 
 def test_line_placement_longest_empty_sequence():
