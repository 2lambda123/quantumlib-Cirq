--- conflicted
+++ resolved
@@ -34,17 +34,10 @@
 
 def test_line_placement_eq():
     eq = EqualsTester()
-<<<<<<< HEAD
-    eq.make_equality_pair(lambda: LinePlacement(0, []))
-    eq.make_equality_pair(
-        lambda: LinePlacement(1, [LineSequence([XmonQubit(0, 0)])]))
-    eq.make_equality_pair(
-=======
     eq.make_equality_group(lambda: LinePlacement(0, []))
     eq.make_equality_group(
         lambda: LinePlacement(1, [LineSequence([XmonQubit(0, 0)])]))
     eq.make_equality_group(
->>>>>>> 80886ba7
         lambda: LinePlacement(2, [LineSequence([XmonQubit(0, 0)]),
                                   LineSequence([XmonQubit(0, 1)])]))
 
