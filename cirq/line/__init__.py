# Copyright 2018 Google LLC
#
# Licensed under the Apache License, Version 2.0 (the "License");
# you may not use this file except in compliance with the License.
# You may obtain a copy of the License at
#
#     https://www.apache.org/licenses/LICENSE-2.0
#
# Unless required by applicable law or agreed to in writing, software
# distributed under the License is distributed on an "AS IS" BASIS,
# WITHOUT WARRANTIES OR CONDITIONS OF ANY KIND, either express or implied.
# See the License for the specific language governing permissions and
# limitations under the License.

from cirq.line.line_qubit import (
    LineQubit,
)
from cirq.line.placement import (
    AnnealSequenceSearchStrategy,
    GreedySequenceSearchStrategy,
<<<<<<< HEAD
    LinePlacement,
    LinePlacementStrategy,
    LineSequence,
    line_on_device,
    line_placement_on_device,
=======
    LinePlacementStrategy,
>>>>>>> 80886ba7
)<|MERGE_RESOLUTION|>--- conflicted
+++ resolved
@@ -18,13 +18,6 @@
 from cirq.line.placement import (
     AnnealSequenceSearchStrategy,
     GreedySequenceSearchStrategy,
-<<<<<<< HEAD
-    LinePlacement,
     LinePlacementStrategy,
-    LineSequence,
     line_on_device,
-    line_placement_on_device,
-=======
-    LinePlacementStrategy,
->>>>>>> 80886ba7
 )