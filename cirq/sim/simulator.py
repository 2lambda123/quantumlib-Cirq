--- conflicted
+++ resolved
@@ -39,12 +39,9 @@
     TYPE_CHECKING,
     Set,
     cast,
-<<<<<<< HEAD
     Callable,
-=======
     TypeVar,
     Generic,
->>>>>>> 31c3728e
 )
 
 import abc
