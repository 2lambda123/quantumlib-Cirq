# Copyright 2019 The Cirq Developers
#
# Licensed under the Apache License, Version 2.0 (the "License");
# you may not use this file except in compliance with the License.
# You may obtain a copy of the License at
#
#     https://www.apache.org/licenses/LICENSE-2.0
#
# Unless required by applicable law or agreed to in writing, software
# distributed under the License is distributed on an "AS IS" BASIS,
# WITHOUT WARRANTIES OR CONDITIONS OF ANY KIND, either express or implied.
# See the License for the specific language governing permissions and
# limitations under the License.

"""Sampling/simulation methods that delegate to appropriate simulators.

Filename is a reference to multiplexing.
"""

from typing import List, Optional, Type, Union, Sequence, cast, TYPE_CHECKING

import numpy as np

<<<<<<< HEAD
from cirq import circuits, protocols, study, schedules, devices, ops, value
from cirq._doc import document
from cirq.sim import (sparse_simulator, density_matrix_simulator,
                      wave_function_simulator)
=======
from cirq import circuits, protocols, study, devices, ops, value
from cirq.sim import sparse_simulator, density_matrix_simulator
>>>>>>> 993fa1e2

if TYPE_CHECKING:
    import cirq

CIRCUIT_LIKE = Union[circuits.Circuit, ops.Gate, ops.OP_TREE, schedules.
                     Schedule]
document(
    CIRCUIT_LIKE,  # type: ignore
    """A `cirq.Circuit`, a `cirq.Schedule`,  or a value that can be trivially
    converted into one of these: a gate, an operation, and a list or tree of
    operations.
    """)


def sample(program: 'cirq.Circuit',
           *,
           noise: 'cirq.NOISE_MODEL_LIKE' = None,
           param_resolver: Optional[study.ParamResolver] = None,
           repetitions: int = 1,
           dtype: Type[np.number] = np.complex64,
           seed: value.RANDOM_STATE_LIKE = None) -> study.TrialResult:
    """Simulates sampling from the given circuit.

    Args:
        program: The circuit to sample from.
        noise: Noise model to use while running the simulation.
        param_resolver: Parameters to run with the program.
        repetitions: The number of samples to take.
        dtype: The `numpy.dtype` used by the simulation. Typically one of
            `numpy.complex64` or `numpy.complex128`.
            Favors speed over precision by default, i.e. uses `numpy.complex64`.
        seed: The random seed to use for this simulator.
    """
    noise_model = devices.NoiseModel.from_noise_model_like(noise)

    # State vector simulation is much faster, but only works if no randomness.
    if noise_model == devices.NO_NOISE and protocols.has_unitary(program):
        return sparse_simulator.Simulator(dtype=dtype, seed=seed).run(
            program=program,
            param_resolver=param_resolver,
            repetitions=repetitions)

    return density_matrix_simulator.DensityMatrixSimulator(
        dtype=dtype, noise=noise_model,
        seed=seed).run(program=program,
                       param_resolver=param_resolver,
                       repetitions=repetitions)


def _to_circuit_or_schedule(program: 'cirq.CIRCUIT_LIKE'
                           ) -> 'Union[circuits.Circuit, schedules.Schedule]':
    result = None
    if isinstance(program, (schedules.Schedule, circuits.Circuit)):
        # No change needed.
        result = program
    elif isinstance(program, ops.Gate):
        result = circuits.Circuit(
            program.on(*devices.LineQid.for_gate(program)))
    else:
        # It should be an OP_TREE.
        result = circuits.Circuit(program)
    return cast(Union[circuits.Circuit, schedules.Schedule], result)


def final_wavefunction(
<<<<<<< HEAD
        program: 'cirq.CIRCUIT_LIKE',
=======
        program: Union['cirq.Circuit', 'cirq.Gate', 'cirq.OP_TREE'],
>>>>>>> 993fa1e2
        *,
        initial_state: Union[int, Sequence[Union[int, float, complex]], np.
                             ndarray] = 0,
        param_resolver: study.ParamResolverOrSimilarType = None,
        qubit_order: ops.QubitOrderOrList = ops.QubitOrder.DEFAULT,
        dtype: Type[np.number] = np.complex64,
        seed: value.RANDOM_STATE_LIKE = None) -> 'np.ndarray':
    """Returns the state vector resulting from acting operations on a state.

    By default the input state is the computational basis zero state, in which
    case the output is just the first column of the implied unitary matrix.

    Args:
        program: The circuit, gate, operation, or tree of operations
            to apply to the initial state in order to produce the result.
        param_resolver: Parameters to run with the program.
        qubit_order: Determines the canonical ordering of the qubits. This
            is often used in specifying the initial state, i.e. the
            ordering of the computational basis states.
        initial_state: If an int, the state is set to the computational
            basis state corresponding to this state. Otherwise  if this
            is a np.ndarray it is the full initial state. In this case it
            must be the correct size, be normalized (an L2 norm of 1), and
            be safely castable to an appropriate dtype for the simulator.
        dtype: The `numpy.dtype` used by the simulation. Typically one of
            `numpy.complex64` or `numpy.complex128`.
        seed: The random seed to use for this simulator.

    Returns:
        The wavefunction resulting from applying the given unitary operations to
        the desired initial state. Specifically, a numpy array containing the
        the amplitudes in np.kron order, where the order of arguments to kron
        is determined by the qubit order argument (which defaults to just
        sorting the qubits that are present into an ascending order).
    """

    if not isinstance(initial_state, int):
        initial_state = np.asarray(initial_state, dtype=dtype)

<<<<<<< HEAD
    circuit_like = _to_circuit_or_schedule(program)
=======
    if isinstance(program, circuits.Circuit):
        # No change needed.
        pass
    elif isinstance(program, ops.Gate):
        program = circuits.Circuit(
            program.on(*devices.LineQid.for_gate(program)))
    else:
        # It should be an OP_TREE.
        program = circuits.Circuit(program)
>>>>>>> 993fa1e2

    if not protocols.has_unitary(
            protocols.resolve_parameters(circuit_like, param_resolver)):
        raise ValueError(
            "Program doesn't have a single well defined final wavefunction "
            "because it is not unitary. "
            "Maybe you wanted `cirq.sample_wavefunction`?\n"
            "\n"
            "Program: {!r}".format(circuit_like))

    result = sparse_simulator.Simulator(dtype=dtype, seed=seed).simulate(
<<<<<<< HEAD
        program=circuit_like,
=======
        program=cast('cirq.Circuit', program),
>>>>>>> 993fa1e2
        initial_state=initial_state,
        qubit_order=qubit_order,
        param_resolver=param_resolver)

    return cast(sparse_simulator.SparseSimulatorStep, result).state_vector()


def sample_sweep(program: 'cirq.Circuit',
                 params: study.Sweepable,
                 *,
                 noise: 'cirq.NOISE_MODEL_LIKE' = None,
                 repetitions: int = 1,
                 dtype: Type[np.number] = np.complex64,
                 seed: value.RANDOM_STATE_LIKE = None
                ) -> List[study.TrialResult]:
    """Runs the supplied Circuit, mimicking quantum hardware.

    In contrast to run, this allows for sweeping over different parameter
    values.

    Args:
        program: The circuit to simulate.
        params: Parameters to run with the program.
        noise: Noise model to use while running the simulation.
        repetitions: The number of repetitions to simulate, per set of
            parameter values.
        dtype: The `numpy.dtype` used by the simulation. Typically one of
            `numpy.complex64` or `numpy.complex128`.
            Favors speed over precision by default, i.e. uses `numpy.complex64`.
        seed: The random seed to use for this simulator.

    Returns:
        TrialResult list for this run; one for each possible parameter
        resolver.
    """
    prng = value.parse_random_state(seed)

    trial_results = []  # type: List[study.TrialResult]
    for param_resolver in study.to_resolvers(params):
        measurements = sample(program,
                              noise=noise,
                              param_resolver=param_resolver,
                              repetitions=repetitions,
                              dtype=dtype,
                              seed=prng)
        trial_results.append(measurements)
    return trial_results


def final_density_matrix(
        program: 'cirq.CIRCUIT_LIKE',
        *,
        noise: 'cirq.NOISE_MODEL_LIKE' = None,
        initial_state: Union[int, Sequence[Union[int, float, complex]], np.
                             ndarray] = 0,
        param_resolver: study.ParamResolverOrSimilarType = None,
        qubit_order: ops.QubitOrderOrList = ops.QubitOrder.DEFAULT,
        dtype: Type[np.number] = np.complex64,
        seed: Optional[Union[int, np.random.RandomState]] = None,
        ignore_measurement_results: bool = True) -> 'np.ndarray':
    """Returns the density matrix resulting from simulating the circuit.

    Note that, unlike `cirq.final_wavefunction`, terminal measurements
    are not omitted. Instead, all measurements are treated as sources
    of decoherence (i.e. measurements do not collapse, they dephase). See
    ignore_measurement_results for details.

    Args:
        program: The circuit, schedule, gate, operation, or tree of operations
            to apply to the initial state in order to produce the result.
        noise: Noise model to use while running the simulation.
        param_resolver: Parameters to run with the program.
        qubit_order: Determines the canonical ordering of the qubits. This
            is often used in specifying the initial state, i.e. the
            ordering of the computational basis states.
        initial_state: If an int, the state is set to the computational
            basis state corresponding to this state. Otherwise  if this
            is a np.ndarray it is the full initial state. In this case it
            must be the correct size, be normalized (an L2 norm of 1), and
            be safely castable to an appropriate dtype for the simulator.
        dtype: The `numpy.dtype` used by the simulation. Typically one of
            `numpy.complex64` or `numpy.complex128`.
        seed: The random seed to use for this simulator.
        ignore_measurement_results: Defaults to True. When True, the returned
            density matrix is not conditioned on any measurement results.
            For example, this effectively replaces computational basis
            measurement with dephasing noise. The result density matrix in this 
            case should be unique. When False, the result will be conditioned on
            sampled (but unreported) measurement results. In this case the
            result may vary from call to call.

    Returns:
        The density matrix for the state which results from applying the given
        operations to the desired initial state.

    """
    initial_state_like = None
    if not isinstance(initial_state, int):
        initial_state_like = np.asarray(initial_state, dtype=dtype)
    else:
        initial_state_like = initial_state

    noise_model = devices.NoiseModel.from_noise_model_like(noise)
    circuit_like = _to_circuit_or_schedule(program)

    can_do_unitary_simulation = True
    if not protocols.has_unitary(circuit_like):
        can_do_unitary_simulation = False
    if isinstance(circuit_like, circuits.Circuit):
        if cast(circuits.Circuit, circuit_like).has_measurements():
            # Including terminal measurements.
            can_do_unitary_simulation = False
    if noise_model != devices.NO_NOISE:
        can_do_unitary_simulation = False

    if can_do_unitary_simulation:
        # pure case: use SparseSimulator
        result = sparse_simulator.Simulator(dtype=dtype, seed=seed).simulate(
            program=circuit_like,
            initial_state=initial_state_like,
            qubit_order=qubit_order,
            param_resolver=param_resolver)
        return cast(wave_function_simulator.WaveFunctionTrialResult,
                    result).density_matrix_of()
    else:
        # noisy case: use DensityMatrixSimulator with dephasing
        result = density_matrix_simulator.DensityMatrixSimulator(
            dtype=dtype,
            noise=noise,
            seed=seed,
            ignore_measurement_results=(
                ignore_measurement_results)).simulate(
                    program=circuit_like,
                    initial_state=initial_state_like,
                    qubit_order=qubit_order,
                    param_resolver=param_resolver)
        return cast(density_matrix_simulator.DensityMatrixTrialResult,
                    result).final_density_matrix<|MERGE_RESOLUTION|>--- conflicted
+++ resolved
@@ -21,26 +21,19 @@
 
 import numpy as np
 
-<<<<<<< HEAD
-from cirq import circuits, protocols, study, schedules, devices, ops, value
+from cirq import circuits, protocols, study, devices, ops, value
 from cirq._doc import document
 from cirq.sim import (sparse_simulator, density_matrix_simulator,
                       wave_function_simulator)
-=======
-from cirq import circuits, protocols, study, devices, ops, value
-from cirq.sim import sparse_simulator, density_matrix_simulator
->>>>>>> 993fa1e2
 
 if TYPE_CHECKING:
     import cirq
 
-CIRCUIT_LIKE = Union[circuits.Circuit, ops.Gate, ops.OP_TREE, schedules.
-                     Schedule]
+CIRCUIT_LIKE = Union[circuits.Circuit, ops.Gate, ops.OP_TREE]
 document(
     CIRCUIT_LIKE,  # type: ignore
-    """A `cirq.Circuit`, a `cirq.Schedule`,  or a value that can be trivially
-    converted into one of these: a gate, an operation, and a list or tree of
-    operations.
+    """A `circuits.Circuit` or a value that can be trivially converted into it:
+        a gate, an operation, and a list or tree of operations.
     """)
 
 
@@ -79,10 +72,10 @@
                        repetitions=repetitions)
 
 
-def _to_circuit_or_schedule(program: 'cirq.CIRCUIT_LIKE'
-                           ) -> 'Union[circuits.Circuit, schedules.Schedule]':
+def _to_circuit(program: 'cirq.CIRCUIT_LIKE'
+                           ) -> 'cirq.Circuit':
     result = None
-    if isinstance(program, (schedules.Schedule, circuits.Circuit)):
+    if isinstance(program, circuits.Circuit):
         # No change needed.
         result = program
     elif isinstance(program, ops.Gate):
@@ -91,15 +84,11 @@
     else:
         # It should be an OP_TREE.
         result = circuits.Circuit(program)
-    return cast(Union[circuits.Circuit, schedules.Schedule], result)
+    return cast('cirq.Circuit',result)
 
 
 def final_wavefunction(
-<<<<<<< HEAD
         program: 'cirq.CIRCUIT_LIKE',
-=======
-        program: Union['cirq.Circuit', 'cirq.Gate', 'cirq.OP_TREE'],
->>>>>>> 993fa1e2
         *,
         initial_state: Union[int, Sequence[Union[int, float, complex]], np.
                              ndarray] = 0,
@@ -139,19 +128,7 @@
     if not isinstance(initial_state, int):
         initial_state = np.asarray(initial_state, dtype=dtype)
 
-<<<<<<< HEAD
-    circuit_like = _to_circuit_or_schedule(program)
-=======
-    if isinstance(program, circuits.Circuit):
-        # No change needed.
-        pass
-    elif isinstance(program, ops.Gate):
-        program = circuits.Circuit(
-            program.on(*devices.LineQid.for_gate(program)))
-    else:
-        # It should be an OP_TREE.
-        program = circuits.Circuit(program)
->>>>>>> 993fa1e2
+    circuit_like = _to_circuit(program)
 
     if not protocols.has_unitary(
             protocols.resolve_parameters(circuit_like, param_resolver)):
@@ -163,11 +140,7 @@
             "Program: {!r}".format(circuit_like))
 
     result = sparse_simulator.Simulator(dtype=dtype, seed=seed).simulate(
-<<<<<<< HEAD
         program=circuit_like,
-=======
-        program=cast('cirq.Circuit', program),
->>>>>>> 993fa1e2
         initial_state=initial_state,
         qubit_order=qubit_order,
         param_resolver=param_resolver)
@@ -236,7 +209,7 @@
     ignore_measurement_results for details.
 
     Args:
-        program: The circuit, schedule, gate, operation, or tree of operations
+        program: The circuit, gate, operation, or tree of operations
             to apply to the initial state in order to produce the result.
         noise: Noise model to use while running the simulation.
         param_resolver: Parameters to run with the program.
@@ -271,7 +244,7 @@
         initial_state_like = initial_state
 
     noise_model = devices.NoiseModel.from_noise_model_like(noise)
-    circuit_like = _to_circuit_or_schedule(program)
+    circuit_like = _to_circuit(program)
 
     can_do_unitary_simulation = True
     if not protocols.has_unitary(circuit_like):
