--- conflicted
+++ resolved
@@ -22,13 +22,9 @@
 import numpy as np
 
 from cirq import circuits, protocols, study, devices, ops, value
-<<<<<<< HEAD
-from cirq.sim import sparse_simulator, density_matrix_simulator
-=======
 from cirq._doc import document
 from cirq.sim import (sparse_simulator, density_matrix_simulator,
                       wave_function_simulator)
->>>>>>> 24d8c90c
 from cirq.sim.clifford import clifford_simulator
 
 if TYPE_CHECKING:
@@ -40,14 +36,6 @@
     """A `circuits.Circuit` or a value that can be trivially converted into it:
         a gate, an operation, and a list or tree of operations.
     """)
-
-
-def _is_clifford_circuit(program: 'cirq.Circuit') -> bool:
-    supported_ops = clifford_simulator.CliffordSimulator.get_supported_gates()
-    # TODO: Have this method check the decomposition of the circuit into
-    #  clifford operations.
-    return all(op.gate in supported_ops or protocols.is_measurement(op)
-               for op in program.all_operations())
 
 
 def _is_clifford_circuit(program: 'cirq.Circuit') -> bool:
