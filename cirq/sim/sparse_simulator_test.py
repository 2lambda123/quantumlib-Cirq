--- conflicted
+++ resolved
@@ -652,7 +652,6 @@
                                atol=1e-8)
 
 
-<<<<<<< HEAD
 def test_measure_at_end_invert_mask():
     simulator = cirq.Simulator()
     a = cirq.NamedQubit('a')
@@ -680,7 +679,7 @@
         cirq.measure(a, c, key='ac', invert_mask=(True,)))
     result = simulator.run(circuit, repetitions=4)
     np.testing.assert_equal(result.measurements['ac'], np.array([[1, 0]] * 4))
-=======
+
 def test_compute_amplitudes():
     a, b = cirq.LineQubit.range(2)
     c = cirq.Circuit.from_ops(cirq.X(a), cirq.H(a), cirq.H(b))
@@ -695,5 +694,4 @@
     result = sim.compute_amplitudes(c,
                                     np.array([[0, 1], [1, 0], [1, 1]]),
                                     qubit_order=(b, a))
-    np.testing.assert_allclose(np.array(result), np.array([-0.5, 0.5, -0.5]))
->>>>>>> 3333fead
+    np.testing.assert_allclose(np.array(result), np.array([-0.5, 0.5, -0.5]))