--- conflicted
+++ resolved
@@ -382,24 +382,11 @@
     qubits = cirq.LineQubit.range(4)
     circuit = cirq.Circuit.from_ops(
         cirq.pauli_string_expectation(
-<<<<<<< HEAD
-            cirq.PauliString({qubits[3]: cirq.Pauli.Z}),
-=======
             cirq.PauliString({qubits[3]: cirq.Z}),
->>>>>>> f18ac814
             key='z3'
         ),
         cirq.X(qubits[1]),
         cirq.pauli_string_expectation(
-<<<<<<< HEAD
-            cirq.PauliString({qubits[0]: cirq.Pauli.Z,
-                              qubits[1]: cirq.Pauli.Z}),
-            key='z0z1'
-        ),
-        cirq.pauli_string_expectation(
-            cirq.PauliString({qubits[0]: cirq.Pauli.Z,
-                              qubits[1]: cirq.Pauli.X}),
-=======
             cirq.PauliString({qubits[0]: cirq.Z,
                               qubits[1]: cirq.Z}),
             key='z0z1'
@@ -407,31 +394,12 @@
         cirq.pauli_string_expectation(
             cirq.PauliString({qubits[0]: cirq.Z,
                               qubits[1]: cirq.X}),
->>>>>>> f18ac814
             key='z0x1'
         ),
         cirq.H(qubits[2]),
         cirq.X(qubits[3]),
         cirq.H(qubits[3]),
         cirq.pauli_string_expectation(
-<<<<<<< HEAD
-            cirq.PauliString({qubits[1]: cirq.Pauli.Z,
-                              qubits[2]: cirq.Pauli.X}),
-            key='z1x2'
-        ),
-        cirq.pauli_string_expectation(
-            cirq.PauliString({qubits[0]: cirq.Pauli.X,
-                              qubits[1]: cirq.Pauli.Z}),
-            key='x0z1'
-        ),
-        cirq.pauli_string_expectation(
-            cirq.PauliString({qubits[3]: cirq.Pauli.X}),
-            key='x3'
-        ),
-        cirq.pauli_string_expectation(
-            cirq.PauliString({qubits[1]: cirq.Pauli.Z,
-                              qubits[2]: cirq.Pauli.X}),
-=======
             cirq.PauliString({qubits[1]: cirq.Z,
                               qubits[2]: cirq.X}),
             key='z1x2'
@@ -448,7 +416,6 @@
         cirq.pauli_string_expectation(
             cirq.PauliString({qubits[1]: cirq.Z,
                               qubits[2]: cirq.X}),
->>>>>>> f18ac814
             num_samples=1,
             key='approx_z1x2'
         ),
@@ -466,7 +433,6 @@
                                atol=1e-7)
 
 
-<<<<<<< HEAD
 @pytest.mark.parametrize('dtype', [np.complex64, np.complex128])
 def test_compute_samples_displays(dtype):
     class SamplesDisplaySimulator(cirq.Simulator):
@@ -486,18 +452,18 @@
         cirq.X(qubits[3]),
         cirq.H(qubits[3]),
         cirq.pauli_string_expectation(
-            cirq.PauliString({qubits[3]: cirq.Pauli.X}),
+            cirq.PauliString({qubits[3]: cirq.X}),
             key='x3'
         ),
         cirq.pauli_string_expectation(
-            cirq.PauliString({qubits[1]: cirq.Pauli.Z,
-                              qubits[2]: cirq.Pauli.X}),
+            cirq.PauliString({qubits[1]: cirq.Z,
+                              qubits[2]: cirq.X}),
             num_samples=10,
             key='approx_z1x2'
         ),
         cirq.pauli_string_expectation(
-            cirq.PauliString({qubits[1]: cirq.Pauli.Z,
-                              qubits[3]: cirq.Pauli.X}),
+            cirq.PauliString({qubits[1]: cirq.Z,
+                              qubits[3]: cirq.X}),
             num_samples=10,
             key='approx_z1x3'
         ),
@@ -512,8 +478,6 @@
                                atol=1e-7)
 
 
-=======
->>>>>>> f18ac814
 def test_invalid_run_no_unitary():
     class NoUnitary(cirq.Gate):
         pass
