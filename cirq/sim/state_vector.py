--- conflicted
+++ resolved
@@ -25,26 +25,6 @@
 if TYPE_CHECKING:
     import cirq
 
-<<<<<<< HEAD
-bloch_vector_from_state_vector = deprecated(
-    deadline='v0.9', fix='Use cirq.bloch_vector_from_state_vector instead.')(
-        qis.bloch_vector_from_state_vector)
-density_matrix_from_state_vector = deprecated(
-    deadline='v0.9', fix='Use cirq.density_matrix_from_state_vector instead.')(
-        qis.density_matrix_from_state_vector)
-dirac_notation = deprecated(deadline='v0.9',
-                            fix='Use cirq.dirac_notation instead.')(
-                                qis.dirac_notation)
-to_valid_state_vector = deprecated(
-    deadline='v0.9',
-    fix='Use cirq.to_valid_state_vector instead.')(qis.to_valid_state_vector)
-validate_normalized_state = deprecated(
-    deadline='v0.10', fix='Use cirq.validate_normalized_state_vector instead.')(
-        qis.validate_normalized_state_vector)
-
-# For backwards compatibility and to make mypy happy:
-from cirq.qis import STATE_VECTOR_LIKE  # pylint: disable=unused-import,wrong-import-position
-=======
 
 @deprecated(deadline='v0.9',
             fix='Use cirq.bloch_vector_from_state_vector instead.')
@@ -74,8 +54,8 @@
     return qis.validate_normalized_state_vector(*args, **kwargs)
 
 
-STATE_VECTOR_LIKE = qis.STATE_VECTOR_LIKE
->>>>>>> d8486111
+# For backwards compatibility and to make mypy happy:
+from cirq.qis import STATE_VECTOR_LIKE  # pylint: disable=unused-import,wrong-import-position
 
 
 class StateVectorMixin():
