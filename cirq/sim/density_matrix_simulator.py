--- conflicted
+++ resolved
@@ -16,12 +16,8 @@
 
 import collections
 
-<<<<<<< HEAD
-from typing import (Dict, Iterator, List, Optional, Type, Union)
-=======
 from typing import (Any, cast, Dict, Hashable, Iterator, List, Optional, Type,
                     Sequence, Union, TYPE_CHECKING)
->>>>>>> 984a149b
 
 import numpy as np
 
