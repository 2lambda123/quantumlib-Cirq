--- conflicted
+++ resolved
@@ -149,38 +149,15 @@
                when `ignore_measurement_results` has been set to True
                (for more see https://github.com/quantumlib/Cirq/issues/2777).
         """
-<<<<<<< HEAD
         super().__init__(
             dtype=dtype,
             noise=noise,
             seed=seed,
             ignore_measurement_results=ignore_measurement_results,
-=======
+        )
         if dtype not in {np.complex64, np.complex128}:
             raise ValueError(f'dtype must be complex64 or complex128, was {dtype}')
 
-        self._dtype = dtype
-        self._prng = value.parse_random_state(seed)
-        self.noise = devices.NoiseModel.from_noise_model_like(noise)
-        self._ignore_measurement_results = ignore_measurement_results
-
-    def _run(
-        self, circuit: circuits.Circuit, param_resolver: study.ParamResolver, repetitions: int
-    ) -> Dict[str, np.ndarray]:
-        """See definition in `cirq.SimulatesSamples`."""
-        if self._ignore_measurement_results:
-            raise ValueError("run() is not supported when ignore_measurement_results = True")
-
-        param_resolver = param_resolver or study.ParamResolver({})
-        resolved_circuit = protocols.resolve_parameters(circuit, param_resolver)
-        check_all_resolved(resolved_circuit)
-        qubits = tuple(sorted(resolved_circuit.all_qubits()))
-        act_on_args = self._create_act_on_args(0, qubits)
-
-        prefix, general_suffix = split_into_matching_protocol_then_general(
-            resolved_circuit, lambda op: not protocols.is_measurement(op)
->>>>>>> f319a225
-        )
 
     def _create_act_on_args(
         self,
