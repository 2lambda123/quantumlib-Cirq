# Copyright 2018 Google LLC
#
# Licensed under the Apache License, Version 2.0 (the "License");
# you may not use this file except in compliance with the License.
# You may obtain a copy of the License at
#
#     https://www.apache.org/licenses/LICENSE-2.0
#
# Unless required by applicable law or agreed to in writing, software
# distributed under the License is distributed on an "AS IS" BASIS,
# WITHOUT WARRANTIES OR CONDITIONS OF ANY KIND, either express or implied.
# See the License for the specific language governing permissions and
# limitations under the License.

"""Tests for xmon_simulator."""

import cmath
import math

import numpy as np
import pytest

from cirq.circuits import Circuit
from cirq.google import (
    ExpWGate, ExpZGate, Exp11Gate, XmonMeasurementGate, XmonQubit,
)
from cirq.ops.common_gates import CNOT, X
from cirq.sim.google import xmon_simulator
from cirq.study import ParameterizedValue
from cirq.study.resolver import ParamResolver

Q1 = XmonQubit(0, 0)
Q2 = XmonQubit(1, 0)


def basic_circuit():
    sqrt_x = ExpWGate(half_turns=0.5, axis_half_turns=0.0)
    z = ExpZGate()
    cz = Exp11Gate()
    circuit = Circuit()
    circuit.append(
        [sqrt_x(Q1), sqrt_x(Q2),
         cz(Q1, Q2),
         sqrt_x(Q1), sqrt_x(Q2),
         z(Q1)])
    return circuit


def large_circuit():
    np.random.seed(0)
    qubits = [XmonQubit(i, 0) for i in range(10)]
    sqrt_x = ExpWGate(half_turns=0.5, axis_half_turns=0.0)
    cz = Exp11Gate()
    circuit = Circuit()
    for _ in range(11):
        circuit.append(
            [sqrt_x(qubit) for qubit in qubits if np.random.random() < 0.5])
        circuit.append([cz(qubits[i], qubits[i + 1]) for i in range(9)])
    for i in range(10):
        circuit.append(
            XmonMeasurementGate(key='meas')(qubits[i]))
    return circuit


def test_xmon_options_negative_num_shards():
    with pytest.raises(AssertionError):
        xmon_simulator.Options(num_shards=-1)


def test_xmon_options_negative_min_qubits_before_shard():
    with pytest.raises(AssertionError):
        xmon_simulator.Options(min_qubits_before_shard=-1)


def test_xmon_options():
    options = xmon_simulator.Options(num_shards=3, min_qubits_before_shard=0)
    assert options.num_prefix_qubits == 1
    assert options.min_qubits_before_shard == 0


def assert_empty_context(context):
    assert xmon_simulator.TrialContext(param_dict={}) == context


def test_run_no_results():
    simulator = xmon_simulator.Simulator()
    context, result = simulator.run(basic_circuit())
    assert len(result.measurements) == 0
    assert_empty_context(context)


def test_run():
    np.random.seed(0)
    circuit = basic_circuit()
    circuit.append(
        [XmonMeasurementGate(key='a')(Q1),
         XmonMeasurementGate(key='b')(Q2),])

    simulator = xmon_simulator.Simulator()
    context, result = simulator.run(circuit)
    assert result.measurements == {'a': [False], 'b': [False]}
    assert_empty_context(context)


def test_run_state():
    simulator = xmon_simulator.Simulator()
    context, result = simulator.run(basic_circuit(), qubits=[Q1, Q2])
    np.testing.assert_almost_equal(result.final_state,
                                   np.array([-0.5j, 0.5, -0.5, 0.5j]))
    assert_empty_context(context)


def test_run_state_different_order_of_qubits():
    simulator = xmon_simulator.Simulator()
    context, result = simulator.run(basic_circuit(), qubits=[Q2, Q1])
    np.testing.assert_almost_equal(result.final_state,
                                   np.array([-0.5j, -0.5, 0.5, 0.5j]))
    assert_empty_context(context)


def test_consistent_seeded_run_sharded():
    circuit = large_circuit()

    simulator = xmon_simulator.Simulator()
    context, result = simulator.run(circuit)
    assert result.measurements == {
        'meas': [True, False, False, True, False, False, True, False, False,
                 False]}
    assert_empty_context(context)


def test_consistent_seeded_run_no_sharding():
    circuit = large_circuit()

    simulator = xmon_simulator.Simulator()
<<<<<<< HEAD
    _, result = simulator.run(circuit,
                              xmon_simulator.Options(num_shards=1))
=======
    context, result = simulator.run(circuit,
                                    xmon_simulator.Options(num_shards=1))
>>>>>>> fed8d93e
    assert result.measurements == {
        'meas': [True, False, False, True, False, False, True, False, False,
                 False]}

def test_run_no_sharing_few_qubits():
    np.random.seed(0)
    circuit = basic_circuit()
    circuit.append(
        [XmonMeasurementGate(key='a')(Q1),
         XmonMeasurementGate(key='b')(Q2),])

    simulator = xmon_simulator.Simulator()
    options = xmon_simulator.Options(min_qubits_before_shard=0)
    context, result = simulator.run(circuit, options=options)
    assert result.measurements == {'a': [False], 'b': [False]}
    assert_empty_context(context)


def test_moment_steps_no_results():
    simulator = xmon_simulator.Simulator()
    for step in simulator.moment_steps(basic_circuit()):
        assert len(step.measurements) == 0


def test_moment_steps():
    np.random.seed(0)
    circuit = basic_circuit()
    circuit.append(
        [XmonMeasurementGate(key='a')(Q1),
         XmonMeasurementGate(key='b')(Q2),])

    simulator = xmon_simulator.Simulator()
    results = []
    for step in simulator.moment_steps(circuit):
        results.append(step)
    expected = [{}, {}, {}, {}, {'a': [False], 'b': [False]}]
    assert len(results) == len(expected)
    assert all(a.measurements == b for a, b in zip(results, expected))


def test_moment_steps_state():
    np.random.seed(0)
    circuit = basic_circuit()

    simulator = xmon_simulator.Simulator()
    results = []
    for step in simulator.moment_steps(circuit, qubits=[Q1, Q2]):
        results.append(step.state())
    np.testing.assert_almost_equal(results,
                                   np.array([[0.5, 0.5j, 0.5j, -0.5],
                                             [0.5, 0.5j, 0.5j, 0.5],
                                             [-0.5, 0.5j, 0.5j, -0.5],
                                             [-0.5j, 0.5, -0.5, 0.5j]]))


def test_moment_steps_set_state():
    np.random.seed(0)
    circuit = basic_circuit()

    simulator = xmon_simulator.Simulator()
    step = simulator.moment_steps(circuit, qubits=[Q1, Q2])

    result = next(step)
    result.set_state(0)
    np.testing.assert_almost_equal(result.state(), np.array([1, 0, 0, 0]))


def test_moment_steps_set_state_2():
    np.random.seed(0)
    circuit = basic_circuit()

    simulator = xmon_simulator.Simulator()
    step = simulator.moment_steps(circuit, qubits=[Q1, Q2])

    result = next(step)
    result.set_state(np.array([1j, 0, 0, 0], dtype=np.complex64))
    np.testing.assert_almost_equal(result.state(),
                                   np.array([1j, 0, 0, 0], dtype=np.complex64))


def compute_gate(circuit, resolver, num_qubits=1):
    simulator = xmon_simulator.Simulator()
    gate = []
    for initial_state in range(1 << num_qubits):
        _, result = simulator.run(circuit, initial_state=initial_state,
                                       param_resolver=resolver)
        gate.append(result.final_state)
    return np.array(gate).transpose()


@pytest.mark.parametrize('offset', (0.0, 0.2))
def test_param_resolver_exp_w_half_turns(offset):
    exp_w = ExpWGate(
        half_turns=ParameterizedValue('a', offset),
        axis_half_turns=0.0)
    circuit = Circuit()
    circuit.append(exp_w(Q1))
    resolver = ParamResolver({'a': 0.5 - offset})
    result = compute_gate(circuit, resolver)
    amp = 1.0 / math.sqrt(2)
    np.testing.assert_almost_equal(result,
                                   np.array([[amp, amp * 1j],
                                             [amp * 1j, amp]]))


@pytest.mark.parametrize('offset', (0.0, 0.2))
def test_param_resolver_exp_w_axis_half_turns(offset):
    exp_w = ExpWGate(
        half_turns=1.0, axis_half_turns=ParameterizedValue('a', offset))
    circuit = Circuit()
    circuit.append(exp_w(Q1))
    resolver = ParamResolver({'a': 0.5 - offset})
    result = compute_gate(circuit, resolver)
    np.testing.assert_almost_equal(result,
                                   np.array([[0, 1],
                                             [-1, 0]]))


@pytest.mark.parametrize('offset', (0.0, 0.2))
def test_param_resolver_exp_w_multiple_params(offset):
    exp_w = ExpWGate(
        half_turns=ParameterizedValue('a', offset),
        axis_half_turns=ParameterizedValue('b', offset))
    circuit = Circuit()
    circuit.append(exp_w(Q1))
    resolver = ParamResolver({'a': 0.5 - offset, 'b': 0.5 - offset})
    result = compute_gate(circuit, resolver)
    amp = 1.0 / math.sqrt(2)
    np.testing.assert_almost_equal(result,
                                   np.array([[amp, amp],
                                             [-amp, amp]]))


@pytest.mark.parametrize('offset', (0.0, 0.2))
def test_param_resolver_exp_z_half_turns(offset):
    exp_z = ExpZGate(half_turns=ParameterizedValue('a', offset))
    circuit = Circuit()
    circuit.append(exp_z(Q1))
    resolver = ParamResolver({'a': 0.5 - offset})
    result = compute_gate(circuit, resolver)
    np.testing.assert_almost_equal(
        result,
        np.array([[cmath.exp(1j * math.pi * 0.25), 0],
                  [0, cmath.exp(-1j * math.pi * 0.25)]]))


@pytest.mark.parametrize('offset', (0.0, 0.2))
def test_param_resolver_exp_11_half_turns(offset):
    exp_11 = Exp11Gate(half_turns=ParameterizedValue('a', offset))
    circuit = Circuit()
    circuit.append(exp_11(Q1, Q2))
    resolver = ParamResolver({'a': 0.5 - offset})
    result = compute_gate(circuit, resolver, num_qubits=2)
    # Slight hack: doesn't depend on order of qubits.
    np.testing.assert_almost_equal(
        result,
        np.diag([1, 1, 1, cmath.exp(1j * math.pi * 0.5)]))


@pytest.mark.parametrize('offset', (0.0, 0.2))
def test_param_resolver_param_dict(offset):
    exp_w = ExpWGate(
        half_turns=ParameterizedValue('a', offset),
        axis_half_turns=0.0)
    circuit = Circuit()
    circuit.append(exp_w(Q1))
    resolver = ParamResolver({'a': 0.5})

    simulator = xmon_simulator.Simulator()
    context, _ = simulator.run(circuit, param_resolver=resolver)
    assert context.param_dict == {'a': 0.5}


def test_composite_gates():
    circuit = Circuit()
    circuit.append([X(Q1), CNOT(Q1, Q2)])
    m = XmonMeasurementGate('a')
    circuit.append([m(Q1), m(Q2)])

    simulator = xmon_simulator.Simulator()
<<<<<<< HEAD
    _, result = simulator.run(circuit)
    assert result.measurements['a'] == [True, True]
=======
    context, result = simulator.run(circuit)
    assert result.measurements['a'] == [True, True]


def test_measurement_order():
    circuit = Circuit.from_ops(
        XmonMeasurementGate().on(Q1),
        X(Q1),
        XmonMeasurementGate().on(Q1),
    )
    _, result = xmon_simulator.Simulator().run(circuit)
    assert result.measurements[''] == [False, True]


def test_inverted_measurement():
    circuit = Circuit.from_ops(
        XmonMeasurementGate(invert_result=False)(Q1),
        X(Q1),
        XmonMeasurementGate(invert_result=False)(Q1),
        XmonMeasurementGate(invert_result=True)(Q1),
        X(Q1),
        XmonMeasurementGate(invert_result=True)(Q1))

    _, result = xmon_simulator.Simulator().run(circuit)
    assert result.measurements[''] == [False, True, False, True]
>>>>>>> fed8d93e
<|MERGE_RESOLUTION|>--- conflicted
+++ resolved
@@ -133,13 +133,8 @@
     circuit = large_circuit()
 
     simulator = xmon_simulator.Simulator()
-<<<<<<< HEAD
     _, result = simulator.run(circuit,
                               xmon_simulator.Options(num_shards=1))
-=======
-    context, result = simulator.run(circuit,
-                                    xmon_simulator.Options(num_shards=1))
->>>>>>> fed8d93e
     assert result.measurements == {
         'meas': [True, False, False, True, False, False, True, False, False,
                  False]}
@@ -320,11 +315,7 @@
     circuit.append([m(Q1), m(Q2)])
 
     simulator = xmon_simulator.Simulator()
-<<<<<<< HEAD
     _, result = simulator.run(circuit)
-    assert result.measurements['a'] == [True, True]
-=======
-    context, result = simulator.run(circuit)
     assert result.measurements['a'] == [True, True]
 
 
@@ -348,5 +339,4 @@
         XmonMeasurementGate(invert_result=True)(Q1))
 
     _, result = xmon_simulator.Simulator().run(circuit)
-    assert result.measurements[''] == [False, True, False, True]
->>>>>>> fed8d93e
+    assert result.measurements[''] == [False, True, False, True]