# Copyright 2018 Google LLC
#
# Licensed under the Apache License, Version 2.0 (the "License");
# you may not use this file except in compliance with the License.
# You may obtain a copy of the License at
#
#     https://www.apache.org/licenses/LICENSE-2.0
#
# Unless required by applicable law or agreed to in writing, software
# distributed under the License is distributed on an "AS IS" BASIS,
# WITHOUT WARRANTIES OR CONDITIONS OF ANY KIND, either express or implied.
# See the License for the specific language governing permissions and
# limitations under the License.

"""Simulator for the Google's Xmon class quantum computers.

The simulator can be used to run all of a Circuit or to step through the
simulation Moment by Moment. The simulator requires that all gates used in
the circuit are either an XmonGate or are CompositeGate which can be
decomposed into XmonGates.

A simple example:
    circuit = Circuit([Moment(X(q1), X(q2)), Moment(CZ(q1, q2)])
    sim = Simulator()
    results = sim.run(circuit)
"""

import functools
import math

from collections import defaultdict
from typing import DefaultDict, Dict, Iterator, Sequence, Tuple, Union

import numpy as np

import cirq
from cirq.circuits import Circuit, ExpandComposite
from cirq.google import xmon_gates, xmon_gate_ext
from cirq.ops import raw_types
from cirq.schedules import Schedule
from cirq.sim.google.xmon_stepper import Stepper
from cirq.study import Executor
from cirq.study.resolver import ParamResolver


class Options:
    """Options for the Simulator.

    Attributes:
        num_prefix_qubits: Sharding of the wave function is performed over 2
            raised to this value number of qubits.
        min_qubits_before_shard: Sharding will be done only for this number
            of qubits or more. The default is 10.
    """

    def __init__(self, num_shards: int=None, min_qubits_before_shard: int=10):
        """Simulator options constructor.

        Args:
            num_shards: sharding will be done for the greatest value of a
                power of two less than this value. If None, the default will
                be used which is the smallest power of two less than or equal
                to the number of CPUs.
            min_qubits_before_shard: Sharding will be done only for this number
                of qubits or more. The default is 10.
        """
        assert num_shards is None or num_shards > 0, (
            "Num_shards cannot be less than 1.")
        if num_shards is None:
            self.num_prefix_qubits = None
        else:
            self.num_prefix_qubits = int(math.log(num_shards, 2))

        assert min_qubits_before_shard >= 0, (
            'Min_qubit_before_shard must be positive.')
        self.min_qubits_before_shard = min_qubits_before_shard


class Simulator(Executor):
    """Simulator for Xmon class quantum circuits."""

    def run(
            self,
            program: Circuit,
            options: Options = None,
            qubits: Sequence[raw_types.QubitId] = None,
            initial_state: Union[int, np.ndarray] = 0,
            param_resolver: ParamResolver = None,
    ) -> Tuple['TrialContext', 'TrialResult']:
        """Simulates the entire supplied Circuit.

        Args:
            program: The circuit to simulate.
            options: Options configuring the simulation.
            qubits: If specified this list of qubits will be used to define
                a canonical ordering of the qubits. This canonical ordering
                is used to define the wave function.
            initial_state: If an int, the state is set to the computational
                basis state corresponding corresponding to this state. Otherwise
                if this is a np.ndarray it is the full initial state. In this
                case it must be the correct size, be normalized (an L2 norm of
                1), and have a dtype of np.complex64.
            param_resolver: A ParamResolver for determining values of
                ParameterizedValues.

        Returns:
            A tuple (context, result) where context is the TrailContext for
                performing this run and result is the TrailResult containing
                the results of this run.
        """
        param_resolver = param_resolver or ParamResolver({})
        all_step_results = self.moment_steps(program, options or Options(),
                                             qubits,
                                             initial_state, param_resolver)
        context = TrialContext(param_resolver.param_dict)
        final_step_result = functools.reduce(
            StepResult.merge_measurements_with,
            all_step_results)
<<<<<<< HEAD
        return (context, TrialResult(final_step_result))

    def run_schedule(
            self,
            schedule: Schedule,
            **kw
    ) -> Tuple['TrialContext', 'TrialResult']:
        """Simulates the entire supplied Schedule.

        This takes into account the order of scheduled operations, but not the
        actual timing, which does not matter for ideal qubits and gates.

        Args:
            schedule: The schedule to simulate.
            **kw: Additional keyword args to pass to run.

        Returns:
            A tuple (context, result). See run for more info.
        """
        return self.run(schedule.to_circuit(), **kw)
=======
        return context, TrialResult(final_step_result)
>>>>>>> 60f4d998

    def moment_steps(
            self,
            program: Circuit,
            options: 'Options' = None,
            qubits: Sequence[raw_types.QubitId] = None,
            initial_state: Union[int, np.ndarray]=0,
            param_resolver: ParamResolver = None) -> Iterator['StepResult']:
        """Returns an iterator of XmonStepResults for each moment simulated.

        Args:
            program: The Circuit to simulate.
            options: Options configuring the simulation.
            qubits: If specified this list of qubits will be used to define
                a canonical ordering of the qubits. This canonical ordering
                is used to define the wave function.
            initial_state: If an int, the state is set to the computational
                basis state corresponding corresponding to this state. Otherwise
                if this is a np.ndarray it is the full initial state. In this
                case it must be the correct size, be normalized (an L2 norm of
                1), and have a dtype of np.complex64.
            param_resolver: A ParamResolver for determining values of
                ParameterizedValues.

        Returns:
            SimulatorIterator that steps through the simulation, simulating
            each moment and returning a StepResult for each moment.
        """
        param_resolver = param_resolver or ParamResolver({})
        return simulator_iterator(program, options or Options(), qubits,
                                  initial_state, param_resolver)


def simulator_iterator(
        circuit: Circuit,
        options: 'Options' = Options(),
        qubits: Sequence[raw_types.QubitId] = None,
        initial_state: Union[int, np.ndarray]=0,
        param_resolver: ParamResolver = ParamResolver({})
) -> Iterator['StepResult']:
    """Iterator over TrialResults from Moments of a Circuit.

    This should rarely be instantiated directly, instead prefer to create an
    Simulator and use methods on that object to get an iterator.

    Args:
        circuit: The circuit to simulate.
        options: Options configuring the simulation.
        qubits: If specified this list of qubits will be used to define
            a canonical ordering of the qubits. This canonical ordering
            is used to define the wave function.
        initial_state: If an int, the state is set to the computational
            basis state corresponding corresponding to this state.
        param_resolver: A ParamResolver for determining values ofs
            ParameterizedValues.

    Yields:
        StepResults from simulating a Moment of the Circuit.
    """
    circuit_qubits = circuit.qubits()
    if qubits is not None:
        assert set(circuit_qubits) <= set(qubits), (
            'Qubits given to simulator were not those in supplied Circuit.')
    else:
        qubits = list(circuit_qubits)
    qubit_map = {q: i for i, q in enumerate(qubits)}
    opt = ExpandComposite()
    circuit_copy = Circuit(circuit.moments)
    opt.optimize_circuit(circuit_copy)
    with Stepper(
        num_qubits=len(qubits),
        num_prefix_qubits=options.num_prefix_qubits,
        initial_state=initial_state,
        min_qubits_before_shard=options.min_qubits_before_shard) as stepper:
        for moment in circuit_copy.moments:
            measurements = defaultdict(list)
            phase_map = {}
            for op in moment.operations:
                gate = xmon_gate_ext.try_cast(op.gate, xmon_gates.XmonGate)
                if isinstance(gate, xmon_gates.ExpZGate):
                    index = qubit_map[op.qubits[0]]
                    phase_map[(index,)] = param_resolver.value_of(
                        gate.half_turns)
                elif isinstance(gate, xmon_gates.Exp11Gate):
                    index0 = qubit_map[op.qubits[0]]
                    index1 = qubit_map[op.qubits[1]]
                    phase_map[(index0, index1)] = (
                        param_resolver.value_of(gate.half_turns))
                elif isinstance(gate, xmon_gates.ExpWGate):
                    index = qubit_map[op.qubits[0]]
                    stepper.simulate_w(
                        index=index,
                        half_turns=param_resolver.value_of(gate.half_turns),
                        axis_half_turns=param_resolver.value_of(
                            gate.axis_half_turns))
                elif isinstance(gate, xmon_gates.XmonMeasurementGate):
                    index = qubit_map[op.qubits[0]]
                    result = stepper.simulate_measurement(index)
                    if gate.invert_result:
                        result = not result
                    measurements[gate.key].append(result)
                else:
                    raise TypeError(
                        'Gate %s is not a gate supported by the xmon simulator.'
                        % gate)
            stepper.simulate_phases(phase_map)
            yield StepResult(stepper, qubit_map, measurements)


class TrialContext(cirq.study.TrialContext):
    """The context that generated the result.

    Attributes:
        param_dict: A dictionary produce by the ParamResolver mapping parameter
            keys to actual parameter values that produced this result.
        reptition_id: An id used to identify repetitions within runs for
            a fixed param_dict.
    """

    def __init__(self, param_dict: Dict, repetition_id: int = None):
        self.param_dict = param_dict
        self.repetition_id = repetition_id

    def __eq__(self, other):
        if not isinstance(other, type(self)):
            return NotImplemented
        return (self.param_dict == other.param_dict
                and self.repetition_id == other.repetition_id)

    def __neq__(self, other):
        return not self == other


class StepResult:
    """Results of a step of the simulator.

    Attributes:
        qubit_map: A map from the Qubits in the Circuit to the the index
            of this qubit for a canonical ordering. This canonical ordering is
            used to define the state (see the state() method).
        measurements: A dictionary from measurement gate key to measurement
            results. If a key is reused, the measurement values are returned
            in the order they appear in the Circuit being simulated.
    """

    def __init__(
            self,
            stepper: Stepper,
            qubit_map: Dict,
            measurements: DefaultDict):
        self.qubit_map = qubit_map or {}
        self.measurements = measurements or defaultdict(list)
        self._stepper = stepper

    def state(self) -> np.ndarray:
        """Return the state (wave function) at this point in the computation.

        The state is returned in the computational basis with these basis
        states defined by the qubit_map. In particular the value in the
        qubit_map is the index of the qubit, and these are translated into
        binary vectors using little endian.

        Example:
             qubit_map: {Qubit0: 2, Qubit1: 1, Qubit 2: 0}
             Then the returned vector will have indices mapped to qubit basis
             states like the following table
               |   | Qubit0 | Qubit1 | Qubit2 |
               +---+--------+--------+--------+
               | 0 |   0    |   0    |   0    |
               | 1 |   0    |   0    |   1    |
               | 2 |   0    |   1    |   0    |
               | 3 |   0    |   1    |   1    |
               | 4 |   1    |   0    |   0    |
               | 5 |   1    |   0    |   1    |
               | 6 |   1    |   1    |   0    |
               | 7 |   1    |   1    |   1    |
               +---+--------+--------+--------+
        """
        return self._stepper.current_state

    def set_state(self, state: Union[int, np.ndarray]):
        """Updates the state of the simulator to the given new state.

        Args:
            state: If this is an int, then this is the state to reset
            the stepper to, expressed as an integer of the computational basis.
            Integer to bitwise indices is little endian. Otherwise if this is
            a np.ndarray this must be the correct size and have dtype of
            np.complex64.

        Raises:
            ValueError if the state is incorrectly sized or not of the correct
            dtype.
        """
        self._stepper.reset_state(state)

    def merge_measurements_with(self,
                                last_result: 'StepResult') -> 'StepResult':
        """Merges measurement results of last_result into a new Result.

        The measurement results are merges such that measurements with duplicate
        keys have the results of last_result before those of this objects
        results.

        Args:
            last_result: A Result whose measurement results will be the
                base into which the current Result's measurement results
                are merged.

        Returns:
            A new Result, but with merged measurements.
        """
        new_measurements = defaultdict(list)
        for d in [self.measurements, last_result.measurements]:
            for key, result_list in d.items():
                new_measurements[key].extend(result_list)
        return StepResult(self._stepper, self.qubit_map, new_measurements)


class TrialResult(cirq.study.TrialResult):
    """Results of a single run of an executor.

    Attributes:
        measurements: A dictionary from measurement gate key to measurement
            results. If a key is reused, the measurement values are returned
            in the order they appear in the Circuit being simulated.
        final_state: The final state (wave function) of the system after
            the trial finishes.
    """

    def __init__(self, final_step_result: StepResult):
        self.measurements = final_step_result.measurements
        # TODO(dabacon): This should be optional, since it can be rather big.
        self.final_state = final_step_result.state()
<|MERGE_RESOLUTION|>--- conflicted
+++ resolved
@@ -116,8 +116,7 @@
         final_step_result = functools.reduce(
             StepResult.merge_measurements_with,
             all_step_results)
-<<<<<<< HEAD
-        return (context, TrialResult(final_step_result))
+        return context, TrialResult(final_step_result)
 
     def run_schedule(
             self,
@@ -137,9 +136,6 @@
             A tuple (context, result). See run for more info.
         """
         return self.run(schedule.to_circuit(), **kw)
-=======
-        return context, TrialResult(final_step_result)
->>>>>>> 60f4d998
 
     def moment_steps(
             self,
