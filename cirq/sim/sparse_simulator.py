# Copyright 2018 The Cirq Developers
#
# Licensed under the Apache License, Version 2.0 (the "License");
# you may not use this file except in compliance with the License.
# You may obtain a copy of the License at
#
#     https://www.apache.org/licenses/LICENSE-2.0
#
# Unless required by applicable law or agreed to in writing, software
# distributed under the License is distributed on an "AS IS" BASIS,
# WITHOUT WARRANTIES OR CONDITIONS OF ANY KIND, either express or implied.
# See the License for the specific language governing permissions and
# limitations under the License.

"""A simulator that uses numpy's einsum for sparse matrix operations."""

from typing import (
    Any,
    Dict,
    List,
    Type,
    TYPE_CHECKING,
    Union,
    Sequence,
)

import numpy as np

from cirq import ops, protocols, qis, study, devices
from cirq.sim import (
    simulator,
    state_vector,
    state_vector_simulator,
    act_on_state_vector_args,
)

if TYPE_CHECKING:
    import cirq


class Simulator(
    state_vector_simulator.SimulatesIntermediateStateVector['SparseSimulatorStep'],
    simulator.SimulatesExpectationValues,
):
    """A sparse matrix state vector simulator that uses numpy.

    This simulator can be applied on circuits that are made up of operations
    that have a `_unitary_` method, or `_has_unitary_` and
    `_apply_unitary_`, `_mixture_` methods, are measurements, or support a
    `_decompose_` method that returns operations satisfying these same
    conditions. That is to say, the operations should follow the
    `cirq.SupportsConsistentApplyUnitary` protocol, the `cirq.SupportsUnitary`
    protocol, the `cirq.SupportsMixture` protocol, or the
    `cirq.CompositeOperation` protocol. It is also permitted for the circuit
    to contain measurements which are operations that support
    `cirq.SupportsChannel` and `cirq.SupportsMeasurementKey`

    This simulator supports four types of simulation.

    Run simulations which mimic running on actual quantum hardware. These
    simulations do not give access to the state vector (like actual hardware).
    There are two variations of run methods, one which takes in a single
    (optional) way to resolve parameterized circuits, and a second which
    takes in a list or sweep of parameter resolver:

        run(circuit, param_resolver, repetitions)

        run_sweep(circuit, params, repetitions)

    The simulation performs optimizations if the number of repetitions is
    greater than one and all measurements in the circuit are terminal (at the
    end of the circuit). These methods return `Result`s which contain both
    the measurement results, but also the parameters used for the parameterized
    circuit operations. The initial state of a run is always the all 0s state
    in the computational basis.

    By contrast the simulate methods of the simulator give access to the
    state vector of the simulation at the end of the simulation of the circuit.
    These methods take in two parameters that the run methods do not: a
    qubit order and an initial state. The qubit order is necessary because an
    ordering must be chosen for the kronecker product (see
    `SparseSimulationTrialResult` for details of this ordering). The initial
    state can be either the full state vector, or an integer which represents
    the initial state of being in a computational basis state for the binary
    representation of that integer. Similar to run methods, there are two
    simulate methods that run for single runs or for sweeps across different
    parameters:

        simulate(circuit, param_resolver, qubit_order, initial_state)

        simulate_sweep(circuit, params, qubit_order, initial_state)

    The simulate methods in contrast to the run methods do not perform
    repetitions. The result of these simulations is a
    `SparseSimulationTrialResult` which contains, in addition to measurement
    results and information about the parameters that were used in the
    simulation,access to the state via the `state` method and `StateVectorMixin`
    methods.

    If one wishes to perform simulations that have access to the
    state vector as one steps through running the circuit there is a generator
    which can be iterated over and each step is an object that gives access
    to the state vector.  This stepping through a `Circuit` is done on a
    `Moment` by `Moment` manner.

        simulate_moment_steps(circuit, param_resolver, qubit_order,
                              initial_state)

    One can iterate over the moments via

        for step_result in simulate_moments(circuit):
           # do something with the state vector via step_result.state_vector

    Note also that simulations can be stochastic, i.e. return different results
    for different runs.  The first version of this occurs for measurements,
    where the results of the measurement are recorded.  This can also
    occur when the circuit has mixtures of unitaries.

    If only the expectation values for some observables on the final state are
    required, there are methods for that as well. These methods take a mapping
    of names to observables, and return a map (or list of maps) of those names
    to the corresponding expectation values.

        simulate_expectation_values(circuit, observables, param_resolver,
                                    qubit_order, initial_state,
                                    permit_terminal_measurements)

        simulate_expectation_values_sweep(circuit, observables, params,
                                          qubit_order, initial_state,
                                          permit_terminal_measurements)

    Expectation values generated by these methods are exact (up to precision of
    the floating-point type used); the closest analogy on hardware requires
    estimating the expectation values from several samples.

    See `Simulator` for the definitions of the supported methods.
    """

    def __init__(
        self,
        *,
        dtype: Type[np.number] = np.complex64,
        noise: 'cirq.NOISE_MODEL_LIKE' = None,
        seed: 'cirq.RANDOM_STATE_OR_SEED_LIKE' = None,
    ):
        """A sparse matrix simulator.

        Args:
            dtype: The `numpy.dtype` used by the simulation. One of
                `numpy.complex64` or `numpy.complex128`.
            noise: A noise model to apply while simulating.
            seed: The random seed to use for this simulator.
        """
        if np.dtype(dtype).kind != 'c':
            raise ValueError(f'dtype must be a complex type but was {dtype}')
        noise_model = devices.NoiseModel.from_noise_model_like(noise)
        if not protocols.has_mixture(noise_model):
            raise ValueError(f'noise must be unitary or mixture but was {noise_model}')
<<<<<<< HEAD
        super().__init__(
            dtype=dtype,
            noise=noise,
            seed=seed,
        )

    def create_act_on_args(
=======
        self.noise = noise_model

    def _run(
        self, circuit: circuits.Circuit, param_resolver: study.ParamResolver, repetitions: int
    ) -> Dict[str, np.ndarray]:
        """See definition in `cirq.SimulatesSamples`."""
        param_resolver = param_resolver or study.ParamResolver({})
        resolved_circuit = protocols.resolve_parameters(circuit, param_resolver)
        check_all_resolved(resolved_circuit)
        qubits = tuple(sorted(resolved_circuit.all_qubits()))
        act_on_args = self._create_act_on_args(0, qubits)

        # Simulate as many unitary operations as possible before having to
        # repeat work for each sample.
        unitary_prefix, general_suffix = (
            split_into_matching_protocol_then_general(resolved_circuit, protocols.has_unitary)
            if protocols.has_unitary(self.noise)
            else (resolved_circuit[0:0], resolved_circuit)
        )
        step_result = None
        for step_result in self._core_iterator(
            circuit=unitary_prefix,
            sim_state=act_on_args,
        ):
            pass
        assert step_result is not None

        # When an otherwise unitary circuit ends with non-demolition computation
        # basis measurements, we can sample the results more efficiently.
        general_ops = list(general_suffix.all_operations())
        if all(isinstance(op.gate, ops.MeasurementGate) for op in general_ops):
            return step_result.sample_measurement_ops(
                measurement_ops=cast(List[ops.GateOperation], general_ops),
                repetitions=repetitions,
                seed=self._prng,
            )

        return self._brute_force_samples(
            act_on_args=act_on_args,
            circuit=general_suffix,
            repetitions=repetitions,
        )

    def _brute_force_samples(
        self,
        act_on_args: act_on_state_vector_args.ActOnStateVectorArgs,
        circuit: circuits.Circuit,
        repetitions: int,
    ) -> Dict[str, np.ndarray]:
        """Repeatedly simulate a circuit in order to produce samples."""

        measurements: DefaultDict[str, List[np.ndarray]] = collections.defaultdict(list)
        for _ in range(repetitions):
            all_step_results = self._core_iterator(circuit, sim_state=act_on_args.copy())

            for step_result in all_step_results:
                for k, v in step_result.measurements.items():
                    measurements[k].append(np.array(v, dtype=np.uint8))
        return {k: np.array(v) for k, v in measurements.items()}

    def _create_act_on_args(
>>>>>>> f319a225
        self,
        initial_state: Union['cirq.STATE_VECTOR_LIKE', 'cirq.ActOnStateVectorArgs'],
        qubits: Sequence['cirq.Qid'],
    ):
        """Creates the ActOnStateVectorArgs for a circuit.

        Args:
            initial_state: The initial state for the simulation in the
                computational basis.
            qubits: Determines the canonical ordering of the qubits. This
                is often used in specifying the initial state, i.e. the
                ordering of the computational basis states.

        Returns:
            ActOnStateVectorArgs for the circuit.
        """
        if isinstance(initial_state, act_on_state_vector_args.ActOnStateVectorArgs):
            return initial_state

        num_qubits = len(qubits)
        qid_shape = protocols.qid_shape(qubits)
        state = qis.to_valid_state_vector(
            initial_state, num_qubits, qid_shape=qid_shape, dtype=self._dtype
        )

        return act_on_state_vector_args.ActOnStateVectorArgs(
            target_tensor=np.reshape(state, qid_shape),
            available_buffer=np.empty(qid_shape, dtype=self._dtype),
            qubits=qubits,
            axes=[],
            prng=self._prng,
            log_of_measurement_results={},
        )

    def _create_step_result(
        self,
        sim_state: act_on_state_vector_args.ActOnStateVectorArgs,
        qubit_map: Dict['cirq.Qid', int],
    ):
        return SparseSimulatorStep(
            state_vector=sim_state.target_tensor,
            measurements=dict(sim_state.log_of_measurement_results),
            qubit_map=qubit_map,
            dtype=self._dtype,
        )

    def simulate_expectation_values_sweep(
        self,
        program: 'cirq.Circuit',
        observables: Union['cirq.PauliSumLike', List['cirq.PauliSumLike']],
        params: 'study.Sweepable',
        qubit_order: ops.QubitOrderOrList = ops.QubitOrder.DEFAULT,
        initial_state: Any = None,
        permit_terminal_measurements: bool = False,
    ) -> List[List[float]]:
        if not permit_terminal_measurements and program.are_any_measurements_terminal():
            raise ValueError(
                'Provided circuit has terminal measurements, which may '
                'skew expectation values. If this is intentional, set '
                'permit_terminal_measurements=True.'
            )
        swept_evs = []
        qubit_order = ops.QubitOrder.as_qubit_order(qubit_order)
        qmap = {q: i for i, q in enumerate(qubit_order.order_for(program.all_qubits()))}
        if not isinstance(observables, List):
            observables = [observables]
        pslist = [ops.PauliSum.wrap(pslike) for pslike in observables]
        for param_resolver in study.to_resolvers(params):
            result = self.simulate(
                program, param_resolver, qubit_order=qubit_order, initial_state=initial_state
            )
            swept_evs.append(
                [
                    obs.expectation_from_state_vector(result.final_state_vector, qmap)
                    for obs in pslist
                ]
            )
        return swept_evs


class SparseSimulatorStep(
    state_vector.StateVectorMixin, state_vector_simulator.StateVectorStepResult
):
    """A `StepResult` that includes `StateVectorMixin` methods."""

    def __init__(self, state_vector, measurements, qubit_map, dtype):
        """Results of a step of the simulator.

        Args:
            qubit_map: A map from the Qubits in the Circuit to the the index
                of this qubit for a canonical ordering. This canonical ordering
                is used to define the state vector (see the state_vector()
                method).
            measurements: A dictionary from measurement gate key to measurement
                results, ordered by the qubits that the measurement operates on.
        """
        super().__init__(measurements=measurements, qubit_map=qubit_map)
        self._dtype = dtype
        size = np.prod(protocols.qid_shape(self), dtype=int)
        self._state_vector = np.reshape(state_vector, size)

    def _simulator_state(self) -> state_vector_simulator.StateVectorSimulatorState:
        return state_vector_simulator.StateVectorSimulatorState(
            qubit_map=self.qubit_map, state_vector=self._state_vector
        )

    def state_vector(self, copy: bool = True):
        """Return the state vector at this point in the computation.

        The state is returned in the computational basis with these basis
        states defined by the qubit_map. In particular the value in the
        qubit_map is the index of the qubit, and these are translated into
        binary vectors where the last qubit is the 1s bit of the index, the
        second-to-last is the 2s bit of the index, and so forth (i.e. big
        endian ordering).

        Example:
             qubit_map: {QubitA: 0, QubitB: 1, QubitC: 2}
             Then the returned vector will have indices mapped to qubit basis
             states like the following table

                |     | QubitA | QubitB | QubitC |
                | :-: | :----: | :----: | :----: |
                |  0  |   0    |   0    |   0    |
                |  1  |   0    |   0    |   1    |
                |  2  |   0    |   1    |   0    |
                |  3  |   0    |   1    |   1    |
                |  4  |   1    |   0    |   0    |
                |  5  |   1    |   0    |   1    |
                |  6  |   1    |   1    |   0    |
                |  7  |   1    |   1    |   1    |

        Args:
            copy: If True, then the returned state is a copy of the state
                vector. If False, then the state vector is not copied,
                potentially saving memory. If one only needs to read derived
                parameters from the state vector and store then using False
                can speed up simulation by eliminating a memory copy.
        """
        vector = self._simulator_state().state_vector
        return vector.copy() if copy else vector

    def set_state_vector(self, state: 'cirq.STATE_VECTOR_LIKE'):
        """Set the state vector.

        One can pass a valid full state to this method by passing a numpy
        array. Or, alternatively, one can pass an integer, and then the state
        will be set to lie entirely in the computation basis state for the
        binary expansion of the passed integer.

        Args:
            state: If an int, the state vector set is the state vector
                corresponding to a computational basis state. If a numpy
                array this is the full state vector.
        """
        update_state = qis.to_valid_state_vector(
            state, len(self.qubit_map), qid_shape=protocols.qid_shape(self, None), dtype=self._dtype
        )
        np.copyto(self._state_vector, update_state)

    def sample(
        self,
        qubits: List[ops.Qid],
        repetitions: int = 1,
        seed: 'cirq.RANDOM_STATE_OR_SEED_LIKE' = None,
    ) -> np.ndarray:
        indices = [self.qubit_map[qubit] for qubit in qubits]
        return state_vector.sample_state_vector(
            self._state_vector,
            indices,
            qid_shape=protocols.qid_shape(self, None),
            repetitions=repetitions,
            seed=seed,
        )<|MERGE_RESOLUTION|>--- conflicted
+++ resolved
@@ -156,77 +156,13 @@
         noise_model = devices.NoiseModel.from_noise_model_like(noise)
         if not protocols.has_mixture(noise_model):
             raise ValueError(f'noise must be unitary or mixture but was {noise_model}')
-<<<<<<< HEAD
         super().__init__(
             dtype=dtype,
             noise=noise,
             seed=seed,
         )
 
-    def create_act_on_args(
-=======
-        self.noise = noise_model
-
-    def _run(
-        self, circuit: circuits.Circuit, param_resolver: study.ParamResolver, repetitions: int
-    ) -> Dict[str, np.ndarray]:
-        """See definition in `cirq.SimulatesSamples`."""
-        param_resolver = param_resolver or study.ParamResolver({})
-        resolved_circuit = protocols.resolve_parameters(circuit, param_resolver)
-        check_all_resolved(resolved_circuit)
-        qubits = tuple(sorted(resolved_circuit.all_qubits()))
-        act_on_args = self._create_act_on_args(0, qubits)
-
-        # Simulate as many unitary operations as possible before having to
-        # repeat work for each sample.
-        unitary_prefix, general_suffix = (
-            split_into_matching_protocol_then_general(resolved_circuit, protocols.has_unitary)
-            if protocols.has_unitary(self.noise)
-            else (resolved_circuit[0:0], resolved_circuit)
-        )
-        step_result = None
-        for step_result in self._core_iterator(
-            circuit=unitary_prefix,
-            sim_state=act_on_args,
-        ):
-            pass
-        assert step_result is not None
-
-        # When an otherwise unitary circuit ends with non-demolition computation
-        # basis measurements, we can sample the results more efficiently.
-        general_ops = list(general_suffix.all_operations())
-        if all(isinstance(op.gate, ops.MeasurementGate) for op in general_ops):
-            return step_result.sample_measurement_ops(
-                measurement_ops=cast(List[ops.GateOperation], general_ops),
-                repetitions=repetitions,
-                seed=self._prng,
-            )
-
-        return self._brute_force_samples(
-            act_on_args=act_on_args,
-            circuit=general_suffix,
-            repetitions=repetitions,
-        )
-
-    def _brute_force_samples(
-        self,
-        act_on_args: act_on_state_vector_args.ActOnStateVectorArgs,
-        circuit: circuits.Circuit,
-        repetitions: int,
-    ) -> Dict[str, np.ndarray]:
-        """Repeatedly simulate a circuit in order to produce samples."""
-
-        measurements: DefaultDict[str, List[np.ndarray]] = collections.defaultdict(list)
-        for _ in range(repetitions):
-            all_step_results = self._core_iterator(circuit, sim_state=act_on_args.copy())
-
-            for step_result in all_step_results:
-                for k, v in step_result.measurements.items():
-                    measurements[k].append(np.array(v, dtype=np.uint8))
-        return {k: np.array(v) for k, v in measurements.items()}
-
     def _create_act_on_args(
->>>>>>> f319a225
         self,
         initial_state: Union['cirq.STATE_VECTOR_LIKE', 'cirq.ActOnStateVectorArgs'],
         qubits: Sequence['cirq.Qid'],
