# Copyright 2019 The Cirq Developers
#
# Licensed under the Apache License, Version 2.0 (the "License");
# you may not use this file except in compliance with the License.
# You may obtain a copy of the License at
#
#     https://www.apache.org/licenses/LICENSE-2.0
#
# Unless required by applicable law or agreed to in writing, software
# distributed under the License is distributed on an "AS IS" BASIS,
# WITHOUT WARRANTIES OR CONDITIONS OF ANY KIND, either express or implied.
# See the License for the specific language governing permissions and
# limitations under the License.
"""An efficient simulator for Clifford circuits.

Allowed operations include:
	- X,Y,Z,H,S,CNOT,CZ
	- measurements in the computational basis

The quantum state is specified in two forms:
    1. In terms of stabilizer generators. These are a set of n Pauli operators
    {S_1,S_2,...,S_n} such that S_i |psi> = |psi>.

    This implementation is based on Aaronson and Gottesman,
    2004 (arXiv:quant-ph/0406196).

    2. In the CH-form defined by Bravyi et al, 2018 (arXiv:1808.00128).
    This representation keeps track of overall phase and enables access
    to state vector amplitudes.
"""

from typing import Any, Dict, List, Sequence, Union

import numpy as np

import cirq
from cirq import circuits, study, ops, protocols, value
from cirq._compat import deprecated
from cirq.ops.dense_pauli_string import DensePauliString
from cirq.protocols import act_on
from cirq.sim import clifford, simulator
from cirq.sim.simulator import check_all_resolved


class CliffordSimulator(
    simulator.SimulatesIntermediateState[
        'CliffordSimulatorStepResult',
        'CliffordTrialResult',
        'CliffordState',
        clifford.ActOnStabilizerCHFormArgs,
    ],
):
    """An efficient simulator for Clifford circuits."""

    def __init__(self, seed: 'cirq.RANDOM_STATE_OR_SEED_LIKE' = None):
        """Creates instance of `CliffordSimulator`.

        Args:
            seed: The random seed to use for this simulator.
        """
        self.init = True
        super().__init__(seed=seed)

    @staticmethod
    def is_supported_operation(op: 'cirq.Operation') -> bool:
        """Checks whether given operation can be simulated by this simulator."""
        # TODO: support more general Pauli measurements
        return protocols.has_stabilizer_effect(op)

    def create_act_on_args(
        self,
        initial_state: Union[int, clifford.ActOnStabilizerCHFormArgs],
        qubits: Sequence['cirq.Qid'],
    ) -> clifford.ActOnStabilizerCHFormArgs:
        """Creates the ActOnStabilizerChFormArgs for a circuit.

        Args:
            initial_state: The initial state for the simulation in the
                computational basis. Represented as a big endian int.
            qubits: Determines the canonical ordering of the qubits. This
                is often used in specifying the initial state, i.e. the
                ordering of the computational basis states.

        Returns:
            ActOnStabilizerChFormArgs for the circuit.
        """
        if isinstance(initial_state, clifford.ActOnStabilizerCHFormArgs):
            return initial_state

        qubit_map = {q: i for i, q in enumerate(qubits)}

        state = CliffordState(qubit_map, initial_state=initial_state)
        return clifford.ActOnStabilizerCHFormArgs(
            state=state.ch_form,
            axes=[],
            prng=self._prng,
            log_of_measurement_results={},
            qubits=qubits,
        )

    def _create_step_result(
        self,
<<<<<<< HEAD
        sim_state: clifford.ActOnStabilizerCHFormArgs,
        qubit_map: Dict['cirq.Qid', int],
    ):
        state = CliffordState(qubit_map)
        state.ch_form = sim_state.state.copy()
        return CliffordSimulatorStepResult(
            measurements=sim_state.log_of_measurement_results, state=state
        )
=======
        circuit: circuits.Circuit,
        sim_state: clifford.ActOnStabilizerCHFormArgs,
    ):
        """Iterator over CliffordSimulatorStepResult from Moments of a Circuit

        Args:
            circuit: The circuit to simulate.
            sim_state: The initial state args for the simulation in the
                computational basis.

        Yields:
            CliffordStepResult from simulating a Moment of the Circuit.
        """

        def create_state():
            state = CliffordState(sim_state.qubit_map)
            state.ch_form = sim_state.state.copy()
            return state

        if len(circuit) == 0:
            yield CliffordSimulatorStepResult(
                measurements=sim_state.log_of_measurement_results, state=create_state()
            )
            return

        for moment in circuit:
            sim_state.log_of_measurement_results = {}

            for op in moment:
                try:
                    sim_state.axes = tuple(sim_state.qubit_map[i] for i in op.qubits)
                    act_on(op, sim_state)
                except TypeError:
                    raise NotImplementedError(
                        f"CliffordSimulator doesn't support {op!r}"
                    )  # type: ignore

            yield CliffordSimulatorStepResult(
                measurements=sim_state.log_of_measurement_results, state=create_state()
            )
>>>>>>> d195016d

    def _create_simulator_trial_result(
        self,
        params: study.ParamResolver,
        measurements: Dict[str, np.ndarray],
        final_simulator_state,
    ):

        return CliffordTrialResult(
            params=params, measurements=measurements, final_simulator_state=final_simulator_state
        )


class CliffordTrialResult(simulator.SimulationTrialResult):
    def __init__(
        self,
        params: study.ParamResolver,
        measurements: Dict[str, np.ndarray],
        final_simulator_state: 'CliffordState',
    ) -> None:
        super().__init__(
            params=params, measurements=measurements, final_simulator_state=final_simulator_state
        )

        self.final_state = final_simulator_state

    def __str__(self) -> str:
        samples = super().__str__()
        final = self._final_simulator_state
        return f'measurements: {samples}\noutput state: {final}'


class CliffordSimulatorStepResult(simulator.StepResult['CliffordState']):
    """A `StepResult` that includes `StateVectorMixin` methods."""

    def __init__(self, state: 'CliffordState', measurements):
        """Results of a step of the simulator.
        Attributes:
            state: A CliffordState
            measurements: A dictionary from measurement gate key to measurement
                results, ordered by the qubits that the measurement operates on.
            qubit_map: A map from the Qubits in the Circuit to the the index
                of this qubit for a canonical ordering. This canonical ordering
                is used to define the state vector (see the state_vector()
                method).
        """
        self.measurements = measurements
        self.state = state.copy()

    def __str__(self) -> str:
        def bitstring(vals):
            return ''.join('1' if v else '0' for v in vals)

        results = sorted([(key, bitstring(val)) for key, val in self.measurements.items()])

        if len(results) == 0:
            measurements = ''
        else:
            measurements = ' '.join([f'{key}={val}' for key, val in results]) + '\n'

        final = self.state

        return f'{measurements}{final}'

    def _simulator_state(self):
        return self.state

    def sample(
        self,
        qubits: List[ops.Qid],
        repetitions: int = 1,
        seed: 'cirq.RANDOM_STATE_OR_SEED_LIKE' = None,
    ) -> np.ndarray:

        measurements = {}  # type: Dict[str, List[np.ndarray]]

        for i in range(repetitions):
            self.state.apply_measurement(
                cirq.measure(*qubits, key=str(i)),
                measurements,
                value.parse_random_state(seed),
                collapse_state_vector=False,
            )

        return np.array(list(measurements.values()), dtype=bool)


@value.value_equality
class CliffordState:
    """A state of the Clifford simulation.

    The state is stored using Bravyi's CH-form which allows access to the full
    state vector (including phase).

    Gates and measurements are applied to each representation in O(n^2) time.
    """

    def __init__(self, qubit_map, initial_state=0):
        self.qubit_map = qubit_map
        self.n = len(qubit_map)

        self.ch_form = clifford.StabilizerStateChForm(self.n, initial_state)

    def _json_dict_(self):
        return {
            'cirq_type': self.__class__.__name__,
            'qubit_map': [(k, v) for k, v in self.qubit_map.items()],
            'ch_form': self.ch_form,
        }

    @classmethod
    def _from_json_dict_(cls, qubit_map, ch_form, **kwargs):
        state = cls(dict(qubit_map))
        state.ch_form = ch_form

        return state

    def _value_equality_values_(self) -> Any:
        return self.qubit_map, self.ch_form

    def copy(self) -> 'CliffordState':
        state = CliffordState(self.qubit_map)
        state.ch_form = self.ch_form.copy()

        return state

    def __repr__(self) -> str:
        return repr(self.ch_form)

    def __str__(self) -> str:
        """Return the state vector string representation of the state."""
        return str(self.ch_form)

    def to_numpy(self) -> np.ndarray:
        return self.ch_form.to_state_vector()

    @deprecated(deadline='v0.11', fix='use CliffordTableau instead')
    def stabilizers(self) -> List[DensePauliString]:
        """Returns the stabilizer generators of the state. These
        are n operators {S_1,S_2,...,S_n} such that S_i |psi> = |psi>"""
        return []

    @deprecated(deadline='v0.11', fix='use CliffordTableau instead')
    def destabilizers(self) -> List[DensePauliString]:
        """Returns the destabilizer generators of the state. These
        are n operators {S_1,S_2,...,S_n} such that along with the stabilizer
        generators above generate the full Pauli group on n qubits."""
        return []

    def state_vector(self):
        return self.ch_form.state_vector()

    def apply_unitary(self, op: 'cirq.Operation'):
        ch_form_args = clifford.ActOnStabilizerCHFormArgs(
            self.ch_form, [self.qubit_map[i] for i in op.qubits], np.random.RandomState(), {}
        )
        try:
            act_on(op, ch_form_args)
        except TypeError:
            raise ValueError(
                f'{str(op.gate)} cannot be run with Clifford simulator.'
            )  # type: ignore
        return

    def apply_measurement(
        self,
        op: 'cirq.Operation',
        measurements: Dict[str, List[np.ndarray]],
        prng: np.random.RandomState,
        collapse_state_vector=True,
    ):
        if not isinstance(op.gate, cirq.MeasurementGate):
            raise TypeError(
                'apply_measurement only supports cirq.MeasurementGate operations. Found %s instead.'
                % str(op.gate)
            )

        if collapse_state_vector:
            state = self
        else:
            state = self.copy()

        qids = [self.qubit_map[i] for i in op.qubits]

        ch_form_args = clifford.ActOnStabilizerCHFormArgs(state.ch_form, qids, prng, measurements)
        act_on(op, ch_form_args)

    @deprecated(deadline='v0.11', fix='Use the apply_measurement instead')
    def perform_measurement(
        self, qubits: Sequence[ops.Qid], prng: np.random.RandomState, collapse_state_vector=True
    ):
        results = []

        if collapse_state_vector:
            state = self
        else:
            state = self.copy()

        for qubit in qubits:
            result = state.ch_form._measure(self.qubit_map[qubit], prng)
            results.append(result)

        return results<|MERGE_RESOLUTION|>--- conflicted
+++ resolved
@@ -100,7 +100,6 @@
 
     def _create_step_result(
         self,
-<<<<<<< HEAD
         sim_state: clifford.ActOnStabilizerCHFormArgs,
         qubit_map: Dict['cirq.Qid', int],
     ):
@@ -109,48 +108,6 @@
         return CliffordSimulatorStepResult(
             measurements=sim_state.log_of_measurement_results, state=state
         )
-=======
-        circuit: circuits.Circuit,
-        sim_state: clifford.ActOnStabilizerCHFormArgs,
-    ):
-        """Iterator over CliffordSimulatorStepResult from Moments of a Circuit
-
-        Args:
-            circuit: The circuit to simulate.
-            sim_state: The initial state args for the simulation in the
-                computational basis.
-
-        Yields:
-            CliffordStepResult from simulating a Moment of the Circuit.
-        """
-
-        def create_state():
-            state = CliffordState(sim_state.qubit_map)
-            state.ch_form = sim_state.state.copy()
-            return state
-
-        if len(circuit) == 0:
-            yield CliffordSimulatorStepResult(
-                measurements=sim_state.log_of_measurement_results, state=create_state()
-            )
-            return
-
-        for moment in circuit:
-            sim_state.log_of_measurement_results = {}
-
-            for op in moment:
-                try:
-                    sim_state.axes = tuple(sim_state.qubit_map[i] for i in op.qubits)
-                    act_on(op, sim_state)
-                except TypeError:
-                    raise NotImplementedError(
-                        f"CliffordSimulator doesn't support {op!r}"
-                    )  # type: ignore
-
-            yield CliffordSimulatorStepResult(
-                measurements=sim_state.log_of_measurement_results, state=create_state()
-            )
->>>>>>> d195016d
 
     def _create_simulator_trial_result(
         self,
