# Copyright 2019 The Cirq Developers
#
# Licensed under the Apache License, Version 2.0 (the "License");
# you may not use this file except in compliance with the License.
# You may obtain a copy of the License at
#
#     https://www.apache.org/licenses/LICENSE-2.0
#
# Unless required by applicable law or agreed to in writing, software
# distributed under the License is distributed on an "AS IS" BASIS,
# WITHOUT WARRANTIES OR CONDITIONS OF ANY KIND, either express or implied.
# See the License for the specific language governing permissions and
# limitations under the License.
"""An efficient simulator for Clifford circuits.

Allowed operations include:
	- X,Y,Z,H,S,CNOT,CZ
	- measurements in the computational basis

The quantum state is specified in two forms:
    1. In terms of stabilizer generators. These are a set of n Pauli operators
    {S_1,S_2,...,S_n} such that S_i |psi> = |psi>.

    This implementation is based on Aaronson and Gottesman,
    2004 (arXiv:quant-ph/0406196).

    2. In the CH-form defined by Bravyi et al, 2018 (arXiv:1808.00128).
    This representation keeps track of overall phase and enables access
    to wavefunction amplitudes.
"""

import collections
from typing import Dict, List, Iterator, Sequence

import numpy as np
from cirq.ops.global_phase_op import GlobalPhaseOperation

import cirq
from cirq import circuits, study, ops, protocols, value
from cirq.ops import pauli_gates
from cirq.ops.clifford_gate import SingleQubitCliffordGate
from cirq.ops.dense_pauli_string import DensePauliString
from cirq.protocols import unitary
from cirq.sim import simulator
from cirq.sim.clifford import clifford_tableau, stabilizer_state_ch_form


class CliffordSimulator(simulator.SimulatesSamples,
                        simulator.SimulatesIntermediateState):
    """An efficient simulator for Clifford circuits."""

    def __init__(self, seed: value.RANDOM_STATE_LIKE = None):
        """Creates instance of `CliffordSimulator`.

<<<<<<< HEAD
    @staticmethod
    def is_supported_operation(op: 'cirq.Operation') -> bool:
        """Checks whether given operation can be simulated by this simulator."""
        if protocols.is_measurement(op): return True
        if isinstance(op, GlobalPhaseOperation): return True
        if not protocols.has_unitary(op): return False
        u = cirq.unitary(op)
        if u.shape == (2, 2):
            return not SingleQubitCliffordGate.from_unitary(u) is None
        else:
            return op.gate in [cirq.CNOT, cirq.CZ]
=======
        Args:
            seed: The random seed to use for this simulator.
        """
        self.init = True
        self._prng = value.parse_random_state(seed)
>>>>>>> 0fccaae9

    def _base_iterator(self, circuit: circuits.Circuit,
                       qubit_order: ops.QubitOrderOrList, initial_state: int
                      ) -> Iterator['cirq.CliffordSimulatorStepResult']:
        """Iterator over CliffordSimulatorStepResult from Moments of a Circuit

        Args:
            circuit: The circuit to simulate.
            qubit_order: Determines the canonical ordering of the qubits. This
                is often used in specifying the initial state, i.e. the
                ordering of the computational basis states.
            initial_state: The initial state for the simulation.


        Yields:
            CliffordStepResult from simulating a Moment of the Circuit.
        """
        qubits = ops.QubitOrder.as_qubit_order(qubit_order).order_for(
            circuit.all_qubits())

        qubit_map = {q: i for i, q in enumerate(qubits)}

        if len(circuit) == 0:
            yield CliffordSimulatorStepResult(measurements={},
                                              state=CliffordState(
                                                  qubit_map,
                                                  initial_state=initial_state))
        else:
            state = CliffordState(qubit_map, initial_state=initial_state)

            for moment in circuit:
                measurements = collections.defaultdict(
                    list)  # type: Dict[str, List[np.ndarray]]

                for op in moment:
                    if protocols.has_unitary(op):
                        state.apply_unitary(op)
                    elif protocols.is_measurement(op):
                        key = protocols.measurement_key(op)
                        measurements[key].extend(
                            state.perform_measurement(op.qubits, self._prng))

                yield CliffordSimulatorStepResult(measurements=measurements,
                                                  state=state)

    def _simulator_iterator(
            self,
            circuit: circuits.Circuit,
            param_resolver: study.ParamResolver,
            qubit_order: ops.QubitOrderOrList,
            initial_state: int,
    ) -> Iterator:
        """See definition in `cirq.SimulatesIntermediateState`.

        Args:
            inital_state: An integer specifying the inital
            state in the computational basis.
        """
        param_resolver = param_resolver or study.ParamResolver({})
        resolved_circuit = protocols.resolve_parameters(circuit, param_resolver)
        self._check_all_resolved(resolved_circuit)
        actual_initial_state = 0 if initial_state is None else initial_state

        return self._base_iterator(resolved_circuit, qubit_order,
                                   actual_initial_state)

    def _create_simulator_trial_result(self, params: study.ParamResolver,
                                       measurements: Dict[str, np.ndarray],
                                       final_simulator_state):

        return CliffordTrialResult(params=params,
                                   measurements=measurements,
                                   final_simulator_state=final_simulator_state)

    def _run(self, circuit: circuits.Circuit,
             param_resolver: study.ParamResolver,
             repetitions: int) -> Dict[str, List[np.ndarray]]:

        param_resolver = param_resolver or study.ParamResolver({})
        resolved_circuit = protocols.resolve_parameters(circuit, param_resolver)
        self._check_all_resolved(resolved_circuit)

        measurements = {}  # type: Dict[str, List[np.ndarray]]
        if repetitions == 0:
            for _, op, _ in resolved_circuit.findall_operations_with_gate_type(
                    ops.MeasurementGate):
                measurements[protocols.measurement_key(op)] = np.empty([0, 1])

        for _ in range(repetitions):
            all_step_results = self._base_iterator(
                resolved_circuit,
                qubit_order=ops.QubitOrder.DEFAULT,
                initial_state=0)

            for step_result in all_step_results:
                for k, v in step_result.measurements.items():
                    if not k in measurements:
                        measurements[k] = []
                    measurements[k].append(np.array(v, dtype=bool))

        return {k: np.array(v) for k, v in measurements.items()}

    def _check_all_resolved(self, circuit):
        """Raises if the circuit contains unresolved symbols."""
        if protocols.is_parameterized(circuit):
            unresolved = [
                op for moment in circuit for op in moment
                if protocols.is_parameterized(op)
            ]
            raise ValueError(
                'Circuit contains ops whose symbols were not specified in '
                'parameter sweep. Ops: {}'.format(unresolved))


class CliffordTrialResult(simulator.SimulationTrialResult):

    def __init__(self, params: study.ParamResolver,
                 measurements: Dict[str, np.ndarray],
                 final_simulator_state: 'CliffordState') -> None:

        super().__init__(params=params,
                         measurements=measurements,
                         final_simulator_state=final_simulator_state)

        self.final_state = final_simulator_state

    def __str__(self):
        samples = super().__str__()
        final = self._final_simulator_state

        return 'measurements: {}\noutput state: {}'.format(samples, final)

    def __repr__(self):
        return super().__repr__()


class CliffordSimulatorStepResult(simulator.StepResult):
    """A `StepResult` that includes `StateVectorMixin` methods."""

    def __init__(self, state, measurements):
        """Results of a step of the simulator.
        Attributes:
            state: A CliffordState
            measurements: A dictionary from measurement gate key to measurement
                results, ordered by the qubits that the measurement operates on.
            qubit_map: A map from the Qubits in the Circuit to the the index
                of this qubit for a canonical ordering. This canonical ordering
                is used to define the state vector (see the state_vector()
                method).
        """
        self.measurements = measurements
        self.state = state

    def __str__(self):

        def bitstring(vals):
            return ''.join('1' if v else '0' for v in vals)

        results = sorted([
            (key, bitstring(val)) for key, val in self.measurements.items()
        ])

        if len(results) == 0:
            measurements = ''
        else:
            measurements = ' '.join(
                ['{}={}'.format(key, val) for key, val in results]) + '\n'

        final = self.state

        return '{}{}'.format(measurements, final)

    def _simulator_state(self):
        return self.state

    def sample(self,
               qubits: List[ops.Qid],
               repetitions: int = 1,
               seed: value.RANDOM_STATE_LIKE = None) -> np.ndarray:

        measurements = []

        for _ in range(repetitions):
            measurements.append(
                self.state.perform_measurement(qubits,
                                               value.parse_random_state(seed),
                                               collapse_wavefunction=False))

        return np.array(measurements, dtype=bool)


class CliffordState():
    """A state of the Clifford simulation.

    The state is stored using two complementary representations:
    Anderson's tableaux form and Bravyi's CH-form.
    The tableaux keeps track of the stabilizer operations, while the
    CH-form allows access to the full wavefunction (including phase).

    Gates and measurements are applied to each representation in O(n^2) time.
    """

    def __init__(self, qubit_map, initial_state=0):
        self.qubit_map = qubit_map
        self.n = len(qubit_map)

        self.tableau = clifford_tableau.CliffordTableau(self.n, initial_state)
        self.ch_form = stabilizer_state_ch_form.StabilizerStateChForm(
            self.n, initial_state)

    def copy(self):
        state = CliffordState(self.qubit_map)
        state.tableau = self.tableau.copy()
        state.ch_form = self.ch_form.copy()

        return state

    def __repr__(self):
        return repr(self.ch_form)

    def __str__(self):
        """Return the wavefunction string representation of the state."""
        return str(self.ch_form)

    def to_numpy(self):
        return self.ch_form.to_state_vector()

    def stabilizers(self) -> List[DensePauliString]:
        """Returns the stabilizer generators of the state. These
        are n operators {S_1,S_2,...,S_n} such that S_i |psi> = |psi> """
        return self.tableau.stabilizers()

    def destabilizers(self) -> List[DensePauliString]:
        """Returns the destabilizer generators of the state. These
        are n operators {S_1,S_2,...,S_n} such that along with the stabilizer
        generators above generate the full Pauli group on n qubits."""
        return self.tableau.destabilizers()

    def wave_function(self):
        return self.ch_form.wave_function()

    def apply_unitary(self, op: 'cirq.Operation'):
        if len(op.qubits) == 1:
            self.apply_single_qubit_unitary(op)
        elif isinstance(op, GlobalPhaseOperation):
            self.ch_form.omega *= op.coefficient
        elif op.gate == cirq.CNOT:
            self.tableau._CNOT(self.qubit_map[op.qubits[0]],
                               self.qubit_map[op.qubits[1]])
            self.ch_form._CNOT(self.qubit_map[op.qubits[0]],
                               self.qubit_map[op.qubits[1]])
        elif op.gate == cirq.CZ:
            self.tableau._CZ(self.qubit_map[op.qubits[0]],
                             self.qubit_map[op.qubits[1]])
            self.ch_form._CZ(self.qubit_map[op.qubits[0]],
                             self.qubit_map[op.qubits[1]])
        else:
            raise ValueError('%s cannot be run with Clifford simulator.' %
                             str(op.gate))  # type: ignore

    def apply_single_qubit_unitary(self, op: 'cirq.Operation'):
        qubit = self.qubit_map[op.qubits[0]]
        # Handle H natively as optimization.
        if op.gate == cirq.H:
            self._apply_H(qubit)
            return

        u = unitary(op)
        clifford_gate = SingleQubitCliffordGate.from_unitary(u)
        if clifford_gate is None:
            raise ValueError('%s cannot be run with Clifford simulator.' %
                             str(op.gate))

        h = unitary(ops.H)
        s = unitary(ops.S)
        applied_unitary = np.eye(2)
        for axis, quarter_turns in clifford_gate.decompose_rotation():
            for _ in range(quarter_turns % 4):
                if axis == pauli_gates.X:
                    self._apply_H(qubit)
                    self._apply_S(qubit)
                    self._apply_H(qubit)
                    applied_unitary = h @ s @ h @ applied_unitary
                elif axis == pauli_gates.Y:
                    self._apply_S(qubit)
                    self._apply_S(qubit)
                    self._apply_H(qubit)
                    applied_unitary = h @ s @ s @ applied_unitary
                else:
                    assert axis == pauli_gates.Z
                    self._apply_S(qubit)
                    applied_unitary = s @ applied_unitary

        max_idx = max(np.ndindex(*u.shape), key=lambda t: abs(u[t]))
        phase_shift = u[max_idx] / applied_unitary[max_idx]
        self.ch_form.omega *= phase_shift

    def _apply_H(self, qubit: ops.Qid):
        self.tableau._H(qubit)
        self.ch_form._H(qubit)

    def _apply_S(self, qubit: ops.Qid):
        self.tableau._S(qubit)
        self.ch_form._S(qubit)

    def perform_measurement(self,
                            qubits: Sequence[ops.Qid],
                            prng: np.random.RandomState,
                            collapse_wavefunction=True):
        results = []

        if collapse_wavefunction:
            state = self
        else:
            state = self.copy()

        for qubit in qubits:
            result = state.tableau._measure(self.qubit_map[qubit], prng)
            state.ch_form.project_Z(self.qubit_map[qubit], result)
            results.append(result)

        return results<|MERGE_RESOLUTION|>--- conflicted
+++ resolved
@@ -52,7 +52,12 @@
     def __init__(self, seed: value.RANDOM_STATE_LIKE = None):
         """Creates instance of `CliffordSimulator`.
 
-<<<<<<< HEAD
+        Args:
+            seed: The random seed to use for this simulator.
+        """
+        self.init = True
+        self._prng = value.parse_random_state(seed)
+
     @staticmethod
     def is_supported_operation(op: 'cirq.Operation') -> bool:
         """Checks whether given operation can be simulated by this simulator."""
@@ -64,13 +69,6 @@
             return not SingleQubitCliffordGate.from_unitary(u) is None
         else:
             return op.gate in [cirq.CNOT, cirq.CZ]
-=======
-        Args:
-            seed: The random seed to use for this simulator.
-        """
-        self.init = True
-        self._prng = value.parse_random_state(seed)
->>>>>>> 0fccaae9
 
     def _base_iterator(self, circuit: circuits.Circuit,
                        qubit_order: ops.QubitOrderOrList, initial_state: int
