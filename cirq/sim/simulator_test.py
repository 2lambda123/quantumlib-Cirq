# Copyright 2018 The Cirq Developers
#
# Licensed under the Apache License, Version 2.0 (the "License");
# you may not use this file except in compliance with the License.
# You may obtain a copy of the License at
#
#     https://www.apache.org/licenses/LICENSE-2.0
#
# Unless required by applicable law or agreed to in writing, software
# distributed under the License is distributed on an "AS IS" BASIS,
# WITHOUT WARRANTIES OR CONDITIONS OF ANY KIND, either express or implied.
# See the License for the specific language governing permissions and
# limitations under the License.
"""Tests for simulator.py"""

from unittest import mock
import numpy as np
import pytest

import cirq



@mock.patch.multiple(cirq.SimulatesSamples,
                     __abstractmethods__=set(),
                     _run=mock.Mock())
def test_run_simulator_run():
    simulator = cirq.SimulatesSamples()
    expected_measurements = {'a': np.array([[1]])}
    simulator._run.return_value = expected_measurements
    circuit = mock.Mock(cirq.Circuit)
    circuit.__iter__ = mock.Mock(return_value=iter([]))
    param_resolver = mock.Mock(cirq.ParamResolver)
<<<<<<< HEAD
    expected_result = cirq.Result.from_single_parameter_set(
=======
    param_resolver.param_dict = {}
    expected_result = cirq.TrialResult.from_single_parameter_set(
>>>>>>> 9bb96d2d
        measurements=expected_measurements, params=param_resolver)
    assert expected_result == simulator.run(program=circuit,
                                            repetitions=10,
                                            param_resolver=param_resolver)
    simulator._run.assert_called_once_with(circuit=circuit,
                                           repetitions=10,
                                           param_resolver=param_resolver)


@mock.patch.multiple(cirq.SimulatesSamples,
                     __abstractmethods__=set(),
                     _run=mock.Mock())
def test_run_simulator_sweeps():
    simulator = cirq.SimulatesSamples()
    expected_measurements = {'a': np.array([[1]])}
    simulator._run.return_value = expected_measurements
    circuit = mock.Mock(cirq.Circuit)
    circuit.__iter__ = mock.Mock(return_value=iter([]))
    param_resolvers = [mock.Mock(cirq.ParamResolver),
                       mock.Mock(cirq.ParamResolver)]
    for resolver in param_resolvers:
        resolver.param_dict = {}
    expected_results = [
        cirq.Result.from_single_parameter_set(
            measurements=expected_measurements, params=param_resolvers[0]),
        cirq.Result.from_single_parameter_set(
            measurements=expected_measurements, params=param_resolvers[1])
    ]
    assert expected_results == simulator.run_sweep(program=circuit,
                                                   repetitions=10,
                                                   params=param_resolvers)
    simulator._run.assert_called_with(circuit=circuit,
                                      repetitions=10,
                                      param_resolver=mock.ANY)
    assert simulator._run.call_count == 2


@mock.patch.multiple(cirq.SimulatesIntermediateState,
                     __abstractmethods__=set(),
                     _simulator_iterator=mock.Mock())
def test_intermediate_simulator():
    simulator = cirq.SimulatesIntermediateState()

    final_simulator_state = np.array([1, 0, 0, 0])
    def steps(*args, **kwargs):
        result = mock.Mock()
        result.measurements = {'a': [True, True]}
        yield result
        result = mock.Mock()
        result.measurements = {'b': [True, False]}
        result._simulator_state.return_value = final_simulator_state
        yield result

    simulator._simulator_iterator.side_effect = steps
    circuit = mock.Mock(cirq.Circuit)
    param_resolver = mock.Mock(cirq.ParamResolver)
    param_resolver.param_dict = {}
    qubit_order = mock.Mock(cirq.QubitOrder)
    result = simulator.simulate(program=circuit,
                                param_resolver=param_resolver,
                                qubit_order=qubit_order,
                                initial_state=2)
    np.testing.assert_equal(result.measurements['a'], [True, True])
    np.testing.assert_equal(result.measurements['b'], [True, False])
    assert set(result.measurements.keys()) == {'a', 'b'}
    assert result.params == param_resolver
    np.testing.assert_equal(result._final_simulator_state,
                            final_simulator_state)


@mock.patch.multiple(cirq.SimulatesIntermediateState,
                     __abstractmethods__=set(),
                     _simulator_iterator=mock.Mock())
def test_intermediate_sweeps():
    simulator = cirq.SimulatesIntermediateState()

    final_state = np.array([1, 0, 0, 0])
    def steps(*args, **kwargs):
        result = mock.Mock()
        result.measurements = {'a': np.array([True, True])}
        result._simulator_state.return_value = final_state
        yield result

    simulator._simulator_iterator.side_effect = steps
    circuit = mock.Mock(cirq.Circuit)
    param_resolvers = [mock.Mock(cirq.ParamResolver),
                       mock.Mock(cirq.ParamResolver)]
    for resolver in param_resolvers:
        resolver.param_dict = {}
    qubit_order = mock.Mock(cirq.QubitOrder)
    results = simulator.simulate_sweep(program=circuit,
                                       params=param_resolvers,
                                       qubit_order=qubit_order,
                                       initial_state=2)
    expected_results = [
        cirq.SimulationTrialResult(
            measurements={'a': np.array([True, True])},
            params=param_resolvers[0],
            final_simulator_state=final_state),
        cirq.SimulationTrialResult(
            measurements={'a': np.array([True, True])},
            params=param_resolvers[1],
            final_simulator_state=final_state)
    ]
    assert results == expected_results


class FakeStepResult(cirq.StepResult):

    def __init__(self, ones_qubits):
        self._ones_qubits = set(ones_qubits)

    def _simulator_state(self):
        pass

    def state_vector(self):
        pass

    def __setstate__(self, state):
        pass

    def sample(self, qubits, repetitions, seed):
        return np.array([[qubit in self._ones_qubits for qubit in qubits]] *
                        repetitions)


def test_step_sample_measurement_ops():
    q0, q1, q2 = cirq.LineQubit.range(3)
    measurement_ops = [cirq.measure(q0, q1), cirq.measure(q2)]
    step_result = FakeStepResult([q1])

    measurements = step_result.sample_measurement_ops(measurement_ops)
    np.testing.assert_equal(measurements,
                            {'0,1': [[False, True]], '2': [[False]]})


def test_step_sample_measurement_ops_repetitions():
    q0, q1, q2 = cirq.LineQubit.range(3)
    measurement_ops = [cirq.measure(q0, q1), cirq.measure(q2)]
    step_result = FakeStepResult([q1])

    measurements = step_result.sample_measurement_ops(measurement_ops,
                                                      repetitions=3)
    np.testing.assert_equal(measurements,
                            {'0,1': [[False, True]] * 3, '2': [[False]] * 3})


def test_step_sample_measurement_ops_invert_mask():
    q0, q1, q2 = cirq.LineQubit.range(3)
    measurement_ops = [
        cirq.measure(q0, q1, invert_mask=(True,)),
        cirq.measure(q2, invert_mask=(False,))
    ]
    step_result = FakeStepResult([q1])

    measurements = step_result.sample_measurement_ops(measurement_ops)
    np.testing.assert_equal(measurements, {
        '0,1': [[True, True]],
        '2': [[False]]
    })


def test_step_sample_measurement_ops_no_measurements():
    step_result = FakeStepResult([])

    measurements = step_result.sample_measurement_ops([])
    assert measurements == {}


def test_step_sample_measurement_ops_not_measurement():
    q0 = cirq.LineQubit(0)
    step_result = FakeStepResult([q0])
    with pytest.raises(ValueError, match='MeasurementGate'):
        step_result.sample_measurement_ops([cirq.X(q0)])


def test_step_sample_measurement_ops_repeated_qubit():
    q0, q1, q2 = cirq.LineQubit.range(3)
    step_result = FakeStepResult([q0])
    with pytest.raises(ValueError, match='MeasurementGate'):
        step_result.sample_measurement_ops(
                [cirq.measure(q0), cirq.measure(q1, q2), cirq.measure(q0)])


def test_simulation_trial_result_equality():
    eq = cirq.testing.EqualsTester()
    eq.add_equality_group(
        cirq.SimulationTrialResult(params=cirq.ParamResolver({}),
                                   measurements={},
                                   final_simulator_state=()),
        cirq.SimulationTrialResult(params=cirq.ParamResolver({}),
                                   measurements={},
                                   final_simulator_state=()))
    eq.add_equality_group(
        cirq.SimulationTrialResult(params=cirq.ParamResolver({'s': 1}),
                                   measurements={},
                                   final_simulator_state=()))
    eq.add_equality_group(
        cirq.SimulationTrialResult(params=cirq.ParamResolver({'s': 1}),
                                   measurements={'m': np.array([1])},
                                   final_simulator_state=()))
    eq.add_equality_group(
        cirq.SimulationTrialResult(params=cirq.ParamResolver({'s': 1}),
                                   measurements={'m': np.array([1])},
                                   final_simulator_state=(0, 1)))



def test_simulation_trial_result_repr():
    assert repr(
        cirq.SimulationTrialResult(params=cirq.ParamResolver({'s': 1}),
                                   measurements={'m': np.array([1])},
                                   final_simulator_state=(0, 1))) == (
                                       "cirq.SimulationTrialResult("
                                       "params=cirq.ParamResolver({'s': 1}), "
                                       "measurements={'m': array([1])}, "
                                       "final_simulator_state=(0, 1))")


def test_simulation_trial_result_str():
    assert str(
        cirq.SimulationTrialResult(
            params=cirq.ParamResolver({'s': 1}),
            measurements={},
            final_simulator_state=(0, 1))) == '(no measurements)'

    assert str(
        cirq.SimulationTrialResult(params=cirq.ParamResolver({'s': 1}),
                                   measurements={'m': np.array([1])},
                                   final_simulator_state=(0, 1))) == 'm=1'

    assert str(
        cirq.SimulationTrialResult(params=cirq.ParamResolver({'s': 1}),
                                   measurements={'m': np.array([1, 2, 3])},
                                   final_simulator_state=(0, 1))) == 'm=123'

    assert str(
        cirq.SimulationTrialResult(params=cirq.ParamResolver({'s': 1}),
                                   measurements={'m': np.array([9, 10, 11])},
                                   final_simulator_state=(0, 1))) == 'm=9 10 11'


def test_pretty_print():
    result = cirq.SimulationTrialResult(cirq.ParamResolver(), {}, np.array([1]))

    # Test Jupyter console output from
    class FakePrinter:

        def __init__(self):
            self.text_pretty = ''

        def text(self, to_print):
            self.text_pretty += to_print

    p = FakePrinter()
    result._repr_pretty_(p, False)
    assert p.text_pretty == '(no measurements)'

    # Test cycle handling
    p = FakePrinter()
    result._repr_pretty_(p, True)
    assert p.text_pretty == 'SimulationTrialResult(...)'


@pytest.mark.asyncio
async def test_async_sample():
    m = {'mock': np.array([[0], [1]])}

    class MockSimulator(cirq.SimulatesSamples):

        def _run(self, circuit, param_resolver, repetitions):
            return m

    q = cirq.LineQubit(0)
    f = MockSimulator().run_async(cirq.Circuit(cirq.measure(q)), repetitions=10)
    result = await f
    np.testing.assert_equal(result.measurements, m)


def test_simulation_trial_result_qubit_map():
    q = cirq.LineQubit.range(2)
    result = cirq.Simulator().simulate(cirq.Circuit([cirq.CZ(q[0], q[1])]))
    assert result.qubit_map == {q[0]: 0, q[1]: 1}

    result = cirq.DensityMatrixSimulator().simulate(
        cirq.Circuit([cirq.CZ(q[0], q[1])]))
    assert result.qubit_map == {q[0]: 0, q[1]: 1}


def test_verify_unique_measurement_keys():
    q = cirq.LineQubit.range(2)
    circuit = cirq.Circuit()
    circuit.append([
        cirq.measure(q[0], key='a'),
        cirq.measure(q[1], key='a'),
        cirq.measure(q[0], key='b'),
        cirq.measure(q[1], key='b')
    ])
    with pytest.raises(ValueError, match='Measurement key a,b repeated'):
        _ = cirq.sample(circuit)


def test_simulate_with_invert_mask():

    class PlusGate(cirq.Gate):
        """A qudit gate that increments a qudit state mod its dimension."""

        def __init__(self, dimension, increment=1):
            self.dimension = dimension
            self.increment = increment % dimension

        def _qid_shape_(self):
            return (self.dimension,)

        def _unitary_(self):
            inc = (self.increment - 1) % self.dimension + 1
            u = np.empty((self.dimension, self.dimension))
            u[inc:] = np.eye(self.dimension)[:-inc]
            u[:inc] = np.eye(self.dimension)[-inc:]
            return u

    q0, q1, q2, q3, q4 = cirq.LineQid.for_qid_shape((2, 3, 3, 3, 4))
    c = cirq.Circuit(
        PlusGate(2, 1)(q0),
        PlusGate(3, 1)(q2),
        PlusGate(3, 2)(q3),
        PlusGate(4, 3)(q4),
        cirq.measure(q0, q1, q2, q3, q4, key='a', invert_mask=(True,) * 4),
    )
    assert np.all(
        cirq.Simulator().run(c).measurements['a'] == [[0, 1, 0, 2, 3]])


def test_monte_carlo_on_unknown_channel():

    class Reset11To00(cirq.Gate):

        def num_qubits(self) -> int:
            return 2

        def _channel_(self):
            return [
                np.eye(4) -
                cirq.one_hot(index=(3, 3), shape=(4, 4), dtype=np.complex64),
                cirq.one_hot(index=(0, 3), shape=(4, 4), dtype=np.complex64),
            ]

    for k in range(4):
        out = cirq.Simulator().simulate(
            cirq.Circuit(Reset11To00().on(*cirq.LineQubit.range(2))),
            initial_state=k,
        )
        np.testing.assert_allclose(out.state_vector(),
                                   cirq.one_hot(index=k % 3,
                                                shape=4,
                                                dtype=np.complex64),
                                   atol=1e-8)<|MERGE_RESOLUTION|>--- conflicted
+++ resolved
@@ -31,12 +31,8 @@
     circuit = mock.Mock(cirq.Circuit)
     circuit.__iter__ = mock.Mock(return_value=iter([]))
     param_resolver = mock.Mock(cirq.ParamResolver)
-<<<<<<< HEAD
+    param_resolver.param_dict = {}
     expected_result = cirq.Result.from_single_parameter_set(
-=======
-    param_resolver.param_dict = {}
-    expected_result = cirq.TrialResult.from_single_parameter_set(
->>>>>>> 9bb96d2d
         measurements=expected_measurements, params=param_resolver)
     assert expected_result == simulator.run(program=circuit,
                                             repetitions=10,
