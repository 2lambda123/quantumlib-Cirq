# Copyright 2018 The Cirq Developers
#
# Licensed under the Apache License, Version 2.0 (the "License");
# you may not use this file except in compliance with the License.
# You may obtain a copy of the License at
#
#     https://www.apache.org/licenses/LICENSE-2.0
#
# Unless required by applicable law or agreed to in writing, software
# distributed under the License is distributed on an "AS IS" BASIS,
# WITHOUT WARRANTIES OR CONDITIONS OF ANY KIND, either express or implied.
# See the License for the specific language governing permissions and
# limitations under the License.
"""Tests for simulator.py"""

import numpy as np
import pytest

import cirq


@mock.patch.multiple(cirq.SimulatesSamples,
                     __abstractmethods__=set(),
                     _run=mock.Mock())
def test_run_simulator_run():
    simulator = cirq.SimulatesSamples()
    expected_measurements = {'a': np.array([[1]])}
    simulator._run.return_value = expected_measurements
    circuit = mock.Mock(cirq.Circuit)
    param_resolver = mock.Mock(cirq.ParamResolver)
    expected_result = cirq.TrialResult(repetitions=10,
                                       measurements=expected_measurements,
                                       params=param_resolver)
    assert expected_result == simulator.run(program=circuit,
                                            repetitions=10,
                                            param_resolver=param_resolver)
    simulator._run.assert_called_once_with(circuit=circuit,
                                           repetitions=10,
                                           param_resolver=param_resolver)


@mock.patch.multiple(cirq.SimulatesSamples,
                     __abstractmethods__=set(),
                     _run=mock.Mock())
def test_run_simulator_sweeps():
    simulator = cirq.SimulatesSamples()
    expected_measurements = {'a': np.array([[1]])}
    simulator._run.return_value = expected_measurements
    circuit = mock.Mock(cirq.Circuit)
    param_resolvers = [mock.Mock(cirq.ParamResolver),
                       mock.Mock(cirq.ParamResolver)]
    expected_results = [cirq.TrialResult(repetitions=10,
                                         measurements=expected_measurements,
                                         params=param_resolvers[0]),
                        cirq.TrialResult(repetitions=10,
                                         measurements=expected_measurements,
                                         params=param_resolvers[1])]
    assert expected_results == simulator.run_sweep(program=circuit,
                                                   repetitions=10,
                                                   params=param_resolvers)
    simulator._run.assert_called_with(circuit=circuit,
                                      repetitions=10,
                                      param_resolver=mock.ANY)
    assert simulator._run.call_count == 2


@mock.patch.multiple(cirq.SimulatesIntermediateState,
                     __abstractmethods__=set(),
                     _simulator_iterator=mock.Mock())
def test_intermediate_simulator():
    simulator = cirq.SimulatesIntermediateState()

    final_simulator_state = np.array([1, 0, 0, 0])
    def steps(*args, **kwargs):
        result = mock.Mock()
        result.measurements = {'a': [True, True]}
        yield result
        result = mock.Mock()
        result.measurements = {'b': [True, False]}
        result.simulator_state.return_value = final_simulator_state
        yield result

    simulator._simulator_iterator.side_effect = steps
    circuit = mock.Mock(cirq.Circuit)
    param_resolver = mock.Mock(cirq.ParamResolver)
    qubit_order = mock.Mock(cirq.QubitOrder)
    result = simulator.simulate(program=circuit,
                                param_resolver=param_resolver,
                                qubit_order=qubit_order,
                                initial_state=2)
    np.testing.assert_equal(result.measurements['a'], [True, True])
    np.testing.assert_equal(result.measurements['b'], [True, False])
    assert set(result.measurements.keys()) == {'a', 'b'}
    assert result.params == param_resolver
    np.testing.assert_equal(result.final_simulator_state, final_simulator_state)


@mock.patch.multiple(cirq.SimulatesIntermediateState,
                     __abstractmethods__=set(),
                     _simulator_iterator=mock.Mock())
def test_intermediate_sweeps():
    simulator = cirq.SimulatesIntermediateState()

    final_state = np.array([1, 0, 0, 0])
    def steps(*args, **kwargs):
        result = mock.Mock()
        result.measurements = {'a': np.array([True, True])}
        result.simulator_state.return_value = final_state
        yield result

    simulator._simulator_iterator.side_effect = steps
    circuit = mock.Mock(cirq.Circuit)
    param_resolvers = [mock.Mock(cirq.ParamResolver),
                       mock.Mock(cirq.ParamResolver)]
    qubit_order = mock.Mock(cirq.QubitOrder)
    results = simulator.simulate_sweep(program=circuit,
                                       params=param_resolvers,
                                       qubit_order=qubit_order,
                                       initial_state=2)
    expected_results = [
        cirq.SimulationTrialResult(
            measurements={'a': np.array([True, True])},
            params=param_resolvers[0],
            final_simulator_state=final_state),
        cirq.SimulationTrialResult(
            measurements={'a': np.array([True, True])},
            params=param_resolvers[1],
            final_simulator_state=final_state)
    ]
    assert results == expected_results


class FakeStepResult(cirq.StepResult):

    def __init__(self, ones_qubits):
        self._ones_qubits = set(ones_qubits)

    def simulator_state(self):
        pass

    def state_vector(self):
        pass

    def __setstate__(self, state):
        pass

    def sample(self, qubits, repetitions):
        return [[qubit in self._ones_qubits for qubit in qubits]] * repetitions


def test_step_sample_measurement_ops():
    q0, q1, q2 = cirq.LineQubit.range(3)
    measurement_ops = [cirq.measure(q0, q1), cirq.measure(q2)]
    step_result = FakeStepResult([q1])

    measurements = step_result.sample_measurement_ops(measurement_ops)
    np.testing.assert_equal(measurements,
                            {'0,1': [[False, True]], '2': [[False]]})


def test_step_sample_measurement_ops_repetitions():
    q0, q1, q2 = cirq.LineQubit.range(3)
    measurement_ops = [cirq.measure(q0, q1), cirq.measure(q2)]
    step_result = FakeStepResult([q1])

    measurements = step_result.sample_measurement_ops(measurement_ops,
                                                      repetitions=3)
    np.testing.assert_equal(measurements,
                            {'0,1': [[False, True]] * 3, '2': [[False]] * 3})


def test_step_sample_measurement_ops_no_measurements():
    step_result = FakeStepResult([])

    measurements = step_result.sample_measurement_ops([])
    assert measurements == {}


def test_step_sample_measurement_ops_not_measurement():
    q0 = cirq.LineQubit(0)
    step_result = FakeStepResult([q0])
    with pytest.raises(ValueError, match='MeasurementGate'):
        step_result.sample_measurement_ops([cirq.X(q0)])


def test_step_sample_measurement_ops_repeated_qubit():
    q0, q1, q2 = cirq.LineQubit.range(3)
    step_result = FakeStepResult([q0])
    with pytest.raises(ValueError, match='MeasurementGate'):
        step_result.sample_measurement_ops(
                [cirq.measure(q0), cirq.measure(q1, q2), cirq.measure(q0)])


def test_simulation_trial_result_equality():
    eq = cirq.testing.EqualsTester()
    eq.add_equality_group(
        cirq.SimulationTrialResult(params=cirq.ParamResolver({}),
                                   measurements={},
                                   final_simulator_state=()),
        cirq.SimulationTrialResult(params=cirq.ParamResolver({}),
                                   measurements={},
                                   final_simulator_state=()))
    eq.add_equality_group(
        cirq.SimulationTrialResult(params=cirq.ParamResolver({'s': 1}),
                                   measurements={},
                                   final_simulator_state=()))
    eq.add_equality_group(
        cirq.SimulationTrialResult(params=cirq.ParamResolver({'s': 1}),
                                   measurements={'m': np.array([[1]])},
                                   final_simulator_state=()))
    eq.add_equality_group(
        cirq.SimulationTrialResult(params=cirq.ParamResolver({'s': 1}),
                                   measurements={'m': np.array([[1]])},
                                   final_simulator_state=(0, 1)))

<<<<<<< HEAD
=======

# Python 2 gives a different repr due to unicode strings being prefixed with u.
@cirq.testing.only_test_in_python3
>>>>>>> 1c4f56cc
def test_simulation_trial_result_repr():
    assert repr(cirq.SimulationTrialResult(params=cirq.ParamResolver({'s': 1}),
                                           measurements={'m': np.array([[1]])},
                                           final_simulator_state=(0, 1))) == (
               "cirq.SimulationTrialResult("
               "params=cirq.ParamResolver({'s': 1}), "
               "measurements={'m': array([[1]])}, "
               "final_simulator_state=(0, 1))")


def test_simulation_trial_result_str():
    assert str(
        cirq.SimulationTrialResult(
            params=cirq.ParamResolver({'s': 1}),
            measurements={},
            final_simulator_state=(0, 1))) == '(no measurements)'

    assert str(cirq.SimulationTrialResult(
        params=cirq.ParamResolver({'s': 1}),
        measurements={'m': np.array([[1]])},
        final_simulator_state=(0, 1))) == 'm=1'


def test_pretty_print():
    result = cirq.SimulationTrialResult(cirq.ParamResolver(), {}, np.array([1]))

    # Test Jupyter console output from
    class FakePrinter:

        def __init__(self):
            self.text_pretty = ''

        def text(self, to_print):
            self.text_pretty += to_print

    p = FakePrinter()
    result._repr_pretty_(p, False)
    assert p.text_pretty == '(no measurements)'

    # Test cycle handling
    p = FakePrinter()
    result._repr_pretty_(p, True)
    assert p.text_pretty == 'SimulationTrialResult(...)'<|MERGE_RESOLUTION|>--- conflicted
+++ resolved
@@ -212,13 +212,7 @@
         cirq.SimulationTrialResult(params=cirq.ParamResolver({'s': 1}),
                                    measurements={'m': np.array([[1]])},
                                    final_simulator_state=(0, 1)))
-
-<<<<<<< HEAD
-=======
-
-# Python 2 gives a different repr due to unicode strings being prefixed with u.
-@cirq.testing.only_test_in_python3
->>>>>>> 1c4f56cc
+    
 def test_simulation_trial_result_repr():
     assert repr(cirq.SimulationTrialResult(params=cirq.ParamResolver({'s': 1}),
                                            measurements={'m': np.array([[1]])},
