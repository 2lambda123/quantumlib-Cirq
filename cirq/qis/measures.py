# Copyright 2019 The Cirq Developers
#
# Licensed under the Apache License, Version 2.0 (the "License");
# you may not use this file except in compliance with the License.
# You may obtain a copy of the License at
#
#     https://www.apache.org/licenses/LICENSE-2.0
#
# Unless required by applicable law or agreed to in writing, software
# distributed under the License is distributed on an "AS IS" BASIS,
# WITHOUT WARRANTIES OR CONDITIONS OF ANY KIND, either express or implied.
# See the License for the specific language governing permissions and
# limitations under the License.
"""Measures on and between quantum states and operations."""

from typing import Optional, TYPE_CHECKING, Tuple

import numpy as np
import scipy
import scipy.stats
from cirq import value
from cirq._compat import deprecated_parameter
from cirq.qis.states import (
    QuantumState,
    quantum_state,
    validate_density_matrix,
    validate_normalized_state_vector,
)

if TYPE_CHECKING:
    import cirq

from cirq.linalg.operator_sum_utils import compute_kraus_operations


def _sqrt_positive_semidefinite_matrix(mat: np.ndarray) -> np.ndarray:
    """Square root of a positive semidefinite matrix."""
    eigs, vecs = scipy.linalg.eigh(mat)
    return vecs @ (np.sqrt(np.abs(eigs)) * vecs).T.conj()


def _validate_int_state(state: int, qid_shape: Optional[Tuple[int, ...]]) -> None:
    if state < 0:
        raise ValueError(
            'Invalid state: A state specified as an integer must be non-negative, '
            f'but {state} was given.'
        )
    if qid_shape is not None:
        dim = np.prod(qid_shape)
        if state >= dim:
            raise ValueError(
                'Invalid state for given qid shape: '
                'The maximum computational basis state for qid shape '
                f'{qid_shape} is {dim - 1}, but {state} was given.'
            )


def _validate_product_state(
    state: 'cirq.ProductState', qid_shape: Optional[Tuple[int, ...]]
) -> None:
    if qid_shape is not None and qid_shape != (2,) * len(state):
        raise ValueError(
            'Invalid state for given qid shape: '
            f'Specified shape {qid_shape} but product state '
            f'has shape {(2,) * len(state)}.'
        )


def fidelity(
    state1: 'cirq.QUANTUM_STATE_LIKE',
    state2: 'cirq.QUANTUM_STATE_LIKE',
    qid_shape: Optional[Tuple[int, ...]] = None,
    validate: bool = True,
    atol: float = 1e-7,
) -> float:
    """Fidelity of two quantum states.

    The fidelity of two density matrices ρ and σ is defined as

        trace(sqrt(sqrt(ρ) σ sqrt(ρ)))^2.

    The given states can be state vectors or density matrices.

    Args:
        state1: The first state.
        state2: The second state.
        qid_shape: The qid shape of the given states.
        validate: Whether to check if the given states are valid quantum states.
        atol: Absolute numerical tolerance to use for validation.

    Returns:
        The fidelity.

    Raises:
        ValueError: The qid shape of the given states was not specified and
            could not be inferred.
        ValueError: Invalid quantum state.
    """
    # Two ints
    if isinstance(state1, int) and isinstance(state2, int):
        if validate:
            _validate_int_state(state1, qid_shape)
            _validate_int_state(state2, qid_shape)
        return float(state1 == state2)

    # Two ProductStates
    if isinstance(state1, value.ProductState) and isinstance(state2, value.ProductState):
        if len(state1) != len(state2):
            raise ValueError(
                'Mismatched number of qubits in product states: '
                f'{len(state1)} and {len(state2)}.'
            )
        if validate:
            _validate_product_state(state1, qid_shape)
            _validate_product_state(state2, qid_shape)
        prod = 1.0
        for q, s1 in state1:
            s2 = state2[q]
            prod *= np.abs(np.vdot(s1.state_vector(), s2.state_vector()))
        return prod ** 2

    # Two numpy arrays that are either state vector, state tensor, or
    # density matrix
    if (
        isinstance(state1, np.ndarray)
        and state1.dtype.kind == 'c'
        and isinstance(state2, np.ndarray)
        and state2.dtype.kind == 'c'
    ):
        state1, state2 = _numpy_arrays_to_state_vectors_or_density_matrices(
            state1, state2, qid_shape=qid_shape, validate=validate, atol=atol
        )
        return _fidelity_state_vectors_or_density_matrices(state1, state2)

    # Use QuantumState machinery for the general case
    if qid_shape is None:
        # coverage: ignore
        raise NotImplementedError(
            'Qid shape inference not yet implemented. Please specify the qid shape explicitly.'
        )
    state1 = quantum_state(state1, qid_shape=qid_shape, validate=validate, atol=atol)
    state2 = quantum_state(state2, qid_shape=qid_shape, validate=validate, atol=atol)
    state1 = state1.density_matrix() if state1._is_density_matrix() else state1.state_vector()
    state2 = state2.density_matrix() if state2._is_density_matrix() else state2.state_vector()
    return _fidelity_state_vectors_or_density_matrices(state1, state2)


def _numpy_arrays_to_state_vectors_or_density_matrices(
    state1: np.ndarray,
    state2: np.ndarray,
    qid_shape: Optional[Tuple[int, ...]],
    validate: bool,
    atol: float,
) -> Tuple[np.ndarray, np.ndarray]:
    if state1.ndim > 2 or (state1.ndim == 2 and state1.shape[0] != state1.shape[1]):
        # State tensor, convert to state vector
        state1 = np.reshape(state1, (np.prod(state1.shape),))
    if state2.ndim > 2 or (state2.ndim == 2 and state2.shape[0] != state2.shape[1]):
        # State tensor, convert to state vector
        state2 = np.reshape(state2, (np.prod(state2.shape),))
    if state1.ndim == 2 and state2.ndim == 2:
        # Must be square matrices
        if state1.shape == state2.shape:
            if qid_shape is None:
                # Ambiguous whether state tensor or density matrix
                raise ValueError(
                    'The qid shape of the given states is ambiguous.'
                    'Try specifying the qid shape explicitly or '
                    'using a wrapper function like cirq.density_matrix.'
                )
            if state1.shape == qid_shape:
                # State tensors, convert to state vectors
                state1 = np.reshape(state1, (np.prod(qid_shape),))
                state2 = np.reshape(state2, (np.prod(qid_shape),))
        elif state1.shape[0] < state2.shape[0]:
            # state1 is state tensor and state2 is density matrix.
            # Convert state1 to state vector
            state1 = np.reshape(state1, (np.prod(state1.shape),))
        else:  # state1.shape[0] > state2.shape[0]
            # state2 is state tensor and state1 is density matrix.
            # Convert state2 to state vector
            state2 = np.reshape(state2, (np.prod(state2.shape),))
    elif state1.ndim == 2 and state2.ndim < 2 and np.prod(state1.shape) == np.prod(state2.shape):
        # state1 is state tensor, convert to state vector
        state1 = np.reshape(state1, (np.prod(state1.shape),))
    elif state1.ndim < 2 and state2.ndim == 2 and np.prod(state1.shape) == np.prod(state2.shape):
        # state2 is state tensor, convert to state vector
        state2 = np.reshape(state2, (np.prod(state2.shape),))

    if validate:
        dim1 = state1.shape[0] if state1.ndim == 2 else np.prod(state1.shape)
        dim2 = state2.shape[0] if state2.ndim == 2 else np.prod(state2.shape)
        if dim1 != dim2:
            raise ValueError('Mismatched dimensions in given states: ' f'{dim1} and {dim2}.')
        if qid_shape is None:
            qid_shape = (dim1,)
        else:
            expected_dim = np.prod(qid_shape)
            if dim1 != expected_dim:
                raise ValueError(
                    'Invalid state dimension for given qid shape: '
                    f'Expected dimension {expected_dim} but '
                    f'got dimension {dim1}.'
                )
        for state in (state1, state2):
            if state.ndim == 2:
                validate_density_matrix(state, qid_shape=qid_shape, atol=atol)
            else:
                validate_normalized_state_vector(state, qid_shape=qid_shape, atol=atol)

    return state1, state2


def _fidelity_state_vectors_or_density_matrices(state1: np.ndarray, state2: np.ndarray) -> float:
    if state1.ndim == 1 and state2.ndim == 1:
        # Both state vectors
        return np.abs(np.vdot(state1, state2)) ** 2
    elif state1.ndim == 1 and state2.ndim == 2:
        # state1 is a state vector and state2 is a density matrix
        return np.real(np.conjugate(state1) @ state2 @ state1)
    elif state1.ndim == 2 and state2.ndim == 1:
        # state1 is a density matrix and state2 is a state vector
        return np.real(np.conjugate(state2) @ state1 @ state2)
    elif state1.ndim == 2 and state2.ndim == 2:
        # Both density matrices
        state1_sqrt = _sqrt_positive_semidefinite_matrix(state1)
        eigs = scipy.linalg.eigvalsh(state1_sqrt @ state2 @ state1_sqrt)
        trace = np.sum(np.sqrt(np.abs(eigs)))
        return trace ** 2
    raise ValueError(
        'The given arrays must be one- or two-dimensional. '
        f'Got shapes {state1.shape} and {state2.shape}.'
    )


@deprecated_parameter(
    deadline='v0.11.0',
    fix='Use state instead.',
    parameter_desc='density_matrix',
    match=lambda args, kwargs: 'density_matrix' in kwargs,
    rewrite=lambda args, kwargs: (
        args,
        {('state' if k == 'density_matrix' else k): v for k, v in kwargs.items()},
    ),
)
def von_neumann_entropy(
    state: 'cirq.QUANTUM_STATE_LIKE',
    qid_shape: Optional[Tuple[int, ...]] = None,
    validate: bool = True,
    atol: float = 1e-7,
) -> float:
    """Calculates the von Neumann entropy of a quantum state in bits.

    If `state` is a square matrix, it is assumed to be a density matrix rather
    than a (pure) state tensor.

    Args:
        state: The quantum state.
        qid_shape: The qid shape of the given state.
        validate: Whether to check if the given state is a valid quantum state.
        atol: Absolute numerical tolerance to use for validation.

    Returns:
        The calculated von Neumann entropy.

    Raises:
        ValueError: Invalid quantum state.
    """
<<<<<<< HEAD
    eigenvalues = np.linalg.eigvalsh(density_matrix)
    return scipy.stats.entropy(abs(eigenvalues), base=2)


def process_fidelity(clean_circuit, noisy_circuit, qubits) -> float:
    """Calculates the average fidelity of a noisy circuit.

    The code uses the Kraus representation for open circuits, when decomposing
    into noisy channels. The formula for process fidelity can be found at
    equation (2) of "Quantum Gate Fidelity in Terms of Choi Matrices" by
    Nathaniel Johnston and David W. Kribs which can be found at:
    https://arxiv.org/abs/1102.0948

    Another useful reference is "A simple formula for the average gate fidelity
    of a quantum dynamical operation" by Michael A. Nielsen which can be found
    at:
    https://arxiv.org/abs/quant-ph/0205035

    Args:
        clean_circuit: The perfect circuit (no noise, closed).
        noisy_circuit: The circuit with noise gates (open circuit).
        qubits: The list of qubits.
    Returns:
        A scalar that is the average (process) entropy
    """
    n = len(qubits)
    d = 2 ** n

    kraus_operations = compute_kraus_operations(
        clean_circuit.unitary().reshape([2] * (2 * n)), noisy_circuit, qubits
    )

    eit = [x.reshape(d, d) for x in kraus_operations]

    sum_traces = sum([abs(np.trace(x)) ** 2 for x in eit])

    return (d + sum_traces) / (d * (d + 1))
=======
    if isinstance(state, QuantumState) and state._is_density_matrix():
        state = state.data
    if isinstance(state, np.ndarray) and state.ndim == 2 and state.shape[0] == state.shape[1]:
        if validate:
            if qid_shape is None:
                qid_shape = (state.shape[0],)
            validate_density_matrix(state, qid_shape=qid_shape, dtype=state.dtype, atol=atol)
        eigenvalues = np.linalg.eigvalsh(state)
        return scipy.stats.entropy(np.abs(eigenvalues), base=2)
    if validate:
        _ = quantum_state(state, qid_shape=qid_shape, copy=False, validate=True, atol=atol)
    return 0.0
>>>>>>> 3f965a4b
<|MERGE_RESOLUTION|>--- conflicted
+++ resolved
@@ -266,45 +266,6 @@
     Raises:
         ValueError: Invalid quantum state.
     """
-<<<<<<< HEAD
-    eigenvalues = np.linalg.eigvalsh(density_matrix)
-    return scipy.stats.entropy(abs(eigenvalues), base=2)
-
-
-def process_fidelity(clean_circuit, noisy_circuit, qubits) -> float:
-    """Calculates the average fidelity of a noisy circuit.
-
-    The code uses the Kraus representation for open circuits, when decomposing
-    into noisy channels. The formula for process fidelity can be found at
-    equation (2) of "Quantum Gate Fidelity in Terms of Choi Matrices" by
-    Nathaniel Johnston and David W. Kribs which can be found at:
-    https://arxiv.org/abs/1102.0948
-
-    Another useful reference is "A simple formula for the average gate fidelity
-    of a quantum dynamical operation" by Michael A. Nielsen which can be found
-    at:
-    https://arxiv.org/abs/quant-ph/0205035
-
-    Args:
-        clean_circuit: The perfect circuit (no noise, closed).
-        noisy_circuit: The circuit with noise gates (open circuit).
-        qubits: The list of qubits.
-    Returns:
-        A scalar that is the average (process) entropy
-    """
-    n = len(qubits)
-    d = 2 ** n
-
-    kraus_operations = compute_kraus_operations(
-        clean_circuit.unitary().reshape([2] * (2 * n)), noisy_circuit, qubits
-    )
-
-    eit = [x.reshape(d, d) for x in kraus_operations]
-
-    sum_traces = sum([abs(np.trace(x)) ** 2 for x in eit])
-
-    return (d + sum_traces) / (d * (d + 1))
-=======
     if isinstance(state, QuantumState) and state._is_density_matrix():
         state = state.data
     if isinstance(state, np.ndarray) and state.ndim == 2 and state.shape[0] == state.shape[1]:
@@ -317,4 +278,38 @@
     if validate:
         _ = quantum_state(state, qid_shape=qid_shape, copy=False, validate=True, atol=atol)
     return 0.0
->>>>>>> 3f965a4b
+
+
+def process_fidelity(clean_circuit, noisy_circuit, qubits) -> float:
+    """Calculates the average fidelity of a noisy circuit.
+
+    The code uses the Kraus representation for open circuits, when decomposing
+    into noisy channels. The formula for process fidelity can be found at
+    equation (2) of "Quantum Gate Fidelity in Terms of Choi Matrices" by
+    Nathaniel Johnston and David W. Kribs which can be found at:
+    https://arxiv.org/abs/1102.0948
+
+    Another useful reference is "A simple formula for the average gate fidelity
+    of a quantum dynamical operation" by Michael A. Nielsen which can be found
+    at:
+    https://arxiv.org/abs/quant-ph/0205035
+
+    Args:
+        clean_circuit: The perfect circuit (no noise, closed).
+        noisy_circuit: The circuit with noise gates (open circuit).
+        qubits: The list of qubits.
+    Returns:
+        A scalar that is the average (process) entropy
+    """
+    n = len(qubits)
+    d = 2 ** n
+
+    kraus_operations = compute_kraus_operations(
+        clean_circuit.unitary().reshape([2] * (2 * n)), noisy_circuit, qubits
+    )
+
+    eit = [x.reshape(d, d) for x in kraus_operations]
+
+    sum_traces = sum([abs(np.trace(x)) ** 2 for x in eit])
+
+    return (d + sum_traces) / (d * (d + 1))