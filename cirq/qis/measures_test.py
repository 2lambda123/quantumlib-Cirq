# Copyright 2019 The Cirq Developers
#
# Licensed under the Apache License, Version 2.0 (the "License");
# you may not use this file except in compliance with the License.
# You may obtain a copy of the License at
#
#     https://www.apache.org/licenses/LICENSE-2.0
#
# Unless required by applicable law or agreed to in writing, software
# distributed under the License is distributed on an "AS IS" BASIS,
# WITHOUT WARRANTIES OR CONDITIONS OF ANY KIND, either express or implied.
# See the License for the specific language governing permissions and
# limitations under the License.
"""Tests for measures."""
import math
import numpy as np
import pytest
import scipy.stats

import cirq

N = 15
VEC1 = cirq.testing.random_superposition(N)
VEC2 = cirq.testing.random_superposition(N)
MAT1 = cirq.testing.random_density_matrix(N)
MAT2 = cirq.testing.random_density_matrix(N)
U = cirq.testing.random_unitary(N)


def test_fidelity_symmetric():
    np.testing.assert_allclose(
        cirq.fidelity(VEC1, VEC2, qid_shape=(15,)), cirq.fidelity(VEC2, VEC1, qid_shape=(15,))
    )
    np.testing.assert_allclose(
        cirq.fidelity(VEC1, MAT1, qid_shape=(15,)), cirq.fidelity(MAT1, VEC1, qid_shape=(15,))
    )
    np.testing.assert_allclose(
        cirq.fidelity(cirq.density_matrix(MAT1), MAT2, qid_shape=(15,)),
        cirq.fidelity(cirq.density_matrix(MAT2), MAT1, qid_shape=(15,)),
    )


def test_fidelity_between_zero_and_one():
    assert 0 <= cirq.fidelity(VEC1, VEC2, qid_shape=(15,)) <= 1
    assert 0 <= cirq.fidelity(VEC1, MAT1, qid_shape=(15,)) <= 1
    assert 0 <= cirq.fidelity(cirq.density_matrix(MAT1), MAT2, qid_shape=(15,)) <= 1


def test_fidelity_invariant_under_unitary_transformation():
    np.testing.assert_allclose(
        cirq.fidelity(cirq.density_matrix(MAT1), MAT2, qid_shape=(15,)),
        cirq.fidelity(
            cirq.density_matrix(U @ MAT1 @ U.T.conj()), U @ MAT2 @ U.T.conj(), qid_shape=(15,)
        ),
    )


def test_fidelity_commuting_matrices():
    d1 = np.random.uniform(size=N)
    d1 /= np.sum(d1)
    d2 = np.random.uniform(size=N)
    d2 /= np.sum(d2)
    mat1 = cirq.density_matrix(U @ np.diag(d1) @ U.T.conj())
    mat2 = U @ np.diag(d2) @ U.T.conj()

    np.testing.assert_allclose(
        cirq.fidelity(mat1, mat2, qid_shape=(15,)), np.sum(np.sqrt(d1 * d2)) ** 2
    )


def test_fidelity_known_values():
    vec1 = np.array([1, 1j, -1, -1j]) * 0.5
    vec2 = np.array([1, -1, 1, -1], dtype=np.complex128) * 0.5
    vec3 = np.array([1, 0, 0, 0], dtype=np.complex128)
    tensor1 = np.reshape(vec1, (2, 2))
    mat1 = cirq.density_matrix(np.outer(vec1, vec1.conj()))
    mat2 = cirq.density_matrix(np.outer(vec2, vec2.conj()))
    mat3 = 0.3 * mat1.density_matrix() + 0.7 * mat2.density_matrix()

    np.testing.assert_allclose(cirq.fidelity(vec1, vec1, qid_shape=(4,)), 1)
    np.testing.assert_allclose(cirq.fidelity(vec2, vec2, qid_shape=(4,)), 1)
    np.testing.assert_allclose(cirq.fidelity(vec1, vec3, qid_shape=(4,)), 0.25)
    np.testing.assert_allclose(cirq.fidelity(vec1, tensor1, qid_shape=(4,)), 1)
    np.testing.assert_allclose(cirq.fidelity(tensor1, vec1, qid_shape=(2, 2)), 1)
    np.testing.assert_allclose(cirq.fidelity(mat1, mat1, qid_shape=(2, 2)), 1)
    np.testing.assert_allclose(cirq.fidelity(mat2, mat2, qid_shape=(2, 2)), 1)
    np.testing.assert_allclose(cirq.fidelity(vec1, mat1, qid_shape=(2, 2)), 1)
    np.testing.assert_allclose(cirq.fidelity(mat2, vec2, qid_shape=(2, 2)), 1)
    np.testing.assert_allclose(cirq.fidelity(vec1, vec2, qid_shape=(4,)), 0)
    np.testing.assert_allclose(cirq.fidelity(vec1, mat2, qid_shape=(2, 2)), 0)
    np.testing.assert_allclose(cirq.fidelity(mat1, vec2, qid_shape=(2, 2)), 0)
    np.testing.assert_allclose(cirq.fidelity(vec1, mat3, qid_shape=(2, 2)), 0.3)
    np.testing.assert_allclose(cirq.fidelity(tensor1, mat3, qid_shape=(2, 2)), 0.3)
    np.testing.assert_allclose(cirq.fidelity(mat3, tensor1, qid_shape=(2, 2)), 0.3)
    np.testing.assert_allclose(cirq.fidelity(mat3, vec2, qid_shape=(2, 2)), 0.7)


def test_fidelity_numpy_arrays():
    vec1 = np.array([1, 0, 0, 0, 0, 0, 0, 0], dtype=np.complex64)
    vec2 = np.array([1, 0, 0, 0], dtype=np.complex64)
    tensor1 = np.reshape(vec1, (2, 2, 2))
    tensor2 = np.reshape(vec2, (2, 2))
    mat1 = np.outer(vec1, vec1.conj())

    np.testing.assert_allclose(cirq.fidelity(vec1, vec1), 1)
    np.testing.assert_allclose(cirq.fidelity(vec1, tensor1), 1)
    np.testing.assert_allclose(cirq.fidelity(tensor1, vec1), 1)
    np.testing.assert_allclose(cirq.fidelity(vec1, mat1), 1)
    np.testing.assert_allclose(cirq.fidelity(tensor1, mat1), 1)
    np.testing.assert_allclose(cirq.fidelity(tensor2, tensor2, qid_shape=(2, 2)), 1)
    np.testing.assert_allclose(cirq.fidelity(mat1, mat1, qid_shape=(8,)), 1)

    with pytest.raises(ValueError, match='dimension'):
        _ = cirq.fidelity(vec1, vec1, qid_shape=(4,))

    with pytest.raises(ValueError, match='Mismatched'):
        _ = cirq.fidelity(vec1, vec2)

    with pytest.raises(ValueError, match='ambiguous'):
        _ = cirq.fidelity(tensor2, tensor2)

    with pytest.raises(ValueError, match='ambiguous'):
        _ = cirq.fidelity(mat1, mat1)


def test_fidelity_ints():
    assert cirq.fidelity(3, 4) == 0.0
    assert cirq.fidelity(4, 4) == 1.0

    with pytest.raises(ValueError, match='non-negative'):
        _ = cirq.fidelity(-1, 2)
    with pytest.raises(ValueError, match='maximum'):
        _ = cirq.fidelity(4, 1, qid_shape=(2,))
    with pytest.raises(ValueError, match='maximum'):
        _ = cirq.fidelity(1, 4, qid_shape=(2,))


def test_fidelity_product_states():
    a, b = cirq.LineQubit.range(2)

    np.testing.assert_allclose(
        cirq.fidelity(cirq.KET_ZERO(a) * cirq.KET_ZERO(b), cirq.KET_ZERO(a) * cirq.KET_ZERO(b)), 1.0
    )
    np.testing.assert_allclose(
        cirq.fidelity(cirq.KET_ZERO(a) * cirq.KET_ZERO(b), cirq.KET_ZERO(a) * cirq.KET_ONE(b)),
        0.0,
        atol=1e-7,
    )
    np.testing.assert_allclose(
        cirq.fidelity(cirq.KET_ZERO(a) * cirq.KET_ZERO(b), cirq.KET_ZERO(a) * cirq.KET_PLUS(b)), 0.5
    )
    np.testing.assert_allclose(
        cirq.fidelity(cirq.KET_ONE(a) * cirq.KET_ONE(b), cirq.KET_MINUS(a) * cirq.KET_PLUS(b)), 0.25
    )
    np.testing.assert_allclose(
        cirq.fidelity(cirq.KET_MINUS(a) * cirq.KET_PLUS(b), cirq.KET_MINUS(a) * cirq.KET_PLUS(b)),
        1.0,
    )
    np.testing.assert_allclose(
        cirq.fidelity(cirq.KET_MINUS(a) * cirq.KET_PLUS(b), cirq.KET_PLUS(a) * cirq.KET_MINUS(b)),
        0.0,
        atol=1e-7,
    )

    with pytest.raises(ValueError, match='Mismatched'):
        _ = cirq.fidelity(cirq.KET_MINUS(a), cirq.KET_PLUS(a) * cirq.KET_MINUS(b))
    with pytest.raises(ValueError, match='qid shape'):
        _ = cirq.fidelity(
            cirq.KET_MINUS(a) * cirq.KET_PLUS(b),
            cirq.KET_PLUS(a) * cirq.KET_MINUS(b),
            qid_shape=(4,),
        )


def test_fidelity_bad_shape():
    with pytest.raises(ValueError, match='Invalid quantum state'):
        _ = cirq.fidelity(np.array([[[1.0]]]), np.array([[[1.0]]]), qid_shape=(1,))


def test_von_neumann_entropy():
    # 1x1 matrix
    assert cirq.von_neumann_entropy(np.array([[1]])) == 0
    # An EPR pair state (|00> + |11>)(<00| + <11|)
    assert (
        cirq.von_neumann_entropy(0.5 * np.array([1, 0, 0, 1] * np.array([[1], [0], [0], [1]]))) == 0
    )
    # Maximally mixed state
    # yapf: disable
    assert cirq.von_neumann_entropy(np.array(
        [[0.5, 0],
        [0, 0.5]])) == 1
    # yapf: enable
    # 2x2 random unitary, each column as a ket, each ket as a density matrix,
    # linear combination of the two with coefficients 0.1 and 0.9
    res = cirq.testing.random_unitary(2)
    first_column = res[:, 0]
    first_density_matrix = 0.1 * np.outer(first_column, np.conj(first_column))
    second_column = res[:, 1]
    second_density_matrix = 0.9 * np.outer(second_column, np.conj(second_column))
    assert np.isclose(
        cirq.von_neumann_entropy(first_density_matrix + second_density_matrix), 0.4689, atol=1e-04
    )

    assert np.isclose(
        cirq.von_neumann_entropy(np.diag([0, 0, 0.1, 0, 0.2, 0.3, 0.4, 0])), 1.8464, atol=1e-04
    )
<<<<<<< HEAD


def test_process_fidelity_one_qubit():
    (qubit,) = cirq.LineQubit.range(1)

    clean_circuit = cirq.Circuit(cirq.X(qubit) ** 0.123)

    noise_model = cirq.ConstantQubitNoiseModel(cirq.AmplitudeDampingChannel(0.5))
    noisy_circuit = cirq.Circuit(noise_model.noisy_moments(clean_circuit.moments, [qubit]))

    assert np.isclose(cirq.process_fidelity(clean_circuit, clean_circuit, [qubit]), 1.0)
    assert np.isclose(
        cirq.process_fidelity(clean_circuit, noisy_circuit, [qubit]),
        (2 + (1 + math.sqrt(0.5)) ** 2) / (2 * 3),
    )


def test_process_fidelity_two_qubits():
    qubits = cirq.LineQubit.range(2)

    clean_circuit = cirq.Circuit(cirq.CNOT(qubits[1], qubits[0]))

    noise_model = cirq.ConstantQubitNoiseModel(cirq.AmplitudeDampingChannel(0.5))
    noisy_circuit = cirq.Circuit(noise_model.noisy_moments(clean_circuit.moments, qubits))

    assert np.isclose(cirq.process_fidelity(clean_circuit, clean_circuit, qubits), 1.0)
    assert np.isclose(
        cirq.process_fidelity(clean_circuit, noisy_circuit, qubits),
        (4 + 17 / 4 + 6 * math.sqrt(0.5)) / (4 * 5),
    )
=======
    # Random NxN matrix
    probs = np.random.exponential(size=N)
    probs /= np.sum(probs)
    mat = U @ (probs * U).T.conj()
    np.testing.assert_allclose(cirq.von_neumann_entropy(mat), scipy.stats.entropy(probs, base=2))
    # QuantumState object
    assert (
        cirq.von_neumann_entropy(cirq.quantum_state(np.array([[0.5, 0], [0, 0.5]]), qid_shape=(2,)))
        == 1
    )
    assert (
        cirq.von_neumann_entropy(
            cirq.quantum_state(np.array([[0.5, 0.5], [0.5, 0.5]]), qid_shape=(2, 2))
        )
        == 0
    )


def test_deprecated():
    density_matrix = np.array([[0.5, 0], [0, 0.5]])
    with cirq.testing.assert_logs('density_matrix', 'state', 'deprecated'):
        # pylint: disable=unexpected-keyword-arg,no-value-for-parameter
        _ = cirq.von_neumann_entropy(density_matrix=density_matrix)
>>>>>>> 3f965a4b
<|MERGE_RESOLUTION|>--- conflicted
+++ resolved
@@ -204,38 +204,6 @@
     assert np.isclose(
         cirq.von_neumann_entropy(np.diag([0, 0, 0.1, 0, 0.2, 0.3, 0.4, 0])), 1.8464, atol=1e-04
     )
-<<<<<<< HEAD
-
-
-def test_process_fidelity_one_qubit():
-    (qubit,) = cirq.LineQubit.range(1)
-
-    clean_circuit = cirq.Circuit(cirq.X(qubit) ** 0.123)
-
-    noise_model = cirq.ConstantQubitNoiseModel(cirq.AmplitudeDampingChannel(0.5))
-    noisy_circuit = cirq.Circuit(noise_model.noisy_moments(clean_circuit.moments, [qubit]))
-
-    assert np.isclose(cirq.process_fidelity(clean_circuit, clean_circuit, [qubit]), 1.0)
-    assert np.isclose(
-        cirq.process_fidelity(clean_circuit, noisy_circuit, [qubit]),
-        (2 + (1 + math.sqrt(0.5)) ** 2) / (2 * 3),
-    )
-
-
-def test_process_fidelity_two_qubits():
-    qubits = cirq.LineQubit.range(2)
-
-    clean_circuit = cirq.Circuit(cirq.CNOT(qubits[1], qubits[0]))
-
-    noise_model = cirq.ConstantQubitNoiseModel(cirq.AmplitudeDampingChannel(0.5))
-    noisy_circuit = cirq.Circuit(noise_model.noisy_moments(clean_circuit.moments, qubits))
-
-    assert np.isclose(cirq.process_fidelity(clean_circuit, clean_circuit, qubits), 1.0)
-    assert np.isclose(
-        cirq.process_fidelity(clean_circuit, noisy_circuit, qubits),
-        (4 + 17 / 4 + 6 * math.sqrt(0.5)) / (4 * 5),
-    )
-=======
     # Random NxN matrix
     probs = np.random.exponential(size=N)
     probs /= np.sum(probs)
@@ -259,4 +227,33 @@
     with cirq.testing.assert_logs('density_matrix', 'state', 'deprecated'):
         # pylint: disable=unexpected-keyword-arg,no-value-for-parameter
         _ = cirq.von_neumann_entropy(density_matrix=density_matrix)
->>>>>>> 3f965a4b
+
+
+def test_process_fidelity_one_qubit():
+    (qubit,) = cirq.LineQubit.range(1)
+
+    clean_circuit = cirq.Circuit(cirq.X(qubit) ** 0.123)
+
+    noise_model = cirq.ConstantQubitNoiseModel(cirq.AmplitudeDampingChannel(0.5))
+    noisy_circuit = cirq.Circuit(noise_model.noisy_moments(clean_circuit.moments, [qubit]))
+
+    assert np.isclose(cirq.process_fidelity(clean_circuit, clean_circuit, [qubit]), 1.0)
+    assert np.isclose(
+        cirq.process_fidelity(clean_circuit, noisy_circuit, [qubit]),
+        (2 + (1 + math.sqrt(0.5)) ** 2) / (2 * 3),
+    )
+
+
+def test_process_fidelity_two_qubits():
+    qubits = cirq.LineQubit.range(2)
+
+    clean_circuit = cirq.Circuit(cirq.CNOT(qubits[1], qubits[0]))
+
+    noise_model = cirq.ConstantQubitNoiseModel(cirq.AmplitudeDampingChannel(0.5))
+    noisy_circuit = cirq.Circuit(noise_model.noisy_moments(clean_circuit.moments, qubits))
+
+    assert np.isclose(cirq.process_fidelity(clean_circuit, clean_circuit, qubits), 1.0)
+    assert np.isclose(
+        cirq.process_fidelity(clean_circuit, noisy_circuit, qubits),
+        (4 + 17 / 4 + 6 * math.sqrt(0.5)) / (4 * 5),
+    )