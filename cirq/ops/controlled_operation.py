# Copyright 2019 The Cirq Developers
#
# Licensed under the Apache License, Version 2.0 (the "License");
# you may not use this file except in compliance with the License.
# You may obtain a copy of the License at
#
#     https://www.apache.org/licenses/LICENSE-2.0
#
# Unless required by applicable law or agreed to in writing, software
# distributed under the License is distributed on an "AS IS" BASIS,
# WITHOUT WARRANTIES OR CONDITIONS OF ANY KIND, either express or implied.
# See the License for the specific language governing permissions and
# limitations under the License.
from typing import (Any, cast, Collection, Dict, Optional, Sequence, Tuple,
                    Union, TYPE_CHECKING)

import itertools
import numpy as np

from cirq import protocols, linalg, value
from cirq.ops import raw_types, gate_operation, controlled_gate
from cirq.type_workarounds import NotImplementedType

if TYPE_CHECKING:
    import cirq


@value.value_equality
class ControlledOperation(raw_types.Operation):
    """Augments existing operations to have one or more control qubits.

    This object is typically created via `operation.controlled_by(*qubits)`.
    """

    def __init__(self,
                 controls: Sequence['cirq.Qid'],
                 sub_operation: 'cirq.Operation',
                 control_values: Optional[Sequence[
                     Union[int, Collection[int]]]] = None):
        if control_values is None:
            control_values = ((1,),) * len(controls)
        if len(control_values) != len(controls):
            raise ValueError('len(control_values) != len(controls)')
        # Convert to sorted tuples
        self.control_values = cast(
            Tuple[Tuple[int, ...], ...],
            tuple((val,) if isinstance(val, int) else tuple(sorted(val))
                  for val in control_values))
        # Verify control values not out of bounds
        for q, val in zip(controls, self.control_values):
            if not all(0 <= v < q.dimension for v in val):
                raise ValueError(
                    'Control values <{!r}> outside of range for qubit '
                    '<{!r}>.'.format(val, q))

        if not isinstance(sub_operation, ControlledOperation):
            self.controls = tuple(controls)
            self.sub_operation = sub_operation
        else:
            # Auto-flatten nested controlled operations.
            self.controls = tuple(controls) + sub_operation.controls
            self.sub_operation = sub_operation.sub_operation
            self.control_values += sub_operation.control_values

    @property
    def gate(self) -> Optional['cirq.ControlledGate']:
        if self.sub_operation.gate is None:
            return None
        return controlled_gate.ControlledGate(
            self.sub_operation.gate,
            control_values=self.control_values,
            control_qid_shape=[q.dimension for q in self.controls])

    @property
    def qubits(self):
        return self.controls + self.sub_operation.qubits

    def with_qubits(self, *new_qubits):
        n = len(self.controls)
        return ControlledOperation(
            new_qubits[:n], self.sub_operation.with_qubits(*new_qubits[n:]),
            self.control_values)

    def _decompose_(self):
        result = protocols.decompose_once(self.sub_operation, NotImplemented)
        if result is NotImplemented:
            return NotImplemented

        return [
            ControlledOperation(self.controls, op, self.control_values)
            for op in result
        ]

    def _value_equality_values_(self):
        return (frozenset(zip(self.controls,
                              self.control_values)), self.sub_operation)

    def _apply_unitary_(self, args: 'protocols.ApplyUnitaryArgs') -> np.ndarray:
        n = len(self.controls)
        sub_n = len(args.axes) - n
        sub_axes = args.axes[n:]
        for control_vals in itertools.product(*self.control_values):
            active = (..., *(slice(v, v + 1) for v in control_vals),
                      *(slice(None),) * sub_n)
            target_view = args.target_tensor[active]
            buffer_view = args.available_buffer[active]
            result = protocols.apply_unitary(self.sub_operation,
                                             protocols.ApplyUnitaryArgs(
                                                 target_view, buffer_view,
                                                 sub_axes),
                                             default=NotImplemented)

            if result is NotImplemented:
                return NotImplemented

            if result is not target_view:
                # HACK: assume they didn't somehow escape the slice view and
                # edit the rest of target_tensor.
                target_view[...] = result

        return args.target_tensor

    def _has_unitary_(self) -> bool:
        return protocols.has_unitary(self.sub_operation)

    def _unitary_(self) -> Union[np.ndarray, NotImplementedType]:
        sub_matrix = protocols.unitary(self.sub_operation, None)
        if sub_matrix is None:
            return NotImplemented
        qid_shape = protocols.qid_shape(self)
        sub_n = len(qid_shape) - len(self.controls)
        tensor = linalg.eye_tensor(qid_shape, dtype=sub_matrix.dtype)
        sub_tensor = sub_matrix.reshape(qid_shape[len(self.controls):] * 2)
        for control_vals in itertools.product(*self.control_values):
            active = (*(v for v in control_vals), *(slice(None),) * sub_n) * 2
            tensor[active] = sub_tensor
        return tensor.reshape((np.prod(qid_shape, dtype=int),) * 2)

    def __str__(self) -> str:
        if set(self.control_values) == {(1,)}:

            def get_prefix(control_vals):
                return 'C'
        else:

            def get_prefix(control_vals):
                control_vals_str = ''.join(map(str, sorted(control_vals)))
                return f'C{control_vals_str}'

        prefix = ''.join(map(get_prefix, self.control_values))
        if isinstance(self.sub_operation, gate_operation.GateOperation):
            qubits = ', '.join(map(str, self.qubits))
            return f'{prefix}{self.sub_operation.gate}({qubits})'
        controls = ', '.join(str(q) for q in self.controls)
        return f'{prefix}({controls}, {self.sub_operation})'

<<<<<<< HEAD
    def __repr__(self):
        if all(q.dimension == 2 for q in self.controls):
            if self.control_values == ((1,) * len(self.controls),):
                if self == self.sub_operation.controlled_by(*self.controls):
                    qubit_args = ', '.join(repr(q) for q in self.controls)
                    return f'{self.sub_operation!r}.controlled_by({qubit_args})'
        return (f'cirq.ControlledOperation('
                f'sub_operation={self.sub_operation!r},'
                f'control_values={self.control_values!r},'
                f'controls={self.controls!r})')
=======
    def __repr__(self) -> str:
        return (f'cirq.ControlledOperation(controls={self.controls!r}, '
                f'sub_operation={self.sub_operation!r}, '
                f'control_values={self.control_values!r})')
>>>>>>> 675e4f0f

    def _is_parameterized_(self) -> bool:
        return protocols.is_parameterized(self.sub_operation)

    def _resolve_parameters_(self, resolver) -> 'ControlledOperation':
        new_sub_op = protocols.resolve_parameters(self.sub_operation, resolver)
        return ControlledOperation(self.controls, new_sub_op,
                                   self.control_values)

    def _trace_distance_bound_(self) -> Optional[float]:
        if self._is_parameterized_():
            return None
        u = protocols.unitary(self.sub_operation, default=None)
        if u is None:
            return NotImplemented
        angle_list = np.append(np.angle(np.linalg.eigvals(u)), 0)
        return protocols.trace_distance_from_angle_list(angle_list)

    def __pow__(self, exponent: Any) -> 'ControlledOperation':
        new_sub_op = protocols.pow(self.sub_operation,
                                   exponent,
                                   NotImplemented)
        if new_sub_op is NotImplemented:
            return NotImplemented
        return ControlledOperation(self.controls, new_sub_op,
                                   self.control_values)

    def _circuit_diagram_info_(self, args: 'cirq.CircuitDiagramInfoArgs'
                              ) -> Optional['protocols.CircuitDiagramInfo']:
        n = len(self.controls)

        sub_args = protocols.CircuitDiagramInfoArgs(
            known_qubit_count=(args.known_qubit_count - n
                               if args.known_qubit_count is not None else None),
            known_qubits=(args.known_qubits[n:]
                          if args.known_qubits is not None else None),
            use_unicode_characters=args.use_unicode_characters,
            precision=args.precision,
            qubit_map=args.qubit_map)
        sub_info = protocols.circuit_diagram_info(self.sub_operation,
                                                  sub_args,
                                                  None)
        if sub_info is None:
            return NotImplemented

        def get_symbol(vals):
            if tuple(vals) == (1,):
                return '@'
            return '({})'.format(','.join(map(str, vals)))

        wire_symbols = (*(get_symbol(vals) for vals in self.control_values),
                        *sub_info.wire_symbols)
        return protocols.CircuitDiagramInfo(
            wire_symbols=wire_symbols,
            exponent=sub_info.exponent,
            exponent_qubit_index=None if sub_info.exponent_qubit_index is None
            else sub_info.exponent_qubit_index + 1)

    def _json_dict_(self) -> Dict[str, Any]:
        return {
            'cirq_type': self.__class__.__name__,
            'controls': self.controls,
            'control_values': self.control_values,
            'sub_operation': self.sub_operation,
        }<|MERGE_RESOLUTION|>--- conflicted
+++ resolved
@@ -154,7 +154,6 @@
         controls = ', '.join(str(q) for q in self.controls)
         return f'{prefix}({controls}, {self.sub_operation})'
 
-<<<<<<< HEAD
     def __repr__(self):
         if all(q.dimension == 2 for q in self.controls):
             if self.control_values == ((1,) * len(self.controls),):
@@ -165,12 +164,6 @@
                 f'sub_operation={self.sub_operation!r},'
                 f'control_values={self.control_values!r},'
                 f'controls={self.controls!r})')
-=======
-    def __repr__(self) -> str:
-        return (f'cirq.ControlledOperation(controls={self.controls!r}, '
-                f'sub_operation={self.sub_operation!r}, '
-                f'control_values={self.control_values!r})')
->>>>>>> 675e4f0f
 
     def _is_parameterized_(self) -> bool:
         return protocols.is_parameterized(self.sub_operation)
