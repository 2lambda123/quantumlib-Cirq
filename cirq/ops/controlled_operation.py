# Copyright 2019 The Cirq Developers
#
# Licensed under the Apache License, Version 2.0 (the "License");
# you may not use this file except in compliance with the License.
# You may obtain a copy of the License at
#
#     https://www.apache.org/licenses/LICENSE-2.0
#
# Unless required by applicable law or agreed to in writing, software
# distributed under the License is distributed on an "AS IS" BASIS,
# WITHOUT WARRANTIES OR CONDITIONS OF ANY KIND, either express or implied.
# See the License for the specific language governing permissions and
# limitations under the License.
<<<<<<< HEAD
from typing import cast, Any, Collection, List, Optional, Sequence, Tuple, Union
import numbers
=======
from typing import (
    cast,
    Any,
    Collection,
    Optional,
    Sequence,
    Tuple,
    Union,
    TYPE_CHECKING,
)

>>>>>>> 89653aaa
import itertools
import numpy as np

from cirq import protocols, linalg, value
from cirq.ops import raw_types, gate_operation, controlled_gate
from cirq.type_workarounds import NotImplementedType

if TYPE_CHECKING:
    import cirq


@value.value_equality
class ControlledOperation(raw_types.Operation):
    """Augments existing operations to have one or more control qubits.

    This object is typically created via `operation.controlled_by(*qubits)`.
    """

    def __init__(self,
                 controls: Sequence[raw_types.Qid],
                 sub_operation: 'cirq.Operation',
                 control_values: Optional[Sequence[
                     Union[int, Collection[int]]]] = None):
        if control_values is None:
            control_values = ((1,),) * len(controls)
        if len(control_values) != len(controls):
            raise ValueError('len(control_values) != len(controls)')
        # Convert to sorted tuples
        self.control_values = cast(
            Tuple[Tuple[int, ...], ...],
            tuple((val,
                  ) if isinstance(val, numbers.Integral) else tuple(sorted(val))
                  for val in control_values))
        # Verify control values not out of bounds
        for q, val in zip(controls, self.control_values):
            if not all(0 <= v < q.dimension for v in val):
                raise ValueError(
                    'Control values <{!r}> outside of range for qubit '
                    '<{!r}>.'.format(val, q))

        if not isinstance(sub_operation, ControlledOperation):
            self.controls = tuple(controls)
            self.sub_operation = sub_operation
        else:
            # Auto-flatten nested controlled operations.
            self.controls = tuple(controls) + sub_operation.controls
            self.sub_operation = sub_operation.sub_operation
            self.control_values += sub_operation.control_values

    @property
    def gate(self) -> Optional['cirq.ControlledGate']:
        if self.sub_operation.gate is None:
            return None
        return controlled_gate.ControlledGate(
            self.sub_operation.gate,
            control_values=self.control_values,
            control_qid_shape=[q.dimension for q in self.controls])

    @property
    def qubits(self):
        return self.controls + self.sub_operation.qubits

    def with_qubits(self, *new_qubits):
        n = len(self.controls)
        return ControlledOperation(
            new_qubits[:n], self.sub_operation.with_qubits(*new_qubits[n:]),
            self.control_values)

    def _decompose_(self):
        result = protocols.decompose_once(self.sub_operation, NotImplemented)
        if result is NotImplemented:
            return NotImplemented

        return [
            ControlledOperation(self.controls, op, self.control_values)
            for op in result
        ]

    def _value_equality_values_(self):
        return (frozenset(zip(self.controls,
                              self.control_values)), self.sub_operation)

    def _apply_unitary_(self, args: 'protocols.ApplyUnitaryArgs') -> np.ndarray:
        n = len(self.controls)
        sub_n = len(args.axes) - n
        sub_axes = args.axes[n:]
        for control_vals in itertools.product(*self.control_values):
            active = (..., *(slice(v, v + 1) for v in control_vals),
                      *(slice(None),) * sub_n)
            target_view = args.target_tensor[active]
            buffer_view = args.available_buffer[active]
            result = protocols.apply_unitary(self.sub_operation,
                                             protocols.ApplyUnitaryArgs(
                                                 target_view, buffer_view,
                                                 sub_axes),
                                             default=NotImplemented)

            if result is NotImplemented:
                return NotImplemented

            if result is not target_view:
                # HACK: assume they didn't somehow escape the slice view and
                # edit the rest of target_tensor.
                target_view[...] = result

        return args.target_tensor

    def _has_unitary_(self) -> bool:
        return protocols.has_unitary(self.sub_operation)

    def _unitary_(self) -> Union[np.ndarray, NotImplementedType]:
        sub_matrix = protocols.unitary(self.sub_operation, None)
        if sub_matrix is None:
            return NotImplemented
        qid_shape = protocols.qid_shape(self)
        sub_n = len(qid_shape) - len(self.controls)
        tensor = linalg.eye_tensor(qid_shape, dtype=sub_matrix.dtype)
        sub_tensor = sub_matrix.reshape(qid_shape[len(self.controls):] * 2)
        for control_vals in itertools.product(*self.control_values):
            active = (*(v for v in control_vals), *(slice(None),) * sub_n) * 2
            tensor[active] = sub_tensor
        return tensor.reshape((np.prod(qid_shape, dtype=int),) * 2)

    def __str__(self):
        if set(self.control_values) == {(1,)}:

            def get_prefix(control_vals):
                return 'C'
        else:

            def get_prefix(control_vals):
                return 'C{}'.format(''.join(map(str, sorted(control_vals))))

        prefix = ''.join(map(get_prefix, self.control_values))
        if isinstance(self.sub_operation, gate_operation.GateOperation):
            return '{}{}({})'.format(prefix, self.sub_operation.gate,
                                     ', '.join(map(str, self.qubits)))
        return '{}({}, {})'.format(prefix,
                                   ', '.join(str(q) for q in self.controls),
                                   str(self.sub_operation))

    def __repr__(self):
        return ('cirq.ControlledOperation(controls={!r}, sub_operation={!r}, '
                'control_values={!r})'.format(self.controls, self.sub_operation,
                                              self.control_values))

    def _is_parameterized_(self) -> bool:
        return protocols.is_parameterized(self.sub_operation)

    def _resolve_parameters_(self, resolver):
        new_sub_op = protocols.resolve_parameters(self.sub_operation, resolver)
        return ControlledOperation(self.controls, new_sub_op,
                                   self.control_values)

    def _trace_distance_bound_(self) -> Optional[float]:
        if self._is_parameterized_():
            return None
        u = protocols.unitary(self.sub_operation, default=None)
        if u is None:
            return NotImplemented
        angle_list = np.append(np.angle(np.linalg.eigvals(u)), 0)
        return protocols.trace_distance_from_angle_list(angle_list)

    def __pow__(self, exponent: Any) -> 'ControlledOperation':
        new_sub_op = protocols.pow(self.sub_operation,
                                   exponent,
                                   NotImplemented)
        if new_sub_op is NotImplemented:
            return NotImplemented
        return ControlledOperation(self.controls, new_sub_op,
                                   self.control_values)

    def _circuit_diagram_info_(self, args: 'cirq.CircuitDiagramInfoArgs'
                              ) -> Optional['protocols.CircuitDiagramInfo']:
        n = len(self.controls)

        sub_args = protocols.CircuitDiagramInfoArgs(
            known_qubit_count=(args.known_qubit_count - n
                               if args.known_qubit_count is not None else None),
            known_qubits=(args.known_qubits[n:]
                          if args.known_qubits is not None else None),
            use_unicode_characters=args.use_unicode_characters,
            precision=args.precision,
            qubit_map=args.qubit_map)
        sub_info = protocols.circuit_diagram_info(self.sub_operation,
                                                  sub_args,
                                                  None)
        if sub_info is None:
            return NotImplemented

        def get_symbol(vals):
            if tuple(vals) == (1,):
                return '@'
            return '({})'.format(','.join(map(str, vals)))

        wire_symbols = (*(get_symbol(vals) for vals in self.control_values),
                        *sub_info.wire_symbols)
        return protocols.CircuitDiagramInfo(
            wire_symbols=wire_symbols,
            exponent=sub_info.exponent,
            exponent_qubit_index=None if sub_info.exponent_qubit_index is None
            else sub_info.exponent_qubit_index + 1)

    def _json_dict_(self):
        return {
            'cirq_type': self.__class__.__name__,
            'controls': self.controls,
            'control_values': self.control_values,
            'sub_operation': self.sub_operation,
        }<|MERGE_RESOLUTION|>--- conflicted
+++ resolved
@@ -11,10 +11,6 @@
 # WITHOUT WARRANTIES OR CONDITIONS OF ANY KIND, either express or implied.
 # See the License for the specific language governing permissions and
 # limitations under the License.
-<<<<<<< HEAD
-from typing import cast, Any, Collection, List, Optional, Sequence, Tuple, Union
-import numbers
-=======
 from typing import (
     cast,
     Any,
@@ -26,7 +22,6 @@
     TYPE_CHECKING,
 )
 
->>>>>>> 89653aaa
 import itertools
 import numpy as np
 
@@ -57,8 +52,7 @@
         # Convert to sorted tuples
         self.control_values = cast(
             Tuple[Tuple[int, ...], ...],
-            tuple((val,
-                  ) if isinstance(val, numbers.Integral) else tuple(sorted(val))
+            tuple((val,) if isinstance(val, int) else tuple(sorted(val))
                   for val in control_values))
         # Verify control values not out of bounds
         for q, val in zip(controls, self.control_values):
