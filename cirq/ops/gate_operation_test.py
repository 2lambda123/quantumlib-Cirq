# Copyright 2018 The Cirq Developers
#
# Licensed under the Apache License, Version 2.0 (the "License");
# you may not use this file except in compliance with the License.
# You may obtain a copy of the License at
#
#     https://www.apache.org/licenses/LICENSE-2.0
#
# Unless required by applicable law or agreed to in writing, software
# distributed under the License is distributed on an "AS IS" BASIS,
# WITHOUT WARRANTIES OR CONDITIONS OF ANY KIND, either express or implied.
# See the License for the specific language governing permissions and
# limitations under the License.

import numpy as np
import pytest
import sympy
import cirq


def test_gate_operation_init():
    q = cirq.NamedQubit('q')
    g = cirq.SingleQubitGate()
    v = cirq.GateOperation(g, (q,))
    assert v.gate == g
    assert v.qubits == (q,)


def test_invalid_gate_operation():
    three_qubit_gate = cirq.ThreeQubitGate()
    single_qubit = [cirq.GridQubit(0, 0)]
    with pytest.raises(ValueError, match="number of qubits"):
        cirq.GateOperation(three_qubit_gate, single_qubit)


def test_gate_operation_eq():
    g1 = cirq.SingleQubitGate()
    g2 = cirq.SingleQubitGate()
    g3 = cirq.TwoQubitGate()
    r1 = [cirq.NamedQubit('r1')]
    r2 = [cirq.NamedQubit('r2')]
    r12 = r1 + r2
    r21 = r2 + r1

    eq = cirq.testing.EqualsTester()
    eq.make_equality_group(lambda: cirq.GateOperation(g1, r1))
    eq.make_equality_group(lambda: cirq.GateOperation(g2, r1))
    eq.make_equality_group(lambda: cirq.GateOperation(g1, r2))
    eq.make_equality_group(lambda: cirq.GateOperation(g3, r12))
    eq.make_equality_group(lambda: cirq.GateOperation(g3, r21))
    eq.add_equality_group(cirq.GateOperation(cirq.CZ, r21),
                          cirq.GateOperation(cirq.CZ, r12))

    @cirq.value_equality
    class PairGate(cirq.Gate, cirq.InterchangeableQubitsGate):
        """Interchangeable substes."""

        def __init__(self, num_qubits):
            self._num_qubits = num_qubits

        def num_qubits(self) -> int:
            return self._num_qubits

        def qubit_index_to_equivalence_group_key(self, index: int):
            return index // 2

        def _value_equality_values_(self):
            return self.num_qubits(),

    def p(*q):
        return PairGate(len(q)).on(*q)
    a0, a1, b0, b1, c0 = cirq.LineQubit.range(5)
    eq.add_equality_group(p(a0, a1, b0, b1), p(a1, a0, b1, b0))
    eq.add_equality_group(p(b0, b1, a0, a1))
    eq.add_equality_group(p(a0, a1, b0, b1, c0), p(a1, a0, b1, b0, c0))
    eq.add_equality_group(p(a0, b0, a1, b1, c0))
    eq.add_equality_group(p(a0, c0, b0, b1, a1))
    eq.add_equality_group(p(b0, a1, a0, b1, c0))


def test_gate_operation_approx_eq():
    a = [cirq.NamedQubit('r1')]
    b = [cirq.NamedQubit('r2')]

    assert cirq.approx_eq(cirq.GateOperation(cirq.XPowGate(), a),
                          cirq.GateOperation(cirq.XPowGate(), a))
    assert not cirq.approx_eq(cirq.GateOperation(cirq.XPowGate(), a),
                              cirq.GateOperation(cirq.XPowGate(), b))

    assert cirq.approx_eq(cirq.GateOperation(cirq.XPowGate(exponent=0), a),
                          cirq.GateOperation(cirq.XPowGate(exponent=1e-9), a))
    assert not cirq.approx_eq(cirq.GateOperation(cirq.XPowGate(exponent=0), a),
                              cirq.GateOperation(cirq.XPowGate(exponent=1e-7),
                                                 a))
    assert cirq.approx_eq(cirq.GateOperation(cirq.XPowGate(exponent=0), a),
                          cirq.GateOperation(cirq.XPowGate(exponent=1e-7), a),
                          atol=1e-6)


def test_gate_operation_pow():
    Y = cirq.Y
    q = cirq.NamedQubit('q')
    assert (Y ** 0.5)(q) == Y(q) ** 0.5


def test_with_qubits_and_transform_qubits():
    g = cirq.ThreeQubitGate()
    op = cirq.GateOperation(g, cirq.LineQubit.range(3))
    assert op.with_qubits(*cirq.LineQubit.range(3, 0, -1)) \
           == cirq.GateOperation(g, cirq.LineQubit.range(3, 0, -1))
    assert op.transform_qubits(lambda e: cirq.LineQubit(-e.x)
                               ) == cirq.GateOperation(g, [cirq.LineQubit(0),
                                                           cirq.LineQubit(-1),
                                                           cirq.LineQubit(-2)])

    # The gate's constraints should be applied when changing the qubits.
    with pytest.raises(ValueError):
<<<<<<< HEAD
        _ = cirq.H(cirq.LineQubit(0)).with_qubits(
            cirq.LineQubit(0), cirq.LineQubit(1))
=======
        _ = cirq.H(cirq.LineQubit(0)).with_qubits(cirq.LineQubit(0),
                                                  cirq.LineQubit(1))
>>>>>>> 22433489


def test_extrapolate():
    q = cirq.NamedQubit('q')

    # If the gate isn't extrapolatable, you get a type error.
    op0 = cirq.GateOperation(cirq.SingleQubitGate(), [q])
    with pytest.raises(TypeError):
        _ = op0**0.5

    op1 = cirq.GateOperation(cirq.Y, [q])
    assert op1**0.5 == cirq.GateOperation(cirq.Y**0.5, [q])
    assert (cirq.Y**0.5).on(q) == cirq.Y(q)**0.5


def test_inverse():
    q = cirq.NamedQubit('q')

    # If the gate isn't reversible, you get a type error.
    op0 = cirq.GateOperation(cirq.SingleQubitGate(), [q])
    assert cirq.inverse(op0, None) is None

    op1 = cirq.GateOperation(cirq.S, [q])
    assert cirq.inverse(op1) == op1**-1 == cirq.GateOperation(cirq.S**-1, [q])
    assert cirq.inverse(cirq.S).on(q) == cirq.inverse(cirq.S.on(q))


def test_text_diagrammable():
    q = cirq.NamedQubit('q')

    # If the gate isn't diagrammable, you get a type error.
    op0 = cirq.GateOperation(cirq.SingleQubitGate(), [q])
    with pytest.raises(TypeError):
        _ = cirq.circuit_diagram_info(op0)

    op1 = cirq.GateOperation(cirq.S, [q])
    actual = cirq.circuit_diagram_info(op1)
    expected = cirq.circuit_diagram_info(cirq.S)
    assert actual == expected


def test_bounded_effect():
    q = cirq.NamedQubit('q')

    # If the gate isn't bounded, you get a type error.
    op0 = cirq.GateOperation(cirq.SingleQubitGate(), [q])
    assert cirq.trace_distance_bound(op0) >= 1
    op1 = cirq.GateOperation(cirq.Z**0.000001, [q])
    op1_bound = cirq.trace_distance_bound(op1)
    assert op1_bound == cirq.trace_distance_bound(cirq.Z**0.000001)


def test_parameterizable_effect():
    q = cirq.NamedQubit('q')
    r = cirq.ParamResolver({'a': 0.5})

    op1 = cirq.GateOperation(cirq.Z**sympy.Symbol('a'), [q])
    assert cirq.is_parameterized(op1)
    op2 = cirq.resolve_parameters(op1, r)
    assert not cirq.is_parameterized(op2)
    assert op2 == cirq.S.on(q)


def test_unitary():
    a = cirq.NamedQubit('a')
    b = cirq.NamedQubit('b')

    assert not cirq.has_unitary(cirq.measure(a))
    assert cirq.unitary(cirq.measure(a), None) is None
    np.testing.assert_allclose(cirq.unitary(cirq.X(a)),
                               np.array([[0, 1], [1, 0]]),
                               atol=1e-8)
    np.testing.assert_allclose(cirq.unitary(cirq.CNOT(a, b)),
                               cirq.unitary(cirq.CNOT),
                               atol=1e-8)


def test_channel():
    a = cirq.NamedQubit('a')
    op = cirq.bit_flip(0.5).on(a)
    np.testing.assert_allclose(cirq.channel(op), cirq.channel(op.gate))
    assert cirq.has_channel(op)

    assert cirq.channel(cirq.SingleQubitGate()(a), None) is None
    assert not cirq.has_channel(cirq.SingleQubitGate()(a))


def test_measurement_key():
    a = cirq.NamedQubit('a')
    assert cirq.measurement_key(cirq.measure(a, key='lock')) == 'lock'


def assert_mixtures_equal(actual, expected):
    """Assert equal for tuple of mixed scalar and array types."""
    for a, e in zip(actual, expected):
        np.testing.assert_almost_equal(a[0], e[0])
        np.testing.assert_almost_equal(a[1], e[1])


def test_mixture():
    a = cirq.NamedQubit('a')
    op = cirq.bit_flip(0.5).on(a)
    assert_mixtures_equal(cirq.mixture(op), cirq.mixture(op.gate))
    assert cirq.has_mixture(op)

    assert cirq.mixture(cirq.X(a), None) is None
    assert not cirq.has_mixture(cirq.X(a))


def test_repr():
    a, b = cirq.LineQubit.range(2)
    assert repr(cirq.GateOperation(cirq.CZ, (a, b))
                ) == 'cirq.CZ.on(cirq.LineQubit(0), cirq.LineQubit(1))'

    class Inconsistent(cirq.SingleQubitGate):
        def __repr__(self):
            return 'Inconsistent'

        def on(self, *qubits):
            return cirq.GateOperation(Inconsistent(), qubits)

    assert (repr(cirq.GateOperation(Inconsistent(), [a])) ==
            'cirq.GateOperation(gate=Inconsistent, qubits=[cirq.LineQubit(0)])')


def test_op_gate_of_type():
    a = cirq.NamedQubit('a')
    op = cirq.X(a)
    assert cirq.op_gate_of_type(op, cirq.XPowGate) == op.gate
    assert cirq.op_gate_of_type(op, cirq.YPowGate) is None

    class NonGateOperation(cirq.Operation):
        def qubits(self) :
            pass

        def with_qubits(self, *new_qubits):
            pass

    assert cirq.op_gate_of_type(NonGateOperation(), cirq.X) is None<|MERGE_RESOLUTION|>--- conflicted
+++ resolved
@@ -115,13 +115,8 @@
 
     # The gate's constraints should be applied when changing the qubits.
     with pytest.raises(ValueError):
-<<<<<<< HEAD
-        _ = cirq.H(cirq.LineQubit(0)).with_qubits(
-            cirq.LineQubit(0), cirq.LineQubit(1))
-=======
         _ = cirq.H(cirq.LineQubit(0)).with_qubits(cirq.LineQubit(0),
                                                   cirq.LineQubit(1))
->>>>>>> 22433489
 
 
 def test_extrapolate():
