# Copyright 2018 The Cirq Developers
#
# Licensed under the Apache License, Version 2.0 (the "License");
# you may not use this file except in compliance with the License.
# You may obtain a copy of the License at
#
#     https://www.apache.org/licenses/LICENSE-2.0
#
# Unless required by applicable law or agreed to in writing, software
# distributed under the License is distributed on an "AS IS" BASIS,
# WITHOUT WARRANTIES OR CONDITIONS OF ANY KIND, either express or implied.
# See the License for the specific language governing permissions and
# limitations under the License.

import pytest

import cirq


def test_gate_operation_init():
    q = cirq.QubitId()
    g = cirq.Gate()
    v = cirq.GateOperation(g, (q,))
    assert v.gate == g
    assert v.qubits == (q,)


def test_gate_operation_eq():
    g1 = cirq.Gate()
    g2 = cirq.Gate()
    r1 = [cirq.QubitId()]
    r2 = [cirq.QubitId()]
    r12 = r1 + r2
    r21 = r2 + r1

    eq = cirq.testing.EqualsTester()
    eq.make_equality_group(lambda: cirq.GateOperation(g1, r1))
    eq.make_equality_group(lambda: cirq.GateOperation(g2, r1))
    eq.make_equality_group(lambda: cirq.GateOperation(g1, r2))
    eq.make_equality_group(lambda: cirq.GateOperation(g1, r12))
    eq.make_equality_group(lambda: cirq.GateOperation(g1, r21))
    eq.add_equality_group(cirq.GateOperation(cirq.CZ, r21),
                          cirq.GateOperation(cirq.CZ, r12))

    # Interchangeable subsets.

    class PairGate(cirq.Gate, cirq.InterchangeableQubitsGate):
        def qubit_index_to_equivalence_group_key(self, index: int):
            return index // 2

    p = PairGate()
    a0, a1, b0, b1, c0 = cirq.LineQubit.range(5)
    eq.add_equality_group(p(a0, a1, b0, b1), p(a1, a0, b1, b0))
    eq.add_equality_group(p(b0, b1, a0, a1))
    eq.add_equality_group(p(a0, a1, b0, b1, c0), p(a1, a0, b1, b0, c0))
    eq.add_equality_group(p(a0, b0, a1, b1, c0))
    eq.add_equality_group(p(a0, c0, b0, b1, a1))
    eq.add_equality_group(p(b0, a1, a0, b1, c0))


def test_gate_operation_pow():
    Y = cirq.Y
    qubit = cirq.QubitId()
    assert (Y ** 0.5)(qubit) == Y(qubit) ** 0.5


def test_with_qubits_and_transform_qubits():
    g = cirq.Gate()
    op = cirq.GateOperation(g, cirq.LineQubit.range(3))
    assert op.with_qubits(*cirq.LineQubit.range(2)
                          ) == cirq.GateOperation(g, cirq.LineQubit.range(2))
    assert op.transform_qubits(lambda e: cirq.LineQubit(-e.x)
                               ) == cirq.GateOperation(g, [cirq.LineQubit(0),
                                                           cirq.LineQubit(-1),
                                                           cirq.LineQubit(-2)])

    # The gate's constraints should be applied when changing the qubits.
    with pytest.raises(ValueError):
        _ = cirq.Y(cirq.LineQubit(0)).with_qubits(cirq.LineQubit(0),
                                                  cirq.LineQubit(1))


def test_extrapolate():
    q = cirq.NamedQubit('q')

    # If the gate isn't extrapolatable, you get a type error.
    op0 = cirq.GateOperation(cirq.Gate(), [q])
    assert not cirq.can_cast(cirq.ExtrapolatableEffect, op0)
    with pytest.raises(TypeError):
        _ = op0.extrapolate_effect(0.5)
    with pytest.raises(TypeError):
        _ = op0**0.5

    op1 = cirq.GateOperation(cirq.Y, [q])
    assert cirq.can_cast(cirq.ExtrapolatableEffect, op1)
    assert op1**0.5 == op1.extrapolate_effect(0.5) == cirq.GateOperation(
        cirq.Y**0.5, [q])
    assert (cirq.Y**0.5).on(q) == cirq.Y(q)**0.5


def test_inverse():
    q = cirq.NamedQubit('q')

    # If the gate isn't reversible, you get a type error.
    op0 = cirq.GateOperation(cirq.Gate(), [q])
    assert not cirq.can_cast(cirq.ReversibleEffect, op0)
    with pytest.raises(TypeError):
        _ = op0.inverse()

    op1 = cirq.GateOperation(cirq.S, [q])
    assert cirq.can_cast(cirq.ReversibleEffect, op1)
    assert op1.inverse() == cirq.GateOperation(cirq.S.inverse(), [q])
    assert cirq.S.inverse().on(q) == cirq.S.on(q).inverse()


def test_text_diagrammable():
    q = cirq.NamedQubit('q')

    # If the gate isn't diagrammable, you get a type error.
    op0 = cirq.GateOperation(cirq.Gate(), [q])
    assert not cirq.can_cast(cirq.TextDiagrammable, op0)
    with pytest.raises(TypeError):
        _ = op0.text_diagram_info(cirq.TextDiagramInfoArgs.UNINFORMED_DEFAULT)

    op1 = cirq.GateOperation(cirq.S, [q])
    assert cirq.can_cast(cirq.TextDiagrammable, op1)
    actual = op1.text_diagram_info(cirq.TextDiagramInfoArgs.UNINFORMED_DEFAULT)
    expected = cirq.S.text_diagram_info(
        cirq.TextDiagramInfoArgs.UNINFORMED_DEFAULT)
    assert actual == expected


def test_bounded_effect():
    q = cirq.NamedQubit('q')

    # If the gate isn't bounded, you get a type error.
    op0 = cirq.GateOperation(cirq.Gate(), [q])
    assert not cirq.can_cast(cirq.BoundedEffect, op0)
    with pytest.raises(TypeError):
        _ = op0.trace_distance_bound()

    op1 = cirq.GateOperation(cirq.Z**0.000001, [q])
    assert cirq.can_cast(cirq.BoundedEffect, op1)
    assert op1.trace_distance_bound() == (cirq.Z**0.000001
                                          ).trace_distance_bound()


def test_parameterizable_effect():
    q = cirq.NamedQubit('q')
    r = cirq.ParamResolver({'a': 0.5})

    # If the gate isn't parameterizable, you get a type error.
    op0 = cirq.GateOperation(cirq.Gate(), [q])
    assert not cirq.can_cast(cirq.ParameterizableEffect, op0)
    with pytest.raises(TypeError):
        _ = op0.is_parameterized()
    with pytest.raises(TypeError):
        _ = op0.with_parameters_resolved_by(r)

    op1 = cirq.GateOperation(cirq.RotZGate(half_turns=cirq.Symbol('a')), [q])
    assert cirq.can_cast(cirq.ParameterizableEffect, op1)
    assert op1.is_parameterized()
    op2 = op1.with_parameters_resolved_by(r)
    assert not op2.is_parameterized()
    assert op2 == cirq.S.on(q)


<<<<<<< HEAD
=======
def test_unitary():
    a = cirq.NamedQubit('a')
    b = cirq.NamedQubit('b')

    assert cirq.unitary(cirq.measure(a), None) is None
    np.testing.assert_allclose(cirq.unitary(cirq.X(a)),
                               np.array([[0, 1], [1, 0]]),
                               atol=1e-8)
    np.testing.assert_allclose(cirq.unitary(cirq.CNOT(a, b)),
                               cirq.unitary(cirq.CNOT),
                               atol=1e-8)


>>>>>>> 42009e54
def test_repr():
    a, b = cirq.LineQubit.range(2)
    assert repr(cirq.GateOperation(cirq.CZ, (a, b))
                ) == 'cirq.CZ.on(cirq.LineQubit(0), cirq.LineQubit(1))'

    class Inconsistent(cirq.Gate):
        def __repr__(self):
            return 'Inconsistent'

        def on(self, *qubits):
            return cirq.GateOperation(Inconsistent(), qubits)

    assert (repr(cirq.GateOperation(Inconsistent(), [a])) ==
            'cirq.GateOperation(gate=Inconsistent, qubits=[cirq.LineQubit(0)])')<|MERGE_RESOLUTION|>--- conflicted
+++ resolved
@@ -165,8 +165,6 @@
     assert op2 == cirq.S.on(q)
 
 
-<<<<<<< HEAD
-=======
 def test_unitary():
     a = cirq.NamedQubit('a')
     b = cirq.NamedQubit('b')
@@ -180,7 +178,6 @@
                                atol=1e-8)
 
 
->>>>>>> 42009e54
 def test_repr():
     a, b = cirq.LineQubit.range(2)
     assert repr(cirq.GateOperation(cirq.CZ, (a, b))
