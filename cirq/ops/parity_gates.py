# Copyright 2018 The Cirq Developers
#
# Licensed under the Apache License, Version 2.0 (the "License");
# you may not use this file except in compliance with the License.
# You may obtain a copy of the License at
#
#     https://www.apache.org/licenses/LICENSE-2.0
#
# Unless required by applicable law or agreed to in writing, software
# distributed under the License is distributed on an "AS IS" BASIS,
# WITHOUT WARRANTIES OR CONDITIONS OF ANY KIND, either express or implied.
# See the License for the specific language governing permissions and
# limitations under the License.

"""Quantum gates that phase with respect to product-of-pauli observables."""

from typing import Any, Optional, Sequence, Tuple, Union, TYPE_CHECKING

import numpy as np

from cirq import protocols
from cirq._compat import proper_repr
from cirq._doc import document
from cirq.ops import gate_features, eigen_gate, common_gates, pauli_gates

if TYPE_CHECKING:
    import cirq


class XXPowGate(eigen_gate.EigenGate,
                gate_features.TwoQubitGate,
                gate_features.InterchangeableQubitsGate):
    """The X-parity gate, possibly raised to a power.

    At exponent=1, this gate implements the following unitary:

        X⊗X = [0 0 0 1]
              [0 0 1 0]
              [0 1 0 0]
              [1 0 0 0]

    See also: `cirq.MS` (the Mølmer–Sørensen gate), which is implemented via
        this class.
    """

    def _eigen_components(self):
        return [
            (0., np.array([[0.5, 0, 0, 0.5],
                           [0, 0.5, 0.5, 0],
                           [0, 0.5, 0.5, 0],
                           [0.5, 0, 0, 0.5]])),
            (1., np.array([[0.5, 0, 0, -0.5],
                           [0, 0.5, -0.5, 0],
                           [0, -0.5, 0.5, 0],
                           [-0.5, 0, 0, 0.5]])),
        ]

    def _eigen_shifts(self):
        return [0, 1]

    def _trace_distance_bound_(self) -> Optional[float]:
        if self._is_parameterized_():
            return None
        return abs(np.sin(self._exponent * 0.5 * np.pi))

    def _decompose_into_clifford_with_qubits_(self, qubits):
        from cirq.ops.clifford_gate import SingleQubitCliffordGate
        from cirq.ops.pauli_interaction_gate import PauliInteractionGate
        if self.exponent % 2 == 0:
            return []
        if self.exponent % 2 == 0.5:
            return [
                PauliInteractionGate(pauli_gates.X, False, pauli_gates.X,
                                     False).on(*qubits),
                SingleQubitCliffordGate.X_sqrt.on_each(*qubits)
            ]
        if self.exponent % 2 == 1:
            return [SingleQubitCliffordGate.X.on_each(*qubits)]
        if self.exponent % 2 == 1.5:
            return [
                PauliInteractionGate(pauli_gates.X, False, pauli_gates.X,
                                     False).on(*qubits),
                SingleQubitCliffordGate.X_nsqrt.on_each(*qubits)
            ]
        return NotImplemented

    def _circuit_diagram_info_(self, args: 'cirq.CircuitDiagramInfoArgs'
                              ) -> Union[str, 'protocols.CircuitDiagramInfo']:
        if self._global_shift == -0.5:
            # Mølmer–Sørensen gate.
            angle_str = self._format_exponent_as_angle(args, order=4)
            symbol = f'MS({angle_str})'
            return protocols.CircuitDiagramInfo(
                                wire_symbols=(symbol, symbol))

        return protocols.CircuitDiagramInfo(
            wire_symbols=('XX', 'XX'),
            exponent=self._diagram_exponent(args))

    def _quil_(self, qubits: Tuple['cirq.Qid', ...],
               formatter: 'cirq.QuilFormatter') -> Optional[str]:
        if self._exponent == 1:
            return formatter.format('X {0}\nX {1}\n', qubits[0], qubits[1])
        return formatter.format('RX({0}) {1}\nRX({2}) {3}\n', self._exponent,
                                qubits[0], self._exponent, qubits[1])

    def __str__(self) -> str:
        if self._global_shift == -0.5:
            if self._exponent == 1:
                return 'MS(π/2)'
            return f'MS({self._exponent!r}π/2)'
        if self.exponent == 1:
            return 'XX'
        return f'XX**{self._exponent!r}'

    def __repr__(self) -> str:
        if self._global_shift == -0.5 and not protocols.is_parameterized(self):
            if self._exponent == 1:
                return 'cirq.ms(np.pi/2)'
            return f'cirq.ms({self._exponent!r}*np.pi/2)'
        if self._global_shift == 0:
            if self._exponent == 1:
                return 'cirq.XX'
            return f'(cirq.XX**{proper_repr(self._exponent)})'
        return (f'cirq.XXPowGate(exponent={proper_repr(self._exponent)}, '
                f'global_shift={self._global_shift!r})')


class YYPowGate(eigen_gate.EigenGate,
                gate_features.TwoQubitGate,
                gate_features.InterchangeableQubitsGate):
    """The Y-parity gate, possibly raised to a power."""

    def _eigen_components(self):
        return [
            (0., np.array([[0.5, 0, 0, -0.5],
                           [0, 0.5, 0.5, 0],
                           [0, 0.5, 0.5, 0],
                           [-0.5, 0, 0, 0.5]])),
            (1., np.array([[0.5, 0, 0, 0.5],
                           [0, 0.5, -0.5, 0],
                           [0, -0.5, 0.5, 0],
                           [0.5, 0, 0, 0.5]])),
        ]

    def _eigen_shifts(self):
        return [0, 1]

    def _trace_distance_bound_(self) -> Optional[float]:
        if self._is_parameterized_():
            return None
        return abs(np.sin(self._exponent * 0.5 * np.pi))

    def _decompose_into_clifford_with_qubits_(self, qubits):
        from cirq.ops.clifford_gate import SingleQubitCliffordGate
        from cirq.ops.pauli_interaction_gate import PauliInteractionGate
        if self.exponent % 2 == 0:
            return []
        if self.exponent % 2 == 0.5:
            return [
                PauliInteractionGate(pauli_gates.Y, False, pauli_gates.Y,
                                     False).on(*qubits),
                SingleQubitCliffordGate.Y_sqrt.on_each(*qubits)
            ]
        if self.exponent % 2 == 1:
            return [SingleQubitCliffordGate.Y.on_each(*qubits)]
        if self.exponent % 2 == 1.5:
            return [
                PauliInteractionGate(pauli_gates.Y, False, pauli_gates.Y,
                                     False).on(*qubits),
                SingleQubitCliffordGate.Y_nsqrt.on_each(*qubits)
            ]
        return NotImplemented

    def _circuit_diagram_info_(self, args: 'cirq.CircuitDiagramInfoArgs'
                              ) -> 'cirq.CircuitDiagramInfo':
        return protocols.CircuitDiagramInfo(
            wire_symbols=('YY', 'YY'),
            exponent=self._diagram_exponent(args))

<<<<<<< HEAD
    def _quil_(self, qubits: Tuple['cirq.Qid', ...],
               formatter: 'cirq.QuilFormatter') -> Optional[str]:
        if self._exponent == 1:
            return formatter.format('Y {0}\nY {1}\n', qubits[0], qubits[1])

        return formatter.format('RY({0}) {1}\nRY({2}) {3}\n', self._exponent,
                                qubits[0], self._exponent, qubits[1])

    def __str__(self):
=======
    def __str__(self) -> str:
>>>>>>> f2631ac8
        if self._exponent == 1:
            return 'YY'
        return f'YY**{self._exponent!r}'

    def __repr__(self) -> str:
        if self._global_shift == 0:
            if self._exponent == 1:
                return 'cirq.YY'
            return f'(cirq.YY**{proper_repr(self._exponent)})'
        return (f'cirq.YYPowGate(exponent={proper_repr(self._exponent)}, '
                f'global_shift={self._global_shift!r})')


class ZZPowGate(eigen_gate.EigenGate,
                gate_features.TwoQubitGate,
                gate_features.InterchangeableQubitsGate):
    r"""The Z-parity gate, possibly raised to a power.

    The ZZ**t gate implements the following unitary:

        (Z⊗Z)^t = [1 . . .]
                  [. w . .]
                  [. . w .]
                  [. . . 1]

        where w = e^{i \pi t} and '.' means '0'.
    """

    def _decompose_(self, qubits):
        yield common_gates.ZPowGate(exponent=self.exponent)(qubits[0])
        yield common_gates.ZPowGate(exponent=self.exponent)(qubits[1])
        yield common_gates.CZPowGate(exponent=-2 * self.exponent,
                                     global_shift=-self.global_shift / 2)(
                                         qubits[0], qubits[1])

    def _eigen_components(self):
        return [
            (0, np.diag([1, 0, 0, 1])),
            (1, np.diag([0, 1, 1, 0])),
        ]

    def _eigen_shifts(self):
        return [0, 1]

    def _trace_distance_bound_(self) -> Optional[float]:
        if self._is_parameterized_():
            return None
        return abs(np.sin(self._exponent * 0.5 * np.pi))

    def _circuit_diagram_info_(self, args: 'cirq.CircuitDiagramInfoArgs'
                              ) -> 'cirq.CircuitDiagramInfo':
        return protocols.CircuitDiagramInfo(
            wire_symbols=('ZZ', 'ZZ'),
            exponent=self._diagram_exponent(args))

    def _apply_unitary_(self, args: 'protocols.ApplyUnitaryArgs'
                       ) -> Optional[np.ndarray]:
        if protocols.is_parameterized(self):
            return None

        global_phase = 1j**(2 * self._exponent * self._global_shift)
        if global_phase != 1:
            args.target_tensor *= global_phase

        relative_phase = 1j**(2 * self.exponent)
        zo = args.subspace_index(0b01)
        oz = args.subspace_index(0b10)
        args.target_tensor[oz] *= relative_phase
        args.target_tensor[zo] *= relative_phase

        return args.target_tensor

<<<<<<< HEAD
    def _quil_(self, qubits: Tuple['cirq.Qid', ...],
               formatter: 'cirq.QuilFormatter') -> Optional[str]:
        if self._exponent == 1:
            return formatter.format('Z {0}\nZ {1}\n', qubits[0], qubits[1])

        return formatter.format('RZ({0}) {1}\nRZ({2}) {3}\n', self._exponent,
                                qubits[0], self._exponent, qubits[1])

    def __str__(self):
=======
    def __str__(self) -> str:
>>>>>>> f2631ac8
        if self._exponent == 1:
            return 'ZZ'
        return f'ZZ**{self._exponent}'

    def __repr__(self) -> str:
        if self._global_shift == 0:
            if self._exponent == 1:
                return 'cirq.ZZ'
            return f'(cirq.ZZ**{proper_repr(self._exponent)})'
        return (f'cirq.ZZPowGate(exponent={proper_repr(self._exponent)}, '
                f'global_shift={self._global_shift!r})')


XX = XXPowGate()
document(
    XX, """The tensor product of two X gates.

    The `exponent=1` instance of `cirq.XXPowGate`.
    """)
YY = YYPowGate()
document(
    YY, """The tensor product of two Y gates.

    The `exponent=1` instance of `cirq.YYPowGate`.
    """)
ZZ = ZZPowGate()
document(
    ZZ, """The tensor product of two Z gates.

    The `exponent=1` instance of `cirq.ZZPowGate`.
    """)<|MERGE_RESOLUTION|>--- conflicted
+++ resolved
@@ -178,7 +178,6 @@
             wire_symbols=('YY', 'YY'),
             exponent=self._diagram_exponent(args))
 
-<<<<<<< HEAD
     def _quil_(self, qubits: Tuple['cirq.Qid', ...],
                formatter: 'cirq.QuilFormatter') -> Optional[str]:
         if self._exponent == 1:
@@ -187,10 +186,7 @@
         return formatter.format('RY({0}) {1}\nRY({2}) {3}\n', self._exponent,
                                 qubits[0], self._exponent, qubits[1])
 
-    def __str__(self):
-=======
     def __str__(self) -> str:
->>>>>>> f2631ac8
         if self._exponent == 1:
             return 'YY'
         return f'YY**{self._exponent!r}'
@@ -263,7 +259,6 @@
 
         return args.target_tensor
 
-<<<<<<< HEAD
     def _quil_(self, qubits: Tuple['cirq.Qid', ...],
                formatter: 'cirq.QuilFormatter') -> Optional[str]:
         if self._exponent == 1:
@@ -272,10 +267,7 @@
         return formatter.format('RZ({0}) {1}\nRZ({2}) {3}\n', self._exponent,
                                 qubits[0], self._exponent, qubits[1])
 
-    def __str__(self):
-=======
     def __str__(self) -> str:
->>>>>>> f2631ac8
         if self._exponent == 1:
             return 'ZZ'
         return f'ZZ**{self._exponent}'
