# Copyright 2018 The Cirq Developers
#
# Licensed under the Apache License, Version 2.0 (the "License");
# you may not use this file except in compliance with the License.
# You may obtain a copy of the License at
#
#     https://www.apache.org/licenses/LICENSE-2.0
#
# Unless required by applicable law or agreed to in writing, software
# distributed under the License is distributed on an "AS IS" BASIS,
# WITHOUT WARRANTIES OR CONDITIONS OF ANY KIND, either express or implied.
# See the License for the specific language governing permissions and
# limitations under the License.
"""IdentityGate."""

<<<<<<< HEAD
from typing import Any, Iterable, List, Optional, Tuple, Union, TYPE_CHECKING
=======
from typing import (Any, Dict, Iterable, List, Optional, Sequence, Tuple, Union,
                    TYPE_CHECKING)
>>>>>>> 675e4f0f

import numpy as np
import sympy

from cirq import protocols, value
from cirq._doc import document
from cirq.ops import raw_types

if TYPE_CHECKING:
    import cirq


@value.value_equality
class IdentityGate(raw_types.Gate):
    """A Gate that perform no operation on qubits.

    The unitary matrix of this gate is a diagonal matrix with all 1s on the
    diagonal and all 0s off the diagonal in any basis.

    `cirq.I` is the single qubit identity gate.
    """

    def __init__(self,
                 num_qubits: Optional[int] = None,
                 qid_shape: Optional[Tuple[int, ...]] = None) -> None:
        """
        Args:
            num_qubits:
            qid_shape: Specifies the dimension of each qid the measurement
                applies to.  The default is 2 for every qubit.

        Raises:
            ValueError: If the length of qid_shape doesn't equal num_qubits.
        """
        if qid_shape is None:
            if num_qubits is None:
                raise ValueError(
                    'Specify either the num_qubits or qid_shape argument.')
            qid_shape = (2,) * num_qubits
        elif num_qubits is None:
            num_qubits = len(qid_shape)
        self._qid_shape = qid_shape
        if len(self._qid_shape) != num_qubits:
            raise ValueError('len(qid_shape) != num_qubits')

    def _qid_shape_(self) -> Tuple[int, ...]:
        return self._qid_shape

    def num_qubits(self) -> int:
        return len(self._qid_shape)

    def on_each(self, *targets: Union['cirq.Qid', Iterable[Any]]
               ) -> List['cirq.Operation']:
        """Returns a list of operations that applies the single qubit identity
        to each of the targets.

        Args:
            *targets: The qubits to apply this gate to.

        Returns:
            Operations applying this gate to the target qubits.

        Raises:
            ValueError if targets are not instances of Qid or List[Qid] or
            the gate from which this is applied is not a single qubit identity
            gate.
        """
        if len(self._qid_shape) != 1:
            raise ValueError(
                'IdentityGate only supports on_each when it is a one qubit '
                'gate.')
        operations: List['cirq.Operation'] = []
        for target in targets:
            if isinstance(target, Iterable) and not isinstance(target, str):
                operations.extend(self.on_each(*target))
            elif isinstance(target, raw_types.Qid):
                operations.append(self.on(target))
            else:
                raise ValueError(
                    'Gate was called with type different than Qid. Type: {}'.
                    format(type(target)))
        return operations

    def __pow__(self, power: Any) -> Any:
        if isinstance(power, (int, float, complex, sympy.Basic)):
            return self
        return NotImplemented

    def _unitary_(self) -> np.ndarray:
        return np.identity(np.prod(self._qid_shape, dtype=int))

    def _apply_unitary_(self, args: 'protocols.ApplyUnitaryArgs'
                       ) -> Optional[np.ndarray]:
        return args.target_tensor

    def _pauli_expansion_(self) -> value.LinearDict[str]:
        if not all(d == 2 for d in self._qid_shape):
            return NotImplemented
        return value.LinearDict({'I' * self.num_qubits(): 1.0})

    def __repr__(self) -> str:
        if self._qid_shape == (2,):
            return 'cirq.I'
        if all(e == 2 for e in self._qid_shape):
            return f'cirq.IdentityGate({len(self._qid_shape)})'
        return f'cirq.IdentityGate(qid_shape={self._qid_shape!r})'

    def _decompose_(self, qubits) -> 'cirq.OP_TREE':
        return []

    def __str__(self) -> str:
        if self.num_qubits() == 1:
            return 'I'
        return f'I({self.num_qubits()})'

    def _value_equality_values_(self) -> Any:
        return self._qid_shape

    def _trace_distance_bound_(self) -> float:
        return 0.0

    def _json_dict_(self) -> Dict[str, Any]:
        other = {}
        if not all(d == 2 for d in self._qid_shape):
            other['qid_shape'] = self._qid_shape
        return {
            'cirq_type': self.__class__.__name__,
            'num_qubits': len(self._qid_shape),
            **other,
        }

    def _mul_with_qubits(self, qubits: Tuple['cirq.Qid', ...], other):
        if isinstance(other, raw_types.Operation):
            return other
        if isinstance(other, (complex, float, int)):
            from cirq.ops.pauli_string import PauliString
            return PauliString(coefficient=other)
        return NotImplemented

    _rmul_with_qubits = _mul_with_qubits

    def _circuit_diagram_info_(self, args) -> Tuple[str, ...]:
        return ('I',) * self.num_qubits()

    def _qasm_(self, args: 'cirq.QasmArgs',
               qubits: Tuple['cirq.Qid', ...]) -> Optional[str]:
        args.validate_version('2.0')
        return ''.join([args.format('id {0};\n', qubit) for qubit in qubits])

    @classmethod
    def _from_json_dict_(cls, num_qubits, qid_shape=None, **kwargs):
        return cls(num_qubits=num_qubits,
                   qid_shape=None if qid_shape is None else tuple(qid_shape))


I = IdentityGate(num_qubits=1)
document(
    I, """The one qubit identity gate.

    Matrix:

        [[1, 0],
         [0, 1]]
    """)


def identity_each(*qubits: 'cirq.Qid') -> 'cirq.Operation':
    """Returns a single IdentityGate applied to all the given qubits.

    Args:
        *qubits: The qubits that the identity gate will apply to.

    Returns:
        An identity operation on the given qubits.

    Raises:
        ValueError if the qubits are not instances of Qid.
    """
    for qubit in qubits:
        if not isinstance(qubit, raw_types.Qid):
            raise ValueError(f'Not a cirq.Qid: {qubit!r}.')
    return IdentityGate(qid_shape=protocols.qid_shape(qubits)).on(*qubits)<|MERGE_RESOLUTION|>--- conflicted
+++ resolved
@@ -13,12 +13,8 @@
 # limitations under the License.
 """IdentityGate."""
 
-<<<<<<< HEAD
-from typing import Any, Iterable, List, Optional, Tuple, Union, TYPE_CHECKING
-=======
-from typing import (Any, Dict, Iterable, List, Optional, Sequence, Tuple, Union,
+from typing import (Any, Dict, Iterable, List, Optional, Tuple, Union,
                     TYPE_CHECKING)
->>>>>>> 675e4f0f
 
 import numpy as np
 import sympy
