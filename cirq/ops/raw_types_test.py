# Copyright 2018 The Cirq Developers
#
# Licensed under the Apache License, Version 2.0 (the "License");
# you may not use this file except in compliance with the License.
# You may obtain a copy of the License at
#
#     https://www.apache.org/licenses/LICENSE-2.0
#
# Unless required by applicable law or agreed to in writing, software
# distributed under the License is distributed on an "AS IS" BASIS,
# WITHOUT WARRANTIES OR CONDITIONS OF ANY KIND, either express or implied.
# See the License for the specific language governing permissions and
# limitations under the License.

import pytest

import cirq


class ValiGate(cirq.Gate):
    def num_qubits(self):
        return 2

    def validate_args(self, qubits):
        if len(qubits) == 3:
            raise ValueError()

<<<<<<< HEAD

q00 = cirq.NamedQubit('q00')
q01 = cirq.NamedQubit('q01')
q10 = cirq.NamedQubit('q10')

=======
>>>>>>> fca994bb

def test_gate():
    a, b, c = cirq.LineQubit.range(3)

    g = ValiGate()
    assert g.num_qubits() == 2

    _ = g.on(a, c)
    with pytest.raises(ValueError):
        _ = g.on(a, c, b)

    _ = g(a)
    _ = g(a, c)
    with pytest.raises(ValueError):
        _ = g(c, b, a)


def test_op():
    a, b, c = cirq.LineQubit.range(3)
    g = ValiGate()
    op = g(a)
    assert op.controlled_by() is op
    controlled_op = op.controlled_by(b, c)
    assert controlled_op.sub_operation == op
    assert controlled_op.controls == (b, c)


def test_default_validation_and_inverse():
    class TestGate(cirq.Gate):
        def num_qubits(self):
            return 2

        def _decompose_(self, qubits):
            a, b = qubits
            yield cirq.Z(a)
            yield cirq.S(b)
            yield cirq.X(a)

        def __eq__(self, other):
            return isinstance(other, TestGate)

        def __repr__(self):
            return 'TestGate()'

    a, b = cirq.LineQubit.range(2)

    with pytest.raises(ValueError, match='number of qubits'):
        TestGate().on(a)

    t = TestGate().on(a, b)
    i = t**-1
    assert i**-1 == t
    assert t**-1 == i
    assert cirq.decompose(i) == [cirq.X(a), cirq.S(b)**-1, cirq.Z(a)]
    cirq.testing.assert_allclose_up_to_global_phase(
        cirq.unitary(i),
        cirq.unitary(t).conj().T,
        atol=1e-8)

    cirq.testing.assert_implements_consistent_protocols(
        i,
        local_vals={'TestGate': TestGate})


def test_no_inverse_if_not_unitary():
    class TestGate(cirq.Gate):
        def num_qubits(self):
            return 1

        def _decompose_(self, qubits):
            return cirq.amplitude_damp(0.5).on(qubits[0])

    assert cirq.inverse(TestGate(), None) is None


@pytest.mark.parametrize('expression, expected_result', (
    (cirq.X * 2, 2 * cirq.X),
    (cirq.Y * 2, cirq.Y + cirq.Y),
    (cirq.Z - cirq.Z + cirq.Z, cirq.Z.wrap_in_linear_combination()),
    (1j * cirq.S * 1j, -cirq.S),
    (cirq.CZ * 1, cirq.CZ / 1),
    (-cirq.CSWAP * 1j, cirq.CSWAP / 1j),
    (cirq.TOFFOLI * 0.5, cirq.TOFFOLI / 2),
))
def test_gate_algebra(expression, expected_result):
    assert expression == expected_result<|MERGE_RESOLUTION|>--- conflicted
+++ resolved
@@ -25,14 +25,6 @@
         if len(qubits) == 3:
             raise ValueError()
 
-<<<<<<< HEAD
-
-q00 = cirq.NamedQubit('q00')
-q01 = cirq.NamedQubit('q01')
-q10 = cirq.NamedQubit('q10')
-
-=======
->>>>>>> fca994bb
 
 def test_gate():
     a, b, c = cirq.LineQubit.range(3)
