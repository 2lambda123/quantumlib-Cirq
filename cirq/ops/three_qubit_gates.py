# Copyright 2018 The Cirq Developers
#
# Licensed under the Apache License, Version 2.0 (the "License");
# you may not use this file except in compliance with the License.
# You may obtain a copy of the License at
#
#     https://www.apache.org/licenses/LICENSE-2.0
#
# Unless required by applicable law or agreed to in writing, software
# distributed under the License is distributed on an "AS IS" BASIS,
# WITHOUT WARRANTIES OR CONDITIONS OF ANY KIND, either express or implied.
# See the License for the specific language governing permissions and
# limitations under the License.

"""Common quantum gates that target three qubits."""

<<<<<<< HEAD
from typing import Any, Dict, List, Optional, Tuple
=======
from typing import Optional, Tuple
>>>>>>> 6fbe4c65

import numpy as np

from cirq import linalg, protocols, value
from cirq._compat import proper_repr
from cirq.ops import (
    common_gates,
    controlled_gate,
    eigen_gate,
    gate_features,
    pauli_gates,
    op_tree,
    raw_types,
)

class CCZPowGate(eigen_gate.EigenGate,
                 gate_features.ThreeQubitGate,
                 gate_features.InterchangeableQubitsGate):
    """A doubly-controlled-Z that can be raised to a power.

    The matrix of `CCZ**t` is `diag(1, 1, 1, 1, 1, 1, 1, exp(i pi t))`.
    """

    def _eigen_components(self):
        return [
            (0, np.diag([1, 1, 1, 1, 1, 1, 1, 0])),
            (1, np.diag([0, 0, 0, 0, 0, 0, 0, 1])),
        ]

    def _pauli_expansion_(self) -> value.LinearDict[str]:
        if protocols.is_parameterized(self):
            return NotImplemented
        global_phase = 1j**(2 * self._exponent * self._global_shift)
        z_phase = 1j**self._exponent
        c = -1j * z_phase * np.sin(np.pi * self._exponent / 2) / 4
        return value.LinearDict({
            'III': global_phase * (1 - c),
            'IIZ': global_phase * c,
            'IZI': global_phase * c,
            'ZII': global_phase * c,
            'ZZI': global_phase * -c,
            'ZIZ': global_phase * -c,
            'IZZ': global_phase * -c,
            'ZZZ': global_phase * c,
        })

    def _decompose_(self, qubits):
        """An adjacency-respecting decomposition.

        0: ───p───@──────────────@───────@──────────@──────────
                  │              │       │          │
        1: ───p───X───@───p^-1───X───@───X──────@───X──────@───
                      │              │          │          │
        2: ───p───────X───p──────────X───p^-1───X───p^-1───X───

        where p = T**self._exponent
        """
        if protocols.is_parameterized(self):
            return NotImplemented

        a, b, c = qubits

        # Hacky magic: avoid the non-adjacent edge.
        if hasattr(b, 'is_adjacent'):
            if not b.is_adjacent(a):
                b, c = c, b
            elif not b.is_adjacent(c):
                a, b = b, a

        p = common_gates.T**self._exponent
        sweep_abc = [common_gates.CNOT(a, b),
                     common_gates.CNOT(b, c)]

        return [
            p(a), p(b), p(c),
            sweep_abc,
            p(b)**-1, p(c),
            sweep_abc,
            p(c)**-1,
            sweep_abc,
            p(c)**-1,
            sweep_abc,
        ]

    def _apply_unitary_(self, args: protocols.ApplyUnitaryArgs) -> np.ndarray:
        if protocols.is_parameterized(self):
            return NotImplemented
        ooo = args.subspace_index(0b111)
        args.target_tensor[ooo] *= np.exp(1j * self.exponent * np.pi)
        p = 1j**(2 * self._exponent * self._global_shift)
        if p != 1:
            args.target_tensor *= p
        return args.target_tensor

    def _circuit_diagram_info_(self, args: protocols.CircuitDiagramInfoArgs
                               ) -> protocols.CircuitDiagramInfo:
        return protocols.CircuitDiagramInfo(
            ('@', '@', '@'),
            exponent=self._diagram_exponent(args))

    def _qasm_(self,
               args: protocols.QasmArgs,
               qubits: Tuple[raw_types.Qid, ...]) -> Optional[str]:
        if self._exponent != 1:
            return None

        args.validate_version('2.0')
        lines = [
            args.format('h {0};\n', qubits[2]),
            args.format('ccx {0},{1},{2};\n', qubits[0], qubits[1], qubits[2]),
            args.format('h {0};\n', qubits[2])]
        return ''.join(lines)

    def __repr__(self) -> str:
        if self._global_shift == 0:
            if self._exponent == 1:
                return 'cirq.CCZ'
            return '(cirq.CCZ**{})'.format(proper_repr(self._exponent))
        return (
            'cirq.CCZPowGate(exponent={}, '
            'global_shift={!r})'
        ).format(proper_repr(self._exponent), self._global_shift)

    def __str__(self) -> str:
        if self._exponent == 1:
            return 'CCZ'
        return 'CCZ**{}'.format(self._exponent)

class ThreeQubitDiagonalGate(gate_features.ThreeQubitGate):
    """A gate given by a diagonal 8x8 matrix."""
    def __init__(self,
                 a: float = 0.0,
                 b: float = 0.0,
                 c: float = 0.0,
                 d: float = 0.0,
                 e: float = 0.0,
                 f: float = 0.0,
                 g: float = 0.0,
                 h: float = 0.0) -> None:
        self._diag_angles: List[float] = []
        self._diag_angles.append(a)
        self._diag_angles.append(b)
        self._diag_angles.append(c)
        self._diag_angles.append(d)
        self._diag_angles.append(e)
        self._diag_angles.append(f)
        self._diag_angles.append(g)
        self._diag_angles.append(h)
        self._matrix = np.diag(
            [np.exp(1j * angle) for angle in self._diag_angles])

    def _unitary_(self) -> np.ndarray:
        return self._matrix

    def _circuit_diagram_info_(self, args: protocols.CircuitDiagramInfoArgs
                               ) -> protocols.CircuitDiagramInfo:
        return protocols.CircuitDiagramInfo(('diag', '#2', '#3'))

    def __pow__(self, exponent: Any) -> 'ThreeQubitDiagonalGate':
        if not isinstance(exponent, (int, float)):
            return NotImplemented
        return ThreeQubitDiagonalGate(
            *[angle * exponent for angle in self._diag_angles])


    def _decompose_(self, qubits):
        """An adjacency-respecting decomposition.

        0: ───p_0───@──────────────@───────@──────────@──────────
                    │              │       │          │
        1: ───p_1───X───@───p_3────X───@───X──────@───X──────@───
                        │              │          │          │
        2: ───p_2───────X───p_4────────X───p_5────X───p_6────X───

        where p_i = T**(4*x_i) and x_i solve the system of equations
                    [0, 0, 1, 0, 1, 1, 1][x_0]   [l_1]
                    [0, 1, 0, 1, 1, 0, 1][x_1]   [l_2]
                    [0, 1, 1, 1, 0, 1, 0][x_2]   [l_3]
                    [1, 0, 0, 1, 1, 1, 0][x_3] = [l_4]
                    [1, 0, 1, 1, 0, 0, 1][x_4]   [l_5]
                    [1, 1, 0, 0, 0, 1, 1][x_5]   [l_6]
                    [1, 1, 1, 0, 1, 0, 0][x_6]   [l_7]
        where l_i is self._diag_angles[i].

        The above system was created by equating the composition of the gates
        in the circuit diagram to np.diag(self._diag_angles) (shifted by a
        global phase of np.exp(-1j * self._diag_angles[0])).
        """

        a, b, c = qubits
        if hasattr(b, 'is_adjacent'):
            if not b.is_adjacent(a):
                b, c = c, b
            elif not b.is_adjacent(c):
                a, b = b, a
        sweep_abc = [common_gates.CNOT(a, b),
                     common_gates.CNOT(b, c)]
        phase_matrix = np.array([[0, 0, 1, 0, 1, 1, 1],
                                 [0, 1, 0, 1, 1, 0, 1],
                                 [0, 1, 1, 1, 0, 1, 0],
                                 [1, 0, 0, 1, 1, 1, 0],
                                 [1, 0, 1, 1, 0, 0, 1],
                                 [1, 1, 0, 0, 0, 1, 1],
                                 [1, 1, 1, 0, 1, 0, 0]])
        shifted_angles_tail = [angle - self._diag_angles[0]
                               for angle in self._diag_angles[1:]]
        phase_solutions = np.linalg.solve(phase_matrix, shifted_angles_tail)
        p_gates = []
        for solution in phase_solutions:
            p_gates.append(common_gates.T**(4*solution / np.pi))

        return [
            p_gates[0](a), p_gates[1](b), p_gates[2](c),
            sweep_abc,
            p_gates[3](b), p_gates[4](c),
            sweep_abc,
            p_gates[5](c),
            sweep_abc,
            p_gates[6](c),
            sweep_abc,
        ]

    def _apply_unitary_(self, args: protocols.ApplyUnitaryArgs) -> np.ndarray:
        if np.allclose(self._matrix, np.identity(8)):
            return args.target_tensor
        return linalg.targeted_left_multiply(
            self._matrix.astype(args.target_tensor.dtype).reshape(
                (2,) * (2 * len(args.axes))),
            args.target_tensor,
            args.axes,
            out=args.available_buffer)

    def __eq__(self, other):
        if not isinstance(other, type(self)):
            return NotImplemented
        return np.allclose([np.exp(1j * angle) for angle in self._diag_angles],
                           [np.exp(1j * angle) for angle in other._diag_angles])

    def __ne__(self, other):
        if not isinstance(other, type(self)):
            return NotImplemented
        return not self == other

    def __repr__(self) -> str:
        return 'cirq.ThreeQubitDiagonalGate(*{})'.format(
            proper_repr(self._diag_angles))


class CCXPowGate(eigen_gate.EigenGate,
                 gate_features.ThreeQubitGate,
                 gate_features.InterchangeableQubitsGate):
    """A Toffoli (doubly-controlled-NOT) that can be raised to a power.

    The matrix of `CCX**t` is an 8x8 identity except the bottom right 2x2 area
    is the matrix of `X**t`.
    """

    def _eigen_components(self):
        return [
            (0, linalg.block_diag(np.diag([1, 1, 1, 1, 1, 1]),
                                  np.array([[0.5, 0.5], [0.5, 0.5]]))),
            (1, linalg.block_diag(np.diag([0, 0, 0, 0, 0, 0]),
                                  np.array([[0.5, -0.5], [-0.5, 0.5]]))),
        ]

    def _pauli_expansion_(self) -> value.LinearDict[str]:
        if protocols.is_parameterized(self):
            return NotImplemented
        global_phase = 1j**(2 * self._exponent * self._global_shift)
        z_phase = 1j**self._exponent
        c = -1j * z_phase * np.sin(np.pi * self._exponent / 2) / 4
        return value.LinearDict({
            'III': global_phase * (1 - c),
            'IIX': global_phase * c,
            'IZI': global_phase * c,
            'ZII': global_phase * c,
            'ZZI': global_phase * -c,
            'ZIX': global_phase * -c,
            'IZX': global_phase * -c,
            'ZZX': global_phase * c,
        })

    def qubit_index_to_equivalence_group_key(self, index):
        return index < 2

    def _apply_unitary_(self, args: protocols.ApplyUnitaryArgs) -> np.ndarray:
        if protocols.is_parameterized(self):
            return NotImplemented
        p = 1j**(2 * self._exponent * self._global_shift)
        if p != 1:
            args.target_tensor *= p
        return protocols.apply_unitary(
            controlled_gate.ControlledGate(
                controlled_gate.ControlledGate(
                    pauli_gates.X**self.exponent)),
            protocols.ApplyUnitaryArgs(
                args.target_tensor,
                args.available_buffer,
                args.axes),
            default=NotImplemented)

    def _decompose_(self, qubits):
        c1, c2, t = qubits
        yield common_gates.H(t)
        yield CCZ(c1, c2, t)**self._exponent
        yield common_gates.H(t)

    def _circuit_diagram_info_(self, args: protocols.CircuitDiagramInfoArgs
                               ) -> protocols.CircuitDiagramInfo:
        return protocols.CircuitDiagramInfo(
            ('@', '@', 'X'),
            exponent=self._diagram_exponent(args))

    def _qasm_(self,
               args: protocols.QasmArgs,
               qubits: Tuple[raw_types.Qid, ...]) -> Optional[str]:
        if self._exponent != 1:
            return None

        args.validate_version('2.0')
        return args.format('ccx {0},{1},{2};\n',
                           qubits[0], qubits[1], qubits[2])

    def __repr__(self) -> str:
        if self._global_shift == 0:
            if self._exponent == 1:
                return 'cirq.TOFFOLI'
            return '(cirq.TOFFOLI**{})'.format(proper_repr(self._exponent))
        return (
            'cirq.CCXPowGate(exponent={}, '
            'global_shift={!r})'
        ).format(proper_repr(self._exponent), self._global_shift)

    def __str__(self) -> str:
        if self._exponent == 1:
            return 'TOFFOLI'
        return 'TOFFOLI**{}'.format(self._exponent)


class CSwapGate(gate_features.ThreeQubitGate,
                gate_features.InterchangeableQubitsGate):
    """A controlled swap gate. The Fredkin gate."""

    def qubit_index_to_equivalence_group_key(self, index):
        return 0 if index == 0 else 1

    def _pauli_expansion_(self) -> value.LinearDict[str]:
        return value.LinearDict({
            'III': 3/4,
            'IXX': 1/4,
            'IYY': 1/4,
            'IZZ': 1/4,
            'ZII': 1/4,
            'ZXX': -1/4,
            'ZYY': -1/4,
            'ZZZ': -1/4,
        })

    def _decompose_(self, qubits):
        c, t1, t2 = qubits

        # Hacky magic: special case based on adjacency.
        if hasattr(t1, 'is_adjacent'):
            if not t1.is_adjacent(t2):
                # Targets separated by control.
                return self._decompose_inside_control(t1, c, t2)
            if not t1.is_adjacent(c):
                # Control separated from t1 by t2.
                return self._decompose_outside_control(c, t2, t1)

        return self._decompose_outside_control(c, t1, t2)

    def _decompose_inside_control(self,
                                  target1: raw_types.Qid,
                                  control: raw_types.Qid,
                                  target2: raw_types.Qid
                                  ) -> op_tree.OP_TREE:
        """A decomposition assuming the control separates the targets.

        target1: ─@─X───────T──────@────────@─────────X───@─────X^-0.5─
                  │ │              │        │         │   │
        control: ─X─@─X─────@─T^-1─X─@─T────X─@─X^0.5─@─@─X─@──────────
                      │     │        │        │         │   │
        target2: ─────@─H─T─X─T──────X─T^-1───X─T^-1────X───X─H─S^-1───
        """
        a, b, c = target1, control, target2
        yield common_gates.CNOT(a, b)
        yield common_gates.CNOT(b, a)
        yield common_gates.CNOT(c, b)
        yield common_gates.H(c)
        yield common_gates.T(c)
        yield common_gates.CNOT(b, c)
        yield common_gates.T(a)
        yield common_gates.T(b)**-1
        yield common_gates.T(c)
        yield common_gates.CNOT(a, b)
        yield common_gates.CNOT(b, c)
        yield common_gates.T(b)
        yield common_gates.T(c)**-1
        yield common_gates.CNOT(a, b)
        yield common_gates.CNOT(b, c)
        yield pauli_gates.X(b)**0.5
        yield common_gates.T(c)**-1
        yield common_gates.CNOT(b, a)
        yield common_gates.CNOT(b, c)
        yield common_gates.CNOT(a, b)
        yield common_gates.CNOT(b, c)
        yield common_gates.H(c)
        yield common_gates.S(c)**-1
        yield pauli_gates.X(a)**-0.5

    def _apply_unitary_(self, args: protocols.ApplyUnitaryArgs) -> np.ndarray:
        return protocols.apply_unitary(
            controlled_gate.ControlledGate(common_gates.SWAP),
            protocols.ApplyUnitaryArgs(
                args.target_tensor,
                args.available_buffer,
                args.axes),
            default=NotImplemented)

    def _decompose_outside_control(self,
                                   control: raw_types.Qid,
                                   near_target: raw_types.Qid,
                                   far_target: raw_types.Qid
                                   ) -> op_tree.OP_TREE:
        """A decomposition assuming one of the targets is in the middle.

        control: ───T──────@────────@───@────────────@────────────────
                           │        │   │            │
           near: ─X─T──────X─@─T^-1─X─@─X────@─X^0.5─X─@─X^0.5────────
                  │          │        │      │         │
            far: ─@─Y^-0.5─T─X─T──────X─T^-1─X─T^-1────X─S─────X^-0.5─
        """
        a, b, c = control, near_target, far_target

        t = common_gates.T
        sweep_abc = [common_gates.CNOT(a, b),
                     common_gates.CNOT(b, c)]

        yield common_gates.CNOT(c, b)
        yield pauli_gates.Y(c)**-0.5
        yield t(a), t(b), t(c)
        yield sweep_abc
        yield t(b) ** -1, t(c)
        yield sweep_abc
        yield t(c) ** -1
        yield sweep_abc
        yield t(c) ** -1
        yield pauli_gates.X(b)**0.5
        yield sweep_abc
        yield common_gates.S(c)
        yield pauli_gates.X(b)**0.5
        yield pauli_gates.X(c)**-0.5

    def _has_unitary_(self) -> bool:
        return True

    def _unitary_(self) -> np.ndarray:
        return linalg.block_diag(np.diag([1, 1, 1, 1, 1]),
                                 np.array([[0, 1], [1, 0]]),
                                 np.diag([1]))

    def _circuit_diagram_info_(self, args: protocols.CircuitDiagramInfoArgs
                               ) -> protocols.CircuitDiagramInfo:
        if not args.use_unicode_characters:
            return protocols.CircuitDiagramInfo(('@', 'swap', 'swap'))
        return protocols.CircuitDiagramInfo(('@', '×', '×'))

    def _qasm_(self,
               args: protocols.QasmArgs,
               qubits: Tuple[raw_types.Qid, ...]) -> Optional[str]:
        args.validate_version('2.0')
        return args.format('cswap {0},{1},{2};\n',
                           qubits[0], qubits[1], qubits[2])

    def __str__(self) -> str:
        return 'FREDKIN'

    def __repr__(self) -> str:
        return 'cirq.FREDKIN'


# Explicit names.
CCZ = CCZPowGate()
CCX = CCXPowGate()
CSWAP = CSwapGate()

# Common names.
TOFFOLI = CCX
CCNOT = TOFFOLI
FREDKIN = CSWAP<|MERGE_RESOLUTION|>--- conflicted
+++ resolved
@@ -14,11 +14,7 @@
 
 """Common quantum gates that target three qubits."""
 
-<<<<<<< HEAD
-from typing import Any, Dict, List, Optional, Tuple
-=======
-from typing import Optional, Tuple
->>>>>>> 6fbe4c65
+from typing import Any, List, Optional, Tuple
 
 import numpy as np
 
