# Copyright 2018 The Cirq Developers
#
# Licensed under the Apache License, Version 2.0 (the "License");
# you may not use this file except in compliance with the License.
# You may obtain a copy of the License at
#
#     https://www.apache.org/licenses/LICENSE-2.0
#
# Unless required by applicable law or agreed to in writing, software
# distributed under the License is distributed on an "AS IS" BASIS,
# WITHOUT WARRANTIES OR CONDITIONS OF ANY KIND, either express or implied.
# See the License for the specific language governing permissions and
# limitations under the License.

import numpy as np
import pytest

import cirq


H = np.array([[1, 1], [1, -1]]) * np.sqrt(0.5)
HH = cirq.kron(H, H)
QFT2 = np.array([[1, 1, 1, 1],
                 [1, 1j, -1, -1j],
                 [1, -1, 1, -1],
                 [1, -1j, -1, 1j]]) * 0.5


def test_common_gates_consistent_protocols():
    cirq.testing.assert_implements_consistent_protocols(cirq.CNOT)
    cirq.testing.assert_implements_consistent_protocols(cirq.CZ)
    cirq.testing.assert_implements_consistent_protocols(cirq.H)
    cirq.testing.assert_implements_consistent_protocols(cirq.ISWAP)
    cirq.testing.assert_implements_consistent_protocols(cirq.SWAP)
    cirq.testing.assert_implements_consistent_protocols(cirq.X)
    cirq.testing.assert_implements_consistent_protocols(cirq.Y)
    cirq.testing.assert_implements_consistent_protocols(cirq.Z)
    cirq.testing.assert_implements_consistent_protocols(
            cirq.MeasurementGate(''))

    cirq.testing.assert_implements_consistent_protocols(cirq.Rx(np.pi))
    cirq.testing.assert_implements_consistent_protocols(cirq.Ry(np.pi))
    cirq.testing.assert_implements_consistent_protocols(cirq.Rz(np.pi))

    cirq.testing.assert_implements_consistent_protocols(
            cirq.XPowGate(global_shift_in_half_turns=0.1))
    cirq.testing.assert_implements_consistent_protocols(
            cirq.YPowGate(global_shift_in_half_turns=0.1))
    cirq.testing.assert_implements_consistent_protocols(
            cirq.ZPowGate(global_shift_in_half_turns=0.1))


def test_cz_init():
    assert cirq.CZPowGate(exponent=0.5).exponent == 0.5
    assert cirq.CZPowGate(exponent=5).exponent == 5
    assert (cirq.CZ**0.5).exponent == 0.5


def test_cz_str():
    assert str(cirq.CZ) == 'CZ'
    assert str(cirq.CZ**0.5) == 'CZ**0.5'
    assert str(cirq.CZ**-0.25) == 'CZ**-0.25'


def test_cz_unitary():
    assert np.allclose(cirq.unitary(cirq.CZ),
                       np.array([[1, 0, 0, 0],
                                 [0, 1, 0, 0],
                                 [0, 0, 1, 0],
                                 [0, 0, 0, -1]]))

    assert np.allclose(cirq.unitary(cirq.CZ**0.5),
                       np.array([[1, 0, 0, 0],
                                 [0, 1, 0, 0],
                                 [0, 0, 1, 0],
                                 [0, 0, 0, 1j]]))

    assert np.allclose(cirq.unitary(cirq.CZ**0),
                       np.array([[1, 0, 0, 0],
                                 [0, 1, 0, 0],
                                 [0, 0, 1, 0],
                                 [0, 0, 0, 1]]))

    assert np.allclose(cirq.unitary(cirq.CZ**-0.5),
                       np.array([[1, 0, 0, 0],
                                 [0, 1, 0, 0],
                                 [0, 0, 1, 0],
                                 [0, 0, 0, -1j]]))


def test_z_init():
    z = cirq.ZPowGate(exponent=5)
    assert z.exponent == 5

    # Canonicalizes exponent for equality, but keeps the inner details.
    assert cirq.Z**0.5 != cirq.Z**-0.5
    assert (cirq.Z**-1)**0.5 == cirq.Z**-0.5
    assert cirq.Z**-1 == cirq.Z


def test_rot_gates_eq():
    eq = cirq.testing.EqualsTester()
    gates = [
        lambda p: cirq.CZ**p,
        lambda p: cirq.X**p,
        lambda p: cirq.Y**p,
        lambda p: cirq.Z**p,
        lambda p: cirq.CNOT**p,
    ]
    for gate in gates:
        eq.add_equality_group(gate(3.5),
                              gate(-0.5))
        eq.make_equality_group(lambda: gate(0))
        eq.make_equality_group(lambda: gate(0.5))

    eq.add_equality_group(cirq.XPowGate(), cirq.XPowGate(exponent=1), cirq.X)
    eq.add_equality_group(cirq.YPowGate(), cirq.YPowGate(exponent=1), cirq.Y)
    eq.add_equality_group(cirq.ZPowGate(), cirq.ZPowGate(exponent=1), cirq.Z)
    eq.add_equality_group(cirq.ZPowGate(exponent=1,
                                        global_shift=-0.5),
                          cirq.ZPowGate(exponent=5,
                                        global_shift=-0.5))
    eq.add_equality_group(cirq.ZPowGate(exponent=3,
                                        global_shift=-0.5))
    eq.add_equality_group(cirq.ZPowGate(exponent=1,
                                        global_shift=-0.1))
    eq.add_equality_group(cirq.ZPowGate(exponent=5,
                                        global_shift=-0.1))
    eq.add_equality_group(cirq.CNotPowGate(),
                          cirq.CNotPowGate(exponent=1),
                          cirq.CNOT)
    eq.add_equality_group(cirq.CZPowGate(),
                          cirq.CZPowGate(exponent=1), cirq.CZ)


def test_z_unitary():
    assert np.allclose(cirq.unitary(cirq.Z),
                       np.array([[1, 0], [0, -1]]))
    assert np.allclose(cirq.unitary(cirq.Z**0.5),
                       np.array([[1, 0], [0, 1j]]))
    assert np.allclose(cirq.unitary(cirq.Z**0),
                       np.array([[1, 0], [0, 1]]))
    assert np.allclose(cirq.unitary(cirq.Z**-0.5),
                       np.array([[1, 0], [0, -1j]]))


def test_y_unitary():
    assert np.allclose(cirq.unitary(cirq.Y),
                       np.array([[0, -1j], [1j, 0]]))

    assert np.allclose(cirq.unitary(cirq.Y**0.5),
                       np.array([[1 + 1j, -1 - 1j], [1 + 1j, 1 + 1j]]) / 2)

    assert np.allclose(cirq.unitary(cirq.Y**0),
                       np.array([[1, 0], [0, 1]]))

    assert np.allclose(cirq.unitary(cirq.Y**-0.5),
                       np.array([[1 - 1j, 1 - 1j], [-1 + 1j, 1 - 1j]]) / 2)


def test_x_unitary():
    assert np.allclose(cirq.unitary(cirq.X),
                       np.array([[0, 1], [1, 0]]))

    assert np.allclose(cirq.unitary(cirq.X**0.5),
                       np.array([[1 + 1j, 1 - 1j], [1 - 1j, 1 + 1j]]) / 2)

    assert np.allclose(cirq.unitary(cirq.X**0),
                       np.array([[1, 0], [0, 1]]))

    assert np.allclose(cirq.unitary(cirq.X**-0.5),
                       np.array([[1 - 1j, 1 + 1j], [1 + 1j, 1 - 1j]]) / 2)


def test_h_unitary():
    sqrt = cirq.unitary(cirq.H**0.5)
    m = np.dot(sqrt, sqrt)
    assert np.allclose(m, cirq.unitary(cirq.H), atol=1e-8)


def test_h_init():
    h = cirq.HPowGate(exponent=0.5)
    assert h.exponent == 0.5


def test_h_str():
    assert str(cirq.H) == 'H'
    assert str(cirq.H**0.5) == 'H^0.5'


def test_runtime_types_of_rot_gates():
    for gate_type in [lambda p: cirq.CZPowGate(exponent=p),
                      lambda p: cirq.XPowGate(exponent=p),
                      lambda p: cirq.YPowGate(exponent=p),
                      lambda p: cirq.ZPowGate(exponent=p)]:
        p = gate_type(cirq.Symbol('a'))
        assert cirq.unitary(p, None) is None
        assert cirq.pow(p, 2, None) is None
        assert cirq.inverse(p, None) is None

        c = gate_type(0.5)
        assert cirq.unitary(c, None) is not None
        assert cirq.pow(c, 2) is not None
        assert cirq.inverse(c) is not None


def test_measurement_eq():
    eq = cirq.testing.EqualsTester()
    eq.add_equality_group(cirq.MeasurementGate(''),
                          cirq.MeasurementGate('', invert_mask=()))
    eq.add_equality_group(cirq.MeasurementGate('a'))
    eq.add_equality_group(cirq.MeasurementGate('a', invert_mask=(True,)))
    eq.add_equality_group(cirq.MeasurementGate('a', invert_mask=(False,)))
    eq.add_equality_group(cirq.MeasurementGate('b'))


def test_interchangeable_qubit_eq():
    a = cirq.NamedQubit('a')
    b = cirq.NamedQubit('b')
    c = cirq.NamedQubit('c')
    eq = cirq.testing.EqualsTester()

    eq.add_equality_group(cirq.SWAP(a, b), cirq.SWAP(b, a))
    eq.add_equality_group(cirq.SWAP(a, c))

    eq.add_equality_group(cirq.CZ(a, b), cirq.CZ(b, a))
    eq.add_equality_group(cirq.CZ(a, c))

    eq.add_equality_group(cirq.CNOT(a, b))
    eq.add_equality_group(cirq.CNOT(b, a))
    eq.add_equality_group(cirq.CNOT(a, c))


def test_text_diagrams():
    a = cirq.NamedQubit('a')
    b = cirq.NamedQubit('b')
    circuit = cirq.Circuit.from_ops(
        cirq.SWAP(a, b),
        cirq.X(a),
        cirq.Y(a),
        cirq.Z(a),
        cirq.Z(a)**cirq.Symbol('x'),
        cirq.CZ(a, b),
        cirq.CNOT(a, b),
        cirq.CNOT(b, a),
        cirq.H(a),
        cirq.ISWAP(a, b),
        cirq.ISWAP(a, b)**-1)

    cirq.testing.assert_has_diagram(circuit, """
a: ───×───X───Y───Z───Z^x───@───@───X───H───iSwap───iSwap──────
      │                     │   │   │       │       │
b: ───×─────────────────────@───X───@───────iSwap───iSwap^-1───
""")

    cirq.testing.assert_has_diagram(circuit, """
a: ---swap---X---Y---Z---Z^x---@---@---X---H---iSwap---iSwap------
      |                        |   |   |       |       |
b: ---swap---------------------@---X---@-------iSwap---iSwap^-1---
""", use_unicode_characters=False)


def test_cnot_unitary():
    np.testing.assert_almost_equal(
        cirq.unitary(cirq.CNOT**0.5),
        np.array([
            [1, 0, 0, 0],
            [0, 1, 0, 0],
            [0, 0, 0.5+0.5j, 0.5-0.5j],
            [0, 0, 0.5-0.5j, 0.5+0.5j],
        ]))


def test_cnot_keyword_arguments():
    a = cirq.NamedQubit('a')
    b = cirq.NamedQubit('b')

    eq_tester = cirq.testing.EqualsTester()
    eq_tester.add_equality_group(cirq.CNOT(a, b),
                                 cirq.CNOT(control=a, target=b))
    eq_tester.add_equality_group(cirq.CNOT(b, a),
                                 cirq.CNOT(control=b, target=a))


def test_cnot_keyword_not_equal():
    a = cirq.NamedQubit('a')
    b = cirq.NamedQubit('b')

    with pytest.raises(AssertionError):
        eq_tester = cirq.testing.EqualsTester()
        eq_tester.add_equality_group(cirq.CNOT(a, b),
                                     cirq.CNOT(target=a, control=b))


def test_cnot_keyword_too_few_arguments():
    a = cirq.NamedQubit('a')

    with pytest.raises(ValueError):
        _ = cirq.CNOT(control=a)


def test_cnot_mixed_keyword_and_positional_arguments():
    a = cirq.NamedQubit('a')
    b = cirq.NamedQubit('b')

    with pytest.raises(ValueError):
        _ = cirq.CNOT(a, target=b)


def test_cnot_unknown_keyword_argument():
    a = cirq.NamedQubit('a')
    b = cirq.NamedQubit('b')

    with pytest.raises(ValueError):
        _ = cirq.CNOT(target=a, controlled=b)


def test_cnot_decompose():
    a = cirq.NamedQubit('a')
    b = cirq.NamedQubit('b')
    assert cirq.decompose_once(cirq.CNOT(a, b)**cirq.Symbol('x')) is not None


def test_swap_unitary():
    np.testing.assert_almost_equal(
        cirq.unitary(cirq.SWAP**0.5),
        np.array([
            [1, 0, 0, 0],
            [0, 0.5 + 0.5j, 0.5 - 0.5j, 0],
            [0, 0.5 - 0.5j, 0.5 + 0.5j, 0],
            [0, 0, 0, 1]
        ]))

<<<<<<< HEAD
=======
    cirq.testing.assert_decompose_is_consistent_with_unitary(cirq.SWAP)
    cirq.testing.assert_decompose_is_consistent_with_unitary(cirq.SWAP**0.5)
    cirq.testing.assert_decompose_is_consistent_with_unitary(cirq.SWAP**0.1)

    cirq.testing.assert_apply_unitary_to_tensor_is_consistent_with_unitary(
        val=cirq.SWAP,
        exponents=[1, -0.5, 0.5, 0.25, -0.25, 0.1, cirq.Symbol('s')])


def test_xyz_repr():
    assert repr(cirq.X) == 'cirq.X'
    assert repr(cirq.X**0.5) == '(cirq.X**0.5)'

    assert repr(cirq.Z) == 'cirq.Z'
    assert repr(cirq.Z**0.5) == 'cirq.S'
    assert repr(cirq.Z**0.25) == 'cirq.T'
    assert repr(cirq.Z**0.125) == '(cirq.Z**0.125)'

    assert repr(cirq.S) == 'cirq.S'
    assert repr(cirq.S**-1) == '(cirq.S**-1)'
    assert repr(cirq.T) == 'cirq.T'
    assert repr(cirq.T**-1) == '(cirq.T**-1)'

    assert repr(cirq.Y) == 'cirq.Y'
    assert repr(cirq.Y**0.5) == '(cirq.Y**0.5)'

    assert repr(cirq.CNOT) == 'cirq.CNOT'
    assert repr(cirq.CNOT**0.5) == '(cirq.CNOT**0.5)'

    assert repr(cirq.SWAP) == 'cirq.SWAP'
    assert repr(cirq.SWAP ** 0.5) == '(cirq.SWAP**0.5)'

    for e in [1, 0.5, 0.25, 0.1, -0.3]:
        for g in [cirq.X, cirq.Y, cirq.Z]:
            cirq.testing.assert_equivalent_repr(g**e)

    # There should be no floating point error during initialization, and repr
    # should be using the "shortest decimal value closer to X than any other
    # floating point value" strategy, as opposed to the "exactly value in
    # decimal" strategy.
    assert repr(cirq.CZ**0.2) == '(cirq.CZ**0.2)'


def test_arbitrary_xyz_repr():
    cirq.testing.assert_equivalent_repr(cirq.XPowGate(
        exponent=0.1, global_shift=0.2))
    cirq.testing.assert_equivalent_repr(cirq.YPowGate(
        exponent=0.1, global_shift=0.2))
    cirq.testing.assert_equivalent_repr(cirq.ZPowGate(
        exponent=0.1, global_shift=0.2))

>>>>>>> 60f26800

def test_xyz_str():
    assert str(cirq.X) == 'X'
    assert str(cirq.X**0.5) == 'X**0.5'

    assert str(cirq.Z) == 'Z'
    assert str(cirq.Z**0.5) == 'S'
    assert str(cirq.Z**0.125) == 'Z**0.125'

    assert str(cirq.Y) == 'Y'
    assert str(cirq.Y**0.5) == 'Y**0.5'

    assert str(cirq.CNOT) == 'CNOT'
    assert str(cirq.CNOT**0.5) == 'CNOT**0.5'


def test_measurement_gate_diagram():
    # Shows key.
    assert cirq.circuit_diagram_info(cirq.MeasurementGate()
                                     ) == cirq.CircuitDiagramInfo(("M('')",))
    assert cirq.circuit_diagram_info(
        cirq.MeasurementGate(key='test')
    ) == cirq.CircuitDiagramInfo(("M('test')",))

    # Uses known qubit count.
    assert cirq.circuit_diagram_info(
        cirq.MeasurementGate(),
        cirq.CircuitDiagramInfoArgs(
            known_qubits=None,
            known_qubit_count=3,
            use_unicode_characters=True,
            precision=None,
            qubit_map=None
        )) == cirq.CircuitDiagramInfo(("M('')", 'M', 'M'))

    # Shows invert mask.
    assert cirq.circuit_diagram_info(
        cirq.MeasurementGate(invert_mask=(False, True))
    ) == cirq.CircuitDiagramInfo(("M('')", "!M"))

    # Omits key when it is the default.
    a = cirq.NamedQubit('a')
    b = cirq.NamedQubit('b')
    cirq.testing.assert_has_diagram(
        cirq.Circuit.from_ops(cirq.measure(a, b)), """
a: ───M───
      │
b: ───M───
""")
    cirq.testing.assert_has_diagram(
        cirq.Circuit.from_ops(cirq.measure(a, b, invert_mask=(True,))), """
a: ───!M───
      │
b: ───M────
""")
    cirq.testing.assert_has_diagram(
        cirq.Circuit.from_ops(cirq.measure(a, b, key='test')), """
a: ───M('test')───
      │
b: ───M───────────
""")


def test_measure():
    a = cirq.NamedQubit('a')
    b = cirq.NamedQubit('b')

    # Empty application.
    with pytest.raises(ValueError, match='empty set of qubits'):
        _ = cirq.measure()

    assert cirq.measure(a) == cirq.MeasurementGate(key='a').on(a)
    assert cirq.measure(a, b) == cirq.MeasurementGate(key='a,b').on(a, b)
    assert cirq.measure(b, a) == cirq.MeasurementGate(key='b,a').on(b, a)
    assert cirq.measure(a, key='b') == cirq.MeasurementGate(key='b').on(a)
    assert cirq.measure(a, invert_mask=(True,)) == cirq.MeasurementGate(
        key='a', invert_mask=(True,)).on(a)

    with pytest.raises(ValueError, match='ndarray'):
        _ = cirq.measure(np.ndarray([1, 0]))

    with pytest.raises(ValueError, match='QubitId'):
        _ = cirq.measure("bork")

def test_measurement_qubit_count_vs_mask_length():
    a = cirq.NamedQubit('a')
    b = cirq.NamedQubit('b')
    c = cirq.NamedQubit('c')

    _ = cirq.MeasurementGate(invert_mask=(True,)).on(a)
    _ = cirq.MeasurementGate(invert_mask=(True, False)).on(a, b)
    _ = cirq.MeasurementGate(invert_mask=(True, False, True)).on(a, b, c)
    with pytest.raises(ValueError):
        _ = cirq.MeasurementGate(invert_mask=(True, False)).on(a)
    with pytest.raises(ValueError):
        _ = cirq.MeasurementGate(invert_mask=(True, False, True)).on(a, b)


def test_measure_each():
    a = cirq.NamedQubit('a')
    b = cirq.NamedQubit('b')

    assert cirq.measure_each() == []
    assert cirq.measure_each(a) == [cirq.measure(a)]
    assert cirq.measure_each(a, b) == [cirq.measure(a), cirq.measure(b)]

    assert cirq.measure_each(a, b, key_func=lambda e: e.name + '!') == [
        cirq.measure(a, key='a!'),
        cirq.measure(b, key='b!')
    ]


def test_iswap_str():
    assert str(cirq.ISWAP) == 'ISWAP'
    assert str(cirq.ISWAP**0.5) == 'ISWAP**0.5'


def test_iswap_unitary():
    cirq.testing.assert_allclose_up_to_global_phase(
        cirq.unitary(cirq.ISWAP),
        np.array([[1, 0, 0, 0],
                  [0, 0, 1j, 0],
                  [0, 1j, 0, 0],
                  [0, 0, 0, 1]]),
        atol=1e-8)


def test_iswap_decompose_diagram():
    a = cirq.NamedQubit('a')
    b = cirq.NamedQubit('b')

    decomposed = cirq.Circuit.from_ops(
        cirq.decompose_once(cirq.ISWAP(a, b)**0.5))
    cirq.testing.assert_has_diagram(decomposed, """
a: ───@───H───X───T───X───T^-1───H───@───
      │       │       │              │
b: ───X───────@───────@──────────────X───
""")


def test_is_measurement():
    class NotImplementedOperation(cirq.Operation):
        def with_qubits(self, *new_qubits) -> 'NotImplementedOperation':
            raise NotImplementedError()

        @property
        def qubits(self):
            raise NotImplementedError()

    q = cirq.NamedQubit('q')
    assert cirq.MeasurementGate.is_measurement(cirq.measure(q))
    assert cirq.MeasurementGate.is_measurement(cirq.MeasurementGate(key='b'))

    assert not cirq.MeasurementGate.is_measurement(cirq.X(q))
    assert not cirq.MeasurementGate.is_measurement(cirq.X)
    assert not cirq.MeasurementGate.is_measurement(NotImplementedOperation())


def test_rx_unitary():
    s = np.sqrt(0.5)
    np.testing.assert_allclose(
        cirq.unitary(cirq.Rx(np.pi / 2)),
        np.array([[s, -s*1j], [-s*1j, s]]))

    np.testing.assert_allclose(
        cirq.unitary(cirq.Rx(-np.pi / 2)),
        np.array([[s, s*1j], [s*1j, s]]))

    np.testing.assert_allclose(
        cirq.unitary(cirq.Rx(0)),
        np.array([[1, 0], [0, 1]]))

    np.testing.assert_allclose(
        cirq.unitary(cirq.Rx(2 * np.pi)),
        np.array([[-1, 0], [0, -1]]))

    np.testing.assert_allclose(
        cirq.unitary(cirq.Rx(np.pi)),
        np.array([[0, -1j], [-1j, 0]]))

    np.testing.assert_allclose(
        cirq.unitary(cirq.Rx(-np.pi)),
        np.array([[0, 1j], [1j, 0]]))


def test_ry_unitary():
    s = np.sqrt(0.5)
    np.testing.assert_allclose(
        cirq.unitary(cirq.Ry(np.pi / 2)),
        np.array([[s, -s], [s, s]]))

    np.testing.assert_allclose(
        cirq.unitary(cirq.Ry(-np.pi / 2)),
        np.array([[s, s], [-s, s]]))

    np.testing.assert_allclose(
        cirq.unitary(cirq.Ry(0)),
        np.array([[1, 0], [0, 1]]))

    np.testing.assert_allclose(
        cirq.unitary(cirq.Ry(2 * np.pi)),
        np.array([[-1, 0], [0, -1]]))

    np.testing.assert_allclose(
        cirq.unitary(cirq.Ry(np.pi)),
        np.array([[0, -1], [1, 0]]))

    np.testing.assert_allclose(
        cirq.unitary(cirq.Ry(-np.pi)),
        np.array([[0, 1], [-1, 0]]))


def test_rz_unitary():
    s = np.sqrt(0.5)
    np.testing.assert_allclose(
        cirq.unitary(cirq.Rz(np.pi / 2)),
        np.array([[s - s*1j, 0], [0, s + s*1j]]))

    np.testing.assert_allclose(
        cirq.unitary(cirq.Rz(-np.pi / 2)),
        np.array([[s + s*1j, 0], [0, s - s*1j]]))

    np.testing.assert_allclose(
        cirq.unitary(cirq.Rz(0)),
        np.array([[1, 0], [0, 1]]))

    np.testing.assert_allclose(
        cirq.unitary(cirq.Rz(2 * np.pi)),
        np.array([[-1, 0], [0, -1]]))

    np.testing.assert_allclose(
        cirq.unitary(cirq.Rz(np.pi)),
        np.array([[-1j, 0], [0, 1j]]))

    np.testing.assert_allclose(
        cirq.unitary(cirq.Rz(-np.pi)),
<<<<<<< HEAD
        np.array([[1j, 0], [0, -1j]]))
=======
        np.array([[1j, 0], [0, -1j]]))


def test_phase_by_xy():
    assert cirq.phase_by(cirq.X, 0.25, 0) == cirq.Y
    assert cirq.phase_by(cirq.Y, 0.25, 0) == cirq.X

    assert cirq.phase_by(cirq.X**0.5, 0.25, 0) == cirq.Y**0.5
    assert cirq.phase_by(cirq.Y**0.5, 0.25, 0) == cirq.X**-0.5
    assert cirq.phase_by(cirq.X**-0.5, 0.25, 0) == cirq.Y**-0.5
    assert cirq.phase_by(cirq.Y**-0.5, 0.25, 0) == cirq.X**0.5

    cirq.testing.assert_phase_by_is_consistent_with_unitary(cirq.X)
    cirq.testing.assert_phase_by_is_consistent_with_unitary(cirq.Y)
    cirq.testing.assert_phase_by_is_consistent_with_unitary(cirq.X**0.5)
    cirq.testing.assert_phase_by_is_consistent_with_unitary(cirq.Y**0.5)

    cirq.testing.assert_phase_by_is_consistent_with_unitary(cirq.Rx(1))
    cirq.testing.assert_phase_by_is_consistent_with_unitary(cirq.Ry(1))
    cirq.testing.assert_phase_by_is_consistent_with_unitary(cirq.Rz(1))


def test_ixyz_circuit_diagram():
    q = cirq.NamedQubit('q')
    ix = cirq.XPowGate(exponent=1, global_shift=0.5)
    iy = cirq.YPowGate(exponent=1, global_shift=0.5)
    iz = cirq.ZPowGate(exponent=1, global_shift=0.5)

    cirq.testing.assert_has_diagram(
        cirq.Circuit.from_ops(
            ix(q),
            ix(q)**-1,
            ix(q)**-0.99999,
            ix(q)**-1.00001,
            ix(q)**3,
            ix(q)**4.5,
            ix(q)**4.500001,
        ), """
q: ───X───X───X───X───X───X^0.5───X^0.5───
        """)

    cirq.testing.assert_has_diagram(
        cirq.Circuit.from_ops(
            iy(q),
            iy(q)**-1,
            iy(q)**3,
            iy(q)**4.5,
            iy(q)**4.500001,
        ), """
q: ───Y───Y───Y───Y^0.5───Y^0.5───
    """)

    cirq.testing.assert_has_diagram(
        cirq.Circuit.from_ops(
            iz(q),
            iz(q)**-1,
            iz(q)**3,
            iz(q)**4.5,
            iz(q)**4.500001,
        ), """
q: ───Z───Z───Z───S───S───
    """)


def test_rxyz_circuit_diagram():
    q = cirq.NamedQubit('q')

    cirq.testing.assert_has_diagram(
        cirq.Circuit.from_ops(
            cirq.Rx(np.pi).on(q),
            cirq.Rx(-np.pi).on(q),
            cirq.Rx(-np.pi + 0.00001).on(q),
            cirq.Rx(-np.pi - 0.00001).on(q),
            cirq.Rx(3*np.pi).on(q),
            cirq.Rx(7*np.pi/2).on(q),
            cirq.Rx(9*np.pi/2 + 0.00001).on(q),
        ), """
q: ───Rx(π)───Rx(-π)───Rx(-π)───Rx(-π)───Rx(-π)───Rx(-0.5π)───Rx(0.5π)───
    """)

    cirq.testing.assert_has_diagram(
        cirq.Circuit.from_ops(
            cirq.Rx(np.pi).on(q),
            cirq.Rx(np.pi/2).on(q),
            cirq.Rx(-np.pi + 0.00001).on(q),
            cirq.Rx(-np.pi - 0.00001).on(q),
        ), """
q: ---Rx(pi)---Rx(0.5pi)---Rx(-pi)---Rx(-pi)---
        """,
        use_unicode_characters=False)

    cirq.testing.assert_has_diagram(
        cirq.Circuit.from_ops(
            cirq.Ry(np.pi).on(q),
            cirq.Ry(-np.pi).on(q),
            cirq.Ry(3 * np.pi).on(q),
            cirq.Ry(9*np.pi/2).on(q),
        ), """
q: ───Ry(π)───Ry(-π)───Ry(-π)───Ry(0.5π)───
    """)

    cirq.testing.assert_has_diagram(
        cirq.Circuit.from_ops(
            cirq.Rz(np.pi).on(q),
            cirq.Rz(-np.pi).on(q),
            cirq.Rz(3 * np.pi).on(q),
            cirq.Rz(9*np.pi/2).on(q),
            cirq.Rz(9*np.pi/2 + 0.00001).on(q),
        ), """
q: ───Rz(π)───Rz(-π)───Rz(-π)───Rz(0.5π)───Rz(0.5π)───
    """)
>>>>>>> 60f26800
<|MERGE_RESOLUTION|>--- conflicted
+++ resolved
@@ -43,11 +43,11 @@
     cirq.testing.assert_implements_consistent_protocols(cirq.Rz(np.pi))
 
     cirq.testing.assert_implements_consistent_protocols(
-            cirq.XPowGate(global_shift_in_half_turns=0.1))
+            cirq.XPowGate(global_shift=0.1))
     cirq.testing.assert_implements_consistent_protocols(
-            cirq.YPowGate(global_shift_in_half_turns=0.1))
+            cirq.YPowGate(global_shift=0.1))
     cirq.testing.assert_implements_consistent_protocols(
-            cirq.ZPowGate(global_shift_in_half_turns=0.1))
+            cirq.ZPowGate(global_shift=0.1))
 
 
 def test_cz_init():
@@ -331,60 +331,6 @@
             [0, 0, 0, 1]
         ]))
 
-<<<<<<< HEAD
-=======
-    cirq.testing.assert_decompose_is_consistent_with_unitary(cirq.SWAP)
-    cirq.testing.assert_decompose_is_consistent_with_unitary(cirq.SWAP**0.5)
-    cirq.testing.assert_decompose_is_consistent_with_unitary(cirq.SWAP**0.1)
-
-    cirq.testing.assert_apply_unitary_to_tensor_is_consistent_with_unitary(
-        val=cirq.SWAP,
-        exponents=[1, -0.5, 0.5, 0.25, -0.25, 0.1, cirq.Symbol('s')])
-
-
-def test_xyz_repr():
-    assert repr(cirq.X) == 'cirq.X'
-    assert repr(cirq.X**0.5) == '(cirq.X**0.5)'
-
-    assert repr(cirq.Z) == 'cirq.Z'
-    assert repr(cirq.Z**0.5) == 'cirq.S'
-    assert repr(cirq.Z**0.25) == 'cirq.T'
-    assert repr(cirq.Z**0.125) == '(cirq.Z**0.125)'
-
-    assert repr(cirq.S) == 'cirq.S'
-    assert repr(cirq.S**-1) == '(cirq.S**-1)'
-    assert repr(cirq.T) == 'cirq.T'
-    assert repr(cirq.T**-1) == '(cirq.T**-1)'
-
-    assert repr(cirq.Y) == 'cirq.Y'
-    assert repr(cirq.Y**0.5) == '(cirq.Y**0.5)'
-
-    assert repr(cirq.CNOT) == 'cirq.CNOT'
-    assert repr(cirq.CNOT**0.5) == '(cirq.CNOT**0.5)'
-
-    assert repr(cirq.SWAP) == 'cirq.SWAP'
-    assert repr(cirq.SWAP ** 0.5) == '(cirq.SWAP**0.5)'
-
-    for e in [1, 0.5, 0.25, 0.1, -0.3]:
-        for g in [cirq.X, cirq.Y, cirq.Z]:
-            cirq.testing.assert_equivalent_repr(g**e)
-
-    # There should be no floating point error during initialization, and repr
-    # should be using the "shortest decimal value closer to X than any other
-    # floating point value" strategy, as opposed to the "exactly value in
-    # decimal" strategy.
-    assert repr(cirq.CZ**0.2) == '(cirq.CZ**0.2)'
-
-
-def test_arbitrary_xyz_repr():
-    cirq.testing.assert_equivalent_repr(cirq.XPowGate(
-        exponent=0.1, global_shift=0.2))
-    cirq.testing.assert_equivalent_repr(cirq.YPowGate(
-        exponent=0.1, global_shift=0.2))
-    cirq.testing.assert_equivalent_repr(cirq.ZPowGate(
-        exponent=0.1, global_shift=0.2))
-
->>>>>>> 60f26800
 
 def test_xyz_str():
     assert str(cirq.X) == 'X'
@@ -621,9 +567,6 @@
 
     np.testing.assert_allclose(
         cirq.unitary(cirq.Rz(-np.pi)),
-<<<<<<< HEAD
-        np.array([[1j, 0], [0, -1j]]))
-=======
         np.array([[1j, 0], [0, -1j]]))
 
 
@@ -734,5 +677,4 @@
             cirq.Rz(9*np.pi/2 + 0.00001).on(q),
         ), """
 q: ───Rz(π)───Rz(-π)───Rz(-π)───Rz(0.5π)───Rz(0.5π)───
-    """)
->>>>>>> 60f26800
+    """)