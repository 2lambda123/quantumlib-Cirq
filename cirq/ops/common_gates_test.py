# Copyright 2018 The Cirq Developers
#
# Licensed under the Apache License, Version 2.0 (the "License");
# you may not use this file except in compliance with the License.
# You may obtain a copy of the License at
#
#     https://www.apache.org/licenses/LICENSE-2.0
#
# Unless required by applicable law or agreed to in writing, software
# distributed under the License is distributed on an "AS IS" BASIS,
# WITHOUT WARRANTIES OR CONDITIONS OF ANY KIND, either express or implied.
# See the License for the specific language governing permissions and
# limitations under the License.

import numpy as np
import pytest

import cirq


H = np.array([[1, 1], [1, -1]]) * np.sqrt(0.5)
HH = cirq.kron(H, H)
QFT2 = np.array([[1, 1, 1, 1],
                 [1, 1j, -1, -1j],
                 [1, -1, 1, -1],
                 [1, -1j, -1, 1j]]) * 0.5


def test_cz_init():
    assert cirq.CZPowGate(exponent=0.5).exponent == 0.5
    assert cirq.CZPowGate(exponent=5).exponent == 1
    assert (cirq.CZ**0.5).exponent == 0.5


def test_cz_str():
    assert str(cirq.CZ) == 'CZ'
    assert str(cirq.CZ**0.5) == 'CZ**0.5'
    assert str(cirq.CZ**-0.25) == 'CZ**-0.25'


def test_cz_repr():
    assert repr(cirq.CZ) == 'cirq.CZ'
    assert repr(cirq.CZ**0.5) == '(cirq.CZ**0.5)'
    assert repr(cirq.CZ**-0.25) == '(cirq.CZ**-0.25)'


def test_cz_extrapolate():
    assert cirq.CZPowGate(exponent=1)**0.5 == cirq.CZPowGate(exponent=0.5)
    assert cirq.CZ**-0.25 == cirq.CZPowGate(exponent=1.75)


def test_cz_matrix():
    assert np.allclose(cirq.unitary(cirq.CZ),
                       np.array([[1, 0, 0, 0],
                                 [0, 1, 0, 0],
                                 [0, 0, 1, 0],
                                 [0, 0, 0, -1]]))

    assert np.allclose(cirq.unitary(cirq.CZ**0.5),
                       np.array([[1, 0, 0, 0],
                                 [0, 1, 0, 0],
                                 [0, 0, 1, 0],
                                 [0, 0, 0, 1j]]))

    assert np.allclose(cirq.unitary(cirq.CZ**0),
                       np.array([[1, 0, 0, 0],
                                 [0, 1, 0, 0],
                                 [0, 0, 1, 0],
                                 [0, 0, 0, 1]]))

    assert np.allclose(cirq.unitary(cirq.CZ**-0.5),
                       np.array([[1, 0, 0, 0],
                                 [0, 1, 0, 0],
                                 [0, 0, 1, 0],
                                 [0, 0, 0, -1j]]))

    cirq.testing.assert_apply_unitary_to_tensor_is_consistent_with_unitary(
        val=cirq.CZ,
        exponents=[1, -0.5, 0.5, 0.25, -0.25, 0.1, cirq.Symbol('s')])


def test_z_init():
    z = cirq.ZPowGate(exponent=5)
    assert z.exponent == 1


def test_rot_gates_eq():
    eq = cirq.testing.EqualsTester()
    gates = [
        lambda p: cirq.CZPowGate(exponent=p),
        lambda p: cirq.XPowGate(exponent=p),
        lambda p: cirq.YPowGate(exponent=p),
        lambda p: cirq.ZPowGate(exponent=p),
        lambda p: cirq.CNotGate(half_turns=p),
    ]
    for gate in gates:
        eq.add_equality_group(gate(3.5),
                              gate(-0.5))
        eq.make_equality_group(lambda: gate(0))
        eq.make_equality_group(lambda: gate(0.5))

    eq.add_equality_group(cirq.XPowGate(), cirq.XPowGate(exponent=1), cirq.X)
    eq.add_equality_group(cirq.YPowGate(), cirq.YPowGate(exponent=1), cirq.Y)
    eq.add_equality_group(cirq.ZPowGate(), cirq.ZPowGate(exponent=1), cirq.Z)
    eq.add_equality_group(cirq.ZPowGate(exponent=1,
                                        global_shift_in_half_turns=-0.5),
                          cirq.ZPowGate(exponent=5,
                                        global_shift_in_half_turns=-0.5))
    eq.add_equality_group(cirq.ZPowGate(exponent=3,
                                        global_shift_in_half_turns=-0.5))
    eq.add_equality_group(cirq.ZPowGate(exponent=1,
                                        global_shift_in_half_turns=-0.1))
    eq.add_equality_group(cirq.ZPowGate(exponent=5,
                                        global_shift_in_half_turns=-0.1))
    eq.add_equality_group(cirq.CNotGate(),
                          cirq.CNotGate(half_turns=1), cirq.CNOT)
    eq.add_equality_group(cirq.CZPowGate(),
                          cirq.CZPowGate(exponent=1), cirq.CZ)


def test_z_extrapolate():
    assert cirq.ZPowGate(exponent=1)**0.5 == cirq.ZPowGate(exponent=0.5)
    assert cirq.Z**-0.25 == cirq.ZPowGate(exponent=1.75)
    assert cirq.phase_by(cirq.ZPowGate(exponent=0.5),
                         0.25, 0) == cirq.ZPowGate(exponent=0.5)


def test_z_matrix():
    assert np.allclose(cirq.unitary(cirq.Z),
                       np.array([[1, 0], [0, -1]]))
    assert np.allclose(cirq.unitary(cirq.Z**0.5),
                       np.array([[1, 0], [0, 1j]]))
    assert np.allclose(cirq.unitary(cirq.Z**0),
                       np.array([[1, 0], [0, 1]]))
    assert np.allclose(cirq.unitary(cirq.Z**-0.5),
                       np.array([[1, 0], [0, -1j]]))

    cirq.testing.assert_apply_unitary_to_tensor_is_consistent_with_unitary(
        val=cirq.Z,
        exponents=[1, -0.5, 0.5, 0.25, -0.25, 0.1, cirq.Symbol('s')])


def test_y_matrix():
    assert np.allclose(cirq.unitary(cirq.Y),
                       np.array([[0, -1j], [1j, 0]]))

    assert np.allclose(cirq.unitary(cirq.Y**0.5),
                       np.array([[1 + 1j, -1 - 1j], [1 + 1j, 1 + 1j]]) / 2)

    assert np.allclose(cirq.unitary(cirq.Y**0),
                       np.array([[1, 0], [0, 1]]))

    assert np.allclose(cirq.unitary(cirq.Y**-0.5),
                       np.array([[1 - 1j, 1 - 1j], [-1 + 1j, 1 - 1j]]) / 2)

    cirq.testing.assert_apply_unitary_to_tensor_is_consistent_with_unitary(
        val=cirq.Y,
        exponents=[1, -0.5, 0.5, 0.25, -0.25, 0.1, cirq.Symbol('s')])


def test_x_matrix():
    assert np.allclose(cirq.unitary(cirq.X),
                       np.array([[0, 1], [1, 0]]))

    assert np.allclose(cirq.unitary(cirq.X**0.5),
                       np.array([[1 + 1j, 1 - 1j], [1 - 1j, 1 + 1j]]) / 2)

    assert np.allclose(cirq.unitary(cirq.X**0),
                       np.array([[1, 0], [0, 1]]))

    assert np.allclose(cirq.unitary(cirq.X**-0.5),
                       np.array([[1 - 1j, 1 + 1j], [1 + 1j, 1 - 1j]]) / 2)

    cirq.testing.assert_apply_unitary_to_tensor_is_consistent_with_unitary(
        val=cirq.X,
        exponents=[1, -0.5, 0.5, 0.25, -0.25, 0.1, cirq.Symbol('s')])


def test_h_matrix():
    sqrt = cirq.unitary(cirq.H**0.5)
    m = np.dot(sqrt, sqrt)
    assert np.allclose(m, cirq.unitary(cirq.H), atol=1e-8)

    cirq.testing.assert_apply_unitary_to_tensor_is_consistent_with_unitary(
        val=cirq.H,
        exponents=[1, -0.5, 0.5, 0.25, -0.25, 0.1, cirq.Symbol('s')])


def test_h_decompose():
    a = cirq.NamedQubit('a')

    original = cirq.HGate(half_turns=0.5)
    decomposed = cirq.Circuit.from_ops(original.default_decompose([a]))

    cirq.testing.assert_allclose_up_to_global_phase(
        cirq.unitary(original),
        decomposed.to_unitary_matrix(),
        atol=1e-8)


def test_runtime_types_of_rot_gates():
    for gate_type in [lambda p: cirq.CZPowGate(exponent=p),
                      lambda p: cirq.XPowGate(exponent=p),
                      lambda p: cirq.YPowGate(exponent=p),
                      lambda p: cirq.ZPowGate(exponent=p)]:
        p = gate_type(cirq.Symbol('a'))
        assert cirq.unitary(p, None) is None
        assert cirq.pow(p, 2, None) is None
        assert cirq.inverse(p, None) is None

        c = gate_type(0.5)
        assert cirq.unitary(c, None) is not None
        assert cirq.pow(c, 2) is not None
        assert cirq.inverse(c) is not None


def test_measurement_eq():
    eq = cirq.testing.EqualsTester()
    eq.add_equality_group(cirq.MeasurementGate(''),
                          cirq.MeasurementGate('', invert_mask=()))
    eq.add_equality_group(cirq.MeasurementGate('a'))
    eq.add_equality_group(cirq.MeasurementGate('a', invert_mask=(True,)))
    eq.add_equality_group(cirq.MeasurementGate('a', invert_mask=(False,)))
    eq.add_equality_group(cirq.MeasurementGate('b'))


def test_interchangeable_qubit_eq():
    a = cirq.NamedQubit('a')
    b = cirq.NamedQubit('b')
    c = cirq.NamedQubit('c')
    eq = cirq.testing.EqualsTester()

    eq.add_equality_group(cirq.SWAP(a, b), cirq.SWAP(b, a))
    eq.add_equality_group(cirq.SWAP(a, c))

    eq.add_equality_group(cirq.CZ(a, b), cirq.CZ(b, a))
    eq.add_equality_group(cirq.CZ(a, c))

    eq.add_equality_group(cirq.CNOT(a, b))
    eq.add_equality_group(cirq.CNOT(b, a))
    eq.add_equality_group(cirq.CNOT(a, c))


def test_text_diagrams():
    a = cirq.NamedQubit('a')
    b = cirq.NamedQubit('b')
    circuit = cirq.Circuit.from_ops(
        cirq.SWAP(a, b),
        cirq.X(a),
        cirq.Y(a),
        cirq.Z(a),
        cirq.Z(a)**cirq.Symbol('x'),
        cirq.CZ(a, b),
        cirq.CNOT(a, b),
        cirq.CNOT(b, a),
        cirq.H(a),
        cirq.ISWAP(a, b),
        cirq.ISWAP(a, b)**-1)

    cirq.testing.assert_has_diagram(circuit, """
a: ───×───X───Y───Z───Z^x───@───@───X───H───iSwap───iSwap──────
      │                     │   │   │       │       │
b: ───×─────────────────────@───X───@───────iSwap───iSwap^-1───
""")

    cirq.testing.assert_has_diagram(circuit, """
a: ---swap---X---Y---Z---Z^x---@---@---X---H---iSwap---iSwap------
      |                        |   |   |       |       |
b: ---swap---------------------@---X---@-------iSwap---iSwap^-1---
""", use_unicode_characters=False)


def test_cnot_power():
    np.testing.assert_almost_equal(
        cirq.unitary(cirq.CNOT**0.5),
        np.array([
            [1, 0, 0, 0],
            [0, 1, 0, 0],
            [0, 0, 0.5+0.5j, 0.5-0.5j],
            [0, 0, 0.5-0.5j, 0.5+0.5j],
        ]))

    # Matrix must be consistent with decomposition.
    a = cirq.NamedQubit('a')
    b = cirq.NamedQubit('b')
    g = cirq.CNOT**0.25
    cirq.testing.assert_allclose_up_to_global_phase(
        cirq.unitary(g),
        cirq.Circuit.from_ops(g.default_decompose([a, b])).to_unitary_matrix(),
        atol=1e-8)

    cirq.testing.assert_apply_unitary_to_tensor_is_consistent_with_unitary(
        val=cirq.CNOT,
        exponents=[1, -0.5, 0.5, 0.25, -0.25, 0.1, cirq.Symbol('s')])


def test_cnot_keyword_arguments():
    a = cirq.NamedQubit('a')
    b = cirq.NamedQubit('b')

    eq_tester = cirq.testing.EqualsTester()
    eq_tester.add_equality_group(cirq.CNOT(a, b),
                                 cirq.CNOT(control=a, target=b))
    eq_tester.add_equality_group(cirq.CNOT(b, a),
                                 cirq.CNOT(control=b, target=a))


def test_cnot_keyword_not_equal():
    a = cirq.NamedQubit('a')
    b = cirq.NamedQubit('b')

    with pytest.raises(AssertionError):
        eq_tester = cirq.testing.EqualsTester()
        eq_tester.add_equality_group(cirq.CNOT(a, b),
                                     cirq.CNOT(target=a, control=b))


def test_cnot_keyword_too_few_arguments():
    a = cirq.NamedQubit('a')

    with pytest.raises(ValueError):
        _ = cirq.CNOT(control=a)


def test_cnot_mixed_keyword_and_positional_arguments():
    a = cirq.NamedQubit('a')
    b = cirq.NamedQubit('b')

    with pytest.raises(ValueError):
        _ = cirq.CNOT(a, target=b)


def test_cnot_unknown_keyword_argument():
    a = cirq.NamedQubit('a')
    b = cirq.NamedQubit('b')

    with pytest.raises(ValueError):
        _ = cirq.CNOT(target=a, controlled=b)


def test_cnot_decomposes_despite_symbol():
    a = cirq.NamedQubit('a')
    b = cirq.NamedQubit('b')
    assert cirq.CNotGate(half_turns=cirq.Symbol('x')).default_decompose([a, b])


def test_swap_power():
    np.testing.assert_almost_equal(
        cirq.unitary(cirq.SWAP**0.5),
        np.array([
            [1, 0, 0, 0],
            [0, 0.5 + 0.5j, 0.5 - 0.5j, 0],
            [0, 0.5 - 0.5j, 0.5 + 0.5j, 0],
            [0, 0, 0, 1]
        ]))

    # Matrix must be consistent with decomposition.
    a = cirq.NamedQubit('a')
    b = cirq.NamedQubit('b')
    g = cirq.SWAP**0.25
    cirq.testing.assert_allclose_up_to_global_phase(
        cirq.unitary(g),
        cirq.Circuit.from_ops(g.default_decompose([a, b])).to_unitary_matrix(),
        atol=1e-8)

    cirq.testing.assert_apply_unitary_to_tensor_is_consistent_with_unitary(
        val=cirq.SWAP,
        exponents=[1, -0.5, 0.5, 0.25, -0.25, 0.1, cirq.Symbol('s')])


def test_xyz_repr():
    assert repr(cirq.X) == 'cirq.X'
    assert repr(cirq.X**0.5) == '(cirq.X**0.5)'

    assert repr(cirq.Z) == 'cirq.Z'
    assert repr(cirq.Z**0.5) == 'cirq.S'
    assert repr(cirq.Z**0.25) == 'cirq.T'
    assert repr(cirq.Z**0.125) == '(cirq.Z**0.125)'

    assert repr(cirq.S) == 'cirq.S'
    assert repr(cirq.S**-1) == '(cirq.S**-1)'
    assert repr(cirq.T) == 'cirq.T'
    assert repr(cirq.T**-1) == '(cirq.T**-1)'

    assert repr(cirq.Y) == 'cirq.Y'
    assert repr(cirq.Y**0.5) == '(cirq.Y**0.5)'

    assert repr(cirq.CNOT) == 'cirq.CNOT'
    assert repr(cirq.CNOT**0.5) == '(cirq.CNOT**0.5)'

    assert repr(cirq.SWAP) == 'cirq.SWAP'
    assert repr(cirq.SWAP ** 0.5) == '(cirq.SWAP**0.5)'

    for e in [1, 0.5, 0.25, 0.1, -0.3]:
        for g in [cirq.X, cirq.Y, cirq.Z]:
            cirq.testing.assert_equivalent_repr(g**e)


def test_arbitrary_xyz_repr():
    cirq.testing.assert_equivalent_repr(cirq.XPowGate(
        exponent=0.1, global_shift_in_half_turns=0.2))
    cirq.testing.assert_equivalent_repr(cirq.YPowGate(
        exponent=0.1, global_shift_in_half_turns=0.2))
    cirq.testing.assert_equivalent_repr(cirq.ZPowGate(
        exponent=0.1, global_shift_in_half_turns=0.2))


def test_xyz_str():
    assert str(cirq.X) == 'X'
    assert str(cirq.X**0.5) == 'X**0.5'

    assert str(cirq.Z) == 'Z'
    assert str(cirq.Z**0.5) == 'S'
    assert str(cirq.Z**0.125) == 'Z**0.125'

    assert str(cirq.Y) == 'Y'
    assert str(cirq.Y**0.5) == 'Y**0.5'

    assert str(cirq.CNOT) == 'CNOT'
    assert str(cirq.CNOT**0.5) == 'CNOT**0.5'


def test_measurement_gate_diagram():
    # Shows key.
    assert cirq.circuit_diagram_info(cirq.MeasurementGate()
                                     ) == cirq.CircuitDiagramInfo(("M('')",))
    assert cirq.circuit_diagram_info(
        cirq.MeasurementGate(key='test')
    ) == cirq.CircuitDiagramInfo(("M('test')",))

    # Uses known qubit count.
    assert cirq.circuit_diagram_info(
        cirq.MeasurementGate(),
        cirq.CircuitDiagramInfoArgs(
            known_qubits=None,
            known_qubit_count=3,
            use_unicode_characters=True,
            precision=None,
            qubit_map=None
        )) == cirq.CircuitDiagramInfo(("M('')", 'M', 'M'))

    # Shows invert mask.
    assert cirq.circuit_diagram_info(
        cirq.MeasurementGate(invert_mask=(False, True))
    ) == cirq.CircuitDiagramInfo(("M('')", "!M"))

    # Omits key when it is the default.
    a = cirq.NamedQubit('a')
    b = cirq.NamedQubit('b')
    cirq.testing.assert_has_diagram(
        cirq.Circuit.from_ops(cirq.measure(a, b)), """
a: ───M───
      │
b: ───M───
""")
    cirq.testing.assert_has_diagram(
        cirq.Circuit.from_ops(cirq.measure(a, b, invert_mask=(True,))), """
a: ───!M───
      │
b: ───M────
""")
    cirq.testing.assert_has_diagram(
        cirq.Circuit.from_ops(cirq.measure(a, b, key='test')), """
a: ───M('test')───
      │
b: ───M───────────
""")


def test_measure():
    a = cirq.NamedQubit('a')
    b = cirq.NamedQubit('b')

    # Empty application.
    with pytest.raises(ValueError):
        _ = cirq.measure()

    assert cirq.measure(a) == cirq.MeasurementGate(key='a').on(a)
    assert cirq.measure(a, b) == cirq.MeasurementGate(key='a,b').on(a, b)
    assert cirq.measure(b, a) == cirq.MeasurementGate(key='b,a').on(b, a)
    assert cirq.measure(a, key='b') == cirq.MeasurementGate(key='b').on(a)
    assert cirq.measure(a, invert_mask=(True,)) == cirq.MeasurementGate(
        key='a', invert_mask=(True,)).on(a)


def test_measurement_qubit_count_vs_mask_length():
    a = cirq.NamedQubit('a')
    b = cirq.NamedQubit('b')
    c = cirq.NamedQubit('c')

    _ = cirq.MeasurementGate(invert_mask=(True,)).on(a)
    _ = cirq.MeasurementGate(invert_mask=(True, False)).on(a, b)
    _ = cirq.MeasurementGate(invert_mask=(True, False, True)).on(a, b, c)
    with pytest.raises(ValueError):
        _ = cirq.MeasurementGate(invert_mask=(True, False)).on(a)
    with pytest.raises(ValueError):
        _ = cirq.MeasurementGate(invert_mask=(True, False, True)).on(a, b)


def test_measure_each():
    a = cirq.NamedQubit('a')
    b = cirq.NamedQubit('b')

    assert cirq.measure_each() == []
    assert cirq.measure_each(a) == [cirq.measure(a)]
    assert cirq.measure_each(a, b) == [cirq.measure(a), cirq.measure(b)]

    assert cirq.measure_each(a, b, key_func=lambda e: e.name + '!') == [
        cirq.measure(a, key='a!'),
        cirq.measure(b, key='b!')
    ]


def test_iswap_str():
    assert str(cirq.ISWAP) == 'ISWAP'
    assert str(cirq.ISWAP**0.5) == 'ISWAP**0.5'


def test_iswap_repr():
    assert repr(cirq.ISWAP) == 'cirq.ISWAP'
    assert repr(cirq.ISWAP**0.5) == '(cirq.ISWAP**0.5)'


def test_iswap_matrix():
    cirq.testing.assert_allclose_up_to_global_phase(
        cirq.unitary(cirq.ISWAP),
        np.array([[1, 0, 0, 0],
                  [0, 0, 1j, 0],
                  [0, 1j, 0, 0],
                  [0, 0, 0, 1]]),
        atol=1e-8)

    cirq.testing.assert_apply_unitary_to_tensor_is_consistent_with_unitary(
        val=cirq.ISWAP,
        exponents=[1, -0.5, 0.5, 0.25, -0.25, 0.1, cirq.Symbol('s')])


def test_iswap_decompose():
    a = cirq.NamedQubit('a')
    b = cirq.NamedQubit('b')

    original = cirq.ISwapGate(exponent=0.5)
    decomposed = cirq.Circuit.from_ops(original.default_decompose([a, b]))

    cirq.testing.assert_allclose_up_to_global_phase(
        cirq.unitary(original),
        decomposed.to_unitary_matrix(),
        atol=1e-8)

    cirq.testing.assert_has_diagram(decomposed, """
a: ───@───H───X───T───X───T^-1───H───@───
      │       │       │              │
b: ───X───────@───────@──────────────X───
""")


def test_is_measurement():
    class NotImplementedOperation(cirq.Operation):
        def with_qubits(self, *new_qubits) -> 'NotImplementedOperation':
            raise NotImplementedError()

        @property
        def qubits(self):
            raise NotImplementedError()

    q = cirq.NamedQubit('q')
    assert cirq.MeasurementGate.is_measurement(cirq.measure(q))
    assert cirq.MeasurementGate.is_measurement(cirq.MeasurementGate(key='b'))

    assert not cirq.MeasurementGate.is_measurement(cirq.X(q))
    assert not cirq.MeasurementGate.is_measurement(cirq.X)
    assert not cirq.MeasurementGate.is_measurement(NotImplementedOperation())


def test_h_pow():
    assert cirq.inverse(cirq.H**0.5) == cirq.H**-0.5 != cirq.H
    assert cirq.inverse(cirq.H) == cirq.H


def test_rx_ry_rz_repr():
    assert repr(cirq.Rx(np.pi / 2)) == 'cirq.Rx(np.pi*0.5)'
    cirq.testing.assert_equivalent_repr(cirq.Rx(np.pi / 8))
    cirq.testing.assert_equivalent_repr(cirq.Ry(np.pi / 8))
    cirq.testing.assert_equivalent_repr(cirq.Rz(np.pi / 8))


def test_rx_matrix():
    s = np.sqrt(0.5)
    np.testing.assert_allclose(
        cirq.unitary(cirq.Rx(np.pi / 2)),
        np.array([[s, -s*1j], [-s*1j, s]]))

    np.testing.assert_allclose(
        cirq.unitary(cirq.Rx(-np.pi / 2)),
        np.array([[s, s*1j], [s*1j, s]]))

    np.testing.assert_allclose(
        cirq.unitary(cirq.Rx(0)),
        np.array([[1, 0], [0, 1]]))

    np.testing.assert_allclose(
        cirq.unitary(cirq.Rx(2 * np.pi)),
        np.array([[-1, 0], [0, -1]]))

    np.testing.assert_allclose(
        cirq.unitary(cirq.Rx(np.pi)),
        np.array([[0, -1j], [-1j, 0]]))

    np.testing.assert_allclose(
        cirq.unitary(cirq.Rx(-np.pi)),
        np.array([[0, 1j], [1j, 0]]))


def test_ry_matrix():
    s = np.sqrt(0.5)
    np.testing.assert_allclose(
        cirq.unitary(cirq.Ry(np.pi / 2)),
        np.array([[s, -s], [s, s]]))

    np.testing.assert_allclose(
        cirq.unitary(cirq.Ry(-np.pi / 2)),
        np.array([[s, s], [-s, s]]))

    np.testing.assert_allclose(
        cirq.unitary(cirq.Ry(0)),
        np.array([[1, 0], [0, 1]]))

    np.testing.assert_allclose(
        cirq.unitary(cirq.Ry(2 * np.pi)),
        np.array([[-1, 0], [0, -1]]))

    np.testing.assert_allclose(
        cirq.unitary(cirq.Ry(np.pi)),
        np.array([[0, -1], [1, 0]]))

    np.testing.assert_allclose(
        cirq.unitary(cirq.Ry(-np.pi)),
        np.array([[0, 1], [-1, 0]]))


def test_rz_matrix():
    s = np.sqrt(0.5)
    np.testing.assert_allclose(
        cirq.unitary(cirq.Rz(np.pi / 2)),
        np.array([[s - s*1j, 0], [0, s + s*1j]]))

    np.testing.assert_allclose(
        cirq.unitary(cirq.Rz(-np.pi / 2)),
        np.array([[s + s*1j, 0], [0, s - s*1j]]))

    np.testing.assert_allclose(
        cirq.unitary(cirq.Rz(0)),
        np.array([[1, 0], [0, 1]]))

    np.testing.assert_allclose(
        cirq.unitary(cirq.Rz(2 * np.pi)),
        np.array([[-1, 0], [0, -1]]))

    np.testing.assert_allclose(
        cirq.unitary(cirq.Rz(np.pi)),
        np.array([[-1j, 0], [0, 1j]]))

    np.testing.assert_allclose(
        cirq.unitary(cirq.Rz(-np.pi)),
<<<<<<< HEAD
        np.array([[1j, 0], [0, -1j]]))
=======
        np.array([[1j, 0], [0, -1j]]))


def test_arbitrary_xyz_repr():
    cirq.testing.assert_equivalent_repr(cirq.RotXGate(
        half_turns=0.1, global_shift_in_half_turns=0.2))
    cirq.testing.assert_equivalent_repr(cirq.RotYGate(
        half_turns=0.1, global_shift_in_half_turns=0.2))
    cirq.testing.assert_equivalent_repr(cirq.RotZGate(
        half_turns=0.1, global_shift_in_half_turns=0.2))


def test_phase_by_xy():
    assert cirq.phase_by(cirq.X, 0.25, 0) == cirq.Y
    assert cirq.phase_by(cirq.Y, 0.25, 0) == cirq.X

    assert cirq.phase_by(cirq.X**0.5, 0.25, 0) == cirq.Y**0.5
    assert cirq.phase_by(cirq.Y**0.5, 0.25, 0) == cirq.X**-0.5
    assert cirq.phase_by(cirq.X**-0.5, 0.25, 0) == cirq.Y**-0.5
    assert cirq.phase_by(cirq.Y**-0.5, 0.25, 0) == cirq.X**0.5

    cirq.testing.assert_phase_by_is_consistent_with_unitary(cirq.X)
    cirq.testing.assert_phase_by_is_consistent_with_unitary(cirq.Y)
    cirq.testing.assert_phase_by_is_consistent_with_unitary(cirq.X**0.5)
    cirq.testing.assert_phase_by_is_consistent_with_unitary(cirq.Y**0.5)

    cirq.testing.assert_phase_by_is_consistent_with_unitary(cirq.Rx(1))
    cirq.testing.assert_phase_by_is_consistent_with_unitary(cirq.Ry(1))
    cirq.testing.assert_phase_by_is_consistent_with_unitary(cirq.Rz(1))
>>>>>>> 6943c9bb
<|MERGE_RESOLUTION|>--- conflicted
+++ resolved
@@ -662,19 +662,7 @@
 
     np.testing.assert_allclose(
         cirq.unitary(cirq.Rz(-np.pi)),
-<<<<<<< HEAD
         np.array([[1j, 0], [0, -1j]]))
-=======
-        np.array([[1j, 0], [0, -1j]]))
-
-
-def test_arbitrary_xyz_repr():
-    cirq.testing.assert_equivalent_repr(cirq.RotXGate(
-        half_turns=0.1, global_shift_in_half_turns=0.2))
-    cirq.testing.assert_equivalent_repr(cirq.RotYGate(
-        half_turns=0.1, global_shift_in_half_turns=0.2))
-    cirq.testing.assert_equivalent_repr(cirq.RotZGate(
-        half_turns=0.1, global_shift_in_half_turns=0.2))
 
 
 def test_phase_by_xy():
@@ -693,5 +681,4 @@
 
     cirq.testing.assert_phase_by_is_consistent_with_unitary(cirq.Rx(1))
     cirq.testing.assert_phase_by_is_consistent_with_unitary(cirq.Ry(1))
-    cirq.testing.assert_phase_by_is_consistent_with_unitary(cirq.Rz(1))
->>>>>>> 6943c9bb
+    cirq.testing.assert_phase_by_is_consistent_with_unitary(cirq.Rz(1))