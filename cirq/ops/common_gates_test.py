# Copyright 2018 The Cirq Developers
#
# Licensed under the Apache License, Version 2.0 (the "License");
# you may not use this file except in compliance with the License.
# You may obtain a copy of the License at
#
#     https://www.apache.org/licenses/LICENSE-2.0
#
# Unless required by applicable law or agreed to in writing, software
# distributed under the License is distributed on an "AS IS" BASIS,
# WITHOUT WARRANTIES OR CONDITIONS OF ANY KIND, either express or implied.
# See the License for the specific language governing permissions and
# limitations under the License.

import numpy as np
import pytest
import sympy

import cirq

H = np.array([[1, 1], [1, -1]]) * np.sqrt(0.5)
HH = cirq.kron(H, H)
QFT2 = np.array([[1, 1, 1, 1],
                 [1, 1j, -1, -1j],
                 [1, -1, 1, -1],
                 [1, -1j, -1, 1j]]) * 0.5


@pytest.mark.parametrize('eigen_gate_type', [
    cirq.CZPowGate,
    cirq.XPowGate,
    cirq.YPowGate,
    cirq.ZPowGate,
])
def test_phase_insensitive_eigen_gates_consistent_protocols(eigen_gate_type):
    cirq.testing.assert_eigengate_implements_consistent_protocols(
            eigen_gate_type)


@pytest.mark.parametrize('eigen_gate_type', [
    cirq.CNotPowGate,
    cirq.HPowGate,
])
def test_phase_sensitive_eigen_gates_consistent_protocols(eigen_gate_type):
    cirq.testing.assert_eigengate_implements_consistent_protocols(
            eigen_gate_type, ignoring_global_phase=True)


def test_cz_init():
    assert cirq.CZPowGate(exponent=0.5).exponent == 0.5
    assert cirq.CZPowGate(exponent=5).exponent == 5
    assert (cirq.CZ**0.5).exponent == 0.5


def test_transformations():
    pi = np.pi
    initialRx = cirq.rx(0.4)
    expectedPowx = cirq.X**(0.4 / pi)
    receivedPowx = initialRx.with_canonical_global_phase()
    backToRx = receivedPowx.in_su2()
    assert receivedPowx == expectedPowx
    assert backToRx == initialRx
    initialRy = cirq.ry(0.123)
    expectedPowy = cirq.Y**(0.123 / pi)
    receivedPowy = initialRy.with_canonical_global_phase()
    backToRy = receivedPowy.in_su2()
    assert receivedPowy == expectedPowy
    assert backToRy == initialRy
    initialRz = cirq.rz(-1.53)
    expectedPowz = cirq.Z**(-1.53 / pi)
    receivedPowz = initialRz.with_canonical_global_phase()
    backToRz = receivedPowz.in_su2()
    assert receivedPowz == expectedPowz
    assert backToRz == initialRz


def test_cz_str():
    assert str(cirq.CZ) == 'CZ'
    assert str(cirq.CZ**0.5) == 'CZ**0.5'
    assert str(cirq.CZ**-0.25) == 'CZ**-0.25'


def test_cz_repr():
    assert repr(cirq.CZ) == 'cirq.CZ'
    assert repr(cirq.CZ**0.5) == '(cirq.CZ**0.5)'
    assert repr(cirq.CZ**-0.25) == '(cirq.CZ**-0.25)'


def test_cz_unitary():
    assert np.allclose(cirq.unitary(cirq.CZ),
                       np.array([[1, 0, 0, 0],
                                 [0, 1, 0, 0],
                                 [0, 0, 1, 0],
                                 [0, 0, 0, -1]]))

    assert np.allclose(cirq.unitary(cirq.CZ**0.5),
                       np.array([[1, 0, 0, 0],
                                 [0, 1, 0, 0],
                                 [0, 0, 1, 0],
                                 [0, 0, 0, 1j]]))

    assert np.allclose(cirq.unitary(cirq.CZ**0),
                       np.array([[1, 0, 0, 0],
                                 [0, 1, 0, 0],
                                 [0, 0, 1, 0],
                                 [0, 0, 0, 1]]))

    assert np.allclose(cirq.unitary(cirq.CZ**-0.5),
                       np.array([[1, 0, 0, 0],
                                 [0, 1, 0, 0],
                                 [0, 0, 1, 0],
                                 [0, 0, 0, -1j]]))


def test_z_init():
    z = cirq.ZPowGate(exponent=5)
    assert z.exponent == 5

    # Canonicalizes exponent for equality, but keeps the inner details.
    assert cirq.Z**0.5 != cirq.Z**-0.5
    assert (cirq.Z**-1)**0.5 == cirq.Z**-0.5
    assert cirq.Z**-1 == cirq.Z


@pytest.mark.parametrize(
    'input_gate, specialized_output',
    [(cirq.Z, cirq.CZ), (cirq.CZ, cirq.CCZ), (cirq.X, cirq.CX),
     (cirq.CX, cirq.CCX),
     (cirq.ZPowGate(exponent=0.5), cirq.CZPowGate(exponent=0.5)),
     (cirq.CZPowGate(exponent=0.5), cirq.CCZPowGate(exponent=0.5)),
     (cirq.XPowGate(exponent=0.5), cirq.CXPowGate(exponent=0.5)),
     (cirq.CXPowGate(exponent=0.5), cirq.CCXPowGate(exponent=0.5))])
def test_specialized_control(input_gate, specialized_output):
    # Single qubit control on the input gate gives the specialized output
    assert input_gate.controlled() == specialized_output
    assert input_gate.controlled(num_controls=1) == specialized_output
    assert input_gate.controlled(control_values=((1,),)) == specialized_output
    assert input_gate.controlled(control_qid_shape=(2,)) == specialized_output
    assert np.allclose(
        cirq.unitary(specialized_output),
        cirq.unitary(cirq.ControlledGate(input_gate, num_controls=1)))

    # For multi-qudit controls, if the last control is a qubit with control
    # value 1, construct the specialized output leaving the rest of the
    # controls as they are.
    assert input_gate.controlled().controlled(
    ) == specialized_output.controlled(num_controls=1)
    assert input_gate.controlled(
        num_controls=2) == specialized_output.controlled(num_controls=1)
    assert input_gate.controlled(
        control_values=((0,), (0,), (1,))) == specialized_output.controlled(
            num_controls=2, control_values=((0,), (0,)))
    assert input_gate.controlled(
        control_qid_shape=(3, 3, 2)) == specialized_output.controlled(
            num_controls=2, control_qid_shape=(3, 3))
    assert input_gate.controlled(control_qid_shape=(2,)).controlled(
        control_qid_shape=(3,)).controlled(
            control_qid_shape=(4,)) == specialized_output.controlled(
                num_controls=2, control_qid_shape=(3, 4))

    # When a control_value 1 qubit is not acting first, results in a regular
    # ControlledGate on the input gate instance.
    assert input_gate.controlled(num_controls=1,
                                 control_qid_shape=(3,)) == cirq.ControlledGate(
                                     input_gate,
                                     num_controls=1,
                                     control_qid_shape=(3,))
    assert input_gate.controlled(control_values=((0,), (1,),
                                                 (0,))) == cirq.ControlledGate(
                                                     input_gate,
                                                     num_controls=3,
                                                     control_values=((0,), (1,),
                                                                     (0,)))
    assert input_gate.controlled(control_qid_shape=(3, 2,
                                                    3)) == cirq.ControlledGate(
                                                        input_gate,
                                                        num_controls=3,
                                                        control_qid_shape=(3, 2,
                                                                           3))
    assert input_gate.controlled(control_qid_shape=(3,)).controlled(
        control_qid_shape=(2,)).controlled(
            control_qid_shape=(4,)) == cirq.ControlledGate(
                input_gate, num_controls=3, control_qid_shape=(3, 2, 4))


def test_rot_gates_eq():
    eq = cirq.testing.EqualsTester()
    gates = [
        lambda p: cirq.CZ**p,
        lambda p: cirq.X**p,
        lambda p: cirq.Y**p,
        lambda p: cirq.Z**p,
        lambda p: cirq.CNOT**p,
    ]
    for gate in gates:
        eq.add_equality_group(gate(3.5),
                              gate(-0.5))
        eq.make_equality_group(lambda: gate(0))
        eq.make_equality_group(lambda: gate(0.5))

    eq.add_equality_group(cirq.XPowGate(), cirq.XPowGate(exponent=1), cirq.X)
    eq.add_equality_group(cirq.YPowGate(), cirq.YPowGate(exponent=1), cirq.Y)
    eq.add_equality_group(cirq.ZPowGate(), cirq.ZPowGate(exponent=1), cirq.Z)
    eq.add_equality_group(cirq.ZPowGate(exponent=1,
                                        global_shift=-0.5),
                          cirq.ZPowGate(exponent=5,
                                        global_shift=-0.5))
    eq.add_equality_group(cirq.ZPowGate(exponent=3,
                                        global_shift=-0.5))
    eq.add_equality_group(cirq.ZPowGate(exponent=1,
                                        global_shift=-0.1))
    eq.add_equality_group(cirq.ZPowGate(exponent=5,
                                        global_shift=-0.1))
    eq.add_equality_group(cirq.CNotPowGate(), cirq.CXPowGate(),
                          cirq.CNotPowGate(exponent=1), cirq.CNOT)
    eq.add_equality_group(cirq.CZPowGate(),
                          cirq.CZPowGate(exponent=1), cirq.CZ)


def test_z_unitary():
    assert np.allclose(cirq.unitary(cirq.Z),
                       np.array([[1, 0], [0, -1]]))
    assert np.allclose(cirq.unitary(cirq.Z**0.5),
                       np.array([[1, 0], [0, 1j]]))
    assert np.allclose(cirq.unitary(cirq.Z**0),
                       np.array([[1, 0], [0, 1]]))
    assert np.allclose(cirq.unitary(cirq.Z**-0.5),
                       np.array([[1, 0], [0, -1j]]))


def test_y_unitary():
    assert np.allclose(cirq.unitary(cirq.Y),
                       np.array([[0, -1j], [1j, 0]]))

    assert np.allclose(cirq.unitary(cirq.Y**0.5),
                       np.array([[1 + 1j, -1 - 1j], [1 + 1j, 1 + 1j]]) / 2)

    assert np.allclose(cirq.unitary(cirq.Y**0),
                       np.array([[1, 0], [0, 1]]))

    assert np.allclose(cirq.unitary(cirq.Y**-0.5),
                       np.array([[1 - 1j, 1 - 1j], [-1 + 1j, 1 - 1j]]) / 2)


def test_x_unitary():
    assert np.allclose(cirq.unitary(cirq.X),
                       np.array([[0, 1], [1, 0]]))

    assert np.allclose(cirq.unitary(cirq.X**0.5),
                       np.array([[1 + 1j, 1 - 1j], [1 - 1j, 1 + 1j]]) / 2)

    assert np.allclose(cirq.unitary(cirq.X**0),
                       np.array([[1, 0], [0, 1]]))

    assert np.allclose(cirq.unitary(cirq.X**-0.5),
                       np.array([[1 - 1j, 1 + 1j], [1 + 1j, 1 - 1j]]) / 2)


def test_h_unitary():
    sqrt = cirq.unitary(cirq.H**0.5)
    m = np.dot(sqrt, sqrt)
    assert np.allclose(m, cirq.unitary(cirq.H), atol=1e-8)


def test_h_init():
    h = cirq.HPowGate(exponent=0.5)
    assert h.exponent == 0.5


def test_h_str():
    assert str(cirq.H) == 'H'
    assert str(cirq.H**0.5) == 'H^0.5'


def test_runtime_types_of_rot_gates():
    for gate_type in [lambda p: cirq.CZPowGate(exponent=p),
                      lambda p: cirq.XPowGate(exponent=p),
                      lambda p: cirq.YPowGate(exponent=p),
                      lambda p: cirq.ZPowGate(exponent=p)]:
        p = gate_type(sympy.Symbol('a'))
        assert cirq.unitary(p, None) is None
        assert cirq.pow(p, 2, None) == gate_type(2 * sympy.Symbol('a'))
        assert cirq.inverse(p, None) == gate_type(-sympy.Symbol('a'))

        c = gate_type(0.5)
        assert cirq.unitary(c, None) is not None
        assert cirq.pow(c, 2) == gate_type(1)
        assert cirq.inverse(c) == gate_type(-0.5)


def test_interchangeable_qubit_eq():
    a = cirq.NamedQubit('a')
    b = cirq.NamedQubit('b')
    c = cirq.NamedQubit('c')
    eq = cirq.testing.EqualsTester()

    eq.add_equality_group(cirq.CZ(a, b), cirq.CZ(b, a))
    eq.add_equality_group(cirq.CZ(a, c))

    eq.add_equality_group(cirq.CNOT(a, b))
    eq.add_equality_group(cirq.CNOT(b, a))
    eq.add_equality_group(cirq.CNOT(a, c))


def test_identity_multiplication():
    a, b, c = cirq.LineQubit.range(3)
    assert cirq.I(a) * cirq.CX(a, b) == cirq.CX(a, b)
    assert cirq.CX(a, b) * cirq.I(a) == cirq.CX(a, b)
    assert cirq.CZ(a, b) * cirq.I(c) == cirq.CZ(a, b)
    assert cirq.CX(a, b)**0.5 * cirq.I(c) == cirq.CX(a, b)**0.5
    assert cirq.I(c) * cirq.CZ(b, c)**0.5 == cirq.CZ(b, c)**0.5
    assert cirq.T(a) * cirq.I(a) == cirq.T(a)
    assert cirq.T(b) * cirq.I(c) == cirq.T(b)
    assert cirq.T(a)**0.25 * cirq.I(c) == cirq.T(a)**0.25
    assert cirq.I(c) * cirq.T(b)**0.25 == cirq.T(b)**0.25


def test_text_diagrams():
    a = cirq.NamedQubit('a')
    b = cirq.NamedQubit('b')
    circuit = cirq.Circuit(cirq.X(a), cirq.Y(a), cirq.Z(a),
                           cirq.Z(a)**sympy.Symbol('x'),
                           cirq.rx(sympy.Symbol('x')).on(a), cirq.CZ(a, b),
                           cirq.CNOT(a, b), cirq.CNOT(b, a),
                           cirq.H(a)**0.5, cirq.I(a),
                           cirq.IdentityGate(2)(a, b))

    cirq.testing.assert_has_diagram(
        circuit, """
a: ───X───Y───Z───Z^x───Rx(x)───@───@───X───H^0.5───I───I───
                                │   │   │               │
b: ─────────────────────────────@───X───@───────────────I───
""")

    cirq.testing.assert_has_diagram(circuit,
                                    """
a: ---X---Y---Z---Z^x---Rx(x)---@---@---X---H^0.5---I---I---
                                |   |   |               |
b: -----------------------------@---X---@---------------I---
""",
                                    use_unicode_characters=False)


def test_cnot_unitary():
    np.testing.assert_almost_equal(
        cirq.unitary(cirq.CNOT**0.5),
        np.array([
            [1, 0, 0, 0],
            [0, 1, 0, 0],
            [0, 0, 0.5+0.5j, 0.5-0.5j],
            [0, 0, 0.5-0.5j, 0.5+0.5j],
        ]))


def test_cnot_keyword_arguments():
    a = cirq.NamedQubit('a')
    b = cirq.NamedQubit('b')

    eq_tester = cirq.testing.EqualsTester()
    eq_tester.add_equality_group(cirq.CNOT(a, b),
                                 cirq.CNOT(control=a, target=b))
    eq_tester.add_equality_group(cirq.CNOT(b, a),
                                 cirq.CNOT(control=b, target=a))


def test_cnot_keyword_not_equal():
    a = cirq.NamedQubit('a')
    b = cirq.NamedQubit('b')

    with pytest.raises(AssertionError):
        eq_tester = cirq.testing.EqualsTester()
        eq_tester.add_equality_group(cirq.CNOT(a, b),
                                     cirq.CNOT(target=a, control=b))


def test_cnot_keyword_too_few_arguments():
    a = cirq.NamedQubit('a')

    with pytest.raises(ValueError):
        _ = cirq.CNOT(control=a)


def test_cnot_mixed_keyword_and_positional_arguments():
    a = cirq.NamedQubit('a')
    b = cirq.NamedQubit('b')

    with pytest.raises(ValueError):
        _ = cirq.CNOT(a, target=b)


def test_cnot_unknown_keyword_argument():
    a = cirq.NamedQubit('a')
    b = cirq.NamedQubit('b')

    with pytest.raises(ValueError):
        _ = cirq.CNOT(target=a, controlled=b)


def test_cnot_decompose():
    a = cirq.NamedQubit('a')
    b = cirq.NamedQubit('b')
    assert cirq.decompose_once(cirq.CNOT(a, b)**sympy.Symbol('x')) is not None


def test_repr():
    assert repr(cirq.X) == 'cirq.X'
    assert repr(cirq.X**0.5) == '(cirq.X**0.5)'

    assert repr(cirq.Z) == 'cirq.Z'
    assert repr(cirq.Z**0.5) == 'cirq.S'
    assert repr(cirq.Z**0.25) == 'cirq.T'
    assert repr(cirq.Z**0.125) == '(cirq.Z**0.125)'

    assert repr(cirq.S) == 'cirq.S'
    assert repr(cirq.S**-1) == '(cirq.S**-1)'
    assert repr(cirq.T) == 'cirq.T'
    assert repr(cirq.T**-1) == '(cirq.T**-1)'

    assert repr(cirq.Y) == 'cirq.Y'
    assert repr(cirq.Y**0.5) == '(cirq.Y**0.5)'

    assert repr(cirq.CNOT) == 'cirq.CNOT'
    assert repr(cirq.CNOT**0.5) == '(cirq.CNOT**0.5)'

    cirq.testing.assert_equivalent_repr(
        cirq.X**(sympy.Symbol('a') / 2 - sympy.Symbol('c') * 3 + 5))

    # There should be no floating point error during initialization, and repr
    # should be using the "shortest decimal value closer to X than any other
    # floating point value" strategy, as opposed to the "exactly value in
    # decimal" strategy.
    assert repr(cirq.CZ**0.2) == '(cirq.CZ**0.2)'


def test_str():
    assert str(cirq.X) == 'X'
    assert str(cirq.X**0.5) == 'X**0.5'
    assert str(cirq.rx(np.pi)) == 'Rx(π)'
    assert str(cirq.rx(0.5 * np.pi)) == 'Rx(0.5π)'
    assert str(cirq.XPowGate(
        global_shift=-0.25)) == 'XPowGate(exponent=1.0, global_shift=-0.25)'

    assert str(cirq.Z) == 'Z'
    assert str(cirq.Z**0.5) == 'S'
    assert str(cirq.Z**0.125) == 'Z**0.125'
    assert str(cirq.rz(np.pi)) == 'Rz(π)'
    assert str(cirq.rz(1.4 * np.pi)) == 'Rz(1.4π)'
    assert str(cirq.ZPowGate(
        global_shift=0.25)) == 'ZPowGate(exponent=1.0, global_shift=0.25)'

    assert str(cirq.S) == 'S'
    assert str(cirq.S**-1) == 'S**-1'
    assert str(cirq.T) == 'T'
    assert str(cirq.T**-1) == 'T**-1'

    assert str(cirq.Y) == 'Y'
    assert str(cirq.Y**0.5) == 'Y**0.5'
    assert str(cirq.ry(np.pi)) == 'Ry(π)'
    assert str(cirq.ry(3.14 * np.pi)) == 'Ry(3.14π)'
    assert str(cirq.YPowGate(
        exponent=2,
        global_shift=-0.25)) == 'YPowGate(exponent=2, global_shift=-0.25)'

    assert str(cirq.CX) == 'CNOT'
    assert str(cirq.CNOT**0.5) == 'CNOT**0.5'


def test_rx_unitary():
    s = np.sqrt(0.5)
    np.testing.assert_allclose(cirq.unitary(cirq.rx(np.pi / 2)),
                               np.array([[s, -s * 1j], [-s * 1j, s]]))

    np.testing.assert_allclose(cirq.unitary(cirq.rx(-np.pi / 2)),
                               np.array([[s, s * 1j], [s * 1j, s]]))

    np.testing.assert_allclose(cirq.unitary(cirq.rx(0)),
                               np.array([[1, 0], [0, 1]]))

    np.testing.assert_allclose(cirq.unitary(cirq.rx(2 * np.pi)),
                               np.array([[-1, 0], [0, -1]]))

    np.testing.assert_allclose(cirq.unitary(cirq.rx(np.pi)),
                               np.array([[0, -1j], [-1j, 0]]))

    np.testing.assert_allclose(cirq.unitary(cirq.rx(-np.pi)),
                               np.array([[0, 1j], [1j, 0]]))


def test_ry_unitary():
    s = np.sqrt(0.5)
    np.testing.assert_allclose(cirq.unitary(cirq.ry(np.pi / 2)),
                               np.array([[s, -s], [s, s]]))

    np.testing.assert_allclose(cirq.unitary(cirq.ry(-np.pi / 2)),
                               np.array([[s, s], [-s, s]]))

    np.testing.assert_allclose(cirq.unitary(cirq.ry(0)),
                               np.array([[1, 0], [0, 1]]))

    np.testing.assert_allclose(cirq.unitary(cirq.ry(2 * np.pi)),
                               np.array([[-1, 0], [0, -1]]))

    np.testing.assert_allclose(cirq.unitary(cirq.ry(np.pi)),
                               np.array([[0, -1], [1, 0]]))

    np.testing.assert_allclose(cirq.unitary(cirq.ry(-np.pi)),
                               np.array([[0, 1], [-1, 0]]))


def test_rz_unitary():
    s = np.sqrt(0.5)
    np.testing.assert_allclose(cirq.unitary(cirq.rz(np.pi / 2)),
                               np.array([[s - s * 1j, 0], [0, s + s * 1j]]))

    np.testing.assert_allclose(cirq.unitary(cirq.rz(-np.pi / 2)),
                               np.array([[s + s * 1j, 0], [0, s - s * 1j]]))

    np.testing.assert_allclose(cirq.unitary(cirq.rz(0)),
                               np.array([[1, 0], [0, 1]]))

    np.testing.assert_allclose(cirq.unitary(cirq.rz(2 * np.pi)),
                               np.array([[-1, 0], [0, -1]]))

    np.testing.assert_allclose(cirq.unitary(cirq.rz(np.pi)),
                               np.array([[-1j, 0], [0, 1j]]))

    np.testing.assert_allclose(cirq.unitary(cirq.rz(-np.pi)),
                               np.array([[1j, 0], [0, -1j]]))


<<<<<<< HEAD
=======
def test_x_stabilizer():
    gate = cirq.X
    assert cirq.has_stabilizer_effect(gate)
    assert not cirq.has_stabilizer_effect(gate**0.5)
    assert cirq.has_stabilizer_effect(gate**0)
    assert not cirq.has_stabilizer_effect(gate**-0.5)
    assert cirq.has_stabilizer_effect(gate**4)
    assert not cirq.has_stabilizer_effect(gate**1.2)
    foo = sympy.Symbol('foo')
    assert not cirq.has_stabilizer_effect(gate**foo)


def test_y_stabilizer():
    gate = cirq.Y
    assert cirq.has_stabilizer_effect(gate)
    assert not cirq.has_stabilizer_effect(gate**0.5)
    assert cirq.has_stabilizer_effect(gate**0)
    assert not cirq.has_stabilizer_effect(gate**-0.5)
    assert cirq.has_stabilizer_effect(gate**4)
    assert not cirq.has_stabilizer_effect(gate**1.2)
    foo = sympy.Symbol('foo')
    assert not cirq.has_stabilizer_effect(gate**foo)


def test_z_stabilizer():
    gate = cirq.Z
    assert cirq.has_stabilizer_effect(gate)
    assert cirq.has_stabilizer_effect(gate**0.5)
    assert cirq.has_stabilizer_effect(gate**0)
    assert cirq.has_stabilizer_effect(gate**-0.5)
    assert cirq.has_stabilizer_effect(gate**4)
    assert not cirq.has_stabilizer_effect(gate**1.2)
    foo = sympy.Symbol('foo')
    assert not cirq.has_stabilizer_effect(gate**foo)


def test_h_stabilizer():
    gate = cirq.H
    assert cirq.has_stabilizer_effect(gate)
    assert not cirq.has_stabilizer_effect(gate**0.5)
    assert cirq.has_stabilizer_effect(gate**0)
    assert not cirq.has_stabilizer_effect(gate**-0.5)
    assert cirq.has_stabilizer_effect(gate**4)
    assert not cirq.has_stabilizer_effect(gate**1.2)
    foo = sympy.Symbol('foo')
    assert not cirq.has_stabilizer_effect(gate**foo)


def test_cz_stabilizer():
    gate = cirq.CZ
    assert cirq.has_stabilizer_effect(gate)
    assert not cirq.has_stabilizer_effect(gate**0.5)
    assert cirq.has_stabilizer_effect(gate**0)
    assert not cirq.has_stabilizer_effect(gate**-0.5)
    assert cirq.has_stabilizer_effect(gate**4)
    assert not cirq.has_stabilizer_effect(gate**1.2)
    foo = sympy.Symbol('foo')
    assert not cirq.has_stabilizer_effect(gate**foo)


def test_cnot_stabilizer():
    gate = cirq.CNOT
    assert cirq.has_stabilizer_effect(gate)
    assert not cirq.has_stabilizer_effect(gate**0.5)
    assert cirq.has_stabilizer_effect(gate**0)
    assert not cirq.has_stabilizer_effect(gate**-0.5)
    assert cirq.has_stabilizer_effect(gate**4)
    assert not cirq.has_stabilizer_effect(gate**1.2)
    foo = sympy.Symbol('foo')
    assert not cirq.has_stabilizer_effect(gate**foo)


@pytest.mark.parametrize('rads', (-1, -0.3, 0.1, 1))
def test_deprecated_rxyz_rotations(rads):
    with capture_logging():
        assert np.all(
            cirq.unitary(cirq.Rx(rads)) == cirq.unitary(cirq.rx(rads)))
        assert np.all(
            cirq.unitary(cirq.Ry(rads)) == cirq.unitary(cirq.ry(rads)))
        assert np.all(
            cirq.unitary(cirq.Rz(rads)) == cirq.unitary(cirq.rz(rads)))


>>>>>>> 675e4f0f
def test_phase_by_xy():
    assert cirq.phase_by(cirq.X, 0.25, 0) == cirq.Y
    assert cirq.phase_by(cirq.X**0.5, 0.25, 0) == cirq.Y**0.5
    assert cirq.phase_by(cirq.X**-0.5, 0.25, 0) == cirq.Y**-0.5


def test_ixyz_circuit_diagram():
    q = cirq.NamedQubit('q')
    ix = cirq.XPowGate(exponent=1, global_shift=0.5)
    iy = cirq.YPowGate(exponent=1, global_shift=0.5)
    iz = cirq.ZPowGate(exponent=1, global_shift=0.5)

    cirq.testing.assert_has_diagram(
        cirq.Circuit(
            ix(q),
            ix(q)**-1,
            ix(q)**-0.99999,
            ix(q)**-1.00001,
            ix(q)**3,
            ix(q)**4.5,
            ix(q)**4.500001,
        ), """
q: ───X───X───X───X───X───X^0.5───X^0.5───
        """)

    cirq.testing.assert_has_diagram(
        cirq.Circuit(
            iy(q),
            iy(q)**-1,
            iy(q)**3,
            iy(q)**4.5,
            iy(q)**4.500001,
        ), """
q: ───Y───Y───Y───Y^0.5───Y^0.5───
    """)

    cirq.testing.assert_has_diagram(
        cirq.Circuit(
            iz(q),
            iz(q)**-1,
            iz(q)**3,
            iz(q)**4.5,
            iz(q)**4.500001,
        ), """
q: ───Z───Z───Z───S───S───
    """)


def test_rxyz_circuit_diagram():
    q = cirq.NamedQubit('q')

    cirq.testing.assert_has_diagram(
        cirq.Circuit(
            cirq.rx(np.pi).on(q),
            cirq.rx(-np.pi).on(q),
            cirq.rx(-np.pi + 0.00001).on(q),
            cirq.rx(-np.pi - 0.00001).on(q),
            cirq.rx(3 * np.pi).on(q),
            cirq.rx(7 * np.pi / 2).on(q),
            cirq.rx(9 * np.pi / 2 + 0.00001).on(q),
        ), """
q: ───Rx(π)───Rx(-π)───Rx(-π)───Rx(-π)───Rx(-π)───Rx(-0.5π)───Rx(0.5π)───
    """)

    cirq.testing.assert_has_diagram(cirq.Circuit(
        cirq.rx(np.pi).on(q),
        cirq.rx(np.pi / 2).on(q),
        cirq.rx(-np.pi + 0.00001).on(q),
        cirq.rx(-np.pi - 0.00001).on(q),
    ),
                                    """
q: ---Rx(pi)---Rx(0.5pi)---Rx(-pi)---Rx(-pi)---
        """,
                                    use_unicode_characters=False)

    cirq.testing.assert_has_diagram(
        cirq.Circuit(
            cirq.ry(np.pi).on(q),
            cirq.ry(-np.pi).on(q),
            cirq.ry(3 * np.pi).on(q),
            cirq.ry(9 * np.pi / 2).on(q),
        ), """
q: ───Ry(π)───Ry(-π)───Ry(-π)───Ry(0.5π)───
    """)

    cirq.testing.assert_has_diagram(
        cirq.Circuit(
            cirq.rz(np.pi).on(q),
            cirq.rz(-np.pi).on(q),
            cirq.rz(3 * np.pi).on(q),
            cirq.rz(9 * np.pi / 2).on(q),
            cirq.rz(9 * np.pi / 2 + 0.00001).on(q),
        ), """
q: ───Rz(π)───Rz(-π)───Rz(-π)───Rz(0.5π)───Rz(0.5π)───
    """)


def test_trace_distance():
    foo = sympy.Symbol('foo')
    sx = cirq.X**foo
    sy = cirq.Y**foo
    sz = cirq.Z**foo
    sh = cirq.H**foo
    scx = cirq.CX**foo
    scz = cirq.CZ**foo
    # These values should have 1.0 or 0.0 directly returned
    assert cirq.trace_distance_bound(sx) == 1.0
    assert cirq.trace_distance_bound(sy) == 1.0
    assert cirq.trace_distance_bound(sz) == 1.0
    assert cirq.trace_distance_bound(scx) == 1.0
    assert cirq.trace_distance_bound(scz) == 1.0
    assert cirq.trace_distance_bound(sh) == 1.0
    assert cirq.trace_distance_bound(cirq.I) == 0.0
    # These values are calculated, so we use approx_eq
    assert cirq.approx_eq(cirq.trace_distance_bound(cirq.X), 1.0)
    assert cirq.approx_eq(cirq.trace_distance_bound(cirq.Y**-1), 1.0)
    assert cirq.approx_eq(cirq.trace_distance_bound(cirq.Z**0.5),
                          np.sin(np.pi / 4))
    assert cirq.approx_eq(cirq.trace_distance_bound(cirq.H**0.25),
                          np.sin(np.pi / 8))
    assert cirq.approx_eq(cirq.trace_distance_bound(cirq.CX**2), 0.0)
    assert cirq.approx_eq(cirq.trace_distance_bound(cirq.CZ**(1 / 9)),
                          np.sin(np.pi / 18))


def test_commutes():
    assert cirq.commutes(cirq.ZPowGate(exponent=sympy.Symbol('t')), cirq.Z)
    assert cirq.commutes(cirq.Z, cirq.Z(cirq.LineQubit(0)),
                         default=None) is None
    assert cirq.commutes(cirq.Z**0.1, cirq.XPowGate(exponent=0))<|MERGE_RESOLUTION|>--- conflicted
+++ resolved
@@ -528,8 +528,6 @@
                                np.array([[1j, 0], [0, -1j]]))
 
 
-<<<<<<< HEAD
-=======
 def test_x_stabilizer():
     gate = cirq.X
     assert cirq.has_stabilizer_effect(gate)
@@ -602,18 +600,6 @@
     assert not cirq.has_stabilizer_effect(gate**foo)
 
 
-@pytest.mark.parametrize('rads', (-1, -0.3, 0.1, 1))
-def test_deprecated_rxyz_rotations(rads):
-    with capture_logging():
-        assert np.all(
-            cirq.unitary(cirq.Rx(rads)) == cirq.unitary(cirq.rx(rads)))
-        assert np.all(
-            cirq.unitary(cirq.Ry(rads)) == cirq.unitary(cirq.ry(rads)))
-        assert np.all(
-            cirq.unitary(cirq.Rz(rads)) == cirq.unitary(cirq.rz(rads)))
-
-
->>>>>>> 675e4f0f
 def test_phase_by_xy():
     assert cirq.phase_by(cirq.X, 0.25, 0) == cirq.Y
     assert cirq.phase_by(cirq.X**0.5, 0.25, 0) == cirq.Y**0.5
