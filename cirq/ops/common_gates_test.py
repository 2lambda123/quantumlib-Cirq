--- conflicted
+++ resolved
@@ -206,24 +206,12 @@
                       cirq.RotZGate]:
         p = gate_type(half_turns=cirq.Symbol('a'))
         assert cirq.unitary(p, None) is None
-<<<<<<< HEAD
         assert cirq.extrapolate(p, 2, None) is None
         assert cirq.inverse(p, None) is None
 
         c = gate_type(half_turns=0.5)
         assert cirq.unitary(c, None) is not None
         assert cirq.extrapolate(c, 2) is not None
-=======
-        assert p.try_cast_to(cirq.ExtrapolatableEffect, ext) is None
-        with pytest.raises(TypeError):
-            _ = p.extrapolate_effect(2)
-        assert cirq.inverse(p, None) is None
-
-        c = gate_type(half_turns=0.5)
-        assert c.try_cast_to(cirq.ExtrapolatableEffect, ext) is c
-        assert cirq.unitary(c, None) is not None
-        assert c.extrapolate_effect(2) is not None
->>>>>>> e084e17b
         assert cirq.inverse(c) is not None
 
 
