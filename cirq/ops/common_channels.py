--- conflicted
+++ resolved
@@ -19,11 +19,7 @@
 import numpy as np
 
 from cirq import protocols, value
-<<<<<<< HEAD
-from cirq.ops import common_gates, pauli_gates, gate_features, identity
-=======
-from cirq.ops import raw_types, common_gates, pauli_gates, gate_features
->>>>>>> dc6b8493
+from cirq.ops import raw_types, common_gates, pauli_gates, gate_features, identity
 
 
 @value.value_equality
