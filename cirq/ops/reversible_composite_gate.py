# Copyright 2018 The Cirq Developers
#
# Licensed under the Apache License, Version 2.0 (the "License");
# you may not use this file except in compliance with the License.
# You may obtain a copy of the License at
#
#     https://www.apache.org/licenses/LICENSE-2.0
#
# Unless required by applicable law or agreed to in writing, software
# distributed under the License is distributed on an "AS IS" BASIS,
# WITHOUT WARRANTIES OR CONDITIONS OF ANY KIND, either express or implied.
# See the License for the specific language governing permissions and
# limitations under the License.

"""Implements the inverse() method of a CompositeGate & ReversibleEffect."""
from typing import TypeVar, Generic, cast

from cirq import abc
from cirq.extension import Extensions
from cirq.ops import gate_features, op_tree, raw_types


def _reverse_operation(operation: raw_types.Operation,
                       extensions: Extensions) -> raw_types.Operation:
    """Returns the inverse of an operation, if possible.

    Args:
        operation: The operation to reverse.

    Returns:
        An operation on the same qubits but with the inverse gate.

    Raises:
        ValueError: The operation's gate isn't reversible.
    """
<<<<<<< HEAD
    gate = extensions.try_cast(gate_features.ReversibleGate, operation.gate)
=======
    gate = extensions.try_cast(operation.gate, gate_features.ReversibleEffect)
>>>>>>> 23561f40
    if gate is None:
        raise ValueError('Not reversible: {}'.format(operation))
    return raw_types.Operation(cast(raw_types.Gate, gate.inverse()),
                               operation.qubits)


def inverse_of_invertible_op_tree(root: op_tree.OP_TREE,
                                  extensions: Extensions = None
                                  ) -> op_tree.OP_TREE:
    """Generates OP_TREE inverses.

    Args:
        root: An operation tree containing only invertible operations.
        extensions: For caller-provided implementations of gate inverses.

    Returns:
        An OP_TREE that performs the inverse operation of the given OP_TREE.
    """
    ext = extensions or Extensions()
    return op_tree.transform_op_tree(
        root=root,
        op_transformation=lambda e: _reverse_operation(e, ext),
        iter_transformation=lambda e: reversed(list(e)))


TOriginal = TypeVar('TOriginal', bound='ReversibleCompositeGate')


class ReversibleCompositeGate(gate_features.CompositeGate,
                              gate_features.ReversibleEffect,
                              metaclass=abc.ABCMeta):
    """A composite gate that gets decomposed into reversible gates."""

    def inverse(self: TOriginal
                ) -> '_ReversedReversibleCompositeGate[TOriginal]':
        return _ReversedReversibleCompositeGate(self)


class _ReversedReversibleCompositeGate(Generic[TOriginal],
                                       gate_features.CompositeGate,
                                       gate_features.ReversibleEffect):
    """A reversed reversible composite gate."""

    def __init__(self, forward_form: TOriginal) -> None:
        self.forward_form = forward_form

    def inverse(self) -> TOriginal:
        return self.forward_form

    def default_decompose(self, qubits):
        return inverse_of_invertible_op_tree(
            self.forward_form.default_decompose(qubits))<|MERGE_RESOLUTION|>--- conflicted
+++ resolved
@@ -33,11 +33,7 @@
     Raises:
         ValueError: The operation's gate isn't reversible.
     """
-<<<<<<< HEAD
-    gate = extensions.try_cast(gate_features.ReversibleGate, operation.gate)
-=======
-    gate = extensions.try_cast(operation.gate, gate_features.ReversibleEffect)
->>>>>>> 23561f40
+    gate = extensions.try_cast(gate_features.ReversibleEffect, operation.gate)
     if gate is None:
         raise ValueError('Not reversible: {}'.format(operation))
     return raw_types.Operation(cast(raw_types.Gate, gate.inverse()),
