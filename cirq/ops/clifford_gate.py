# Copyright 2018 The Cirq Developers
#
# Licensed under the Apache License, Version 2.0 (the "License");
# you may not use this file except in compliance with the License.
# You may obtain a copy of the License at
#
#     https://www.apache.org/licenses/LICENSE-2.0
#
# Unless required by applicable law or agreed to in writing, software
# distributed under the License is distributed on an "AS IS" BASIS,
# WITHOUT WARRANTIES OR CONDITIONS OF ANY KIND, either express or implied.
# See the License for the specific language governing permissions and
# limitations under the License.

<<<<<<< HEAD
from typing import (Dict, NamedTuple, Optional, Sequence, Tuple, Union, cast)
=======
from typing import Dict, NamedTuple, Optional, Sequence, Tuple, Union, cast
>>>>>>> ea6c0b08

import numpy as np

from cirq import protocols, value
from cirq.ops import raw_types, common_gates, op_tree, \
    named_qubit
from cirq.ops.pauli import Pauli


PauliTransform = NamedTuple('PauliTransform', [('to', Pauli), ('flip', bool)])


def _pretend_initialized() -> 'SingleQubitCliffordGate':
    # HACK: This is a workaround to fool mypy and pylint into correctly handling
    # class fields that can't be initialized until after the class is defined.
    pass


@value.value_equality
class SingleQubitCliffordGate(raw_types.Gate):
    """Any single qubit Clifford rotation."""
    I = _pretend_initialized()
    H = _pretend_initialized()
    X = _pretend_initialized()
    Y = _pretend_initialized()
    Z = _pretend_initialized()
    X_sqrt = _pretend_initialized()
    Y_sqrt = _pretend_initialized()
    Z_sqrt = _pretend_initialized()
    X_nsqrt = _pretend_initialized()
    Y_nsqrt = _pretend_initialized()
    Z_nsqrt = _pretend_initialized()

    def __init__(self, *,
                 _rotation_map: Dict[Pauli, PauliTransform],
                 _inverse_map: Dict[Pauli, PauliTransform]) -> None:
        self._rotation_map = _rotation_map
        self._inverse_map = _inverse_map

    @staticmethod
    def from_xz_map(x_to: Tuple[Pauli, bool],
                    z_to: Tuple[Pauli, bool]) -> 'SingleQubitCliffordGate':
        """Returns a SingleQubitCliffordGate for the specified transforms.
        The Y transform is derived from the X and Z.

        Args:
            x_to: Which Pauli to transform X to and if it should negate.
            z_to: Which Pauli to transform Z to and if it should negate.
        """
        return SingleQubitCliffordGate.from_double_map(x_to=x_to, z_to=z_to)

    @staticmethod
    def from_single_map(pauli_map_to: Optional[Dict[Pauli, Tuple[Pauli, bool]]]
                                      = None,
                        *,
                        x_to: Optional[Tuple[Pauli, bool]] = None,
                        y_to: Optional[Tuple[Pauli, bool]] = None,
                        z_to: Optional[Tuple[Pauli, bool]] = None
                        ) -> 'SingleQubitCliffordGate':
        """Returns a SingleQubitCliffordGate for the
        specified transform with a 90 or 180 degree rotation.

        The arguments are exclusive, only one may be specified.

        Args:
            pauli_map_to: A dictionary with a single key value pair describing
                the transform.
            x_to: The transform from Pauli.X
            y_to: The transform from Pauli.Y
            z_to: The transform from Pauli.Z
        """
        rotation_map = SingleQubitCliffordGate._validate_map_input(
                                        1,
                                        pauli_map_to,
                                        x_to=x_to, y_to=y_to, z_to=z_to)
        (trans_from, (trans_to, flip)), = tuple(rotation_map.items())
        if trans_from == trans_to:
            trans_from2 = trans_to + 1  # Either +1 or +2 work
            trans_to2 = trans_from + 1
            flip2 = False
        else:
            trans_from2 = trans_to
            trans_to2 = trans_from
            flip2 = not flip
        rotation_map[trans_from2] = PauliTransform(trans_to2, flip2)
        return SingleQubitCliffordGate.from_double_map(
                        cast(Dict[Pauli, Tuple[Pauli, bool]], rotation_map))

    @staticmethod
    def from_double_map(pauli_map_to: Optional[Dict[Pauli, Tuple[Pauli, bool]]]
                                      = None,
                        *,
                        x_to: Optional[Tuple[Pauli, bool]] = None,
                        y_to: Optional[Tuple[Pauli, bool]] = None,
                        z_to: Optional[Tuple[Pauli, bool]] = None
                        ) -> 'SingleQubitCliffordGate':
        """Returns a SingleQubitCliffordGate for the
        specified transform with a 90 or 180 degree rotation.

        Either pauli_map_to or two of (x_to, y_to, z_to) may be specified.

        Args:
            pauli_map_to: A dictionary with two key value pairs describing
                two transforms.
            x_to: The transform from Pauli.X
            y_to: The transform from Pauli.Y
            z_to: The transform from Pauli.Z
        """
        rotation_map = SingleQubitCliffordGate._validate_map_input(
                                        2,
                                        pauli_map_to,
                                        x_to=x_to, y_to=y_to, z_to=z_to)
        (from1, trans1), (from2, trans2) = tuple(rotation_map.items())
        from3 = from1.third(from2)
        to3 = trans1.to.third(trans2.to)
        flip3 = (trans1.flip ^ trans2.flip
                 ^ ((from1 < from2) != (trans1.to < trans2.to)))
        rotation_map[from3] = PauliTransform(to3, flip3)
        inverse_map = {to: PauliTransform(frm, flip)
                       for frm, (to, flip) in rotation_map.items()}
        return SingleQubitCliffordGate(_rotation_map=rotation_map,
                            _inverse_map=inverse_map)

    @staticmethod
    def from_pauli(pauli: Pauli,
                   sqrt: bool = False) -> 'SingleQubitCliffordGate':
        if sqrt:
            rotation_map = {pauli:   PauliTransform(pauli, False),
                            pauli+1: PauliTransform(pauli+2, False),
                            pauli+2: PauliTransform(pauli+1, True)}
        else:
            rotation_map = {pauli:   PauliTransform(pauli, False),
                            pauli+1: PauliTransform(pauli+1, True),
                            pauli+2: PauliTransform(pauli+2, True)}
        inverse_map = {to: PauliTransform(frm, flip)
                       for frm, (to, flip) in rotation_map.items()}
        return SingleQubitCliffordGate(_rotation_map=rotation_map,
                            _inverse_map=inverse_map)

    @staticmethod
    def from_quarter_turns(pauli: Pauli,
                           quarter_turns: int) -> 'SingleQubitCliffordGate':
        quarter_turns = quarter_turns % 4
        if quarter_turns == 0:
            return SingleQubitCliffordGate.I
        elif quarter_turns == 1:
            return SingleQubitCliffordGate.from_pauli(pauli, True)
        elif quarter_turns == 2:
            return SingleQubitCliffordGate.from_pauli(pauli)
        else:
            return SingleQubitCliffordGate.from_pauli(pauli, True)**-1

    @staticmethod
    def _validate_map_input(required_transform_count: int,
                            pauli_map_to: Optional[Dict[Pauli,
                                                        Tuple[Pauli, bool]]],
                            x_to: Optional[Tuple[Pauli, bool]],
                            y_to: Optional[Tuple[Pauli, bool]],
                            z_to: Optional[Tuple[Pauli, bool]]
                            ) -> Dict[Pauli, PauliTransform]:
        if pauli_map_to is None:
            pauli_map_to = {p: trans
                            for p, trans in zip(Pauli.XYZ, (x_to, y_to, z_to))
                            if trans is not None}
        elif x_to is not None or y_to is not None or z_to is not None:
            raise ValueError('{} can take either pauli_map_to or a combination'
                             ' of x_to, y_to, and z_to but both were given')
        if len(pauli_map_to) != required_transform_count:
            raise ValueError('Method takes {} transform{} but {} {} given'
                             .format(
                                required_transform_count,
                                '' if required_transform_count == 1 else 's',
                                len(pauli_map_to),
                                'was' if len(pauli_map_to) == 1 else 'were'))
        if (len(set((to for to, _ in pauli_map_to.values())))
            != len(pauli_map_to)):
            raise ValueError('A rotation cannot map two Paulis to the same')
        return {frm: PauliTransform(to, flip)
                for frm, (to, flip) in pauli_map_to.items()}

    def transform(self, pauli: Pauli) -> PauliTransform:
        return self._rotation_map[pauli]

    def _value_equality_values_(self):
        return (self.transform(Pauli.X),
                self.transform(Pauli.Y),
                self.transform(Pauli.Z))

    def __pow__(self, exponent) -> 'SingleQubitCliffordGate':
        if exponent != -1:
            return NotImplemented
        return SingleQubitCliffordGate(_rotation_map=self._inverse_map,
                                       _inverse_map=self._rotation_map)

    def commutes_with(self,
                      gate_or_pauli: Union['SingleQubitCliffordGate', Pauli]
                      ) -> bool:
        if isinstance(gate_or_pauli, SingleQubitCliffordGate):
            gate = gate_or_pauli
            return self.commutes_with_single_qubit_gate(gate)
        else:
            pauli = gate_or_pauli
            return self.commutes_with_pauli(pauli)

    def commutes_with_single_qubit_gate(self,
                                        gate: 'SingleQubitCliffordGate') \
                                        -> bool:
        """Tests if the two circuits would be equivalent up to global phase:
            --self--gate-- and --gate--self--"""
        for pauli0 in (Pauli.X, Pauli.Z):
            pauli1, flip1 = self.transform(pauli0)
            pauli2, flip2 = gate.transform(pauli1)
            pauli3, flip3 = self._inverse_map[pauli2]
            pauli4, flip4 = gate._inverse_map[pauli3]
            if pauli4 != pauli0 or (flip1 ^ flip2 ^ flip3 ^ flip4):
                return False
        return True

    def commutes_with_pauli(self, pauli: Pauli) -> bool:
        to, flip = self.transform(pauli)
        return (to == pauli and not flip)

    def merged_with(self,
                    second: 'SingleQubitCliffordGate') \
                    -> 'SingleQubitCliffordGate':
        """Returns a SingleQubitCliffordGate such that the circuits
            --output-- and --self--second--
        are equivalent up to global phase."""
        x_intermediate_pauli, x_flip1 = self.transform(Pauli.X)
        x_final_pauli, x_flip2 = second.transform(x_intermediate_pauli)
        z_intermediate_pauli, z_flip1 = self.transform(Pauli.Z)
        z_final_pauli, z_flip2 = second.transform(z_intermediate_pauli)
        return SingleQubitCliffordGate.from_xz_map(
            (x_final_pauli, x_flip1 ^ x_flip2),
            (z_final_pauli, z_flip1 ^ z_flip2))

    def _has_unitary_(self) -> bool:
        return True

    def _unitary_(self) -> np.ndarray:
        mat = np.eye(2)
        qubit = named_qubit.NamedQubit('arbitrary')
        for op in protocols.decompose_once_with_qubits(self, (qubit,)):
            mat = protocols.unitary(op).dot(mat)
        return mat

    def _decompose_(self, qubits: Sequence[raw_types.QubitId]
                          ) -> op_tree.OP_TREE:
        qubit, = qubits
        if self == SingleQubitCliffordGate.H:
            return common_gates.H(qubit),
        rotations = self.decompose_rotation()
        pauli_gate_map = {Pauli.X: common_gates.X,
                          Pauli.Y: common_gates.Y,
                          Pauli.Z: common_gates.Z}
        return tuple((pauli_gate_map[r](qubit) ** (qt / 2)
                      for r, qt in rotations))

    def decompose_rotation(self) -> Sequence[Tuple[Pauli, int]]:
        """Returns ((first_rotation_axis, first_rotation_quarter_turns), ...)

        This is a sequence of zero, one, or two rotations."""
        x_rot = self.transform(Pauli.X)
        y_rot = self.transform(Pauli.Y)
        z_rot = self.transform(Pauli.Z)
        whole_arr = (x_rot.to == Pauli.X,
                     y_rot.to == Pauli.Y,
                     z_rot.to == Pauli.Z)
        num_whole = sum(whole_arr)
        flip_arr = (x_rot.flip,
                    y_rot.flip,
                    z_rot.flip)
        num_flip = sum(flip_arr)
        if num_whole == 3:
            if num_flip == 0:
                # Gate is identity
                return []
            else:
                # 180 rotation about some axis
                pauli = Pauli.XYZ[flip_arr.index(False)]
                return [(pauli, 2)]
        elif num_whole == 1:
            index = whole_arr.index(True)
            pauli = Pauli.XYZ[index]
            flip = flip_arr[index]
            output = []
            if flip:
                # 180 degree rotation
                output.append((pauli + 1, 2))
            # 90 degree rotation about some axis
            if self.transform(pauli + 1).flip:
                # Negative 90 degree rotation
                output.append((pauli, -1))
            else:
                # Positive 90 degree rotation
                output.append((pauli, 1))
            return output
        elif num_whole == 0:
            # Gate is a 120 degree rotation
            if x_rot.to == Pauli.Y:
                return [(Pauli.X, -1 if y_rot.flip else 1),
                        (Pauli.Z, -1 if x_rot.flip else 1)]
            else:
                return [(Pauli.Z, 1 if y_rot.flip else -1),
                        (Pauli.X, 1 if z_rot.flip else -1)]
        # coverage: ignore
        assert False, ('Impossible condition where this gate only rotates one'
                       ' Pauli to a different Pauli.')

    def equivalent_gate_before(self, after: 'SingleQubitCliffordGate') \
        -> 'SingleQubitCliffordGate':
        """Returns a SingleQubitCliffordGate such that the circuits
            --output--self-- and --self--gate--
        are equivalent up to global phase."""
        return self.merged_with(after).merged_with(self**-1)

    def __repr__(self):
        return 'cirq.SingleQubitCliffordGate(X:{}{!s}, Y:{}{!s}, Z:{}{!s})' \
            .format(
                '+-'[self.transform(Pauli.X).flip], self.transform(Pauli.X).to,
                '+-'[self.transform(Pauli.Y).flip], self.transform(Pauli.Y).to,
                '+-'[self.transform(Pauli.Z).flip], self.transform(Pauli.Z).to)

    def _circuit_diagram_info_(self, args: protocols.CircuitDiagramInfoArgs
                               ) -> protocols.CircuitDiagramInfo:
        well_known_map = {
            SingleQubitCliffordGate.I: 'I',
            SingleQubitCliffordGate.H: 'H',
            SingleQubitCliffordGate.X: 'X',
            SingleQubitCliffordGate.Y: 'Y',
            SingleQubitCliffordGate.Z: 'Z',
            SingleQubitCliffordGate.X_sqrt: 'X',
            SingleQubitCliffordGate.Y_sqrt: 'Y',
            SingleQubitCliffordGate.Z_sqrt: 'Z',
            SingleQubitCliffordGate.X_nsqrt: 'X',
            SingleQubitCliffordGate.Y_nsqrt: 'Y',
            SingleQubitCliffordGate.Z_nsqrt: 'Z',
        }
        if self in well_known_map:
            symbol = well_known_map[self]
        else:
            rotations = self.decompose_rotation()
            symbol = '-'.join(
                str(r) + ('^' + str(qt / 2)) * (qt % 4 != 2)
                for r, qt in rotations)
            symbol = '({})'.format(symbol)
        return protocols.CircuitDiagramInfo(
            wire_symbols=(symbol,),
            exponent={
                SingleQubitCliffordGate.X_sqrt: 0.5,
                SingleQubitCliffordGate.Y_sqrt: 0.5,
                SingleQubitCliffordGate.Z_sqrt: 0.5,
                SingleQubitCliffordGate.X_nsqrt: -0.5,
                SingleQubitCliffordGate.Y_nsqrt: -0.5,
                SingleQubitCliffordGate.Z_nsqrt: -0.5,
            }.get(self, 1))


SingleQubitCliffordGate.I = SingleQubitCliffordGate.from_xz_map(
    (Pauli.X, False), (Pauli.Z, False))
SingleQubitCliffordGate.H = SingleQubitCliffordGate.from_xz_map(
    (Pauli.Z, False), (Pauli.X, False))
SingleQubitCliffordGate.X = SingleQubitCliffordGate.from_xz_map(
    (Pauli.X, False), (Pauli.Z, True))
SingleQubitCliffordGate.Y = SingleQubitCliffordGate.from_xz_map(
    (Pauli.X, True), (Pauli.Z, True))
SingleQubitCliffordGate.Z = SingleQubitCliffordGate.from_xz_map(
    (Pauli.X, True), (Pauli.Z, False))
SingleQubitCliffordGate.X_sqrt  = SingleQubitCliffordGate.from_xz_map(
    (Pauli.X, False), (Pauli.Y, True))
SingleQubitCliffordGate.X_nsqrt = SingleQubitCliffordGate.from_xz_map(
    (Pauli.X, False), (Pauli.Y, False))
SingleQubitCliffordGate.Y_sqrt  = SingleQubitCliffordGate.from_xz_map(
    (Pauli.Z, True), (Pauli.X, False))
SingleQubitCliffordGate.Y_nsqrt = SingleQubitCliffordGate.from_xz_map(
    (Pauli.Z, False), (Pauli.X, True))
SingleQubitCliffordGate.Z_sqrt  = SingleQubitCliffordGate.from_xz_map(
    (Pauli.Y, False), (Pauli.Z, False))
SingleQubitCliffordGate.Z_nsqrt = SingleQubitCliffordGate.from_xz_map(
    (Pauli.Y, True), (Pauli.Z, False))<|MERGE_RESOLUTION|>--- conflicted
+++ resolved
@@ -12,11 +12,7 @@
 # See the License for the specific language governing permissions and
 # limitations under the License.
 
-<<<<<<< HEAD
-from typing import (Dict, NamedTuple, Optional, Sequence, Tuple, Union, cast)
-=======
 from typing import Dict, NamedTuple, Optional, Sequence, Tuple, Union, cast
->>>>>>> ea6c0b08
 
 import numpy as np
 
