# Copyright 2018 The Cirq Developers
#
# Licensed under the Apache License, Version 2.0 (the "License");
# you may not use this file except in compliance with the License.
# You may obtain a copy of the License at
#
#     https://www.apache.org/licenses/LICENSE-2.0
#
# Unless required by applicable law or agreed to in writing, software
# distributed under the License is distributed on an "AS IS" BASIS,
# WITHOUT WARRANTIES OR CONDITIONS OF ANY KIND, either express or implied.
# See the License for the specific language governing permissions and
# limitations under the License.

<<<<<<< HEAD
from typing import Any, Dict, NamedTuple, Optional, Sequence, Tuple, Union, cast
=======
from typing import Dict, NamedTuple, Optional, Sequence, Tuple, Union, cast, \
    TYPE_CHECKING
>>>>>>> 32171355

import numpy as np

from cirq import protocols, value
<<<<<<< HEAD
from cirq._compat import deprecated
from cirq.ops import common_gates, gate_features, named_qubit, op_tree, \
    pauli_gates, raw_types
=======
from cirq._doc import document
from cirq.ops import common_gates, gate_features, named_qubit, pauli_gates
>>>>>>> 32171355
from cirq.ops.pauli_gates import Pauli
from cirq.type_workarounds import NotImplementedType

if TYPE_CHECKING:
    import cirq

PauliTransform = NamedTuple('PauliTransform', [('to', Pauli), ('flip', bool)])
document(PauliTransform, """+X, -X, +Y, -Y, +Z, or -Z.""")


def _pretend_initialized() -> 'SingleQubitCliffordGate':
    # HACK: This is a workaround to fool mypy and pylint into correctly handling
    # class fields that can't be initialized until after the class is defined.
    pass


@value.value_equality
class SingleQubitCliffordGate(gate_features.SingleQubitGate):
    """Any single qubit Clifford rotation."""
    I = _pretend_initialized()
    H = _pretend_initialized()
    X = _pretend_initialized()
    Y = _pretend_initialized()
    Z = _pretend_initialized()
    X_sqrt = _pretend_initialized()
    Y_sqrt = _pretend_initialized()
    Z_sqrt = _pretend_initialized()
    X_nsqrt = _pretend_initialized()
    Y_nsqrt = _pretend_initialized()
    Z_nsqrt = _pretend_initialized()

    def __init__(self, *,
                 _rotation_map: Dict[Pauli, PauliTransform],
                 _inverse_map: Dict[Pauli, PauliTransform]) -> None:
        self._rotation_map = _rotation_map
        self._inverse_map = _inverse_map

    @staticmethod
    def from_xz_map(x_to: Tuple[Pauli, bool],
                    z_to: Tuple[Pauli, bool]) -> 'SingleQubitCliffordGate':
        """Returns a SingleQubitCliffordGate for the specified transforms.
        The Y transform is derived from the X and Z.

        Args:
            x_to: Which Pauli to transform X to and if it should negate.
            z_to: Which Pauli to transform Z to and if it should negate.
        """
        return SingleQubitCliffordGate.from_double_map(x_to=x_to, z_to=z_to)

    @staticmethod
    def from_single_map(pauli_map_to: Optional[Dict[Pauli, Tuple[Pauli, bool]]]
                                      = None,
                        *,
                        x_to: Optional[Tuple[Pauli, bool]] = None,
                        y_to: Optional[Tuple[Pauli, bool]] = None,
                        z_to: Optional[Tuple[Pauli, bool]] = None
                        ) -> 'SingleQubitCliffordGate':
        """Returns a SingleQubitCliffordGate for the
        specified transform with a 90 or 180 degree rotation.

        The arguments are exclusive, only one may be specified.

        Args:
            pauli_map_to: A dictionary with a single key value pair describing
                the transform.
            x_to: The transform from cirq.X
            y_to: The transform from cirq.Y
            z_to: The transform from cirq.Z
        """
        rotation_map = SingleQubitCliffordGate._validate_map_input(
                                        1,
                                        pauli_map_to,
                                        x_to=x_to, y_to=y_to, z_to=z_to)
        (trans_from, (trans_to, flip)), = tuple(rotation_map.items())
        if trans_from == trans_to:
            trans_from2 = Pauli.by_relative_index(trans_to, 1)  # 1 or 2 work
            trans_to2 = Pauli.by_relative_index(trans_from, 1)
            flip2 = False
        else:
            trans_from2 = trans_to
            trans_to2 = trans_from
            flip2 = not flip
        rotation_map[trans_from2] = PauliTransform(trans_to2, flip2)
        return SingleQubitCliffordGate.from_double_map(
                        cast(Dict[Pauli, Tuple[Pauli, bool]], rotation_map))

    @staticmethod
    def from_double_map(pauli_map_to: Optional[Dict[Pauli, Tuple[Pauli, bool]]]
                                      = None,
                        *,
                        x_to: Optional[Tuple[Pauli, bool]] = None,
                        y_to: Optional[Tuple[Pauli, bool]] = None,
                        z_to: Optional[Tuple[Pauli, bool]] = None
                        ) -> 'SingleQubitCliffordGate':
        """Returns a SingleQubitCliffordGate for the
        specified transform with a 90 or 180 degree rotation.

        Either pauli_map_to or two of (x_to, y_to, z_to) may be specified.

        Args:
            pauli_map_to: A dictionary with two key value pairs describing
                two transforms.
            x_to: The transform from cirq.X
            y_to: The transform from cirq.Y
            z_to: The transform from cirq.Z
        """
        rotation_map = SingleQubitCliffordGate._validate_map_input(
                                        2,
                                        pauli_map_to,
                                        x_to=x_to, y_to=y_to, z_to=z_to)
        (from1, trans1), (from2, trans2) = tuple(rotation_map.items())
        from3 = from1.third(from2)
        to3 = trans1.to.third(trans2.to)
        flip3 = (trans1.flip ^ trans2.flip
                 ^ ((from1 < from2) != (trans1.to < trans2.to)))
        rotation_map[from3] = PauliTransform(to3, flip3)
        inverse_map = {to: PauliTransform(frm, flip)
                       for frm, (to, flip) in rotation_map.items()}
        return SingleQubitCliffordGate(_rotation_map=rotation_map,
                            _inverse_map=inverse_map)

    @staticmethod
    def from_pauli(pauli: Pauli,
                   sqrt: bool = False) -> 'SingleQubitCliffordGate':
        prev_pauli = Pauli.by_relative_index(pauli, -1)
        next_pauli = Pauli.by_relative_index(pauli, 1)
        if sqrt:
            rotation_map = {prev_pauli: PauliTransform(next_pauli, True),
                            pauli:      PauliTransform(pauli, False),
                            next_pauli: PauliTransform(prev_pauli, False)}
        else:
            rotation_map = {prev_pauli: PauliTransform(prev_pauli, True),
                            pauli:      PauliTransform(pauli, False),
                            next_pauli: PauliTransform(next_pauli, True)}
        inverse_map = {to: PauliTransform(frm, flip)
                       for frm, (to, flip) in rotation_map.items()}
        return SingleQubitCliffordGate(_rotation_map=rotation_map,
                            _inverse_map=inverse_map)

    @staticmethod
    def from_quarter_turns(pauli: Pauli,
                           quarter_turns: int) -> 'SingleQubitCliffordGate':
        quarter_turns = quarter_turns % 4
        if quarter_turns == 0:
            return SingleQubitCliffordGate.I
        if quarter_turns == 1:
            return SingleQubitCliffordGate.from_pauli(pauli, True)
        if quarter_turns == 2:
            return SingleQubitCliffordGate.from_pauli(pauli)

        return SingleQubitCliffordGate.from_pauli(pauli, True)**-1

    @staticmethod
    def _validate_map_input(required_transform_count: int,
                            pauli_map_to: Optional[Dict[Pauli,
                                                        Tuple[Pauli, bool]]],
                            x_to: Optional[Tuple[Pauli, bool]],
                            y_to: Optional[Tuple[Pauli, bool]],
                            z_to: Optional[Tuple[Pauli, bool]]
                            ) -> Dict[Pauli, PauliTransform]:
        if pauli_map_to is None:
            xyz_to = {pauli_gates.X: x_to,
                      pauli_gates.Y: y_to,
                      pauli_gates.Z: z_to}
            pauli_map_to = {
                cast(Pauli, p): trans
                for p, trans in xyz_to.items()
                if trans is not None
            }
        elif x_to is not None or y_to is not None or z_to is not None:
            raise ValueError('{} can take either pauli_map_to or a combination'
                             ' of x_to, y_to, and z_to but both were given')
        if len(pauli_map_to) != required_transform_count:
            raise ValueError('Method takes {} transform{} but {} {} given'
                             .format(
                                required_transform_count,
                                '' if required_transform_count == 1 else 's',
                                len(pauli_map_to),
                                'was' if len(pauli_map_to) == 1 else 'were'))
        if (len(set((to for to, _ in pauli_map_to.values())))
            != len(pauli_map_to)):
            raise ValueError('A rotation cannot map two Paulis to the same')
        return {frm: PauliTransform(to, flip)
                for frm, (to, flip) in pauli_map_to.items()}

    def transform(self, pauli: Pauli) -> PauliTransform:
        return self._rotation_map[pauli]

    def _value_equality_values_(self):
        return (self.transform(pauli_gates.X),
                self.transform(pauli_gates.Y),
                self.transform(pauli_gates.Z))

    def __pow__(self, exponent) -> 'SingleQubitCliffordGate':
        if exponent == 0.5 or exponent == -0.5:
            return SQRT_EXP_MAP[exponent][self]
        if exponent != -1:
            return NotImplemented

        return SingleQubitCliffordGate(_rotation_map=self._inverse_map,
                                       _inverse_map=self._rotation_map)

    def _commutes_with_(self, other: Any, atol: Union[int, float] = 1e-8
                       ) -> Union[bool, NotImplementedType]:
        if isinstance(other, SingleQubitCliffordGate):
            return self.commutes_with_single_qubit_gate(other)
        if isinstance(other, Pauli):
            return self.commutes_with_pauli(other)
        return NotImplemented

    commutes_with = deprecated(
        deadline='v0.7.0',
        fix='Use `cirq.commutes()` instead.')(_commutes_with_)

    def commutes_with_single_qubit_gate(self,
                                        gate: 'SingleQubitCliffordGate') \
                                        -> bool:
        """Tests if the two circuits would be equivalent up to global phase:
            --self--gate-- and --gate--self--"""
        for pauli0 in (pauli_gates.X, pauli_gates.Z):
            pauli1, flip1 = self.transform(cast(Pauli, pauli0))
            pauli2, flip2 = gate.transform(cast(Pauli, pauli1))
            pauli3, flip3 = self._inverse_map[pauli2]
            pauli4, flip4 = gate._inverse_map[pauli3]
            if pauli4 != pauli0 or (flip1 ^ flip2 ^ flip3 ^ flip4):
                return False
        return True

    def commutes_with_pauli(self, pauli: Pauli) -> bool:
        to, flip = self.transform(pauli)
        return (to == pauli and not flip)

    def merged_with(self,
                    second: 'SingleQubitCliffordGate') \
                    -> 'SingleQubitCliffordGate':
        """Returns a SingleQubitCliffordGate such that the circuits
            --output-- and --self--second--
        are equivalent up to global phase."""
        x_intermediate_pauli, x_flip1 = self.transform(pauli_gates.X)
        x_final_pauli, x_flip2 = second.transform(x_intermediate_pauli)
        z_intermediate_pauli, z_flip1 = self.transform(pauli_gates.Z)
        z_final_pauli, z_flip2 = second.transform(z_intermediate_pauli)
        return SingleQubitCliffordGate.from_xz_map(
            (x_final_pauli, x_flip1 ^ x_flip2),
            (z_final_pauli, z_flip1 ^ z_flip2))

    def _has_unitary_(self) -> bool:
        return True

    def _unitary_(self) -> np.ndarray:
        mat = np.eye(2)
        qubit = named_qubit.NamedQubit('arbitrary')
        for op in protocols.decompose_once_with_qubits(self, (qubit,)):
            mat = protocols.unitary(op).dot(mat)
        return mat

    def _decompose_(self, qubits: Sequence['cirq.Qid']) -> 'cirq.OP_TREE':
        qubit, = qubits
        if self == SingleQubitCliffordGate.H:
            return common_gates.H(qubit),
        rotations = self.decompose_rotation()
        return tuple(r.on(qubit)**(qt / 2) for r, qt in rotations)

    def decompose_rotation(self) -> Sequence[Tuple[Pauli, int]]:
        """Returns ((first_rotation_axis, first_rotation_quarter_turns), ...)

        This is a sequence of zero, one, or two rotations."""
        x_rot = self.transform(pauli_gates.X)
        y_rot = self.transform(pauli_gates.Y)
        z_rot = self.transform(pauli_gates.Z)
        whole_arr = (x_rot.to == pauli_gates.X,
                     y_rot.to == pauli_gates.Y,
                     z_rot.to == pauli_gates.Z)
        num_whole = sum(whole_arr)
        flip_arr = (x_rot.flip,
                    y_rot.flip,
                    z_rot.flip)
        num_flip = sum(flip_arr)
        if num_whole == 3:
            if num_flip == 0:
                # Gate is identity
                return []

            # 180 rotation about some axis
            pauli = Pauli.by_index(flip_arr.index(False))
            return [(pauli, 2)]
        if num_whole == 1:
            index = whole_arr.index(True)
            pauli = Pauli.by_index(index)
            next_pauli = Pauli.by_index(index + 1)
            flip = flip_arr[index]
            output = []
            if flip:
                # 180 degree rotation
                output.append((next_pauli, 2))
            # 90 degree rotation about some axis
            if self.transform(next_pauli).flip:
                # Negative 90 degree rotation
                output.append((pauli, -1))
            else:
                # Positive 90 degree rotation
                output.append((pauli, 1))
            return output
        elif num_whole == 0:
            # Gate is a 120 degree rotation
            if x_rot.to == pauli_gates.Y:
                return [(pauli_gates.X, -1 if y_rot.flip else 1),
                        (pauli_gates.Z, -1 if x_rot.flip else 1)]

            return [(pauli_gates.Z, 1 if y_rot.flip else -1),
                    (pauli_gates.X, 1 if z_rot.flip else -1)]
        # coverage: ignore
        assert False, ('Impossible condition where this gate only rotates one'
                       ' Pauli to a different Pauli.')

    def equivalent_gate_before(self, after: 'SingleQubitCliffordGate') \
        -> 'SingleQubitCliffordGate':
        """Returns a SingleQubitCliffordGate such that the circuits
            --output--self-- and --self--gate--
        are equivalent up to global phase."""
        return self.merged_with(after).merged_with(self**-1)

    def __repr__(self):
        return 'cirq.SingleQubitCliffordGate(X:{}{!s}, Y:{}{!s}, Z:{}{!s})' \
            .format(
                '+-'[self.transform(pauli_gates.X).flip],
                     self.transform(pauli_gates.X).to,
                '+-'[self.transform(pauli_gates.Y).flip],
                     self.transform(pauli_gates.Y).to,
                '+-'[self.transform(pauli_gates.Z).flip],
                     self.transform(pauli_gates.Z).to)

    def _circuit_diagram_info_(self, args: 'cirq.CircuitDiagramInfoArgs'
                              ) -> 'cirq.CircuitDiagramInfo':
        well_known_map = {
            SingleQubitCliffordGate.I: 'I',
            SingleQubitCliffordGate.H: 'H',
            SingleQubitCliffordGate.X: 'X',
            SingleQubitCliffordGate.Y: 'Y',
            SingleQubitCliffordGate.Z: 'Z',
            SingleQubitCliffordGate.X_sqrt: 'X',
            SingleQubitCliffordGate.Y_sqrt: 'Y',
            SingleQubitCliffordGate.Z_sqrt: 'Z',
            SingleQubitCliffordGate.X_nsqrt: 'X',
            SingleQubitCliffordGate.Y_nsqrt: 'Y',
            SingleQubitCliffordGate.Z_nsqrt: 'Z',
        }
        if self in well_known_map:
            symbol = well_known_map[self]
        else:
            rotations = self.decompose_rotation()
            symbol = '-'.join(
                str(r) + ('^' + str(qt / 2)) * (qt % 4 != 2)
                for r, qt in rotations)
            symbol = '({})'.format(symbol)
        return protocols.CircuitDiagramInfo(
            wire_symbols=(symbol,),
            exponent={
                SingleQubitCliffordGate.X_sqrt: 0.5,
                SingleQubitCliffordGate.Y_sqrt: 0.5,
                SingleQubitCliffordGate.Z_sqrt: 0.5,
                SingleQubitCliffordGate.X_nsqrt: -0.5,
                SingleQubitCliffordGate.Y_nsqrt: -0.5,
                SingleQubitCliffordGate.Z_nsqrt: -0.5,
            }.get(self, 1))


SingleQubitCliffordGate.I = SingleQubitCliffordGate.from_xz_map(
    (pauli_gates.X, False), (pauli_gates.Z, False))
SingleQubitCliffordGate.H = SingleQubitCliffordGate.from_xz_map(
    (pauli_gates.Z, False), (pauli_gates.X, False))
SingleQubitCliffordGate.X = SingleQubitCliffordGate.from_xz_map(
    (pauli_gates.X, False), (pauli_gates.Z, True))
SingleQubitCliffordGate.Y = SingleQubitCliffordGate.from_xz_map(
    (pauli_gates.X, True), (pauli_gates.Z, True))
SingleQubitCliffordGate.Z = SingleQubitCliffordGate.from_xz_map(
    (pauli_gates.X, True), (pauli_gates.Z, False))
SingleQubitCliffordGate.X_sqrt  = SingleQubitCliffordGate.from_xz_map(
    (pauli_gates.X, False), (pauli_gates.Y, True))
SingleQubitCliffordGate.X_nsqrt = SingleQubitCliffordGate.from_xz_map(
    (pauli_gates.X, False), (pauli_gates.Y, False))
SingleQubitCliffordGate.Y_sqrt  = SingleQubitCliffordGate.from_xz_map(
    (pauli_gates.Z, True), (pauli_gates.X, False))
SingleQubitCliffordGate.Y_nsqrt = SingleQubitCliffordGate.from_xz_map(
    (pauli_gates.Z, False), (pauli_gates.X, True))
SingleQubitCliffordGate.Z_sqrt  = SingleQubitCliffordGate.from_xz_map(
    (pauli_gates.Y, False), (pauli_gates.Z, False))
SingleQubitCliffordGate.Z_nsqrt = SingleQubitCliffordGate.from_xz_map(
    (pauli_gates.Y, True), (pauli_gates.Z, False))

SQRT_EXP_MAP = {
    0.5: {
        SingleQubitCliffordGate.X: SingleQubitCliffordGate.X_sqrt,
        SingleQubitCliffordGate.Y: SingleQubitCliffordGate.Y_sqrt,
        SingleQubitCliffordGate.Z: SingleQubitCliffordGate.Z_sqrt
    },
    -0.5: {
        SingleQubitCliffordGate.X: SingleQubitCliffordGate.X_nsqrt,
        SingleQubitCliffordGate.Y: SingleQubitCliffordGate.Y_nsqrt,
        SingleQubitCliffordGate.Z: SingleQubitCliffordGate.Z_nsqrt
    }
}<|MERGE_RESOLUTION|>--- conflicted
+++ resolved
@@ -12,24 +12,16 @@
 # See the License for the specific language governing permissions and
 # limitations under the License.
 
-<<<<<<< HEAD
-from typing import Any, Dict, NamedTuple, Optional, Sequence, Tuple, Union, cast
-=======
-from typing import Dict, NamedTuple, Optional, Sequence, Tuple, Union, cast, \
-    TYPE_CHECKING
->>>>>>> 32171355
+from typing import (Any, cast, Dict, NamedTuple, Optional, Sequence, Tuple,
+                    TYPE_CHECKING, Union)
 
 import numpy as np
 
 from cirq import protocols, value
-<<<<<<< HEAD
 from cirq._compat import deprecated
-from cirq.ops import common_gates, gate_features, named_qubit, op_tree, \
-    pauli_gates, raw_types
-=======
 from cirq._doc import document
-from cirq.ops import common_gates, gate_features, named_qubit, pauli_gates
->>>>>>> 32171355
+from cirq.ops import (common_gates, gate_features, named_qubit, pauli_gates,
+                      raw_types)
 from cirq.ops.pauli_gates import Pauli
 from cirq.type_workarounds import NotImplementedType
 
@@ -232,17 +224,16 @@
         return SingleQubitCliffordGate(_rotation_map=self._inverse_map,
                                        _inverse_map=self._rotation_map)
 
-    def _commutes_with_(self, other: Any, atol: Union[int, float] = 1e-8
-                       ) -> Union[bool, NotImplementedType]:
+    def _commutes_(self, other: Any, *, atol: Union[int, float] = 1e-8
+                  ) -> Union[bool, NotImplementedType]:
         if isinstance(other, SingleQubitCliffordGate):
             return self.commutes_with_single_qubit_gate(other)
         if isinstance(other, Pauli):
             return self.commutes_with_pauli(other)
         return NotImplemented
 
-    commutes_with = deprecated(
-        deadline='v0.7.0',
-        fix='Use `cirq.commutes()` instead.')(_commutes_with_)
+    commutes_with = deprecated(deadline='v0.7.0',
+                               fix='Use `cirq.commutes()` instead.')(_commutes_)
 
     def commutes_with_single_qubit_gate(self,
                                         gate: 'SingleQubitCliffordGate') \
