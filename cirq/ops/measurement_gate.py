# Copyright 2018 The Cirq Developers
#
# Licensed under the Apache License, Version 2.0 (the "License");
# you may not use this file except in compliance with the License.
# You may obtain a copy of the License at
#
#     https://www.apache.org/licenses/LICENSE-2.0
#
# Unless required by applicable law or agreed to in writing, software
# distributed under the License is distributed on an "AS IS" BASIS,
# WITHOUT WARRANTIES OR CONDITIONS OF ANY KIND, either express or implied.
# See the License for the specific language governing permissions and
# limitations under the License.

from typing import Any, Dict, Iterable, Optional, Tuple, TYPE_CHECKING

import numpy as np

from cirq import protocols, value
from cirq.ops import raw_types

if TYPE_CHECKING:
    import cirq


@value.value_equality
class MeasurementGate(raw_types.Gate):
    """A gate that measures qubits in the computational basis.

    The measurement gate contains a key that is used to identify results
    of measurements.
    """

    def __init__(self,
                 num_qubits: Optional[int] = None,
                 key: str = '',
                 invert_mask: Tuple[bool, ...] = (),
                 qid_shape: Tuple[int, ...] = None) -> None:
        """
        Args:
            num_qubits: The number of qubits to act upon.
            key: The string key of the measurement.
            invert_mask: A list of values indicating whether the corresponding
                qubits should be flipped. The list's length must not be longer
                than the number of qubits, but it is permitted to be shorter.
                Qubits with indices past the end of the mask are not flipped.
            qid_shape: Specifies the dimension of each qid the measurement
                applies to.  The default is 2 for every qubit.

        Raises:
            ValueError: If the length of invert_mask is greater than num_qubits.
                or if the length of qid_shape doesn't equal num_qubits.
        """
        if qid_shape is None:
            if num_qubits is None:
                raise ValueError(
                    'Specify either the num_qubits or qid_shape argument.')
            qid_shape = (2,) * num_qubits
        elif num_qubits is None:
            num_qubits = len(qid_shape)
        if num_qubits == 0:
            raise ValueError('Measuring an empty set of qubits.')
        self._qid_shape = qid_shape
        if len(self._qid_shape) != num_qubits:
            raise ValueError('len(qid_shape) != num_qubits')
        self.key = key
        self.invert_mask = invert_mask or ()
        if (self.invert_mask is not None and
                len(self.invert_mask) > self.num_qubits()):
            raise ValueError('len(invert_mask) > num_qubits')

    def _qid_shape_(self) -> Tuple[int, ...]:
        return self._qid_shape

    def with_bits_flipped(self, *bit_positions: int) -> 'MeasurementGate':
        """Toggles whether or not the measurement inverts various outputs."""
        old_mask = self.invert_mask or ()
        n = max(len(old_mask) - 1, *bit_positions) + 1
        new_mask = [k < len(old_mask) and old_mask[k] for k in range(n)]
        for b in bit_positions:
            new_mask[b] = not new_mask[b]
        return MeasurementGate(self.num_qubits(),
                               key=self.key,
                               invert_mask=tuple(new_mask))

    def full_invert_mask(self):
        """Returns the invert mask for all qubits.

        If the user supplies a partial invert_mask, this returns that mask
        padded by False.

        Similarly if no invert_mask is supplies this returns a tuple
        of size equal to the number of qubits with all entries False.
        """
        mask = self.invert_mask or self.num_qubits() * (False,)
        deficit = self.num_qubits() - len(mask)
        mask += (False,) * deficit
        return mask

    def _measurement_key_(self):
        return self.key

    def _channel_(self):
        size = np.prod(self._qid_shape, dtype=int)

        def delta(i):
            result = np.zeros((size, size))
            result[i][i] = 1
            return result

        return tuple(delta(i) for i in range(size))

    def _has_channel_(self):
        return True

    def _circuit_diagram_info_(self, args: 'cirq.CircuitDiagramInfoArgs'
                              ) -> 'cirq.CircuitDiagramInfo':
        symbols = ['M'] * self.num_qubits()

        # Show which output bits are negated.
        if self.invert_mask:
            for i, b in enumerate(self.invert_mask):
                if b:
                    symbols[i] = '!M'

        # Mention the measurement key.
        if (not args.known_qubits or
                self.key != _default_measurement_key(args.known_qubits)):
            symbols[0] += "('{}')".format(self.key)

        return protocols.CircuitDiagramInfo(tuple(symbols))

    def _qasm_(self, args: 'cirq.QasmArgs',
               qubits: Tuple['cirq.Qid', ...]) -> Optional[str]:
        if not all(d == 2 for d in self._qid_shape):
            return NotImplemented
        args.validate_version('2.0')
        invert_mask = self.invert_mask
        if len(invert_mask) < len(qubits):
            invert_mask = (invert_mask + (False,) *
                           (len(qubits) - len(invert_mask)))
        lines = []
        for i, (qubit, inv) in enumerate(zip(qubits, invert_mask)):
            if inv:
                lines.append(
                    args.format('x {0};  // Invert the following measurement\n',
                                qubit))
            lines.append(
                args.format('measure {0} -> {1:meas}[{2}];\n', qubit, self.key,
                            i))
        return ''.join(lines)

<<<<<<< HEAD
    def _quil_(self, qubits: Tuple['cirq.Qid', ...],
               formatter: 'cirq.QuilFormatter') -> Optional[str]:
        if not all(d == 2 for d in self._qid_shape):
            return NotImplemented
        invert_mask = self.invert_mask
        if len(invert_mask) < len(qubits):
            invert_mask = (invert_mask + (False,) *
                           (len(qubits) - len(invert_mask)))
        lines = []
        for i, (qubit, inv) in enumerate(zip(qubits, invert_mask)):
            if inv:
                lines.append(
                    formatter.format(
                        'X {0} # Inverting for following measurement\n', qubit))
            lines.append(
                formatter.format('MEASURE {0} {1:meas}[{2}]\n', qubit, self.key,
                                 i))
        return ''.join(lines)

    def __repr__(self):
=======
    def __repr__(self) -> str:
>>>>>>> f2631ac8
        other = ''
        if not all(d == 2 for d in self._qid_shape):
            other = f', {self._qid_shape!r}'
        return (f'cirq.MeasurementGate({self.num_qubits()!r}, {self.key!r}, '
                f'{self.invert_mask!r}{other})')

    def _value_equality_values_(self) -> Any:
        return self.key, self.invert_mask, self._qid_shape

    def _json_dict_(self) -> Dict[str, Any]:
        other = {}
        if not all(d == 2 for d in self._qid_shape):
            other['qid_shape'] = self._qid_shape
        return {
            'cirq_type': self.__class__.__name__,
            'num_qubits': len(self._qid_shape),
            'key': self.key,
            'invert_mask': self.invert_mask,
            **other,
        }

    @classmethod
    def _from_json_dict_(cls,
                         num_qubits,
                         key,
                         invert_mask,
                         qid_shape=None,
                         **kwargs):
        return cls(num_qubits=num_qubits,
                   key=key,
                   invert_mask=tuple(invert_mask),
                   qid_shape=None if qid_shape is None else tuple(qid_shape))


def _default_measurement_key(qubits: Iterable[raw_types.Qid]) -> str:
    return ','.join(str(q) for q in qubits)<|MERGE_RESOLUTION|>--- conflicted
+++ resolved
@@ -150,7 +150,6 @@
                             i))
         return ''.join(lines)
 
-<<<<<<< HEAD
     def _quil_(self, qubits: Tuple['cirq.Qid', ...],
                formatter: 'cirq.QuilFormatter') -> Optional[str]:
         if not all(d == 2 for d in self._qid_shape):
@@ -170,10 +169,7 @@
                                  i))
         return ''.join(lines)
 
-    def __repr__(self):
-=======
     def __repr__(self) -> str:
->>>>>>> f2631ac8
         other = ''
         if not all(d == 2 for d in self._qid_shape):
             other = f', {self._qid_shape!r}'
