# Copyright 2018 The Cirq Developers
#
# Licensed under the Apache License, Version 2.0 (the "License");
# you may not use this file except in compliance with the License.
# You may obtain a copy of the License at
#
#     https://www.apache.org/licenses/LICENSE-2.0
#
# Unless required by applicable law or agreed to in writing, software
# distributed under the License is distributed on an "AS IS" BASIS,
# WITHOUT WARRANTIES OR CONDITIONS OF ANY KIND, either express or implied.
# See the License for the specific language governing permissions and
# limitations under the License.
from typing import (
    Any,
    cast,
    Dict,
    ItemsView,
    Iterable,
    Iterator,
    KeysView,
    List,
    Mapping,
    Optional,
    overload,
    Sequence,
    SupportsComplex,
    Tuple,
    TYPE_CHECKING,
    TypeVar,
    Union,
    ValuesView,
    AbstractSet,
    Generic,
)

import cmath
import math
import numbers

import numpy as np

from cirq import value, protocols, linalg, qis
from cirq._doc import document
from cirq.ops import (
    clifford_gate,
    common_gates,
    gate_operation,
    global_phase_op,
    identity,
    op_tree,
    pauli_gates,
    pauli_interaction_gate,
    raw_types,
)
from cirq.type_workarounds import NotImplementedType
from cirq._compat import deprecated, deprecated_parameter

if TYPE_CHECKING:
    import cirq

TDefault = TypeVar('TDefault')
TKey = TypeVar('TKey', bound=raw_types.Qid)
TKeyNew = TypeVar('TKeyNew', bound=raw_types.Qid)
TKeyOther = TypeVar('TKeyOther', bound=raw_types.Qid)

# A value that can be unambiguously converted into a `cirq.PauliString`.

PAULI_STRING_LIKE = Union[
    complex,
    'cirq.OP_TREE',
    Mapping[TKey, 'cirq.PAULI_GATE_LIKE'],
    Iterable,  # of PAULI_STRING_LIKE, but mypy doesn't do recursive types yet.
]
document(
    PAULI_STRING_LIKE,  # type: ignore
    """A `cirq.PauliString` or a value that can easily be converted into one.

    Complex numbers turn into the coefficient of an empty Pauli string.

    Dictionaries from qubit to Pauli operation are wrapped into a Pauli string.
    Each Pauli operation can be specified as a cirq object (e.g. `cirq.X`) or as
    a string (e.g. `"X"`) or as an integer where 0=I, 1=X, 2=Y, 3=Z.

    Collections of Pauli operations are recursively multiplied into a single
    Pauli string.
    """,
)

PAULI_GATE_LIKE = Union[
    'cirq.Pauli',
    'cirq.IdentityGate',
    str,
    int,
]
document(
    PAULI_GATE_LIKE,  # type: ignore
    """An object that can be interpreted as a Pauli gate.

    Allowed values are:

    1. Cirq gates: `cirq.I`, `cirq.X`, `cirq.Y`, `cirq.Z`.
    2. Strings: "I", "X", "Y", "Z". Equivalently "i", "x", "y", "z".
    3. Integers from 0 to 3, with the convention 0=I, 1=X, 2=Y, 3=Z.
    """,
)


@value.value_equality(approximate=True, manual_cls=True)
class PauliString(raw_types.Operation, Generic[TKey]):
    def __init__(
        self,
        *contents: 'cirq.PAULI_STRING_LIKE',
        qubit_pauli_map: Optional[Dict[TKey, 'cirq.Pauli']] = None,
        coefficient: Union[int, float, complex] = 1,
    ):
        """Initializes a new PauliString.

        Args:
            *contents: A value or values to convert into a pauli string. This
                can be a number, a pauli operation, a dictionary from qubit to
                pauli/identity gates, or collections thereof. If a list of
                values is given, they are each individually converted and then
                multiplied from left to right in order.
            qubit_pauli_map: Initial dictionary mapping qubits to pauli
                operations. Defaults to the empty dictionary. Note that, unlike
                dictionaries passed to contents, this dictionary must not
                contain any identity gate values. Further note that this
                argument specifies values that are logically *before* factors
                specified in `contents`; `contents` are *right* multiplied onto
                the values in this dictionary.
            coefficient: Initial scalar coefficient. Defaults to 1.

        Examples:
            >>> a, b, c = cirq.LineQubit.range(3)

            >>> print(cirq.PauliString([cirq.X(a), cirq.X(a)]))
            I

            >>> print(cirq.PauliString(-1, cirq.X(a), cirq.Y(b), cirq.Z(c)))
            -X(0)*Y(1)*Z(2)

            >>> print(cirq.PauliString({a: cirq.X}, [-2, 3, cirq.Y(a)]))
            -6j*Z(0)

            >>> print(cirq.PauliString({a: cirq.I, b: cirq.X}))
            X(1)

            >>> print(cirq.PauliString({a: cirq.Y},
            ...                        qubit_pauli_map={a: cirq.X}))
            1j*Z(0)
        """
        if qubit_pauli_map is not None:
            for v in qubit_pauli_map.values():
                if not isinstance(v, pauli_gates.Pauli):
                    raise TypeError(f'{v} is not a Pauli')

        self._qubit_pauli_map: Dict[TKey, 'cirq.Pauli'] = qubit_pauli_map or {}
        self._coefficient = complex(coefficient)
        if contents:
            m = self.mutable_copy().inplace_left_multiply_by(contents).frozen()
            self._qubit_pauli_map = m._qubit_pauli_map
            self._coefficient = m._coefficient

    @property
    def coefficient(self) -> complex:
        return self._coefficient

    def _value_equality_values_(self):
        if len(self._qubit_pauli_map) == 1 and self.coefficient == 1:
            q, p = list(self._qubit_pauli_map.items())[0]
            return gate_operation.GateOperation(p, [q])._value_equality_values_()

        return (frozenset(self._qubit_pauli_map.items()), self._coefficient)

    def _json_dict_(self) -> Dict[str, Any]:
        return {
            'cirq_type': self.__class__.__name__,
            # JSON requires mappings to have string keys.
            'qubit_pauli_map': list(self._qubit_pauli_map.items()),
            'coefficient': self.coefficient,
        }

    @classmethod
    def _from_json_dict_(cls, qubit_pauli_map, coefficient, **kwargs):
        return cls(qubit_pauli_map=dict(qubit_pauli_map), coefficient=coefficient)

    def _value_equality_values_cls_(self):
        if len(self._qubit_pauli_map) == 1 and self.coefficient == 1:
            return gate_operation.GateOperation
        return PauliString

    def equal_up_to_coefficient(self, other: 'cirq.PauliString') -> bool:
        return self._qubit_pauli_map == other._qubit_pauli_map

    def __getitem__(self, key: TKey) -> pauli_gates.Pauli:
        return self._qubit_pauli_map[key]

    # pylint: disable=function-redefined
    @overload
    def get(self, key: Any, default: None = None) -> pauli_gates.Pauli:
        pass

    @overload
    def get(self, key: Any, default: TDefault) -> Union[pauli_gates.Pauli, TDefault]:
        pass

    def get(self, key: Any, default=None):
        return self._qubit_pauli_map.get(key, default)

    @overload
    def __mul__(  # type: ignore
        self, other: 'cirq.PauliString[TKeyOther]'
    ) -> 'cirq.PauliString[Union[TKey, TKeyOther]]':
        pass

    @overload
    def __mul__(
        self, other: Mapping[TKeyOther, 'cirq.PAULI_GATE_LIKE']
    ) -> 'cirq.PauliString[Union[TKey, TKeyOther]]':
        pass

    @overload
    def __mul__(
        self, other: Iterable['cirq.PAULI_STRING_LIKE']
    ) -> 'cirq.PauliString[Union[TKey, cirq.Qid]]':
        pass

    @overload
    def __mul__(self, other: 'cirq.Operation') -> 'cirq.PauliString[Union[TKey, cirq.Qid]]':
        pass

    @overload
    def __mul__(
        self, other: Union[complex, int, float, numbers.Number]
    ) -> 'cirq.PauliString[TKey]':
        pass

    def __mul__(self, other):
        known = False
        if isinstance(other, raw_types.Operation) and isinstance(other.gate, identity.IdentityGate):
            known = True
        elif isinstance(other, (PauliString, numbers.Number)):
            known = True
        if known:
            return PauliString(
                cast(PAULI_STRING_LIKE, other),
                qubit_pauli_map=self._qubit_pauli_map,
                coefficient=self.coefficient,
            )
        return NotImplemented

    # pylint: enable=function-redefined

    @property
    def gate(self) -> 'cirq.DensePauliString':
        order: List[Optional[pauli_gates.Pauli]] = [
            None,
            pauli_gates.X,
            pauli_gates.Y,
            pauli_gates.Z,
        ]
        from cirq.ops.dense_pauli_string import DensePauliString

        return DensePauliString(
            coefficient=self.coefficient, pauli_mask=[order.index(self[q]) for q in self.qubits]
        )

    def __rmul__(self, other) -> 'PauliString':
        if isinstance(other, numbers.Number):
            return PauliString(
                qubit_pauli_map=self._qubit_pauli_map,
                coefficient=self._coefficient * complex(cast(SupportsComplex, other)),
            )

        if isinstance(other, raw_types.Operation) and isinstance(other.gate, identity.IdentityGate):
            return self

        # Note: PauliString case handled by __mul__.
        return NotImplemented

    def __truediv__(self, other):
        if isinstance(other, numbers.Number):
            return PauliString(
                qubit_pauli_map=self._qubit_pauli_map,
                coefficient=self._coefficient / complex(cast(SupportsComplex, other)),
            )
        return NotImplemented

    def __add__(self, other):
        from cirq.ops.linear_combinations import PauliSum

        return PauliSum.from_pauli_strings(self).__add__(other)

    def __radd__(self, other):
        return self.__add__(other)

    def __sub__(self, other):
        from cirq.ops.linear_combinations import PauliSum

        return PauliSum.from_pauli_strings(self).__sub__(other)

    def __rsub__(self, other):
        return -self.__sub__(other)

    def __contains__(self, key: TKey) -> bool:
        return key in self._qubit_pauli_map

    def _decompose_(self):
        if not self._has_unitary_():
            return None
        return [
            *(
                []
                if self.coefficient == 1
                else [global_phase_op.GlobalPhaseOperation(self.coefficient)]
            ),
            *[self[q].on(q) for q in self.qubits],
        ]

    def keys(self) -> KeysView[TKey]:
        return self._qubit_pauli_map.keys()

    @property
    def qubits(self) -> Tuple[TKey, ...]:
        return tuple(sorted(self.keys()))

    def _circuit_diagram_info_(self, args: 'cirq.CircuitDiagramInfoArgs') -> List[str]:
        if not len(self._qubit_pauli_map):
            return NotImplemented

        qs = args.known_qubits or list(self.keys())
        symbols = list(str(self.get(q)) for q in qs)
        if self.coefficient == 1:
            prefix = '+'
        elif self.coefficient == -1:
            prefix = '-'
        elif self.coefficient == 1j:
            prefix = 'i'
        elif self.coefficient == -1j:
            prefix = '-i'
        else:
            prefix = f'({args.format_complex(self.coefficient)})*'
        symbols[0] = f'PauliString({prefix}{symbols[0]})'
        return symbols

    def with_qubits(self, *new_qubits: 'cirq.Qid') -> 'PauliString':
        return PauliString(
            qubit_pauli_map=dict(zip(new_qubits, (self[q] for q in self.qubits))),
            coefficient=self._coefficient,
        )

    def with_coefficient(self, new_coefficient: Union[int, float, complex]) -> 'PauliString':
        return PauliString(qubit_pauli_map=dict(self._qubit_pauli_map), coefficient=new_coefficient)

    def values(self) -> ValuesView[pauli_gates.Pauli]:
        return self._qubit_pauli_map.values()

    def items(self) -> ItemsView:
        return self._qubit_pauli_map.items()

    def frozen(self) -> 'cirq.PauliString':
        """Returns a cirq.PauliString with the same contents."""
        return self

    def mutable_copy(self) -> 'cirq.MutablePauliString':
        """Returns a new cirq.MutablePauliString with the same contents."""
        return MutablePauliString(
            coefficient=self.coefficient,
            pauli_int_dict={
                q: PAULI_GATE_LIKE_TO_INDEX_MAP[p] for q, p in self._qubit_pauli_map.items()
            },
        )

    def __iter__(self) -> Iterator[TKey]:
        return iter(self._qubit_pauli_map.keys())

    def __bool__(self):
        return bool(self._qubit_pauli_map)

    def __len__(self) -> int:
        return len(self._qubit_pauli_map)

    def _repr_pretty_(self, p: Any, cycle: bool) -> None:
        """Print ASCII diagram in Jupyter."""
        if cycle:
            # There should never be a cycle.  This is just in case.
            p.text('cirq.PauliString(...)')
        else:
            p.text(str(self))

    def __repr__(self) -> str:
        ordered_qubits = sorted(self.qubits)
        prefix = ''

        factors = []
        if self._coefficient == -1:
            prefix = '-'
        elif self._coefficient != 1:
            factors.append(repr(self._coefficient))

        if not ordered_qubits:
            factors.append('cirq.PauliString()')
        for q in ordered_qubits:
            factors.append(repr(cast(raw_types.Gate, self[q]).on(q)))

        fused = prefix + '*'.join(factors)
        if len(factors) > 1:
            return f'({fused})'
        return fused

    def __str__(self) -> str:
        ordered_qubits = sorted(self.qubits)
        prefix = ''

        factors = []
        if self._coefficient == -1:
            prefix = '-'
        elif self._coefficient != 1:
            factors.append(repr(self._coefficient))

        if not ordered_qubits:
            factors.append('I')
        for q in ordered_qubits:
            factors.append(str(cast(raw_types.Gate, self[q]).on(q)))

        return prefix + '*'.join(factors)

    def matrix(self, qubits: Optional[Iterable[TKey]] = None) -> np.ndarray:
        """Returns the matrix of self in computational basis of qubits.

        Args:
            qubits: Ordered collection of qubits that determine the subspace
                in which the matrix representation of the Pauli string is to
                be computed. Qubits absent from self.qubits are acted on by
                the identity. Defaults to self.qubits.
        """
        qubits = self.qubits if qubits is None else qubits
        factors = [self.get(q, default=identity.I) for q in qubits]
        return linalg.kron(self.coefficient, *[protocols.unitary(f) for f in factors])

    def _has_unitary_(self) -> bool:
        return abs(1 - abs(self.coefficient)) < 1e-6

    def _unitary_(self) -> Optional[np.ndarray]:
        if not self._has_unitary_():
            return None
        return self.matrix()

    def _apply_unitary_(self, args: 'protocols.ApplyUnitaryArgs'):
        if not self._has_unitary_():
            return None
        if self.coefficient != 1:
            args.target_tensor *= self.coefficient
        return protocols.apply_unitaries([self[q].on(q) for q in self.qubits], self.qubits, args)

    @deprecated(deadline='v0.10.0', fix='Use expectation_from_state_vector instead')
    def expectation_from_wavefunction(
        self,
        state: np.ndarray,
        qubit_map: Mapping[TKey, int],
        *,
        atol: float = 1e-7,
        check_preconditions: bool = True,
    ) -> float:
        return self.expectation_from_state_vector(
            state_vector=state,
            qubit_map=qubit_map,
            atol=atol,
            check_preconditions=check_preconditions,
        )

    @deprecated_parameter(
        deadline='v0.10.0',
        fix='Use state_vector instead',
        parameter_desc='state',
        match=lambda args, kwargs: 'state' in kwargs,
        rewrite=lambda args, kwargs: (
            args,
            {('state_vector' if k == 'state' else k): v for k, v in kwargs.items()},
        ),
    )
    def expectation_from_state_vector(
        self,
        state_vector: np.ndarray,
        qubit_map: Mapping[TKey, int],
        *,
        atol: float = 1e-7,
        check_preconditions: bool = True,
    ) -> float:
        r"""Evaluate the expectation of this PauliString given a state vector.

        Compute the expectation value of this PauliString with respect to a
        state vector. By convention expectation values are defined for Hermitian
        operators, and so this method will fail if this PauliString is
        non-Hermitian.

        `state` must be an array representation of a state vector and have
        shape `(2 ** n, )` or `(2, 2, ..., 2)` (n entries) where `state` is
        expressed over n qubits.

        `qubit_map` must assign an integer index to each qubit in this
        PauliString that determines which bit position of a computational basis
        state that qubit corresponds to. For example if `state` represents
        $|0\rangle |+\rangle$ and `q0, q1 = cirq.LineQubit.range(2)` then:

            cirq.X(q0).expectation(state, qubit_map={q0: 0, q1: 1}) = 0
            cirq.X(q0).expectation(state, qubit_map={q0: 1, q1: 0}) = 1

        Args:
            state_vector: An array representing a valid state vector.
            qubit_map: A map from all qubits used in this PauliString to the
                indices of the qubits that `state_vector` is defined over.
            atol: Absolute numerical tolerance.
            check_preconditions: Whether to check that `state_vector` represents
                a valid state vector.

        Returns:
            The expectation value of the input state.

        Raises:
            NotImplementedError if this PauliString is non-Hermitian.
        """
        if abs(self.coefficient.imag) > 0.0001:
            raise NotImplementedError(
                'Cannot compute expectation value of a non-Hermitian '
                f'PauliString <{self}>. Coefficient must be real.'
            )

        # FIXME: Avoid enforce specific complex type. This is necessary to
        # prevent an `apply_unitary` bug (Issue #2041).
        if state_vector.dtype.kind != 'c':
            raise TypeError("Input state dtype must be np.complex64 or " "np.complex128")

        size = state_vector.size
        num_qubits = size.bit_length() - 1
        if len(state_vector.shape) != 1 and state_vector.shape != (2,) * num_qubits:
            raise ValueError(
                "Input array does not represent a state vector "
                "with shape `(2 ** n,)` or `(2, ..., 2)`."
            )

        _validate_qubit_mapping(qubit_map, self.qubits, num_qubits)
        if check_preconditions:
            qis.validate_normalized_state_vector(
                state_vector=state_vector,
                qid_shape=(2,) * num_qubits,
                dtype=state_vector.dtype,
                atol=atol,
            )
        return self._expectation_from_state_vector_no_validation(state_vector, qubit_map)

    def _expectation_from_state_vector_no_validation(
        self, state_vector: np.ndarray, qubit_map: Mapping[TKey, int]
    ) -> float:
        """Evaluate the expectation of this PauliString given a state vector.

        This method does not provide input validation. See
        `PauliString.expectation_from_state_vector` for function description.

        Args:
            state_vector: An array representing a valid state vector.
            qubit_map: A map from all qubits used in this PauliString to the
            indices of the qubits that `state` is defined over.

        Returns:
            The expectation value of the input state.
        """
        if len(state_vector.shape) == 1:
            num_qubits = state_vector.shape[0].bit_length() - 1
            state_vector = np.reshape(state_vector, (2,) * num_qubits)

        ket = np.copy(state_vector)
        for qubit, pauli in self.items():
            buffer = np.empty(ket.shape, dtype=state_vector.dtype)
            args = protocols.ApplyUnitaryArgs(
                target_tensor=ket, available_buffer=buffer, axes=(qubit_map[qubit],)
            )
            ket = protocols.apply_unitary(pauli, args)

        return self.coefficient * (
            np.tensordot(state_vector.conj(), ket, axes=len(ket.shape)).item()
        )

    def expectation_from_density_matrix(
        self,
        state: np.ndarray,
        qubit_map: Mapping[TKey, int],
        *,
        atol: float = 1e-7,
        check_preconditions: bool = True,
    ) -> float:
        r"""Evaluate the expectation of this PauliString given a density matrix.

        Compute the expectation value of this PauliString with respect to an
        array representing a density matrix. By convention expectation values
        are defined for Hermitian operators, and so this method will fail if
        this PauliString is non-Hermitian.

        `state` must be an array representation of a density matrix and have
        shape `(2 ** n, 2 ** n)` or `(2, 2, ..., 2)` (2*n entries), where
        `state` is expressed over n qubits.

        `qubit_map` must assign an integer index to each qubit in this
        PauliString that determines which bit position of a computational basis
        state that qubit corresponds to. For example if `state` represents
        $|0\rangle |+\rangle$ and `q0, q1 = cirq.LineQubit.range(2)` then:

            cirq.X(q0).expectation(state, qubit_map={q0: 0, q1: 1}) = 0
            cirq.X(q0).expectation(state, qubit_map={q0: 1, q1: 0}) = 1

        Args:
            state: An array representing a valid  density matrix.
            qubit_map: A map from all qubits used in this PauliString to the
                indices of the qubits that `state` is defined over.
            atol: Absolute numerical tolerance.
            check_preconditions: Whether to check that `state` represents a
                valid density matrix.

        Returns:
            The expectation value of the input state.

        Raises:
            NotImplementedError if this PauliString is non-Hermitian.
        """
        if abs(self.coefficient.imag) > 0.0001:
            raise NotImplementedError(
                'Cannot compute expectation value of a non-Hermitian '
                f'PauliString <{self}>. Coefficient must be real.'
            )

        # FIXME: Avoid enforcing specific complex type. This is necessary to
        # prevent an `apply_unitary` bug (Issue #2041).
        if state.dtype.kind != 'c':
            raise TypeError("Input state dtype must be np.complex64 or " "np.complex128")

        size = state.size
        num_qubits = int(np.sqrt(size)).bit_length() - 1
        dim = 1 << num_qubits
        if state.shape != (dim, dim) and state.shape != (2, 2) * num_qubits:
            raise ValueError(
                "Input array does not represent a density matrix "
                "with shape `(2 ** n, 2 ** n)` or `(2, ..., 2)`."
            )

        _validate_qubit_mapping(qubit_map, self.qubits, num_qubits)
        if check_preconditions:
            # Do not enforce reshaping if the state all axes are dimension 2.
            _ = qis.to_valid_density_matrix(
                density_matrix_rep=state.reshape(dim, dim),
                num_qubits=num_qubits,
                dtype=state.dtype,
                atol=atol,
            )
        return self._expectation_from_density_matrix_no_validation(state, qubit_map)

    def _expectation_from_density_matrix_no_validation(
        self, state: np.ndarray, qubit_map: Mapping[TKey, int]
    ) -> float:
        """Evaluate the expectation of this PauliString given a density matrix.

        This method does not provide input validation. See
        `PauliString.expectation_from_density_matrix` for function description.

        Args:
            state: An array representing a valid  density matrix.
            qubit_map: A map from all qubits used in this PauliString to the
            indices of the qubits that `state` is defined over.

        Returns:
            The expectation value of the input state.
        """
        result = np.copy(state)
        if len(state.shape) == 2:
            num_qubits = state.shape[0].bit_length() - 1
            result = np.reshape(result, (2,) * num_qubits * 2)

        for qubit, pauli in self.items():
            buffer = np.empty(result.shape, dtype=state.dtype)
            args = protocols.ApplyUnitaryArgs(
                target_tensor=result, available_buffer=buffer, axes=(qubit_map[qubit],)
            )
            result = protocols.apply_unitary(pauli, args)

        while any(result.shape):
            result = np.trace(result, axis1=0, axis2=len(result.shape) // 2)
        return result * self.coefficient

    def zip_items(
        self, other: 'cirq.PauliString[TKey]'
    ) -> Iterator[Tuple[TKey, Tuple[pauli_gates.Pauli, pauli_gates.Pauli]]]:
        for qubit, pauli0 in self.items():
            if qubit in other:
                yield qubit, (pauli0, other[qubit])

    def zip_paulis(
        self, other: 'cirq.PauliString'
    ) -> Iterator[Tuple[pauli_gates.Pauli, pauli_gates.Pauli]]:
        return (paulis for qubit, paulis in self.zip_items(other))

<<<<<<< HEAD
    def _commutes_(self, other: Any, *, atol: Union[int, float] = 1e-8
                  ) -> Union[bool, NotImplementedType, None]:
=======
    def _commutes_(self, other: Any, atol: float) -> Union[bool, NotImplementedType, None]:
>>>>>>> 226d52f5
        if not isinstance(other, PauliString):
            return NotImplemented
        return sum(not protocols.commutes(p0, p1) for p0, p1 in self.zip_paulis(other)) % 2 == 0

    def __neg__(self) -> 'PauliString':
        return PauliString(qubit_pauli_map=self._qubit_pauli_map, coefficient=-self._coefficient)

    def __pos__(self) -> 'PauliString':
        return self

    def __array_ufunc__(self, ufunc, method, *inputs, **kwargs):
        """Override behavior of numpy's exp method."""
        if ufunc == np.exp and len(inputs) == 1 and inputs[0] is self:
            return math.e ** self
        return NotImplemented

    def __pow__(self, power):
        if power == 1:
            return self
        if power == -1:
            return PauliString(
                qubit_pauli_map=self._qubit_pauli_map, coefficient=self.coefficient ** -1
            )
        if isinstance(power, (int, float)):
            r, i = cmath.polar(self.coefficient)
            if abs(r - 1) > 0.0001:
                # Raising non-unitary PauliStrings to a power is not supported.
                return NotImplemented

            if len(self) == 1:
                q, p = next(iter(self.items()))
                gates = {
                    pauli_gates.X: common_gates.XPowGate,
                    pauli_gates.Y: common_gates.YPowGate,
                    pauli_gates.Z: common_gates.ZPowGate,
                }
                return gates[p](exponent=power).on(q)

            global_half_turns = power * (i / math.pi)

            # HACK: Avoid circular dependency.
            from cirq.ops import pauli_string_phasor

            return pauli_string_phasor.PauliStringPhasor(
                PauliString(qubit_pauli_map=self._qubit_pauli_map),
                exponent_neg=global_half_turns + power,
                exponent_pos=global_half_turns,
            )
        return NotImplemented

    def __rpow__(self, base):
        if isinstance(base, (int, float)) and base > 0:
            if abs(self.coefficient.real) > 0.0001:
                raise NotImplementedError(
                    'Exponentiated to a non-Hermitian PauliString '
                    f'<{base}**{self}>. Coefficient must be imaginary.'
                )

            half_turns = 2 * math.log(base) * (-self.coefficient.imag / math.pi)

            if len(self) == 1:
                q, p = next(iter(self.items()))
                gates = {
                    pauli_gates.X: common_gates.XPowGate,
                    pauli_gates.Y: common_gates.YPowGate,
                    pauli_gates.Z: common_gates.ZPowGate,
                }
                return gates[p](exponent=half_turns, global_shift=-0.5).on(q)

            # HACK: Avoid circular dependency.
            from cirq.ops import pauli_string_phasor

            return pauli_string_phasor.PauliStringPhasor(
                PauliString(qubit_pauli_map=self._qubit_pauli_map),
                exponent_neg=+half_turns / 2,
                exponent_pos=-half_turns / 2,
            )
        return NotImplemented

    def map_qubits(self, qubit_map: Dict[TKey, TKeyNew]) -> 'cirq.PauliString[TKeyNew]':
        new_qubit_pauli_map = {qubit_map[qubit]: pauli for qubit, pauli in self.items()}
        return PauliString(qubit_pauli_map=new_qubit_pauli_map, coefficient=self._coefficient)

    def to_z_basis_ops(self) -> Iterator[raw_types.Operation]:
        """Returns operations to convert the qubits to the computational basis."""
        for qubit, pauli in self.items():
            yield clifford_gate.SingleQubitCliffordGate.from_single_map(
                {pauli: (pauli_gates.Z, False)}
            )(qubit)

    def dense(self, qubits: Sequence[TKey]) -> 'cirq.DensePauliString':
        """Returns a `cirq.DensePauliString` version of this Pauli string.

        This method satisfies the invariant `P.dense(qubits).on(*qubits) == P`.

        Args:
            qubits: The implicit sequence of qubits used by the dense pauli
                string. Specifically, if the returned dense Pauli string was
                applied to these qubits (via its `on` method) then the result
                would be a Pauli string equivalent to the receiving Pauli
                string.

        Returns:
            A `cirq.DensePauliString` instance `D` such that `D.on(*qubits)`
            equals the receiving `cirq.PauliString` instance `P`.
        """
        from cirq.ops.dense_pauli_string import DensePauliString

        if not self.keys() <= set(qubits):
            raise ValueError('not self.keys() <= set(qubits)')
        # pylint: disable=too-many-function-args
        pauli_mask = [self.get(q, identity.I) for q in qubits]
        # pylint: enable=too-many-function-args
        return DensePauliString(pauli_mask, coefficient=self.coefficient)

    def conjugated_by(self, clifford: 'cirq.OP_TREE') -> 'PauliString':
        r"""Returns the Pauli string conjugated by a clifford operation.

        The product-of-Paulis $P$ conjugated by the Clifford operation $C$ is

            $$
            C^\dagger P C
            $$

        For example, conjugating a +Y operation by an S operation results in a
        +X operation (as opposed to a -X operation).

        In a circuit diagram where `P` is a pauli string observable immediately
        after a Clifford operation `C`, the pauli string `P.conjugated_by(C)` is
        the equivalent pauli string observable just before `C`.

            --------------------------C---P---

            = ---C---P------------------------

            = ---C---P---------C^-1---C-------

            = ---C---P---C^-1---------C-------

            = --(C^-1 · P · C)--------C-------

            = ---P.conjugated_by(C)---C-------

        Analogously, a Pauli product P can be moved from before a Clifford C in
        a circuit diagram to after the Clifford C by conjugating P by the
        inverse of C:

            ---P---C---------------------------

            = -----C---P.conjugated_by(C^-1)---

        Args:
            clifford: The Clifford operation to conjugate by. This can be an
                individual operation, or a tree of operations.

                Note that the composite Clifford operation defined by a sequence
                of operations is equivalent to a circuit containing those
                operations in the given order. Somewhat counter-intuitively,
                this means that the operations in the sequence are conjugated
                onto the Pauli string in reverse order. For example,
                `P.conjugated_by([C1, C2])` is equivalent to
                `P.conjugated_by(C2).conjugated_by(C1)`.

        Examples:
            >>> a, b = cirq.LineQubit.range(2)
            >>> print(cirq.X(a).conjugated_by(cirq.CZ(a, b)))
            X(0)*Z(1)
            >>> print(cirq.X(a).conjugated_by(cirq.S(a)))
            -Y(0)
            >>> print(cirq.X(a).conjugated_by([cirq.H(a), cirq.CNOT(a, b)]))
            Z(0)*X(1)

        Returns:
            The Pauli string conjugated by the given Clifford operation.
        """
        pauli_map = dict(self._qubit_pauli_map)
        should_negate = False
        for op in list(op_tree.flatten_to_ops(clifford))[::-1]:
            if pauli_map.keys().isdisjoint(set(op.qubits)):
                continue
            for clifford_op in _decompose_into_cliffords(op)[::-1]:
                if pauli_map.keys().isdisjoint(set(clifford_op.qubits)):
                    continue
                should_negate ^= PauliString._pass_operation_over(pauli_map, clifford_op, False)
        coef = -self._coefficient if should_negate else self.coefficient
        return PauliString(qubit_pauli_map=pauli_map, coefficient=coef)

    def after(self, ops: 'cirq.OP_TREE') -> 'cirq.PauliString':
        r"""Determines the equivalent pauli string after some operations.

        If the PauliString is $P$ and the Clifford operation is $C$, then the
        result is $C P C^\dagger$.

        Args:
            ops: A stabilizer operation or nested collection of stabilizer
                operations.

        Returns:
            The result of propagating this pauli string from before to after the
            given operations.
        """
        return self.conjugated_by(protocols.inverse(ops))

    def before(self, ops: 'cirq.OP_TREE') -> 'cirq.PauliString':
        r"""Determines the equivalent pauli string before some operations.

        If the PauliString is $P$ and the Clifford operation is $C$, then the
        result is $C^\dagger P C$.

        Args:
            ops: A stabilizer operation or nested collection of stabilizer
                operations.

        Returns:
            The result of propagating this pauli string from after to before the
            given operations.
        """
        return self.conjugated_by(ops)

    def pass_operations_over(
        self, ops: Iterable['cirq.Operation'], after_to_before: bool = False
    ) -> 'PauliString':
        """Determines how the Pauli string changes when conjugated by Cliffords.

        The output and input pauli strings are related by a circuit equivalence.
        In particular, this circuit:

            ───ops───INPUT_PAULI_STRING───

        will be equivalent to this circuit:

            ───OUTPUT_PAULI_STRING───ops───

        up to global phase (assuming `after_to_before` is not set).

        If ops together have matrix C, the Pauli string has matrix P, and the
        output Pauli string has matrix P', then P' == C^-1 P C up to
        global phase.

        Setting `after_to_before` inverts the relationship, so that the output
        is the input and the input is the output. Equivalently, it inverts C.

        Args:
            ops: The operations to move over the string.
            after_to_before: Determines whether the operations start after the
                pauli string, instead of before (and so are moving in the
                opposite direction).
        """
        pauli_map = dict(self._qubit_pauli_map)
        should_negate = False
        for op in ops:
            if pauli_map.keys().isdisjoint(set(op.qubits)):
                continue
            decomposed = _decompose_into_cliffords(op)
            if not after_to_before:
                decomposed = decomposed[::-1]
            for clifford_op in decomposed:
                if pauli_map.keys().isdisjoint(set(clifford_op.qubits)):
                    continue
                should_negate ^= PauliString._pass_operation_over(
                    pauli_map, clifford_op, after_to_before
                )
        coef = -self._coefficient if should_negate else self.coefficient
        return PauliString(qubit_pauli_map=pauli_map, coefficient=coef)

    @staticmethod
    def _pass_operation_over(
        pauli_map: Dict[TKey, pauli_gates.Pauli],
        op: 'cirq.Operation',
        after_to_before: bool = False,
    ) -> bool:
        if isinstance(op, gate_operation.GateOperation):
            gate = op.gate
            if isinstance(gate, clifford_gate.SingleQubitCliffordGate):
                return PauliString._pass_single_clifford_gate_over(
                    pauli_map, gate, cast(TKey, op.qubits[0]), after_to_before=after_to_before
                )
            if isinstance(gate, pauli_interaction_gate.PauliInteractionGate):
                return PauliString._pass_pauli_interaction_gate_over(
                    pauli_map,
                    gate,
                    cast(TKey, op.qubits[0]),
                    cast(TKey, op.qubits[1]),
                    after_to_before=after_to_before,
                )
        raise TypeError('Unsupported operation: {!r}'.format(op))

    @staticmethod
    def _pass_single_clifford_gate_over(
        pauli_map: Dict[TKey, pauli_gates.Pauli],
        gate: clifford_gate.SingleQubitCliffordGate,
        qubit: TKey,
        after_to_before: bool = False,
    ) -> bool:
        if qubit not in pauli_map:
            return False
        if not after_to_before:
            gate **= -1
        pauli, inv = gate.transform(pauli_map[qubit])
        pauli_map[qubit] = pauli
        return inv

    @staticmethod
    def _pass_pauli_interaction_gate_over(
        pauli_map: Dict[TKey, pauli_gates.Pauli],
        gate: pauli_interaction_gate.PauliInteractionGate,
        qubit0: TKey,
        qubit1: TKey,
        after_to_before: bool = False,
    ) -> bool:
        def merge_and_kickback(
            qubit: TKey,
            pauli_left: Optional[pauli_gates.Pauli],
            pauli_right: Optional[pauli_gates.Pauli],
            inv: bool,
        ) -> int:
            assert pauli_left is not None or pauli_right is not None
            if pauli_left is None or pauli_right is None:
                pauli_map[qubit] = cast(pauli_gates.Pauli, pauli_left or pauli_right)
                return 0
            if pauli_left == pauli_right:
                del pauli_map[qubit]
                return 0

            pauli_map[qubit] = pauli_left.third(pauli_right)
            if (pauli_left < pauli_right) ^ after_to_before:
                return int(inv) * 2 + 1

            return int(inv) * 2 - 1

        quarter_kickback = 0
        if qubit0 in pauli_map and not protocols.commutes(pauli_map[qubit0], gate.pauli0):
            quarter_kickback += merge_and_kickback(
                qubit1, gate.pauli1, pauli_map.get(qubit1), gate.invert1
            )
        if qubit1 in pauli_map and not protocols.commutes(pauli_map[qubit1], gate.pauli1):
            quarter_kickback += merge_and_kickback(
                qubit0, pauli_map.get(qubit0), gate.pauli0, gate.invert0
            )
        assert quarter_kickback % 2 == 0, (
            'Impossible condition.  ' 'quarter_kickback is either incremented twice or never.'
        )
        return quarter_kickback % 4 == 2


def _validate_qubit_mapping(
    qubit_map: Mapping[TKey, int], pauli_qubits: Tuple[TKey, ...], num_state_qubits: int
) -> None:
    """Validates that a qubit map is a valid mapping.

    This will enforce that all elements of `pauli_qubits` appear in `qubit_map`,
    and that the integers in `qubit_map` correspond to valid positions in a
    representation of a state over `num_state_qubits`.

    Args:
        qubit_map: A map from qubits to integers.
        pauli_qubits: The qubits that must be contained in `qubit_map`.
        num_state_qubits: The number of qubits over which a state is expressed.
    """
    if not isinstance(qubit_map, Mapping) or not all(
        isinstance(k, raw_types.Qid) and isinstance(v, int) for k, v in qubit_map.items()
    ):
        raise TypeError(
            "Input qubit map must be a valid mapping from " "Qubit ID's to integer indices."
        )

    if not set(qubit_map.keys()) >= set(pauli_qubits):
        raise ValueError(
            "Input qubit map must be a complete mapping over all " " of this PauliString's qubits."
        )

    used_inds = [qubit_map[q] for q in pauli_qubits]
    if len(used_inds) != len(set(used_inds)) or not set(range(num_state_qubits)) >= set(
        sorted(used_inds)
    ):
        raise ValueError(
            'Input qubit map indices must be valid for a state ' f'over {num_state_qubits} qubits.'
        )


# Ignoring type because mypy believes `with_qubits` methods are incompatible.
class SingleQubitPauliStringGateOperation(  # type: ignore
    gate_operation.GateOperation, PauliString
):
    """A Pauli operation applied to a qubit.

    Satisfies the contract of both GateOperation and PauliString. Relies
    implicitly on the fact that PauliString({q: X}) compares as equal to
    GateOperation(X, [q]).
    """

    def __init__(self, pauli: pauli_gates.Pauli, qubit: 'cirq.Qid'):
        PauliString.__init__(self, qubit_pauli_map={qubit: pauli})
        gate_operation.GateOperation.__init__(self, cast(raw_types.Gate, pauli), [qubit])

    def with_qubits(self, *new_qubits: 'cirq.Qid') -> 'SingleQubitPauliStringGateOperation':
        if len(new_qubits) != 1:
            raise ValueError("len(new_qubits) != 1")
        return SingleQubitPauliStringGateOperation(
            cast(pauli_gates.Pauli, self.gate), new_qubits[0]
        )

    @property
    def pauli(self) -> pauli_gates.Pauli:
        return cast(pauli_gates.Pauli, self.gate)

    @property
    def qubit(self) -> raw_types.Qid:
        assert len(self.qubits) == 1
        return self.qubits[0]

    def _as_pauli_string(self) -> PauliString:
        return PauliString(qubit_pauli_map={self.qubit: self.pauli})

    def __mul__(self, other):
        if isinstance(other, SingleQubitPauliStringGateOperation):
            return self._as_pauli_string() * other._as_pauli_string()
        if isinstance(other, (PauliString, complex, float, int)):
            return self._as_pauli_string() * other
        return NotImplemented

    def __rmul__(self, other):
        if isinstance(other, (PauliString, complex, float, int)):
            return other * self._as_pauli_string()
        return NotImplemented

    def __neg__(self):
        return -self._as_pauli_string()

    def _json_dict_(self) -> Dict[str, Any]:
        return protocols.obj_to_dict_helper(self, ['pauli', 'qubit'])

    @classmethod
    def _from_json_dict_(  # type: ignore
        cls, pauli: pauli_gates.Pauli, qubit: 'cirq.Qid', **kwargs
    ):
        # Note, this method is required or else superclasses' deserialization
        # would be used
        return cls(pauli=pauli, qubit=qubit)


@value.value_equality(unhashable=True, manual_cls=True, approximate=True)
class MutablePauliString(Generic[TKey]):
    def __init__(
        self,
        *contents: 'cirq.PAULI_STRING_LIKE',
        coefficient: Union[int, float, complex] = 1,
        pauli_int_dict: Optional[Dict[TKey, int]] = None,
    ):
        self.coefficient = complex(coefficient)
        self.pauli_int_dict: Dict[TKey, int] = {} if pauli_int_dict is None else pauli_int_dict
        if contents:
            self.inplace_left_multiply_by(contents)

    def _value_equality_values_(self):
        return self.frozen()._value_equality_values_()

    def _value_equality_values_cls_(self):
        return self.frozen()._value_equality_values_cls_()

    def _imul_atom_helper(self, key: TKey, pauli_lhs: int, sign: int) -> int:
        pauli_old = self.pauli_int_dict.pop(key, 0)
        pauli_new = pauli_lhs ^ pauli_old
        if pauli_new:
            self.pauli_int_dict[key] = pauli_new
        if not pauli_lhs or not pauli_old or pauli_lhs == pauli_old:
            return 0
        if (pauli_old - pauli_lhs) % 3 == 1:
            return sign
        return -sign

    def keys(self) -> AbstractSet[TKey]:
        return self.pauli_int_dict.keys()

    def values(self) -> Iterator[Union['cirq.Pauli', 'cirq.IdentityGate']]:
        for v in self.pauli_int_dict.values():
            yield _INT_TO_PAULI[v]

    def __iter__(self) -> Iterator[TKey]:
        return iter(self.pauli_int_dict)

    def __len__(self) -> int:
        return len(self.pauli_int_dict)

    def __bool__(self) -> bool:
        return bool(self.pauli_int_dict)

    def frozen(self) -> 'cirq.PauliString':
        """Returns a cirq.PauliString with the same contents.

        For example, this is useful because cirq.PauliString is an operation
        whereas cirq.MutablePauliString is not.
        """
        return PauliString(
            coefficient=self.coefficient,
            qubit_pauli_map={
                q: cast(pauli_gates.Pauli, _INT_TO_PAULI[p])
                for q, p in self.pauli_int_dict.items()
                if p
            },
        )

    def mutable_copy(self) -> 'cirq.MutablePauliString':
        """Returns a new cirq.MutablePauliString with the same contents."""
        return MutablePauliString(
            coefficient=self.coefficient,
            pauli_int_dict=dict(self.pauli_int_dict),
        )

    def items(self) -> Iterator[Tuple[TKey, Union['cirq.Pauli', 'cirq.IdentityGate']]]:
        for k, v in self.pauli_int_dict.items():
            yield k, _INT_TO_PAULI[v]

    def __contains__(self, item: Any) -> bool:
        return item in self.pauli_int_dict

    def __getitem__(self, item: Any) -> Union['cirq.Pauli', 'cirq.IdentityGate']:
        return _INT_TO_PAULI[self.pauli_int_dict[item]]

    def __setitem__(self, key: TKey, value: 'cirq.PAULI_GATE_LIKE'):
        value = _pauli_like_to_pauli_int(key, value)
        if value:
            self.pauli_int_dict[key] = _pauli_like_to_pauli_int(key, value)
        else:
            self.pauli_int_dict.pop(key, None)

    def __delitem__(self, key: TKey):
        del self.pauli_int_dict[key]

    # pylint: disable=function-redefined
    @overload
    def get(
        self, key: TKey, default: None = None
    ) -> Union['cirq.Pauli', 'cirq.IdentityGate', None]:
        pass

    @overload
    def get(
        self, key: TKey, default: TDefault
    ) -> Union['cirq.Pauli', 'cirq.IdentityGate', TDefault]:
        pass

    def get(self, key: TKey, default=None):
        result = self.pauli_int_dict.get(key, None)
        return default if result is None else _INT_TO_PAULI[result]

    # pylint: enable=function-redefined

    def inplace_before(self, ops: 'cirq.OP_TREE') -> 'cirq.MutablePauliString':
        r"""Propagates the pauli string from after to before a Clifford effect.

        If the old value of the MutablePauliString is $P$ and the Clifford
        operation is $C$, then the new value of the MutablePauliString is
        $C^\dagger P C$.

        Args:
            ops: A stabilizer operation or nested collection of stabilizer
                operations.

        Returns:
            The mutable pauli string that was mutated.
        """
        return self.inplace_after(protocols.inverse(ops))

    def inplace_after(self, ops: 'cirq.OP_TREE') -> 'cirq.MutablePauliString':
        r"""Propagates the pauli string from before to after a Clifford effect.

        If the old value of the MutablePauliString is $P$ and the Clifford
        operation is $C$, then the new value of the MutablePauliString is
        $C P C^\dagger$.

        Args:
            ops: A stabilizer operation or nested collection of stabilizer
                operations.

        Returns:
            The mutable pauli string that was mutated.
        """
        for clifford in op_tree.flatten_to_ops(ops):
            for op in _decompose_into_cliffords(clifford):
                ps = [self.pauli_int_dict.pop(cast(TKey, q), 0) for q in op.qubits]
                if not any(ps):
                    continue
                gate = op.gate

                if isinstance(gate, clifford_gate.SingleQubitCliffordGate):
                    out = gate.transform(cast(pauli_gates.Pauli, _INT_TO_PAULI[ps[0]]))
                    if out.flip:
                        self.coefficient *= -1
                    self.pauli_int_dict[cast(TKey, op.qubits[0])] = PAULI_GATE_LIKE_TO_INDEX_MAP[
                        out.to
                    ]

                elif isinstance(gate, pauli_interaction_gate.PauliInteractionGate):
                    q0, q1 = op.qubits
                    p0 = _INT_TO_PAULI[ps[0]]
                    p1 = _INT_TO_PAULI[ps[1]]

                    # Kick across Paulis that anti-commute with the controls.
                    kickback_0_to_1 = not protocols.commutes(p0, gate.pauli0)
                    kickback_1_to_0 = not protocols.commutes(p1, gate.pauli1)
                    kick0 = gate.pauli1 if kickback_0_to_1 else identity.I
                    kick1 = gate.pauli0 if kickback_1_to_0 else identity.I
                    self.__imul__({q0: p0, q1: kick0})
                    self.__imul__({q0: kick1, q1: p1})

                    # Decompose inverted controls into single-qubit operations.
                    if gate.invert0:
                        self.inplace_after(gate.pauli1(q1))
                    if gate.invert1:
                        self.inplace_after(gate.pauli0(q0))

                else:
                    # coverage: ignore
                    raise NotImplementedError(f"Unrecognized decomposed Clifford: {op!r}")
        return self

    def _imul_helper(self, other: 'cirq.PAULI_STRING_LIKE', sign: int):
        """Left-multiplies or right-multiplies by a PAULI_STRING_LIKE.

        Args:
            other: What to multiply by.
            sign: +1 to left-multiply, -1 to right-multiply.

        Returns:
            self on success, NotImplemented given an unknown type of value.
        """

        if isinstance(other, (Mapping, PauliString, MutablePauliString)):
            if isinstance(other, (PauliString, MutablePauliString)):
                self.coefficient *= other.coefficient
            phase_log_i = 0
            for qubit, pauli_gate_like in other.items():
                pauli_int = _pauli_like_to_pauli_int(qubit, pauli_gate_like)
                phase_log_i += self._imul_atom_helper(cast(TKey, qubit), pauli_int, sign)
            self.coefficient *= 1j ** (phase_log_i & 3)
        elif isinstance(other, numbers.Number):
            self.coefficient *= complex(cast(SupportsComplex, other))
        elif isinstance(other, raw_types.Operation) and isinstance(
            other.gate, identity.IdentityGate
        ):
            pass
        elif isinstance(other, Iterable) and not isinstance(other, str):
            if sign == +1:
                other = reversed(list(other))
            for item in other:
                if self._imul_helper(cast(PAULI_STRING_LIKE, item), sign) is NotImplemented:
                    return NotImplemented
        else:
            return NotImplemented

        return self

    def _imul_helper_checkpoint(self, other: 'cirq.PAULI_STRING_LIKE', sign: int):
        """Like `_imul_helper` but guarantees no-op on error."""
        if not isinstance(other, (numbers.Number, PauliString, MutablePauliString)):
            other = MutablePauliString()._imul_helper(other, sign)
            if other is NotImplemented:
                return NotImplemented
        return self._imul_helper(other, sign)

    def inplace_left_multiply_by(
        self, other: 'cirq.PAULI_STRING_LIKE'
    ) -> 'cirq.MutablePauliString':
        """Left-multiplies a pauli string into this pauli string.

        Args:
            other: A pauli string or `cirq.PAULI_STRING_LIKE` to left-multiply
                into `self`.

        Returns:
            The `self` mutable pauli string that was mutated.

        Raises:
            TypeError: `other` was not a `cirq.PAULI_STRING_LIKE`. `self`
                was not mutated.
        """
        if self._imul_helper_checkpoint(other, -1) is NotImplemented:
            raise TypeError(f"{other!r} is not cirq.PAULI_STRING_LIKE.")
        return self

    def _json_dict_(self) -> Dict[str, Any]:
        return {
            'cirq_type': self.__class__.__name__,
            # JSON requires mappings to have string keys.
            'pauli_int_dict': list(self.pauli_int_dict.items()),
            'coefficient': self.coefficient,
        }

    @classmethod
    def _from_json_dict_(cls, pauli_int_dict, coefficient, **kwargs):
        return cls(pauli_int_dict=dict(pauli_int_dict), coefficient=coefficient)

    def inplace_right_multiply_by(
        self, other: 'cirq.PAULI_STRING_LIKE'
    ) -> 'cirq.MutablePauliString':
        """Right-multiplies a pauli string into this pauli string.

        Args:
            other: A pauli string or `cirq.PAULI_STRING_LIKE` to right-multiply
                into `self`.

        Returns:
            The `self` mutable pauli string that was mutated.

        Raises:
            TypeError: `other` was not a `cirq.PAULI_STRING_LIKE`. `self`
                was not mutated.
        """
        if self._imul_helper_checkpoint(other, +1) is NotImplemented:
            raise TypeError(f"{other!r} is not cirq.PAULI_STRING_LIKE.")
        return self

    def __imul__(self, other: 'cirq.PAULI_STRING_LIKE') -> 'cirq.MutablePauliString':
        """Left-multiplies a pauli string into this pauli string.

        Args:
            other: A pauli string or `cirq.PAULI_STRING_LIKE` to left-multiply
                into `self`.

        Returns:
            The `self` mutable pauli string that was successfully mutated.

            If `other` is not a `cirq.PAULI_STRING_LIKE`, `self` is not mutated
            and `NotImplemented` is returned.

        """
        return self._imul_helper_checkpoint(other, +1)

    def __mul__(self, other: 'cirq.PAULI_STRING_LIKE') -> 'cirq.PauliString':
        """Multiplies two pauli-string-likes together.

        The result is not mutable.
        """
        return self.frozen() * other

    def __rmul__(self, other: 'cirq.PAULI_STRING_LIKE') -> 'cirq.PauliString':
        """Multiplies two pauli-string-likes together.

        The result is not mutable.
        """
        return other * self.frozen()

    def __str__(self) -> str:
        return f'mutable {self.frozen()}'

    def __repr__(self) -> str:
        return f'{self.frozen()!r}.mutable_copy()'


def _decompose_into_cliffords(op: 'cirq.Operation') -> List['cirq.Operation']:
    # An operation that can be ignored?
    if isinstance(op, global_phase_op.GlobalPhaseOperation):
        return []

    # Already a known Clifford?
    if isinstance(
        op.gate,
        (clifford_gate.SingleQubitCliffordGate, pauli_interaction_gate.PauliInteractionGate),
    ):
        return [op]

    # Specifies a decomposition into Cliffords?
    v = getattr(op, '_decompose_into_clifford_', None)
    if v is not None:
        result = v()
        if result is not None and result is not NotImplemented:
            return list(op_tree.flatten_to_ops(result))

    # Specifies a decomposition that happens to contain only Cliffords?
    decomposed = protocols.decompose_once(op, None)
    if decomposed is not None:
        return [out for sub_op in decomposed for out in _decompose_into_cliffords(sub_op)]

    raise TypeError(
        f'Operation is not a known Clifford and did not decompose ' f'into known Cliffords: {op!r}'
    )


# Mypy has extreme difficulty with these constants for some reason.
_i = cast(identity.IdentityGate, identity.I)  # type: ignore
_x = cast(pauli_gates.Pauli, pauli_gates.X)  # type: ignore
_y = cast(pauli_gates.Pauli, pauli_gates.Y)  # type: ignore
_z = cast(pauli_gates.Pauli, pauli_gates.Z)  # type: ignore

PAULI_GATE_LIKE_TO_INDEX_MAP: Dict['cirq.PAULI_GATE_LIKE', int] = {
    _i: 0,
    _x: 1,
    _y: 2,
    _z: 3,
    'I': 0,
    'X': 1,
    'Y': 2,
    'Z': 3,
    'i': 0,
    'x': 1,
    'y': 2,
    'z': 3,
    0: 0,
    1: 1,
    2: 2,
    3: 3,
}

_INT_TO_PAULI: List[Union['cirq.Pauli', 'cirq.IdentityGate']] = [_i, _x, _y, _z]

PAULI_GATE_LIKE_TO_GATE_MAP: Dict[
    'cirq.PAULI_GATE_LIKE', Union['cirq.Pauli', 'cirq.IdentityGate']
] = {k: _INT_TO_PAULI[v] for k, v in PAULI_GATE_LIKE_TO_INDEX_MAP.items()}


def _pauli_like_to_pauli_int(key: Any, pauli_gate_like: PAULI_GATE_LIKE):
    pauli_int = PAULI_GATE_LIKE_TO_INDEX_MAP.get(pauli_gate_like, None)
    if pauli_int is None:
        raise TypeError(
            f'Expected {key!r}: {pauli_gate_like!r} to have a '
            f'cirq.PAULI_GATE_LIKE value. '
            f"But the value isn't in "
            f"{list(PAULI_GATE_LIKE_TO_INDEX_MAP.values())!r}"
        )
    return cast(int, pauli_int)<|MERGE_RESOLUTION|>--- conflicted
+++ resolved
@@ -698,12 +698,9 @@
     ) -> Iterator[Tuple[pauli_gates.Pauli, pauli_gates.Pauli]]:
         return (paulis for qubit, paulis in self.zip_items(other))
 
-<<<<<<< HEAD
     def _commutes_(self, other: Any, *, atol: Union[int, float] = 1e-8
                   ) -> Union[bool, NotImplementedType, None]:
-=======
-    def _commutes_(self, other: Any, atol: float) -> Union[bool, NotImplementedType, None]:
->>>>>>> 226d52f5
+
         if not isinstance(other, PauliString):
             return NotImplemented
         return sum(not protocols.commutes(p0, p1) for p0, p1 in self.zip_paulis(other)) % 2 == 0
