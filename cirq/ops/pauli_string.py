# Copyright 2018 The Cirq Developers
#
# Licensed under the Apache License, Version 2.0 (the "License");
# you may not use this file except in compliance with the License.
# You may obtain a copy of the License at
#
#     https://www.apache.org/licenses/LICENSE-2.0
#
# Unless required by applicable law or agreed to in writing, software
# distributed under the License is distributed on an "AS IS" BASIS,
# WITHOUT WARRANTIES OR CONDITIONS OF ANY KIND, either express or implied.
# See the License for the specific language governing permissions and
# limitations under the License.

from typing import (Dict, ItemsView, Iterable, Iterator, KeysView, Mapping,
                    Tuple, TypeVar, Union, ValuesView, overload, Optional, cast)

import cmath
import math

import numpy as np

from cirq import value
from cirq.ops import (
    raw_types,
    gate_operation,
    common_gates,
    op_tree,
    pauli_gates,
    clifford_gate,
    pauli_interaction_gate,
)

TDefault = TypeVar('TDefault')


@value.value_equality(approximate=True, manual_cls=True)
class PauliString(raw_types.Operation):
    def __init__(
            self,
            qubit_pauli_map: Optional[Mapping[raw_types.Qid,
                                              pauli_gates.Pauli]] = None,
            coefficient: Union[int, float, complex] = 1) -> None:
        if qubit_pauli_map is None:
            qubit_pauli_map = {}
        self._qubit_pauli_map = dict(qubit_pauli_map)
        self._coefficient = complex(coefficient)

    @staticmethod
    def from_single(qubit: raw_types.Qid,
                    pauli: pauli_gates.Pauli) -> 'PauliString':
        """Creates a PauliString with a single qubit."""
        return PauliString({qubit: pauli})

    @property
    def coefficient(self) -> complex:
        return self._coefficient

    def _value_equality_values_(self):
        if len(self._qubit_pauli_map) == 1 and self.coefficient == 1:
            q, p = list(self._qubit_pauli_map.items())[0]
            return gate_operation.GateOperation(
                p, [q])._value_equality_values_()
        return (frozenset(self._qubit_pauli_map.items()),
                self._coefficient)

    def _value_equality_values_cls_(self):
        if len(self._qubit_pauli_map) == 1 and self.coefficient == 1:
            return gate_operation.GateOperation
        return PauliString

    def equal_up_to_coefficient(self, other: 'PauliString') -> bool:
        return self._qubit_pauli_map == other._qubit_pauli_map

    def __getitem__(self, key: raw_types.Qid) -> pauli_gates.Pauli:
        return self._qubit_pauli_map[key]

    # pylint: disable=function-redefined
    @overload
    def get(self, key: raw_types.Qid) -> pauli_gates.Pauli:
        pass

    @overload
    def get(self, key: raw_types.Qid, default: TDefault
            ) -> Union[pauli_gates.Pauli, TDefault]:
        pass

    def get(self, key: raw_types.Qid, default=None):
        return self._qubit_pauli_map.get(key, default)
    # pylint: enable=function-redefined

    def __mul__(self, other):
        if isinstance(other, (int, float, complex)):
            return PauliString(self._qubit_pauli_map, self._coefficient * other)
        if isinstance(other, PauliString):
            s1 = set(self.keys())
            s2 = set(other.keys())
            extra_phase = 1
            terms = {}
            for c in s1 - s2:
                terms[c] = self[c]
            for c in s2 - s1:
                terms[c] = other[c]
            for c in s1 & s2:
                f, p = self[c].phased_pauli_product(other[c])
                extra_phase *= f
                if p is not None:
                    terms[c] = p
            return PauliString(terms, self.coefficient * extra_phase)
        return NotImplemented

    def __rmul__(self, other):
        if isinstance(other, (int, float, complex)):
            return PauliString(self._qubit_pauli_map, self._coefficient * other)
        return NotImplemented

    def __contains__(self, key: raw_types.Qid) -> bool:
        return key in self._qubit_pauli_map

    def keys(self) -> KeysView[raw_types.Qid]:
        return self._qubit_pauli_map.keys()

    @property
    def qubits(self) -> Tuple[raw_types.Qid, ...]:
        return tuple(sorted(self.keys()))

    def with_qubits(self, *new_qubits: raw_types.Qid) -> 'PauliString':
        return PauliString(dict(zip(new_qubits,
                                    (self[q] for q in self.qubits))),
                           self._coefficient)

    def values(self) -> ValuesView[pauli_gates.Pauli]:
        return self._qubit_pauli_map.values()

    def items(self) -> ItemsView:
        return self._qubit_pauli_map.items()

    def __iter__(self) -> Iterator[raw_types.Qid]:
        return iter(self._qubit_pauli_map.keys())

    def __len__(self) -> int:
        return len(self._qubit_pauli_map)

    def __repr__(self):
        ordered_qubits = sorted(self.qubits)
        prefix = ''

        factors = []
        if self._coefficient == -1:
            prefix = '-'
        elif self._coefficient != 1:
            factors.append(repr(self._coefficient))

        if not ordered_qubits:
            factors.append('cirq.PauliString()')
        for q in ordered_qubits:
            factors.append(repr(cast(raw_types.Gate, self[q]).on(q)))

        fused = prefix + '*'.join(factors)
        if len(factors) > 1:
            return '({})'.format(fused)
        return fused

    def __str__(self):
        ordered_qubits = sorted(self.qubits)
        prefix = ''

        factors = []
        if self._coefficient == -1:
            prefix = '-'
        elif self._coefficient != 1:
            factors.append(repr(self._coefficient))

        if not ordered_qubits:
            factors.append('I')
        for q in ordered_qubits:
            factors.append(str(cast(raw_types.Gate, self[q]).on(q)))

        return prefix + '*'.join(factors)

    def zip_items(self, other: 'PauliString'
                  ) -> Iterator[Tuple[raw_types.Qid,
                                      Tuple[pauli_gates.Pauli,
                                            pauli_gates.Pauli]]]:
        for qubit, pauli0 in self.items():
            if qubit in other:
                yield qubit, (pauli0, other[qubit])

    def zip_paulis(self, other: 'PauliString'
                   ) -> Iterator[Tuple[pauli_gates.Pauli, pauli_gates.Pauli]]:
        return (paulis for qubit, paulis in self.zip_items(other))

    def commutes_with(self, other: 'PauliString') -> bool:
        return sum(not p0.commutes_with(p1)
                   for p0, p1 in self.zip_paulis(other)
                   ) % 2 == 0

    def __neg__(self) -> 'PauliString':
        return PauliString(self._qubit_pauli_map, -self._coefficient)

    def __pos__(self) -> 'PauliString':
        return self

    def __array_ufunc__(self, ufunc, method, *inputs, **kwargs):
        """Override behavior of numpy's exp method."""
        if ufunc == np.exp and len(inputs) == 1 and inputs[0] is self:
            return math.e**self
        return NotImplemented

    def __pow__(self, power):
        if power == 1:
            return self
        if power == -1:
            return PauliString(self._qubit_pauli_map, self.coefficient**-1)
        if isinstance(power, (int, float)):
            # HACK: avoid circular import.
            from cirq.ops.pauli_string_phasor import PauliStringPhasor
            r, i = cmath.polar(self.coefficient)
            if abs(r - 1) > 0.0001:
                raise NotImplementedError(
                    "Raised a non-unitary PauliString to a power <{!r}**{!r}>. "
                    "Coefficient must be unit-length.".format(self, power))

            if len(self) == 1:
                q, p = next(iter(self.items()))
                gates = {
                    pauli_gates.X: common_gates.XPowGate,
                    pauli_gates.Y: common_gates.YPowGate,
                    pauli_gates.Z: common_gates.ZPowGate,
                }
                return gates[p](exponent=power).on(q)

            # HACK: avoid circular import.
            from cirq.ops.pauli_string_phasor import PauliStringPhasor
            global_half_turns = power * (i / math.pi)
            return PauliStringPhasor(PauliString(self._qubit_pauli_map),
                                     exponent_neg=global_half_turns + power,
                                     exponent_pos=global_half_turns)
        return NotImplemented

    def __rpow__(self, base):
        if isinstance(base, (int, float)) and base > 0:
            if abs(self.coefficient.real) > 0.0001:
                raise NotImplementedError(
                    "Exponentiated to a non-hermitian PauliString <{}**{}>. "
                    "Coefficient must be imaginary.".format(base, self))

            half_turns = math.log(base) * (-self.coefficient.imag / math.pi)

            if len(self) == 1:
                q, p = next(iter(self.items()))
                gates = {
                    pauli_gates.X: common_gates.XPowGate,
                    pauli_gates.Y: common_gates.YPowGate,
                    pauli_gates.Z: common_gates.ZPowGate,
                }
                return gates[p](exponent=half_turns, global_shift=-0.5).on(q)

            # HACK: avoid circular import.
            from cirq.ops.pauli_string_phasor import PauliStringPhasor
            return PauliStringPhasor(PauliString(self._qubit_pauli_map),
                                     exponent_neg=+half_turns/2,
                                     exponent_pos=-half_turns/2)
        return NotImplemented

    def map_qubits(self, qubit_map: Dict[raw_types.Qid, raw_types.Qid]
                   ) -> 'PauliString':
        new_qubit_pauli_map = {qubit_map[qubit]: pauli
                               for qubit, pauli in self.items()}
        return PauliString(new_qubit_pauli_map, self._coefficient)

    def to_z_basis_ops(self) -> op_tree.OP_TREE:
        """Returns operations to convert the qubits to the computational basis.
        """
        for qubit, pauli in self.items():
            yield clifford_gate.SingleQubitCliffordGate.from_single_map(
                {pauli: (pauli_gates.Z, False)})(qubit)

    def pass_operations_over(self,
                             ops: Iterable[raw_types.Operation],
                             after_to_before: bool = False) -> 'PauliString':
        """Determines how the Pauli string changes when conjugated by Cliffords.

        The output and input pauli strings are related by a circuit equivalence.
        In particular, this circuit:

            ───ops───INPUT_PAULI_STRING───

        will be equivalent to this circuit:

            ───OUTPUT_PAULI_STRING───ops───

        up to global phase (assuming `after_to_before` is not set).

        If ops together have matrix C, the Pauli string has matrix P, and the
        output Pauli string has matrix P', then P' == C^-1 P C up to
        global phase.

        Setting `after_to_before` inverts the relationship, so that the output
        is the input and the input is the output. Equivalently, it inverts C.

        Args:
            ops: The operations to move over the string.
            after_to_before: Determines whether the operations start after the
                pauli string, instead of before (and so are moving in the
                opposite direction).
        """
        pauli_map = dict(self._qubit_pauli_map)
        should_negate = False
        for op in ops:
            if not set(op.qubits) & set(pauli_map.keys()):
                # op operates on an independent set of qubits from the Pauli
                # string.  The order can be switched with no change no matter
                # what op is.
                continue
            should_negate ^= PauliString._pass_operation_over(pauli_map,
                                                              op,
                                                              after_to_before)
        coef = -self._coefficient if should_negate else self.coefficient
        return PauliString(pauli_map, coef)

    @staticmethod
    def _pass_operation_over(pauli_map: Dict[raw_types.Qid, pauli_gates.Pauli],
                             op: raw_types.Operation,
                             after_to_before: bool = False) -> bool:
        if isinstance(op, gate_operation.GateOperation):
            gate = op.gate
            if isinstance(gate, clifford_gate.SingleQubitCliffordGate):
                return PauliString._pass_single_clifford_gate_over(
                    pauli_map, gate, op.qubits[0],
                    after_to_before=after_to_before)
            if isinstance(gate, common_gates.CZPowGate):
                gate = pauli_interaction_gate.PauliInteractionGate.CZ
            if isinstance(gate, pauli_interaction_gate.PauliInteractionGate):
                return PauliString._pass_pauli_interaction_gate_over(
                    pauli_map, gate, op.qubits[0], op.qubits[1],
                    after_to_before=after_to_before)
        raise TypeError('Unsupported operation: {!r}'.format(op))

    @staticmethod
    def _pass_single_clifford_gate_over(
            pauli_map: Dict[raw_types.Qid, pauli_gates.Pauli],
            gate: clifford_gate.SingleQubitCliffordGate,
            qubit: raw_types.Qid,
            after_to_before: bool = False) -> bool:
        if qubit not in pauli_map:
            return False
        if not after_to_before:
            gate **= -1
        pauli, inv = gate.transform(pauli_map[qubit])
        pauli_map[qubit] = pauli
        return inv

    @staticmethod
    def _pass_pauli_interaction_gate_over(
            pauli_map: Dict[raw_types.Qid, pauli_gates.Pauli],
            gate: pauli_interaction_gate.PauliInteractionGate,
            qubit0: raw_types.Qid,
            qubit1: raw_types.Qid,
            after_to_before: bool = False) -> bool:
        def merge_and_kickback(qubit: raw_types.Qid,
                               pauli_left: Optional[pauli_gates.Pauli],
                               pauli_right: Optional[pauli_gates.Pauli],
                               inv: bool) -> int:
            assert pauli_left is not None or pauli_right is not None
            if pauli_left is None or pauli_right is None:
                pauli_map[qubit] = cast(pauli_gates.Pauli,
                                        pauli_left or pauli_right)
                return 0
            elif pauli_left == pauli_right:
                del pauli_map[qubit]
                return 0
            else:
                pauli_map[qubit] = pauli_left.third(pauli_right)
                if (pauli_left < pauli_right) ^ after_to_before:
                    return int(inv) * 2 + 1
                else:
                    return int(inv) * 2 - 1

        quarter_kickback = 0
        if (qubit0 in pauli_map and
                not pauli_map[qubit0].commutes_with(gate.pauli0)):
            quarter_kickback += merge_and_kickback(qubit1,
                                                   gate.pauli1,
                                                   pauli_map.get(qubit1),
                                                   gate.invert1)
        if (qubit1 in pauli_map and
                not pauli_map[qubit1].commutes_with(gate.pauli1)):
            quarter_kickback += merge_and_kickback(qubit0,
                                                   pauli_map.get(qubit0),
                                                   gate.pauli0,
                                                   gate.invert0)
        assert quarter_kickback % 2 == 0, (
            'Impossible condition.  '
            'quarter_kickback is either incremented twice or never.')
        return quarter_kickback % 4 == 2


# Ignoring type because mypy believes `with_qubits` methods are incompatible.
class SingleQubitPauliStringGateOperation(  # type: ignore
        gate_operation.GateOperation, PauliString):
    """A Pauli operation applied to a qubit.

    Satisfies the contract of both GateOperation and PauliString. Relies
    implicitly on the fact that PauliString({q: X}) compares as equal to
    GateOperation(X, [q]).
    """

    def __init__(self, pauli: pauli_gates.Pauli, qubit: raw_types.Qid):
        PauliString.__init__(self, {qubit: pauli})
        gate_operation.GateOperation.__init__(self,
                                              cast(raw_types.Gate, pauli),
                                              [qubit])

    def with_qubits(self, *new_qubits: raw_types.Qid
                    ) -> 'SingleQubitPauliStringGateOperation':
        if len(new_qubits) != 1:
            raise ValueError("len(new_qubits) != 1")
        return SingleQubitPauliStringGateOperation(
            cast(pauli_gates.Pauli, self.gate),
            new_qubits[0])

    def _as_pauli_string(self) -> PauliString:
        return PauliString({self.qubits[0]: cast(pauli_gates.Pauli, self.gate)})

    def __mul__(self, other):
        if isinstance(other, SingleQubitPauliStringGateOperation):
            return self._as_pauli_string() * other._as_pauli_string()
        if isinstance(other, (PauliString, complex, float, int)):
            return self._as_pauli_string() * other
        return NotImplemented

    def __rmul__(self, other):
<<<<<<< HEAD
        if isinstance(other, SingleQubitPauliStringGateOperation):
            return other._as_pauli_string() * self._as_pauli_string()
=======
>>>>>>> 13ddbeac
        if isinstance(other, (PauliString, complex, float, int)):
            return other * self._as_pauli_string()
        return NotImplemented

    def __neg__(self):
        return -self._as_pauli_string()<|MERGE_RESOLUTION|>--- conflicted
+++ resolved
@@ -431,11 +431,6 @@
         return NotImplemented
 
     def __rmul__(self, other):
-<<<<<<< HEAD
-        if isinstance(other, SingleQubitPauliStringGateOperation):
-            return other._as_pauli_string() * self._as_pauli_string()
-=======
->>>>>>> 13ddbeac
         if isinstance(other, (PauliString, complex, float, int)):
             return other * self._as_pauli_string()
         return NotImplemented
