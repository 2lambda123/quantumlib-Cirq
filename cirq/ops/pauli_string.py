--- conflicted
+++ resolved
@@ -21,14 +21,9 @@
 
 import numpy as np
 
-<<<<<<< HEAD
-from cirq import protocols, value, linalg
-from cirq.ops import (raw_types, gate_operation, common_gates, op_tree,
-                      pauli_gates, clifford_gate, pauli_interaction_gate,
-                      global_phase_op)
-=======
-from cirq import value
+from cirq import value, protocols, linalg
 from cirq.ops import (
+    global_phase_op,
     raw_types,
     gate_operation,
     common_gates,
@@ -36,7 +31,6 @@
     clifford_gate,
     pauli_interaction_gate,
 )
->>>>>>> 3be80d82
 
 TDefault = TypeVar('TDefault')
 
