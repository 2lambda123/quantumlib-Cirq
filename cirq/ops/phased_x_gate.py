# Copyright 2018 The Cirq Developers
#
# Licensed under the Apache License, Version 2.0 (the "License");
# you may not use this file except in compliance with the License.
# You may obtain a copy of the License at
#
#     https://www.apache.org/licenses/LICENSE-2.0
#
# Unless required by applicable law or agreed to in writing, software
# distributed under the License is distributed on an "AS IS" BASIS,
# WITHOUT WARRANTIES OR CONDITIONS OF ANY KIND, either express or implied.
# See the License for the specific language governing permissions and
# limitations under the License.

"""An `XPowGate` conjugated by `ZPowGate`s."""
from typing import Union, Sequence, Tuple, Optional, cast
import numbers
import math
import numpy as np
import sympy

import cirq
from cirq import value, protocols
from cirq._compat import proper_repr
from cirq.ops import gate_features, common_gates
from cirq.type_workarounds import NotImplementedType


@value.value_equality(manual_cls=True)
class PhasedXPowGate(gate_features.SingleQubitGate):
    """A gate equivalent to the circuit ───Z^-p───X^t───Z^p───."""

    def __init__(self,
                 *,
                 phase_exponent: Union[float, sympy.Symbol],
                 exponent: Union[float, sympy.Symbol] = 1.0,
                 global_shift: float = 0.0) -> None:
        """
        Args:
            phase_exponent: The exponent on the Z gates conjugating the X gate.
            exponent: The exponent on the X gate conjugated by Zs.
            global_shift: How much to shift the operation's eigenvalues at
                exponent=1.
        """
        self._phase_exponent = value.canonicalize_half_turns(phase_exponent)
        self._exponent = exponent
        self._global_shift = global_shift

    def _qasm_(self, args: 'cirq.QasmArgs',
               qubits: Tuple['cirq.Qid', ...]) -> Optional[str]:
        if cirq.is_parameterized(self):
            return None

        args.validate_version('2.0')

        e = cast(float, value.canonicalize_half_turns(self._exponent))
        p = cast(float, self.phase_exponent)
        epsilon = 10**-args.precision

        if abs(e + 0.5) <= epsilon:
            return args.format('u2({0:half_turns}, {1:half_turns}) {2};\n',
                               p + 0.5, -p - 0.5, qubits[0])

        if abs(e - 0.5) <= epsilon:
            return args.format('u2({0:half_turns}, {1:half_turns}) {2};\n',
                               p - 0.5, -p + 0.5, qubits[0])

        return args.format(
            'u3({0:half_turns}, {1:half_turns}, {2:half_turns}) {3};\n',
            -e, p + 0.5, -p - 0.5, qubits[0])

    def _decompose_(self, qubits: Sequence['cirq.Qid']) -> 'cirq.OP_TREE':
        assert len(qubits) == 1
        q = qubits[0]
        z = cirq.Z(q)**self._phase_exponent
        x = cirq.X(q)**self._exponent
        if protocols.is_parameterized(z):
            return NotImplemented
        return z**-1, x, z

    @property
    def exponent(self) -> Union[float, sympy.Symbol]:
        """The exponent on the central X gate conjugated by the Z gates."""
        return self._exponent

    @property
    def phase_exponent(self) -> Union[float, sympy.Symbol]:
        """The exponent on the Z gates conjugating the X gate."""
        return self._phase_exponent

    @property
    def global_shift(self) -> float:
        return self._global_shift

    def __pow__(self, exponent: Union[float, sympy.Symbol]) -> 'PhasedXPowGate':
        new_exponent = protocols.mul(self._exponent, exponent, NotImplemented)
        if new_exponent is NotImplemented:
            return NotImplemented
        return PhasedXPowGate(phase_exponent=self._phase_exponent,
                              exponent=new_exponent,
                              global_shift=self._global_shift)

    def _trace_distance_bound_(self) -> Optional[float]:
        if self._is_parameterized_():
            return None
        return abs(np.sin(self._exponent * 0.5 * np.pi))

    def _unitary_(self) -> Union[np.ndarray, NotImplementedType]:
        """See `cirq.SupportsUnitary`."""
        if self._is_parameterized_():
            return NotImplemented
        z = protocols.unitary(cirq.Z**self._phase_exponent)
        x = protocols.unitary(cirq.X**self._exponent)
        p = np.exp(1j * np.pi * self._global_shift * self._exponent)
        return np.dot(np.dot(z, x), np.conj(z)) * p

    def _pauli_expansion_(self) -> value.LinearDict[str]:
        if self._is_parameterized_():
            return NotImplemented
        phase_angle = np.pi * self._phase_exponent / 2
        angle = np.pi * self._exponent / 2
        phase = 1j**(2 * self._exponent * (self._global_shift + 0.5))
        return value.LinearDict({
            'I': phase * np.cos(angle),
            'X': -1j * phase * np.sin(angle) * np.cos(2 * phase_angle),
            'Y': -1j * phase * np.sin(angle) * np.sin(2 * phase_angle),
        })

    def _is_parameterized_(self) -> bool:
        """See `cirq.SupportsParameterization`."""
        return (protocols.is_parameterized(self._exponent) or
                protocols.is_parameterized(self._phase_exponent))

    def _resolve_parameters_(self, param_resolver) -> 'PhasedXPowGate':
        """See `cirq.SupportsParameterization`."""
        return PhasedXPowGate(
            phase_exponent=param_resolver.value_of(self._phase_exponent),
            exponent=param_resolver.value_of(self._exponent),
            global_shift=self._global_shift)

    def _phase_by_(self, phase_turns, qubit_index):
        """See `cirq.SupportsPhase`."""
        assert qubit_index == 0
        return PhasedXPowGate(
            exponent=self._exponent,
            phase_exponent=self._phase_exponent + phase_turns * 2,
            global_shift=self._global_shift)

    def _circuit_diagram_info_(self, args: 'cirq.CircuitDiagramInfoArgs'
                              ) -> 'cirq.CircuitDiagramInfo':
        """See `cirq.SupportsCircuitDiagramInfo`."""

<<<<<<< HEAD
        if (isinstance(self.phase_exponent, sympy.Basic) or
                args.precision is None):
            s = 'PhasedX({})'.format(self.phase_exponent)
        elif isinstance(self.phase_exponent, numbers.Integral):
            s = 'PhasedX({})'.format(self.phase_exponent)
        else:
            s = 'PhasedX({{:.{}}})'.format(args.precision).format(
                self.phase_exponent)
=======
>>>>>>> 89653aaa
        return protocols.CircuitDiagramInfo(
            wire_symbols=(f'PhX({args.format_real(self.phase_exponent)})',),
            exponent=value.canonicalize_half_turns(self._exponent))

    def __str__(self):
        info = protocols.circuit_diagram_info(self)
        if info.exponent == 1:
            return info.wire_symbols[0]
        return '{}^{}'.format(info.wire_symbols[0], info.exponent)

    def __repr__(self):
        args = ['phase_exponent={}'.format(proper_repr(self.phase_exponent))]
        if self.exponent != 1:
            args.append('exponent={}'.format(proper_repr(self.exponent)))
        if self._global_shift != 0:
            args.append('global_shift={!r}'.format(self._global_shift))
        return 'cirq.PhasedXPowGate({})'.format(', '.join(args))

    def _period(self):
        exponents = [self._global_shift, 1 + self._global_shift]
        real_periods = [abs(2/e) for e in exponents if e != 0]
        int_periods = [int(np.round(e)) for e in real_periods]
        if any(i != r for i, r in zip(real_periods, int_periods)):
            return None
        if len(int_periods) == 1:
            return int_periods[0]
        return int_periods[0] * int_periods[1] / math.gcd(*int_periods)

    @property
    def _canonical_exponent(self):
        period = self._period()
        if not period or isinstance(self._exponent, sympy.Basic):
            return self._exponent

        return self._exponent % period

    def _value_equality_values_cls_(self):
        if self.phase_exponent == 0:
            return common_gates.XPowGate
        if self.phase_exponent == 0.5:
            return common_gates.YPowGate
        return PhasedXPowGate

    def _value_equality_values_(self):
        if self.phase_exponent == 0:
            return common_gates.XPowGate(
                exponent=self._exponent,
                global_shift=self._global_shift)._value_equality_values_()
        if self.phase_exponent == 0.5:
            return common_gates.YPowGate(
                exponent=self._exponent,
                global_shift=self._global_shift)._value_equality_values_()
        return self.phase_exponent, self._canonical_exponent, self._global_shift

    def _json_dict_(self):
        return protocols.obj_to_dict_helper(
            self, ['phase_exponent', 'exponent', 'global_shift'])<|MERGE_RESOLUTION|>--- conflicted
+++ resolved
@@ -14,7 +14,7 @@
 
 """An `XPowGate` conjugated by `ZPowGate`s."""
 from typing import Union, Sequence, Tuple, Optional, cast
-import numbers
+
 import math
 import numpy as np
 import sympy
@@ -150,17 +150,6 @@
                               ) -> 'cirq.CircuitDiagramInfo':
         """See `cirq.SupportsCircuitDiagramInfo`."""
 
-<<<<<<< HEAD
-        if (isinstance(self.phase_exponent, sympy.Basic) or
-                args.precision is None):
-            s = 'PhasedX({})'.format(self.phase_exponent)
-        elif isinstance(self.phase_exponent, numbers.Integral):
-            s = 'PhasedX({})'.format(self.phase_exponent)
-        else:
-            s = 'PhasedX({{:.{}}})'.format(args.precision).format(
-                self.phase_exponent)
-=======
->>>>>>> 89653aaa
         return protocols.CircuitDiagramInfo(
             wire_symbols=(f'PhX({args.format_real(self.phase_exponent)})',),
             exponent=value.canonicalize_half_turns(self._exponent))
