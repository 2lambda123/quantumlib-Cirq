--- conflicted
+++ resolved
@@ -13,12 +13,8 @@
 # limitations under the License.
 
 """An `XPowGate` conjugated by `ZPowGate`s."""
-<<<<<<< HEAD
 from typing import Dict, Union, Sequence, Tuple, Optional, cast
 
-=======
-from typing import Union, Sequence, Tuple, Optional, cast
->>>>>>> ecb3b6a7
 import numpy as np
 import sympy
 
