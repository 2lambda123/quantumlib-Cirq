--- conflicted
+++ resolved
@@ -26,15 +26,8 @@
 from cirq.type_workarounds import NotImplementedType
 from cirq.value.value_equality import value_equality
 
-<<<<<<< HEAD
-# Note: avoiding 'from/as' because it creates a circular dependency in python 2.
-import cirq.ops.common_gates
-
 
 @value_equality
-=======
-@value.value_equality
->>>>>>> d9646145
 class PhasedXPowGate(gate_features.SingleQubitGate):
     """A gate equivalent to the circuit ───Z^-p───X^t───Z^p───."""
 
