# Copyright 2018 The Cirq Developers
#
# Licensed under the Apache License, Version 2.0 (the "License");
# you may not use this file except in compliance with the License.
# You may obtain a copy of the License at
#
#     https://www.apache.org/licenses/LICENSE-2.0
#
# Unless required by applicable law or agreed to in writing, software
# distributed under the License is distributed on an "AS IS" BASIS,
# WITHOUT WARRANTIES OR CONDITIONS OF ANY KIND, either express or implied.
# See the License for the specific language governing permissions and
# limitations under the License.

"""Quantum gates defined by a matrix."""

from typing import Any, cast, Dict, Iterable, Optional, Tuple, TYPE_CHECKING

import numpy as np

from cirq import linalg, protocols
from cirq._compat import proper_repr
from cirq.ops import raw_types

if TYPE_CHECKING:
    import cirq


class MatrixGate(raw_types.Gate):
    """A unitary qubit or qudit gate defined entirely by its matrix."""

    def __init__(self,
                 matrix: np.ndarray,
                 *,
                 qid_shape: Optional[Iterable[int]] = None) -> None:
        """Initializes a matrix gate.
        Args:
            matrix: The matrix that defines the gate.
            qid_shape: The shape of state tensor that the matrix applies to.
                If not specified, this value is inferred by assuming that the
                matrix is supposed to apply to qubits.
        """
        if len(matrix.shape) != 2 or matrix.shape[0] != matrix.shape[1]:
            raise ValueError('`matrix` must be a square 2d numpy array.')

        if qid_shape is None:
            n = int(np.round(np.log2(matrix.shape[0] or 1)))
            if 2**n != matrix.shape[0]:
                raise ValueError(
                    f'Matrix width ({matrix.shape[0]}) is not a power of 2 and '
                    f'qid_shape is not specified.')
            qid_shape = (2,) * n

        self._matrix = matrix
        self._qid_shape = tuple(qid_shape)
        m = int(np.prod(self._qid_shape))
        if self._matrix.shape != (m, m):
            raise ValueError('Wrong matrix shape for qid_shape.\n'
                             f'Matrix shape: {self._matrix.shape}\n'
                             f'qid_shape: {self._qid_shape}\n')

        if not linalg.is_unitary(matrix):
            raise ValueError(f'Not a unitary matrix: {self._matrix}')

    def _json_dict_(self) -> Dict[str, Any]:
        return {
            'cirq_type': self.__class__.__name__,
            'matrix': self._matrix.tolist(),
            'qid_shape': self._qid_shape,
        }

    @classmethod
    def _from_json_dict_(cls, matrix, qid_shape, **kwargs):
        return cls(matrix=np.array(matrix), qid_shape=qid_shape)

    def _qid_shape_(self) -> Tuple[int, ...]:
        return self._qid_shape

    def __pow__(self, exponent: Any) -> 'MatrixGate':
        if not isinstance(exponent, (int, float)):
            return NotImplemented
        e = cast(float, exponent)
        new_mat = linalg.map_eigenvalues(self._matrix, lambda b: b**e)
        return MatrixGate(new_mat, qid_shape=self._qid_shape)

    def _phase_by_(self, phase_turns: float, qubit_index: int) -> 'MatrixGate':
        if not isinstance(phase_turns, (int, float)):
            return NotImplemented
        if self._qid_shape[qubit_index] != 2:
            return NotImplemented
        result = np.copy(self._matrix).reshape(self._qid_shape * 2)

        p = np.exp(2j * np.pi * phase_turns)
        i = qubit_index
        j = qubit_index + len(self._qid_shape)
        result[linalg.slice_for_qubits_equal_to([i], 1)] *= p
        result[linalg.slice_for_qubits_equal_to([j], 1)] *= np.conj(p)
        return MatrixGate(matrix=result.reshape(self._matrix.shape),
                          qid_shape=self._qid_shape)

    def _has_unitary_(self) -> bool:
        return True

    def _unitary_(self) -> np.ndarray:
        return np.copy(self._matrix)

    def _circuit_diagram_info_(self, args: 'cirq.CircuitDiagramInfoArgs'
                              ) -> 'cirq.CircuitDiagramInfo':
        main = _matrix_to_diagram_symbol(self._matrix, args)
        rest = [f'#{i+1}' for i in range(1, len(self._qid_shape))]
        return protocols.CircuitDiagramInfo(wire_symbols=[main, *rest])

    def __hash__(self) -> int:
        vals = tuple(v for _, v in np.ndenumerate(self._matrix))
        return hash((MatrixGate, vals))

    def _approx_eq_(self, other: Any, atol) -> bool:
        if not isinstance(other, type(self)):
            return NotImplemented
        return np.allclose(self._matrix, other._matrix, rtol=0, atol=atol)

    def __eq__(self, other):
        if not isinstance(other, type(self)):
            return NotImplemented
        return (self._qid_shape == other._qid_shape and
                np.array_equal(self._matrix, other._matrix))

    def __ne__(self, other):
        return not self == other

    def __repr__(self) -> str:
        if all(e == 2 for e in self._qid_shape):
            return f'cirq.MatrixGate({proper_repr(self._matrix)})'
        return (f'cirq.MatrixGate({proper_repr(self._matrix)}, '
                f'qid_shape={self._qid_shape})')

    def __str__(self) -> str:
        return str(self._matrix.round(3))


<<<<<<< HEAD
=======
class SingleQubitMatrixGate(MatrixGate, gate_features.SingleQubitGate):
    """A 1-qubit or qudit gate defined by its matrix.

    More general than specialized classes like `ZPowGate`, but more expensive
    and more float-error sensitive to work with (due to using
    eigendecompositions).
    """

    @deprecated(deadline='v0.8',
                fix='Use `cirq.MatrixGate` instead.',
                name='cirq.SingleQubitMatrixGate')
    def __init__(self, matrix: np.ndarray) -> None:
        """
        Initializes the single qubit matrix gate.

        Args:
            matrix: The matrix that defines the gate.
        """
        super().__init__(matrix, qid_shape=(matrix.shape[0],))

    def __repr__(self) -> str:
        return f'cirq.SingleQubitMatrixGate({proper_repr(self._matrix)})'

    def _json_dict_(self) -> Dict[str, Any]:
        return {
            'cirq_type': self.__class__.__name__,
            'matrix': self._matrix,
        }

    @classmethod
    def _from_json_dict_(cls, matrix, **kwargs):
        return cls(matrix=np.array(matrix))


class TwoQubitMatrixGate(MatrixGate, gate_features.TwoQubitGate):
    """A 2-qubit gate defined only by its matrix.

    More general than specialized classes like `CZPowGate`, but more expensive
    and more float-error sensitive to work with (due to using
    eigendecompositions).
    """

    @deprecated(deadline='v0.8',
                fix='Use `cirq.MatrixGate` instead.',
                name='cirq.TwoQubitMatrixGate')
    def __init__(self, matrix: np.ndarray) -> None:
        """
        Initializes the 2-qubit matrix gate.

        Args:
            matrix: The matrix that defines the gate.
        """
        super().__init__(matrix, qid_shape=(2, 2))

    def _json_dict_(self) -> Dict[str, Any]:
        return {
            'cirq_type': self.__class__.__name__,
            'matrix': self._matrix,
        }

    @classmethod
    def _from_json_dict_(cls, matrix, **kwargs):
        return cls(matrix=np.array(matrix))

    def __repr__(self) -> str:
        return f'cirq.TwoQubitMatrixGate({proper_repr(self._matrix)})'


>>>>>>> 675e4f0f
def _matrix_to_diagram_symbol(matrix: np.ndarray,
                              args: 'protocols.CircuitDiagramInfoArgs') -> str:
    if args.precision is not None:
        matrix = matrix.round(args.precision)
    result = str(matrix)
    if args.use_unicode_characters:
        lines = result.split('\n')
        for i in range(len(lines)):
            lines[i] = lines[i].replace('[[', '')
            lines[i] = lines[i].replace(' [', '')
            lines[i] = lines[i].replace(']', '')
        w = max(len(line) for line in lines)
        for i in range(len(lines)):
            lines[i] = '│' + lines[i].ljust(w) + '│'
        lines.insert(0, '┌' + ' ' * w + '┐')
        lines.append('└' + ' ' * w + '┘')
        result = '\n'.join(lines)
    return result<|MERGE_RESOLUTION|>--- conflicted
+++ resolved
@@ -138,77 +138,6 @@
         return str(self._matrix.round(3))
 
 
-<<<<<<< HEAD
-=======
-class SingleQubitMatrixGate(MatrixGate, gate_features.SingleQubitGate):
-    """A 1-qubit or qudit gate defined by its matrix.
-
-    More general than specialized classes like `ZPowGate`, but more expensive
-    and more float-error sensitive to work with (due to using
-    eigendecompositions).
-    """
-
-    @deprecated(deadline='v0.8',
-                fix='Use `cirq.MatrixGate` instead.',
-                name='cirq.SingleQubitMatrixGate')
-    def __init__(self, matrix: np.ndarray) -> None:
-        """
-        Initializes the single qubit matrix gate.
-
-        Args:
-            matrix: The matrix that defines the gate.
-        """
-        super().__init__(matrix, qid_shape=(matrix.shape[0],))
-
-    def __repr__(self) -> str:
-        return f'cirq.SingleQubitMatrixGate({proper_repr(self._matrix)})'
-
-    def _json_dict_(self) -> Dict[str, Any]:
-        return {
-            'cirq_type': self.__class__.__name__,
-            'matrix': self._matrix,
-        }
-
-    @classmethod
-    def _from_json_dict_(cls, matrix, **kwargs):
-        return cls(matrix=np.array(matrix))
-
-
-class TwoQubitMatrixGate(MatrixGate, gate_features.TwoQubitGate):
-    """A 2-qubit gate defined only by its matrix.
-
-    More general than specialized classes like `CZPowGate`, but more expensive
-    and more float-error sensitive to work with (due to using
-    eigendecompositions).
-    """
-
-    @deprecated(deadline='v0.8',
-                fix='Use `cirq.MatrixGate` instead.',
-                name='cirq.TwoQubitMatrixGate')
-    def __init__(self, matrix: np.ndarray) -> None:
-        """
-        Initializes the 2-qubit matrix gate.
-
-        Args:
-            matrix: The matrix that defines the gate.
-        """
-        super().__init__(matrix, qid_shape=(2, 2))
-
-    def _json_dict_(self) -> Dict[str, Any]:
-        return {
-            'cirq_type': self.__class__.__name__,
-            'matrix': self._matrix,
-        }
-
-    @classmethod
-    def _from_json_dict_(cls, matrix, **kwargs):
-        return cls(matrix=np.array(matrix))
-
-    def __repr__(self) -> str:
-        return f'cirq.TwoQubitMatrixGate({proper_repr(self._matrix)})'
-
-
->>>>>>> 675e4f0f
 def _matrix_to_diagram_symbol(matrix: np.ndarray,
                               args: 'protocols.CircuitDiagramInfoArgs') -> str:
     if args.precision is not None:
