# Copyright 2018 The Cirq Developers
#
# Licensed under the Apache License, Version 2.0 (the "License");
# you may not use this file except in compliance with the License.
# You may obtain a copy of the License at
#
#     https://www.apache.org/licenses/LICENSE-2.0
#
# Unless required by applicable law or agreed to in writing, software
# distributed under the License is distributed on an "AS IS" BASIS,
# WITHOUT WARRANTIES OR CONDITIONS OF ANY KIND, either express or implied.
# See the License for the specific language governing permissions and
# limitations under the License.

"""Quantum gates defined by a matrix."""

<<<<<<< HEAD
from typing import cast, Any, Tuple
import numbers
=======
from typing import cast, Any, Tuple, Optional, Iterable, TYPE_CHECKING

>>>>>>> 89653aaa
import numpy as np

from cirq import linalg, protocols
from cirq._compat import proper_repr, deprecated
from cirq.ops import gate_features, raw_types

if TYPE_CHECKING:
    import cirq


class MatrixGate(raw_types.Gate):
    """A unitary qubit or qudit gate defined entirely by its matrix."""

    def __init__(self,
                 matrix: np.ndarray,
                 *,
                 qid_shape: Optional[Iterable[int]] = None) -> None:
        """Initializes a matrix gate.
        Args:
            matrix: The matrix that defines the gate.
            qid_shape: The shape of state tensor that the matrix applies to.
                If not specified, this value is inferred by assuming that the
                matrix is supposed to apply to qubits.
        """
        if len(matrix.shape) != 2 or matrix.shape[0] != matrix.shape[1]:
            raise ValueError('`matrix` must be a square 2d numpy array.')

        if qid_shape is None:
            n = int(np.round(np.log2(matrix.shape[0] or 1)))
            if 2**n != matrix.shape[0]:
                raise ValueError(
                    f'Matrix width ({matrix.shape[0]}) is not a power of 2 and '
                    f'qid_shape is not specified.')
            qid_shape = (2,) * n

<<<<<<< HEAD
    def __pow__(self, exponent: Any) -> 'SingleQubitMatrixGate':
        if not isinstance(exponent, numbers.Real):
=======
        self._matrix = matrix
        self._qid_shape = tuple(qid_shape)
        m = int(np.prod(self._qid_shape))
        if self._matrix.shape != (m, m):
            raise ValueError('Wrong matrix shape for qid_shape.\n'
                             f'Matrix shape: {self._matrix.shape}\n'
                             f'qid_shape: {self._qid_shape}\n')

        if not linalg.is_unitary(matrix):
            raise ValueError(f'Not a unitary matrix: {self._matrix}')

    def _json_dict_(self):
        return {
            'cirq_type': self.__class__.__name__,
            'matrix': self._matrix.tolist(),
            'qid_shape': self._qid_shape,
        }

    @classmethod
    def _from_json_dict_(cls, matrix, qid_shape, **kwargs):
        return cls(matrix=np.array(matrix), qid_shape=qid_shape)

    def _qid_shape_(self) -> Tuple[int, ...]:
        return self._qid_shape

    def __pow__(self, exponent: Any) -> 'MatrixGate':
        if not isinstance(exponent, (int, float)):
>>>>>>> 89653aaa
            return NotImplemented
        e = cast(float, exponent)
        new_mat = linalg.map_eigenvalues(self._matrix, lambda b: b**e)
        return MatrixGate(new_mat, qid_shape=self._qid_shape)

<<<<<<< HEAD
    def _phase_by_(self, phase_turns: float,
                   qubit_index: int) -> 'SingleQubitMatrixGate':
        if not isinstance(phase_turns, numbers.Real):
=======
    def _phase_by_(self, phase_turns: float, qubit_index: int) -> 'MatrixGate':
        if not isinstance(phase_turns, (int, float)):
>>>>>>> 89653aaa
            return NotImplemented
        if self._qid_shape[qubit_index] != 2:
            return NotImplemented
        result = np.copy(self._matrix).reshape(self._qid_shape * 2)

        p = np.exp(2j * np.pi * phase_turns)
        i = qubit_index
        j = qubit_index + len(self._qid_shape)
        result[linalg.slice_for_qubits_equal_to([i], 1)] *= p
        result[linalg.slice_for_qubits_equal_to([j], 1)] *= np.conj(p)
        return MatrixGate(matrix=result.reshape(self._matrix.shape),
                          qid_shape=self._qid_shape)

    def _has_unitary_(self) -> bool:
        return True

    def _unitary_(self) -> np.ndarray:
        return np.copy(self._matrix)

    def _circuit_diagram_info_(self, args: 'cirq.CircuitDiagramInfoArgs'
                              ) -> 'cirq.CircuitDiagramInfo':
        main = _matrix_to_diagram_symbol(self._matrix, args)
        rest = [f'#{i+1}' for i in range(1, len(self._qid_shape))]
        return protocols.CircuitDiagramInfo(wire_symbols=[main, *rest])

    def __hash__(self):
        vals = tuple(v for _, v in np.ndenumerate(self._matrix))
        return hash((MatrixGate, vals))

    def _approx_eq_(self, other: Any, atol) -> bool:
        if not isinstance(other, type(self)):
            return NotImplemented
        return np.allclose(self._matrix, other._matrix, rtol=0, atol=atol)

    def __eq__(self, other):
        if not isinstance(other, type(self)):
            return NotImplemented
        return (self._qid_shape == other._qid_shape and
                np.array_equal(self._matrix, other._matrix))

    def __ne__(self, other):
        return not self == other

    def __repr__(self):
        if all(e == 2 for e in self._qid_shape):
            return f'cirq.MatrixGate({proper_repr(self._matrix)})'
        return (f'cirq.MatrixGate({proper_repr(self._matrix)}, '
                f'qid_shape={self._qid_shape})')

    def __str__(self):
        return str(self._matrix.round(3))


class SingleQubitMatrixGate(MatrixGate, gate_features.SingleQubitGate):
    """A 1-qubit or qudit gate defined by its matrix.

    More general than specialized classes like `ZPowGate`, but more expensive
    and more float-error sensitive to work with (due to using
    eigendecompositions).
    """

    @deprecated(deadline='v0.8',
                fix='Use `cirq.MatrixGate` instead.',
                name='cirq.SingleQubitMatrixGate')
    def __init__(self, matrix: np.ndarray) -> None:
        """
        Initializes the single qubit matrix gate.

        Args:
            matrix: The matrix that defines the gate.
        """
        super().__init__(matrix, qid_shape=(matrix.shape[0],))

    def __repr__(self):
        return 'cirq.SingleQubitMatrixGate({})'.format(proper_repr(
            self._matrix))

    def _json_dict_(self):
        return {
            'cirq_type': self.__class__.__name__,
            'matrix': self._matrix,
        }

<<<<<<< HEAD
    def __pow__(self, exponent: Any) -> 'TwoQubitMatrixGate':
        if not isinstance(exponent, numbers.Real):
            return NotImplemented
        e = cast(float, exponent)
        new_mat = linalg.map_eigenvalues(self._matrix, lambda b: b**e)
        return TwoQubitMatrixGate(new_mat)

    def _phase_by_(self, phase_turns: float,
                   qubit_index: int) -> 'TwoQubitMatrixGate':
        if not isinstance(phase_turns, numbers.Real):
            return NotImplemented
        i = np.eye(2)
        z = _phase_matrix(phase_turns)
        z2 = np.kron(i, z) if qubit_index else np.kron(z, i)
        phased_matrix = z2.dot(self._matrix).dot(np.conj(z2.T))
        return TwoQubitMatrixGate(phased_matrix)
=======
    @classmethod
    def _from_json_dict_(cls, matrix, **kwargs):
        return cls(matrix=np.array(matrix))

>>>>>>> 89653aaa

class TwoQubitMatrixGate(MatrixGate, gate_features.TwoQubitGate):
    """A 2-qubit gate defined only by its matrix.

    More general than specialized classes like `CZPowGate`, but more expensive
    and more float-error sensitive to work with (due to using
    eigendecompositions).
    """

    @deprecated(deadline='v0.8',
                fix='Use `cirq.MatrixGate` instead.',
                name='cirq.TwoQubitMatrixGate')
    def __init__(self, matrix: np.ndarray) -> None:
        """
        Initializes the 2-qubit matrix gate.

        Args:
            matrix: The matrix that defines the gate.
        """
        super().__init__(matrix, qid_shape=(2, 2))

    def _json_dict_(self):
        return {
            'cirq_type': self.__class__.__name__,
            'matrix': self._matrix,
        }

    @classmethod
    def _from_json_dict_(cls, matrix, **kwargs):
        return cls(matrix=np.array(matrix))

    def __repr__(self):
        return 'cirq.TwoQubitMatrixGate({})'.format(proper_repr(self._matrix))


def _matrix_to_diagram_symbol(matrix: np.ndarray,
                              args: 'protocols.CircuitDiagramInfoArgs') -> str:
    if args.precision is not None:
        matrix = matrix.round(args.precision)
    result = str(matrix)
    if args.use_unicode_characters:
        lines = result.split('\n')
        for i in range(len(lines)):
            lines[i] = lines[i].replace('[[', '')
            lines[i] = lines[i].replace(' [', '')
            lines[i] = lines[i].replace(']', '')
        w = max(len(line) for line in lines)
        for i in range(len(lines)):
            lines[i] = '│' + lines[i].ljust(w) + '│'
        lines.insert(0, '┌' + ' ' * w + '┐')
        lines.append('└' + ' ' * w + '┘')
        result = '\n'.join(lines)
    return result<|MERGE_RESOLUTION|>--- conflicted
+++ resolved
@@ -1,4 +1,4 @@
-# Copyright 2018 The Cirq Developers
+git checkout # Copyright 2018 The Cirq Developers
 #
 # Licensed under the Apache License, Version 2.0 (the "License");
 # you may not use this file except in compliance with the License.
@@ -14,13 +14,8 @@
 
 """Quantum gates defined by a matrix."""
 
-<<<<<<< HEAD
-from typing import cast, Any, Tuple
-import numbers
-=======
 from typing import cast, Any, Tuple, Optional, Iterable, TYPE_CHECKING
 
->>>>>>> 89653aaa
 import numpy as np
 
 from cirq import linalg, protocols
@@ -56,10 +51,6 @@
                     f'qid_shape is not specified.')
             qid_shape = (2,) * n
 
-<<<<<<< HEAD
-    def __pow__(self, exponent: Any) -> 'SingleQubitMatrixGate':
-        if not isinstance(exponent, numbers.Real):
-=======
         self._matrix = matrix
         self._qid_shape = tuple(qid_shape)
         m = int(np.prod(self._qid_shape))
@@ -87,20 +78,13 @@
 
     def __pow__(self, exponent: Any) -> 'MatrixGate':
         if not isinstance(exponent, (int, float)):
->>>>>>> 89653aaa
             return NotImplemented
         e = cast(float, exponent)
         new_mat = linalg.map_eigenvalues(self._matrix, lambda b: b**e)
         return MatrixGate(new_mat, qid_shape=self._qid_shape)
 
-<<<<<<< HEAD
-    def _phase_by_(self, phase_turns: float,
-                   qubit_index: int) -> 'SingleQubitMatrixGate':
-        if not isinstance(phase_turns, numbers.Real):
-=======
     def _phase_by_(self, phase_turns: float, qubit_index: int) -> 'MatrixGate':
         if not isinstance(phase_turns, (int, float)):
->>>>>>> 89653aaa
             return NotImplemented
         if self._qid_shape[qubit_index] != 2:
             return NotImplemented
@@ -184,29 +168,10 @@
             'matrix': self._matrix,
         }
 
-<<<<<<< HEAD
-    def __pow__(self, exponent: Any) -> 'TwoQubitMatrixGate':
-        if not isinstance(exponent, numbers.Real):
-            return NotImplemented
-        e = cast(float, exponent)
-        new_mat = linalg.map_eigenvalues(self._matrix, lambda b: b**e)
-        return TwoQubitMatrixGate(new_mat)
-
-    def _phase_by_(self, phase_turns: float,
-                   qubit_index: int) -> 'TwoQubitMatrixGate':
-        if not isinstance(phase_turns, numbers.Real):
-            return NotImplemented
-        i = np.eye(2)
-        z = _phase_matrix(phase_turns)
-        z2 = np.kron(i, z) if qubit_index else np.kron(z, i)
-        phased_matrix = z2.dot(self._matrix).dot(np.conj(z2.T))
-        return TwoQubitMatrixGate(phased_matrix)
-=======
     @classmethod
     def _from_json_dict_(cls, matrix, **kwargs):
         return cls(matrix=np.array(matrix))
 
->>>>>>> 89653aaa
 
 class TwoQubitMatrixGate(MatrixGate, gate_features.TwoQubitGate):
     """A 2-qubit gate defined only by its matrix.
