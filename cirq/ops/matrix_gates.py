# Copyright 2018 The Cirq Developers
#
# Licensed under the Apache License, Version 2.0 (the "License");
# you may not use this file except in compliance with the License.
# You may obtain a copy of the License at
#
#     https://www.apache.org/licenses/LICENSE-2.0
#
# Unless required by applicable law or agreed to in writing, software
# distributed under the License is distributed on an "AS IS" BASIS,
# WITHOUT WARRANTIES OR CONDITIONS OF ANY KIND, either express or implied.
# See the License for the specific language governing permissions and
# limitations under the License.

"""Quantum gates defined by a matrix."""

from typing import cast, Any

import numpy as np

from cirq import linalg, protocols
<<<<<<< HEAD
from cirq.ops import linear_operator, gate_features, raw_types
=======
from cirq._compat import proper_repr
from cirq.ops import gate_features
>>>>>>> 3caf223b


def _phase_matrix(turns: float) -> np.ndarray:
    return np.diag([1, np.exp(2j * np.pi * turns)])


class SingleQubitMatrixGate(linear_operator.UnitaryMixin,
                            gate_features.SingleQubitGate):
    """A 1-qubit gate defined by its matrix.

    More general than specialized classes like `ZPowGate`, but more expensive
    and more float-error sensitive to work with (due to using
    eigendecompositions).
    """

    def __init__(self, matrix: np.ndarray) -> None:
        """
        Initializes the 2-qubit matrix gate.

        Args:
            matrix: The matrix that defines the gate.
        """
        if matrix.shape != (2, 2) or not linalg.is_unitary(matrix):
            raise ValueError('Not a 2x2 unitary matrix: {}'.format(matrix))
        self._matrix = matrix

    def validate_args(self, qubits):
        if len(qubits) != 1:
            raise ValueError(
                'Single-qubit gate applied to multiple qubits: {}({})'.format(
                    self, qubits))

    def __pow__(self, exponent: Any) -> 'SingleQubitMatrixGate':
        if not isinstance(exponent, (int, float)):
            return NotImplemented
        e = cast(float, exponent)
        new_mat = linalg.map_eigenvalues(self._matrix, lambda b: b**e)
        return SingleQubitMatrixGate(new_mat)

    def _trace_distance_bound_(self):
        vals = np.linalg.eigvals(self._matrix)
        rotation_angle = abs(np.angle(vals[0] / vals[1]))
        return rotation_angle * 1.2

    def _phase_by_(self, phase_turns: float, qubit_index: int):
        z = _phase_matrix(phase_turns)
        phased_matrix = z.dot(self._matrix).dot(np.conj(z.T))
        return SingleQubitMatrixGate(phased_matrix)

    def _has_unitary_(self) -> bool:
        return True

    def _unitary_(self) -> np.ndarray:
        return np.array(self._matrix)

    def _circuit_diagram_info_(self, args: protocols.CircuitDiagramInfoArgs
                               ) -> protocols.CircuitDiagramInfo:
        return protocols.CircuitDiagramInfo(
            wire_symbols=(_matrix_to_diagram_symbol(self._matrix, args),))

    def __hash__(self):
        vals = tuple(v for _, v in np.ndenumerate(self._matrix))
        return hash((SingleQubitMatrixGate, vals))

    def _approx_eq_(self, other: Any, atol) -> bool:
        if not isinstance(other, type(self)):
            return NotImplemented
        return np.allclose(self._matrix, other._matrix, rtol=0, atol=atol)

    def __eq__(self, other):
        if not isinstance(other, type(self)):
            return NotImplemented
        return np.alltrue(self._matrix == other._matrix)

    def __ne__(self, other):
        return not self == other

    def __repr__(self):
        return 'cirq.SingleQubitMatrixGate({})'.format(
            proper_repr(self._matrix))

    def __str__(self):
        return str(self._matrix.round(3))


class TwoQubitMatrixGate(linear_operator.UnitaryMixin,
                         gate_features.TwoQubitGate):
    """A 2-qubit gate defined only by its matrix.

    More general than specialized classes like `CZPowGate`, but more expensive
    and more float-error sensitive to work with (due to using
    eigendecompositions).
    """

    def __init__(self, matrix: np.ndarray) -> None:
        """
        Initializes the 2-qubit matrix gate.

        Args:
            matrix: The matrix that defines the gate.
        """
        if matrix.shape != (4, 4) or not linalg.is_unitary(matrix):
            raise ValueError('Not a 4x4 unitary matrix: {}'.format(matrix))
        self._matrix = matrix

    def validate_args(self, qubits):
        if len(qubits) != 2:
            raise ValueError(
                'Two-qubit gate not applied to two qubits: {}({})'.format(
                    self, qubits))

    def __pow__(self, exponent: Any) -> 'TwoQubitMatrixGate':
        if not isinstance(exponent, (int, float)):
            return NotImplemented
        e = cast(float, exponent)
        new_mat = linalg.map_eigenvalues(self._matrix, lambda b: b**e)
        return TwoQubitMatrixGate(new_mat)

    def _phase_by_(self, phase_turns: float, qubit_index: int):
        i = np.eye(2)
        z = _phase_matrix(phase_turns)
        z2 = np.kron(i, z) if qubit_index else np.kron(z, i)
        phased_matrix = z2.dot(self._matrix).dot(np.conj(z2.T))
        return TwoQubitMatrixGate(phased_matrix)

    def _approx_eq_(self, other: Any, atol) -> bool:
        if not isinstance(other, type(self)):
            return NotImplemented
        return np.allclose(self._matrix, other._matrix, rtol=0, atol=atol)

    def _unitary_(self) -> np.ndarray:
        return np.array(self._matrix)

    def _circuit_diagram_info_(self, args: protocols.CircuitDiagramInfoArgs
                               ) -> protocols.CircuitDiagramInfo:
        return protocols.CircuitDiagramInfo(
            wire_symbols=(_matrix_to_diagram_symbol(self._matrix, args), '#2'))

    def __hash__(self):
        vals = tuple(v for _, v in np.ndenumerate(self._matrix))
        return hash((SingleQubitMatrixGate, vals))

    def __eq__(self, other):
        if not isinstance(other, type(self)):
            return NotImplemented
        return np.alltrue(self._matrix == other._matrix)

    def __ne__(self, other):
        return not self == other

    def __repr__(self):
        return 'cirq.TwoQubitMatrixGate({})'.format(
                proper_repr(self._matrix))

    def __str__(self):
        return str(self._matrix.round(3))


def _matrix_to_diagram_symbol(matrix: np.ndarray,
                              args: protocols.CircuitDiagramInfoArgs) -> str:
    if args.precision is not None:
        matrix = matrix.round(args.precision)
    result = str(matrix)
    if args.use_unicode_characters:
        lines = result.split('\n')
        for i in range(len(lines)):
            lines[i] = lines[i].replace('[[', '')
            lines[i] = lines[i].replace(' [', '')
            lines[i] = lines[i].replace(']', '')
        w = max(len(line) for line in lines)
        for i in range(len(lines)):
            lines[i] = '│' + lines[i].ljust(w) + '│'
        lines.insert(0, '┌' + ' ' * w + '┐')
        lines.append('└' + ' ' * w + '┘')
        result = '\n'.join(lines)
<<<<<<< HEAD
    return result


def _numpy_array_repr(arr: np.ndarray) -> str:
    return 'np.array({!r})'.format(arr.tolist())


def make_gate(op: linear_operator.AbstractLinearOperator) -> raw_types.Gate:
    """Makes quantum gate from unitary operator op.

    Args:
        op: unitary linear operator to make a gate out of.

    Returns:
        1- or 2-qubit matrix gate corresponding to the given linear operator.

    Raises:
        ValueError if the given linear operator is not unitary or if it acts
        on the space of more than two qubits.
    """
    n_qubits = op.num_qubits()
    if n_qubits == 1:
        return SingleQubitMatrixGate(op.matrix())
    elif n_qubits == 2:
        return TwoQubitMatrixGate(op.matrix())
    else:
        raise ValueError('Matrix gates of {} qubits are not supported'
                         .format(n_qubits))


def forge_gate(op: linear_operator.LinearOperator) -> raw_types.Gate:
    """Makes quantum gate from unitary factor in polar decomposition of op.

    Args:
        op: linear operator to make a gate out of.

    Returns:
        1- or 2-qubit matrix gate corresponding to the given linear operator.

    Raises:
        ValueError if the given linear operator acts on the space of more than
        two qubits.
    """
    return make_gate(op.unitary_factor())
=======
    return result
>>>>>>> 3caf223b
<|MERGE_RESOLUTION|>--- conflicted
+++ resolved
@@ -19,12 +19,8 @@
 import numpy as np
 
 from cirq import linalg, protocols
-<<<<<<< HEAD
+from cirq._compat import proper_repr
 from cirq.ops import linear_operator, gate_features, raw_types
-=======
-from cirq._compat import proper_repr
-from cirq.ops import gate_features
->>>>>>> 3caf223b
 
 
 def _phase_matrix(turns: float) -> np.ndarray:
@@ -200,12 +196,7 @@
         lines.insert(0, '┌' + ' ' * w + '┐')
         lines.append('└' + ' ' * w + '┘')
         result = '\n'.join(lines)
-<<<<<<< HEAD
     return result
-
-
-def _numpy_array_repr(arr: np.ndarray) -> str:
-    return 'np.array({!r})'.format(arr.tolist())
 
 
 def make_gate(op: linear_operator.AbstractLinearOperator) -> raw_types.Gate:
@@ -244,7 +235,4 @@
         ValueError if the given linear operator acts on the space of more than
         two qubits.
     """
-    return make_gate(op.unitary_factor())
-=======
-    return result
->>>>>>> 3caf223b
+    return make_gate(op.unitary_factor())