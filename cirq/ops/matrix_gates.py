--- conflicted
+++ resolved
@@ -139,11 +139,7 @@
     eigendecompositions).
     """
 
-<<<<<<< HEAD
-    @deprecated(deadline='v0.7',
-=======
     @deprecated(deadline='v0.8',
->>>>>>> 190c41fb
                 fix='Use `cirq.MatrixGate` instead.',
                 func_name='cirq.SingleQubitMatrixGate')
     def __init__(self, matrix: np.ndarray) -> None:
@@ -178,11 +174,7 @@
     eigendecompositions).
     """
 
-<<<<<<< HEAD
-    @deprecated(deadline='v0.7',
-=======
     @deprecated(deadline='v0.8',
->>>>>>> 190c41fb
                 fix='Use `cirq.MatrixGate` instead.',
                 func_name='cirq.TwoQubitMatrixGate')
     def __init__(self, matrix: np.ndarray) -> None:
