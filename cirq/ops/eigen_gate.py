# Copyright 2018 The Cirq Developers
#
# Licensed under the Apache License, Version 2.0 (the "License");
# you may not use this file except in compliance with the License.
# You may obtain a copy of the License at
#
#     https://www.apache.org/licenses/LICENSE-2.0
#
# Unless required by applicable law or agreed to in writing, software
# distributed under the License is distributed on an "AS IS" BASIS,
# WITHOUT WARRANTIES OR CONDITIONS OF ANY KIND, either express or implied.
# See the License for the specific language governing permissions and
# limitations under the License.

from typing import Tuple, Union, List, Optional, cast, TypeVar, NamedTuple

import abc

import numpy as np

from cirq import extension, value
from cirq.ops import gate_features, raw_types
from cirq.type_workarounds import NotImplementedType


TSelf = TypeVar('TSelf', bound='EigenGate')


EigenComponent = NamedTuple(
    'EigenComponent',
    [
        # The θ in λ = exp(i π θ) where λ is a unique eigenvalue. The exponent
        # factor is used, instead of just a raw unit complex number, because it
        # disambiguates several cases. For example, when λ=-1 you can set θ to
        # -1 instead of +1 resulting in square root operations returning -i
        # instead of +1.
        ('eigenvalue_exponent_factor', float),

        # The projection matrix onto the eigenspace of the eigenvalue. Must
        # equal Σ_k |λ_k⟩⟨λ_k| where the |λ_k⟩ vectors form an orthonormal
        # basis for the eigenspace.
        ('eigenspace_projector', np.ndarray),
    ]
)


<<<<<<< HEAD
class EigenGate(raw_types.Gate):
=======
class EigenGate(raw_types.Gate,
                extension.PotentialImplementation[Union[
                    gate_features.ExtrapolatableEffect]]):
>>>>>>> e084e17b
    """A gate with a known eigendecomposition.

    EigenGate is particularly useful when one wishes for different parts of
    the same eigenspace to be extrapolated differently. For example, if a gate
    has a 2-dimensional eigenspace with eigenvalue -1, but one wishes for the
    square root of the gate to split this eigenspace into a part with
    eigenvalue i and a part with eigenvalue -i, then EigenGate allows this
    functionality to be unambiguously specified via the _eigen_components
    method.
    """

    def __init__(self, *,  # Forces keyword args.
                 exponent: Union[value.Symbol, float] = 1.0,
                 global_shift_in_half_turns: float = 0.0) -> None:
        """Initializes the parameters used to compute the gate's matrix.

        The eigenvalue of an eigenspace of the gate is computed by:
        1. Starting with an angle returned by the _eigen_components method.
            θ
        2. Shifting the angle by the global_shift_in_half_turns.
            θ + s
        3. Scaling the angle by the exponent.
            (θ + s) * e
        4. Converting from half turns to a complex number on the unit circle.
            exp(i * pi * (θ + s) * e)

        Args:
            exponent: How much to scale the eigencomponents' angles by when
                computing the gate's matrix.
            global_shift_in_half_turns: How much to shift the eigencomponents'
                angles by (before multiplying by the exponent).
        """

        self._exponent = exponent
        self._global_shift_in_half_turns = global_shift_in_half_turns

        # Canonicalize the exponent.
        period = self._canonical_exponent_period()
        if period is not None and not isinstance(exponent, value.Symbol):
            # Shift into [-p/2, +p/2).
            exponent += period / 2
            exponent %= period
            exponent -= period / 2
            # Prefer (-p/2, +p/2] over [-p/2, +p/2).
            if exponent <= -period / 2:
                exponent += period

        self._exponent = exponent

    # virtual method
    def _with_exponent(self: TSelf,
                       exponent: Union[value.Symbol, float]) -> TSelf:
        """Return the same kind of gate, but with a different exponent.

        Child classes should override this method if they have an __init__
        method with a differing signature.
        """
        return type(self)(
            exponent=exponent,
            global_shift_in_half_turns=self._global_shift_in_half_turns)

    @abc.abstractmethod
    def _eigen_components(self) -> List[Union[EigenComponent,
                                              Tuple[float, np.ndarray]]]:
        """Describes the eigendecomposition of the gate's matrix.

        Returns:
            A list of EigenComponent tuples. Each tuple in the list
            corresponds to one of the eigenspaces of the gate's matrix. Each
            tuple has two elements. The first element of a tuple is the θ in
            λ = exp(i π θ) (where λ is the eigenvalue of the eigenspace). The
            second element is a projection matrix onto the eigenspace.

        Examples:
            The Pauli Z gate's eigencomponents are:

                [
                    (0, np.array([[1, 0],
                                  [0, 0]])),
                    (1, np.array([[0, 0],
                                  [0, 1]])),
                ]

            Valid eigencomponents for Rz(π) = -iZ are:

                [
                    (-0.5, np.array([[1, 0],
                                    [0, 0]])),
                    (+0.5, np.array([[0, 0],
                                     [0, 1]])),
                ]

            But in principle you could also use this:

                [
                    (+1.5, np.array([[1, 0],
                                    [0, 0]])),
                    (-0.5, np.array([[0, 0],
                                     [0, 1]])),
                ]

                The choice between -0.5 and +1.5 does not affect the gate's
                matrix, but it does affect the matrix of powers of the gates
                (because (x+2)*s != x*s (mod 2) when s is a real number).

            The Pauli X gate's eigencomponents are:

                [
                    (0, np.array([[0.5, 0.5],
                                  [0.5, 0.5]])),
                    (1, np.array([[+0.5, -0.5],
                                  [-0.5, +0.5]])),
                ]
        """
        pass

    # virtual method
    def _canonical_exponent_period(self) -> Optional[float]:
        """Determines how the exponent parameter is canonicalized.

        Returns:
            None if the exponent should not be canonicalized. Otherwise a float
            indicating the period of the exponent. If the period is p, then a
            given exponent will be shifted by p until it is in the range
            (-p/2, p/2] during initialization.
        """
        return None

    def __pow__(self: TSelf, power: Union[float, value.Symbol]) -> TSelf:
        if power != 1 and isinstance(self._exponent, value.Symbol):
            return NotImplemented
<<<<<<< HEAD
        if self._exponent != 1 and isinstance(power, value.Symbol):
            return NotImplemented
        return self._with_exponent(exponent=self._exponent * power)
=======
        return self.extrapolate_effect(power)
>>>>>>> e084e17b

    def _identity_tuple(self):
        return (type(self),
                self._exponent,
                self._global_shift_in_half_turns)

    def __eq__(self, other):
        if not isinstance(other, type(self)):
            return NotImplemented
        return self._identity_tuple() == other._identity_tuple()

    def __ne__(self, other):
        return not self == other

    def __hash__(self):
        return hash(self._identity_tuple())

    def _trace_distance_bound_(self):
        if isinstance(self._exponent, value.Symbol):
            return 1

        angles = [half_turns for half_turns, _ in self._eigen_components()]
        min_angle = min(angles)
        max_angle = max(angles)
        return abs((max_angle - min_angle) * self._exponent * 3.5)

<<<<<<< HEAD
    def _unitary_(self) -> Union[np.ndarray, type(NotImplemented)]:
=======
    def try_cast_to(self, desired_type, ext):
        if (desired_type in [gate_features.ExtrapolatableEffect] and
                not self._is_parameterized_()):
            return self
        return super().try_cast_to(desired_type, ext)

    def _unitary_(self) -> Union[np.ndarray, NotImplementedType]:
>>>>>>> e084e17b
        if self._is_parameterized_():
            return NotImplemented
        e = cast(float, self._exponent)
        return np.sum([
            component * 1j**(
                    2 * e * (half_turns + self._global_shift_in_half_turns))
            for half_turns, component in self._eigen_components()
        ], axis=0)

    def _is_parameterized_(self) -> bool:
        return isinstance(self._exponent, value.Symbol)

    def _resolve_parameters_(self: TSelf, param_resolver) -> TSelf:
        return self._with_exponent(
                exponent=param_resolver.value_of(self._exponent))<|MERGE_RESOLUTION|>--- conflicted
+++ resolved
@@ -44,13 +44,7 @@
 )
 
 
-<<<<<<< HEAD
 class EigenGate(raw_types.Gate):
-=======
-class EigenGate(raw_types.Gate,
-                extension.PotentialImplementation[Union[
-                    gate_features.ExtrapolatableEffect]]):
->>>>>>> e084e17b
     """A gate with a known eigendecomposition.
 
     EigenGate is particularly useful when one wishes for different parts of
@@ -182,13 +176,9 @@
     def __pow__(self: TSelf, power: Union[float, value.Symbol]) -> TSelf:
         if power != 1 and isinstance(self._exponent, value.Symbol):
             return NotImplemented
-<<<<<<< HEAD
         if self._exponent != 1 and isinstance(power, value.Symbol):
             return NotImplemented
         return self._with_exponent(exponent=self._exponent * power)
-=======
-        return self.extrapolate_effect(power)
->>>>>>> e084e17b
 
     def _identity_tuple(self):
         return (type(self),
@@ -215,17 +205,7 @@
         max_angle = max(angles)
         return abs((max_angle - min_angle) * self._exponent * 3.5)
 
-<<<<<<< HEAD
-    def _unitary_(self) -> Union[np.ndarray, type(NotImplemented)]:
-=======
-    def try_cast_to(self, desired_type, ext):
-        if (desired_type in [gate_features.ExtrapolatableEffect] and
-                not self._is_parameterized_()):
-            return self
-        return super().try_cast_to(desired_type, ext)
-
     def _unitary_(self) -> Union[np.ndarray, NotImplementedType]:
->>>>>>> e084e17b
         if self._is_parameterized_():
             return NotImplemented
         e = cast(float, self._exponent)
