# Copyright 2018 The Cirq Developers
#
# Licensed under the Apache License, Version 2.0 (the "License");
# you may not use this file except in compliance with the License.
# You may obtain a copy of the License at
#
#     https://www.apache.org/licenses/LICENSE-2.0
#
# Unless required by applicable law or agreed to in writing, software
# distributed under the License is distributed on an "AS IS" BASIS,
# WITHOUT WARRANTIES OR CONDITIONS OF ANY KIND, either express or implied.
# See the License for the specific language governing permissions and
# limitations under the License.

from typing import Tuple, Union, List, Optional, cast, TypeVar, NamedTuple

import numpy as np

from cirq import abc, extension, value
from cirq.ops import gate_features, raw_types


TSelf = TypeVar('TSelf', bound='EigenGate')


EigenComponent = NamedTuple(
    'EigenComponent',
    [
        # The θ in λ = exp(i π θ) where λ is a unique eigenvalue. The exponent
        # factor is used, instead of just a raw unit complex number, because it
        # disambiguates several cases. For example, when λ=-1 you can set θ to
        # -1 instead of +1 resulting in square root operations returning -i
        # instead of +1.
        ('eigenvalue_exponent_factor', float),

        # The projection matrix onto the eigenspace of the eigenvalue. Must
        # equal Σ_k |λ_k⟩⟨λ_k| where the |λ_k⟩ vectors form an orthonormal
        # basis for the eigenspace.
        ('eigenspace_projector', np.ndarray),
    ]
)


class EigenGate(raw_types.Gate,
<<<<<<< HEAD
                gate_features.ParameterizableEffect,
=======
                gate_features.BoundedEffect,
>>>>>>> 50b7c30d
                extension.PotentialImplementation[Union[
                    gate_features.ExtrapolatableEffect,
                    gate_features.ReversibleEffect]]):
    """A gate with a known eigendecomposition.

    EigenGate is particularly useful when one wishes for different parts of
    the same eigenspace to be extrapolated differently. For example, if a gate
    has a 2-dimensional eigenspace with eigenvalue -1, but one wishes for the
    square root of the gate to split this eigenspace into a part with
    eigenvalue i and a part with eigenvalue -i, then EigenGate allows this
    functionality to be unambiguously specified via the _eigen_components
    method.
    """

    def __init__(self, *,  # Forces keyword args.
                 exponent: Union[value.Symbol, float] = 1.0,
                 global_shift_in_half_turns: float = 0.0) -> None:
        """Initializes the parameters used to compute the gate's matrix.

        The eigenvalue of an eigenspace of the gate is computed by:
        1. Starting with an angle returned by the _eigen_components method.
            θ
        2. Shifting the angle by the global_shift_in_half_turns.
            θ + s
        3. Scaling the angle by the exponent.
            (θ + s) * e
        4. Converting from half turns to a complex number on the unit circle.
            exp(i * pi * (θ + s) * e)

        Args:
            exponent: How much to scale the eigencomponents' angles by when
                computing the gate's matrix.
            global_shift_in_half_turns: How much to shift the eigencomponents'
                angles by (before multiplying by the exponent).
        """

        self._exponent = exponent
        self._global_shift_in_half_turns = global_shift_in_half_turns

        # Canonicalize the exponent.
        period = self._canonical_exponent_period()
        if period is not None and not isinstance(exponent, value.Symbol):
            # Shift into [-p/2, +p/2).
            exponent += period / 2
            exponent %= period
            exponent -= period / 2
            # Prefer (-p/2, +p/2] over [-p/2, +p/2).
            if exponent <= -period / 2:
                exponent += period

        self._exponent = exponent

    # virtual method
    def _with_exponent(self: TSelf,
                       exponent: Union[value.Symbol, float]) -> TSelf:
        """Return the same kind of gate, but with a different exponent.

        Child classes should override this method if they have an __init__
        method with a differing signature.
        """
        return type(self)(
            exponent=exponent,
            global_shift_in_half_turns=self._global_shift_in_half_turns)

    @abc.abstractmethod
    def _eigen_components(self) -> List[Union[EigenComponent,
                                              Tuple[float, np.ndarray]]]:
        """Describes the eigendecomposition of the gate's matrix.

        Returns:
            A list of EigenComponent tuples. Each tuple in the list
            corresponds to one of the eigenspaces of the gate's matrix. Each
            tuple has two elements. The first element of a tuple is the θ in
            λ = exp(i π θ) (where λ is the eigenvalue of the eigenspace). The
            second element is a projection matrix onto the eigenspace.

        Examples:
            The Pauli Z gate's eigencomponents are:

                [
                    (0, np.array([[1, 0],
                                  [0, 0]])),
                    (1, np.array([[0, 0],
                                  [0, 1]])),
                ]

            Valid eigencomponents for Rz(π) = -iZ are:

                [
                    (-0.5, np.array([[1, 0],
                                    [0, 0]])),
                    (+0.5, np.array([[0, 0],
                                     [0, 1]])),
                ]

            But in principle you could also use this:

                [
                    (+1.5, np.array([[1, 0],
                                    [0, 0]])),
                    (-0.5, np.array([[0, 0],
                                     [0, 1]])),
                ]

                The choice between -0.5 and +1.5 does not affect the gate's
                matrix, but it does affect the matrix of powers of the gates
                (because (x+2)*s != x*s (mod 2) when s is a real number).

            The Pauli X gate's eigencomponents are:

                [
                    (0, np.array([[0.5, 0.5],
                                  [0.5, 0.5]])),
                    (1, np.array([[+0.5, -0.5],
                                  [-0.5, +0.5]])),
                ]
        """
        pass

    # virtual method
    def _canonical_exponent_period(self) -> Optional[float]:
        """Determines how the exponent parameter is canonicalized.

        Returns:
            None if the exponent should not be canonicalized. Otherwise a float
            indicating the period of the exponent. If the period is p, then a
            given exponent will be shifted by p until it is in the range
            (-p/2, p/2] during initialization.
        """
        return None

    def __pow__(self: TSelf, power: float) -> TSelf:
        if power != 1 and self._is_parameterized_():
            return NotImplemented
        return self.extrapolate_effect(power)

    def inverse(self: TSelf) -> TSelf:
        return self.extrapolate_effect(-1)

    def _identity_tuple(self):
        return (type(self),
                self._exponent,
                self._global_shift_in_half_turns)

    def __eq__(self, other):
        if not isinstance(other, type(self)):
            return NotImplemented
        return self._identity_tuple() == other._identity_tuple()

    def __ne__(self, other):
        return not self == other

    def __hash__(self):
        return hash(self._identity_tuple())

    def _trace_distance_bound_(self):
        if isinstance(self._exponent, value.Symbol):
            return 1

        angles = [half_turns for half_turns, _ in self._eigen_components()]
        min_angle = min(angles)
        max_angle = max(angles)
        return abs((max_angle - min_angle) * self._exponent * 3.5)

    def try_cast_to(self, desired_type, ext):
        if (desired_type in [gate_features.ExtrapolatableEffect,
                             gate_features.ReversibleEffect] and
                not self._is_parameterized_()):
            return self
        return super().try_cast_to(desired_type, ext)

    def _unitary_(self) -> Union[np.ndarray, type(NotImplemented)]:
        if self._is_parameterized_():
            return NotImplemented
        e = cast(float, self._exponent)
        return np.sum([
            component * 1j**(
                    2 * e * (half_turns + self._global_shift_in_half_turns))
            for half_turns, component in self._eigen_components()
        ], axis=0)

    def extrapolate_effect(self: TSelf,
                           factor: Union[float, value.Symbol]) -> TSelf:
        return self._with_exponent(
            exponent=self._exponent * factor)  # type: ignore

    def _is_parameterized_(self) -> bool:
        return isinstance(self._exponent, value.Symbol)

    def _resolve_parameters_(self: TSelf, param_resolver) -> TSelf:
        return self._with_exponent(
                exponent=param_resolver.value_of(self._exponent))<|MERGE_RESOLUTION|>--- conflicted
+++ resolved
@@ -42,11 +42,6 @@
 
 
 class EigenGate(raw_types.Gate,
-<<<<<<< HEAD
-                gate_features.ParameterizableEffect,
-=======
-                gate_features.BoundedEffect,
->>>>>>> 50b7c30d
                 extension.PotentialImplementation[Union[
                     gate_features.ExtrapolatableEffect,
                     gate_features.ReversibleEffect]]):
