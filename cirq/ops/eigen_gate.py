--- conflicted
+++ resolved
@@ -41,15 +41,7 @@
 )
 
 
-class EigenGate(raw_types.Gate,
-<<<<<<< HEAD
-                gate_features.BoundedEffect,
-                gate_features.ParameterizableEffect):
-=======
-                extension.PotentialImplementation[Union[
-                    gate_features.ExtrapolatableEffect,
-                    gate_features.ReversibleEffect]]):
->>>>>>> b5f9f6e1
+class EigenGate(raw_types.Gate):
     """A gate with a known eigendecomposition.
 
     EigenGate is particularly useful when one wishes for different parts of
@@ -178,22 +170,12 @@
         """
         return None
 
-<<<<<<< HEAD
     def __pow__(self: TSelf, power: Union[float, value.Symbol]) -> TSelf:
         if power != 1 and isinstance(self._exponent, value.Symbol):
             return NotImplemented
         if self._exponent != 1 and isinstance(power, value.Symbol):
             return NotImplemented
         return self._with_exponent(exponent=self._exponent * power)
-=======
-    def __pow__(self: TSelf, power: float) -> TSelf:
-        if power != 1 and self._is_parameterized_():
-            return NotImplemented
-        return self.extrapolate_effect(power)
-
-    def inverse(self: TSelf) -> TSelf:
-        return self.extrapolate_effect(-1)
->>>>>>> b5f9f6e1
 
     def _identity_tuple(self):
         return (type(self),
@@ -220,16 +202,6 @@
         max_angle = max(angles)
         return abs((max_angle - min_angle) * self._exponent * 3.5)
 
-<<<<<<< HEAD
-=======
-    def try_cast_to(self, desired_type, ext):
-        if (desired_type in [gate_features.ExtrapolatableEffect,
-                             gate_features.ReversibleEffect] and
-                not self._is_parameterized_()):
-            return self
-        return super().try_cast_to(desired_type, ext)
-
->>>>>>> b5f9f6e1
     def _unitary_(self) -> Union[np.ndarray, type(NotImplemented)]:
         if self._is_parameterized_():
             return NotImplemented
@@ -240,16 +212,7 @@
             for half_turns, component in self._eigen_components()
         ], axis=0)
 
-<<<<<<< HEAD
-    def is_parameterized(self) -> bool:
-=======
-    def extrapolate_effect(self: TSelf,
-                           factor: Union[float, value.Symbol]) -> TSelf:
-        return self._with_exponent(
-            exponent=self._exponent * factor)  # type: ignore
-
     def _is_parameterized_(self) -> bool:
->>>>>>> b5f9f6e1
         return isinstance(self._exponent, value.Symbol)
 
     def _resolve_parameters_(self: TSelf, param_resolver) -> TSelf:
