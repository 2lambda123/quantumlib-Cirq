--- conflicted
+++ resolved
@@ -128,15 +128,9 @@
             return self
         return super().try_cast_to(desired_type, ext)
 
-<<<<<<< HEAD
-    def _unitary_(self) -> Optional[np.ndarray]:
-        if self.is_parameterized():
-            return None
-=======
     def _unitary_(self) -> Union[np.ndarray, type(NotImplemented)]:
         if self.is_parameterized():
             return NotImplemented
->>>>>>> 4fedf59e
         e = cast(float, self._exponent)
         return np.sum(1j**(half_turns * e * 2) * component
                       for half_turns, component in self._eigen_components())
