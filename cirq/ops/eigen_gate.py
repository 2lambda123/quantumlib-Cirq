# Copyright 2018 The Cirq Developers
#
# Licensed under the Apache License, Version 2.0 (the "License");
# you may not use this file except in compliance with the License.
# You may obtain a copy of the License at
#
#     https://www.apache.org/licenses/LICENSE-2.0
#
# Unless required by applicable law or agreed to in writing, software
# distributed under the License is distributed on an "AS IS" BASIS,
# WITHOUT WARRANTIES OR CONDITIONS OF ANY KIND, either express or implied.
# See the License for the specific language governing permissions and
# limitations under the License.
import fractions
from typing import Tuple, Union, List, Optional, cast, TypeVar, NamedTuple

import abc
import functools

import numpy as np

from cirq import value, protocols
from cirq.ops import raw_types
from cirq.type_workarounds import NotImplementedType


TSelf = TypeVar('TSelf', bound='EigenGate')


EigenComponent = NamedTuple(
    'EigenComponent',
    [
        # The θ in λ = exp(i π θ) where λ is a unique eigenvalue. The exponent
        # factor is used, instead of just a raw unit complex number, because it
        # disambiguates several cases. For example, when λ=-1 you can set θ to
        # -1 instead of +1 resulting in square root operations returning -i
        # instead of +1.
        ('eigenvalue_exponent_factor', float),

        # The projection matrix onto the eigenspace of the eigenvalue. Must
        # equal Σ_k |λ_k⟩⟨λ_k| where the |λ_k⟩ vectors form an orthonormal
        # basis for the eigenspace.
        ('eigenspace_projector', np.ndarray),
    ]
)


class EigenGate(raw_types.Gate):
    """A gate with a known eigendecomposition.

    EigenGate is particularly useful when one wishes for different parts of
    the same eigenspace to be extrapolated differently. For example, if a gate
    has a 2-dimensional eigenspace with eigenvalue -1, but one wishes for the
    square root of the gate to split this eigenspace into a part with
    eigenvalue i and a part with eigenvalue -i, then EigenGate allows this
    functionality to be unambiguously specified via the _eigen_components
    method.
    """

    def __init__(self, *,  # Forces keyword args.
                 exponent: Union[value.Symbol, float] = 1.0,
                 global_negate_rate: float = 0.0) -> None:
        """Initializes the parameters used to compute the gate's matrix.

        The eigenvalue of an eigenspace of the gate is computed by:
        1. Starting with an angle returned by the _eigen_components method.
            θ
        2. Shifting the angle by the global_negate_rate.
            θ + s
        3. Scaling the angle by the exponent.
            (θ + s) * e
        4. Converting from half turns to a complex number on the unit circle.
            exp(i * pi * (θ + s) * e)

        Args:
            exponent: How much to scale the eigencomponents' angles by when
                computing the gate's matrix.
            global_negate_rate: Determines how the global phase of the gate
                varies as the exponent varies. Specifically, the global phase
                factor will be exp(i * pi * global_negate_rate * exponent).
                In practice, this boils down to the eigencomponents' angles
                being shifted by `global_negate_rate` before being multiplied by
                `exponent`.

                For example, `cirq.X**t` uses a `global_negate_rate` of 0 but
                `cirq.Rx(t)` uses a `global_negate_rate` of -0.5, which is why
                `cirq.unitary(cirq.Rx(pi))` equals -iX instead of X.
        """
        self._exponent = exponent
        self._global_negate_rate = global_negate_rate
        self._canonical_exponent_cached = None

    # virtual method
    def _with_exponent(self: TSelf,
                       exponent: Union[value.Symbol, float]) -> TSelf:
        """Return the same kind of gate, but with a different exponent.

        Child classes should override this method if they have an __init__
        method with a differing signature.
        """
        # pylint: disable=unexpected-keyword-arg
        if self._global_shift_in_half_turns == 0:
            return type(self)(exponent=exponent)
        return type(self)(
            exponent=exponent,
<<<<<<< HEAD
            global_negate_rate=self._global_negate_rate)
=======
            global_shift_in_half_turns=self._global_shift_in_half_turns)
        # pylint: enable=unexpected-keyword-arg
>>>>>>> ee9a8344

    @abc.abstractmethod
    def _eigen_components(self) -> List[Union[EigenComponent,
                                              Tuple[float, np.ndarray]]]:
        """Describes the eigendecomposition of the gate's matrix.

        Returns:
            A list of EigenComponent tuples. Each tuple in the list
            corresponds to one of the eigenspaces of the gate's matrix. Each
            tuple has two elements. The first element of a tuple is the θ in
            λ = exp(i π θ) (where λ is the eigenvalue of the eigenspace). The
            second element is a projection matrix onto the eigenspace.

        Examples:
            The Pauli Z gate's eigencomponents are:

                [
                    (0, np.array([[1, 0],
                                  [0, 0]])),
                    (1, np.array([[0, 0],
                                  [0, 1]])),
                ]

            Valid eigencomponents for Rz(π) = -iZ are:

                [
                    (-0.5, np.array([[1, 0],
                                    [0, 0]])),
                    (+0.5, np.array([[0, 0],
                                     [0, 1]])),
                ]

            But in principle you could also use this:

                [
                    (+1.5, np.array([[1, 0],
                                    [0, 0]])),
                    (-0.5, np.array([[0, 0],
                                     [0, 1]])),
                ]

                The choice between -0.5 and +1.5 does not affect the gate's
                matrix, but it does affect the matrix of powers of the gates
                (because (x+2)*s != x*s (mod 2) when s is a real number).

            The Pauli X gate's eigencomponents are:

                [
                    (0, np.array([[0.5, 0.5],
                                  [0.5, 0.5]])),
                    (1, np.array([[+0.5, -0.5],
                                  [-0.5, +0.5]])),
                ]
        """
        pass

    def _period(self) -> Optional[float]:
        """Determines how the exponent parameter is canonicalized when equating.

        Returns:
            None if the exponent should not be canonicalized. Otherwise a float
            indicating the period of the exponent. If the period is p, then a
            given exponent will be shifted by p until it is in the range
            (-p/2, p/2] during initialization.
        """
        exponents = [e + self._global_negate_rate
                     for e, _ in self._eigen_components()]
        real_periods = [abs(2/e) for e in exponents if e != 0]
        if not real_periods:
            return 0
        int_periods = [int(np.round(e)) for e in real_periods]
        if any(i != r for i, r in zip(real_periods, int_periods)):
            return None

        def lcm(a, b):
            return a * b // fractions.gcd(a, b)
        return functools.reduce(lcm, int_periods)

    def __pow__(self: TSelf, exponent: Union[float, value.Symbol]) -> TSelf:
        new_exponent = protocols.mul(self._exponent, exponent, NotImplemented)
        if new_exponent is NotImplemented:
            return NotImplemented
        return self._with_exponent(exponent=new_exponent)

    @property
    def _canonical_exponent(self):
        if self._canonical_exponent_cached is None:
            period = self._period()
            if not period or isinstance(self._exponent, value.Symbol):
                self._canonical_exponent_cached = self._exponent
            else:
                self._canonical_exponent_cached = self._exponent % period
        return self._canonical_exponent_cached

    def _identity_tuple(self):
        return (type(self),
                self._canonical_exponent,
                self._global_negate_rate)

    def __eq__(self, other):
        if not isinstance(other, type(self)):
            return NotImplemented
        return self._identity_tuple() == other._identity_tuple()

    def __ne__(self, other):
        return not self == other

    def __hash__(self):
        return hash(self._identity_tuple())

    def _trace_distance_bound_(self):
        if isinstance(self._exponent, value.Symbol):
            return 1

        angles = [half_turns for half_turns, _ in self._eigen_components()]
        min_angle = min(angles)
        max_angle = max(angles)
        return abs((max_angle - min_angle) * self._exponent * 3.5)

    def _has_unitary_(self) -> bool:
        return not self._is_parameterized_()

    def _unitary_(self) -> Union[np.ndarray, NotImplementedType]:
        if self._is_parameterized_():
            return NotImplemented
        e = cast(float, self._exponent)
        return np.sum([
            component * 1j**(
                    2 * e * (half_turns + self._global_negate_rate))
            for half_turns, component in self._eigen_components()
        ], axis=0)

    def _is_parameterized_(self) -> bool:
        return isinstance(self._exponent, value.Symbol)

    def _resolve_parameters_(self: TSelf, param_resolver) -> TSelf:
        return self._with_exponent(
                exponent=param_resolver.value_of(self._exponent))<|MERGE_RESOLUTION|>--- conflicted
+++ resolved
@@ -103,12 +103,8 @@
             return type(self)(exponent=exponent)
         return type(self)(
             exponent=exponent,
-<<<<<<< HEAD
             global_negate_rate=self._global_negate_rate)
-=======
-            global_shift_in_half_turns=self._global_shift_in_half_turns)
         # pylint: enable=unexpected-keyword-arg
->>>>>>> ee9a8344
 
     @abc.abstractmethod
     def _eigen_components(self) -> List[Union[EigenComponent,
