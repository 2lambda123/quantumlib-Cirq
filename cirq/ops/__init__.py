--- conflicted
+++ resolved
@@ -143,14 +143,9 @@
     PauliInteractionGate,)
 
 from cirq.ops.pauli_string import (
-<<<<<<< HEAD
-    PauliString,)
-
-=======
     PauliString,
     SingleQubitPauliStringGateOperation,
 )
->>>>>>> 22433489
 from cirq.ops.phased_x_gate import (
     PhasedXPowGate,)
 
