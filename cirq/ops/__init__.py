--- conflicted
+++ resolved
@@ -93,16 +93,14 @@
     op_gate_of_type,
 )
 
-<<<<<<< HEAD
 from cirq.ops.identity import (
     I,
     IdentityGate,
     IdentityOperation,
 )
-=======
+
 from cirq.ops.global_phase_op import (
     GlobalPhaseOperation,)
->>>>>>> 705ec0bd
 
 from cirq.ops.linear_combinations import (
     LinearCombinationOfGates,
