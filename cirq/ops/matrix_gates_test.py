--- conflicted
+++ resolved
@@ -139,7 +139,8 @@
     assert cz2.extrapolate_effect(0).approx_eq(i)
     assert cz4.extrapolate_effect(0).approx_eq(i)
     assert cz2.extrapolate_effect(0.5).approx_eq(cz4)
-<<<<<<< HEAD
+    with pytest.raises(TypeError):
+        _ = cz2**cirq.Symbol('a')
 
 
 def test_single_qubit_diagram():
@@ -221,8 +222,4 @@
 │[            ]+  │  │[0-9\\.+\\-j ]+│
 │[            ]+  │  └[            ]+┘
 │[            ]+  │  │
-    """.strip(), c.to_text_diagram(transpose=True))
-=======
-    with pytest.raises(TypeError):
-        _ = cz2**cirq.Symbol('a')
->>>>>>> d1010c47
+    """.strip(), c.to_text_diagram(transpose=True))