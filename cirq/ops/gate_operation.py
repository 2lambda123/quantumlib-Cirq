# Copyright 2018 The Cirq Developers
#
# Licensed under the Apache License, Version 2.0 (the "License");
# you may not use this file except in compliance with the License.
# You may obtain a copy of the License at
#
#     https://www.apache.org/licenses/LICENSE-2.0
#
# Unless required by applicable law or agreed to in writing, software
# distributed under the License is distributed on an "AS IS" BASIS,
# WITHOUT WARRANTIES OR CONDITIONS OF ANY KIND, either express or implied.
# See the License for the specific language governing permissions and
# limitations under the License.

"""Basic types defining qubits, gates, and operations."""

from typing import (
    Optional, Sequence, FrozenSet, Tuple, Union, TYPE_CHECKING,
    Any)

import numpy as np

<<<<<<< HEAD
from cirq import extension, protocols, value
=======
from cirq import protocols
>>>>>>> ef50abb3
from cirq.ops import raw_types, gate_features
from cirq.type_workarounds import NotImplementedType

if TYPE_CHECKING:
    # pylint: disable=unused-import
    from typing import Dict, List


@value.value_equality
class GateOperation(raw_types.Operation):
    """An application of a gate to a collection of qubits.

    Attributes:
        gate: The applied gate.
        qubits: A sequence of the qubits on which the gate is applied.
    """

    def __init__(self,
                 gate: raw_types.Gate,
                 qubits: Sequence[raw_types.QubitId]) -> None:
        self._gate = gate
        self._qubits = tuple(qubits)

    @property
    def gate(self) -> raw_types.Gate:
        return self._gate

    @property
    def qubits(self) -> Tuple[raw_types.QubitId, ...]:
        return self._qubits

    def with_qubits(self, *new_qubits: raw_types.QubitId) -> 'GateOperation':
        return self.gate.on(*new_qubits)

    def with_gate(self, new_gate: raw_types.Gate) -> 'GateOperation':
        return new_gate.on(*self.qubits)

    def __repr__(self):
        # Abbreviate when possible.
        if self == self.gate.on(*self.qubits):
            return '{!r}.on({})'.format(
                self.gate,
                ', '.join(repr(q) for q in self.qubits))

        return 'cirq.GateOperation(gate={!r}, qubits={!r})'.format(
            self.gate,
            list(self.qubits))

    def __str__(self):
        return '{}({})'.format(self.gate,
                               ', '.join(str(e) for e in self.qubits))

    def _group_interchangeable_qubits(self) -> Tuple[
            Union[raw_types.QubitId,
                  Tuple[int, FrozenSet[raw_types.QubitId]]],
            ...]:

        if not isinstance(self.gate, gate_features.InterchangeableQubitsGate):
            return self.qubits

        groups = {}  # type: Dict[int, List[raw_types.QubitId]]
        for i, q in enumerate(self.qubits):
            k = self.gate.qubit_index_to_equivalence_group_key(i)
            if k not in groups:
                groups[k] = []
            groups[k].append(q)
        return tuple(sorted((k, frozenset(v)) for k, v in groups.items()))

    def _value_equality_values_(self):
        return self.gate, self._group_interchangeable_qubits()

    def _decompose_(self):
        return protocols.decompose_once_with_qubits(self.gate,
                                                    self.qubits,
                                                    NotImplemented)

    def _apply_unitary_to_tensor_(self,
                                  target_tensor: np.ndarray,
                                  available_buffer: np.ndarray,
                                  axes: Sequence[int],
                                  ) -> Union[np.ndarray, NotImplementedType]:
        return protocols.apply_unitary_to_tensor(
            self.gate,
            target_tensor,
            available_buffer,
            axes,
            default=NotImplemented)

    def _has_unitary_(self) -> bool:
        return protocols.has_unitary(self._gate)

    def _unitary_(self) -> Union[np.ndarray, NotImplementedType]:
        return protocols.unitary(self._gate, NotImplemented)

    def _is_parameterized_(self) -> bool:
        return protocols.is_parameterized(self._gate)

    def _resolve_parameters_(self, resolver):
        resolved_gate = protocols.resolve_parameters(self._gate, resolver)
        return GateOperation(resolved_gate, self._qubits)

    def _circuit_diagram_info_(self,
                               args: protocols.CircuitDiagramInfoArgs
                               ) -> protocols.CircuitDiagramInfo:
        return protocols.circuit_diagram_info(self.gate,
                                              args,
                                              NotImplemented)

    def _trace_distance_bound_(self) -> float:
        return protocols.trace_distance_bound(self.gate)

    def _phase_by_(self, phase_turns: float,
                   qubit_index: int) -> 'GateOperation':
        phased_gate = protocols.phase_by(self._gate, phase_turns, qubit_index,
                                         default=None)
        if phased_gate is None:
            return NotImplemented
        return GateOperation(phased_gate, self._qubits)

    def __pow__(self, exponent: Any) -> 'GateOperation':
        """Raise gate to a power, then reapply to the same qubits.

        Only works if the gate implements cirq.ExtrapolatableEffect.
        For extrapolatable gate G this means the following two are equivalent:

            (G ** 1.5)(qubit)  or  G(qubit) ** 1.5

        Args:
            exponent: The amount to scale the gate's effect by.

        Returns:
            A new operation on the same qubits with the scaled gate.
        """
        new_gate = protocols.pow(self.gate,
                                 exponent,
                                 NotImplemented)
        if new_gate is NotImplemented:
            return NotImplemented
        return self.with_gate(new_gate)

    def _qasm_(self, args: protocols.QasmArgs) -> Optional[str]:
        return protocols.qasm(self.gate,
                              args=args,
                              qubits=self.qubits,
                              default=None)<|MERGE_RESOLUTION|>--- conflicted
+++ resolved
@@ -20,11 +20,7 @@
 
 import numpy as np
 
-<<<<<<< HEAD
-from cirq import extension, protocols, value
-=======
-from cirq import protocols
->>>>>>> ef50abb3
+from cirq import protocols, value
 from cirq.ops import raw_types, gate_features
 from cirq.type_workarounds import NotImplementedType
 
