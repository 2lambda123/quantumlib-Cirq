# Copyright 2018 The Cirq Developers
#
# Licensed under the Apache License, Version 2.0 (the "License");
# you may not use this file except in compliance with the License.
# You may obtain a copy of the License at
#
#     https://www.apache.org/licenses/LICENSE-2.0
#
# Unless required by applicable law or agreed to in writing, software
# distributed under the License is distributed on an "AS IS" BASIS,
# WITHOUT WARRANTIES OR CONDITIONS OF ANY KIND, either express or implied.
# See the License for the specific language governing permissions and
# limitations under the License.

"""Basic types defining qubits, gates, and operations."""

from typing import (
    Optional, Sequence, FrozenSet, Tuple, Union, TYPE_CHECKING, cast
)

import numpy as np

from cirq import extension, value, protocols
from cirq.ops import raw_types, gate_features

if TYPE_CHECKING:
    # pylint: disable=unused-import
    from cirq import study
    from typing import Dict, List


LIFTED_POTENTIAL_TYPES = {t: t for t in [
<<<<<<< HEAD
    gate_features.BoundedEffect,
    gate_features.ParameterizableEffect,
    gate_features.PhaseableEffect,
    gate_features.TextDiagrammable,
=======
    gate_features.ExtrapolatableEffect,
    gate_features.PhaseableEffect,
    gate_features.ReversibleEffect,
>>>>>>> b5f9f6e1
]}

LIFTED_POTENTIAL_TYPES[
    gate_features.CompositeOperation] = gate_features.CompositeGate
LIFTED_POTENTIAL_TYPES[
    gate_features.QasmConvertibleOperation] = gate_features.QasmConvertibleGate


class GateOperation(raw_types.Operation,
                    extension.PotentialImplementation[Union[
                        gate_features.CompositeOperation,
<<<<<<< HEAD
                        gate_features.ParameterizableEffect,
                        gate_features.PhaseableEffect,
                        gate_features.TextDiagrammable,
=======
                        gate_features.ExtrapolatableEffect,
                        gate_features.PhaseableEffect,
                        gate_features.ReversibleEffect,
>>>>>>> b5f9f6e1
                        gate_features.QasmConvertibleOperation,
                    ]]):
    """An application of a gate to a collection of qubits.

    Attributes:
        gate: The applied gate.
        qubits: A sequence of the qubits on which the gate is applied.
    """

    def __init__(self,
                 gate: raw_types.Gate,
                 qubits: Sequence[raw_types.QubitId]) -> None:
        self._gate = gate
        self._qubits = tuple(qubits)

    @property
    def gate(self) -> raw_types.Gate:
        return self._gate

    @property
    def qubits(self) -> Tuple[raw_types.QubitId, ...]:
        return self._qubits

    def with_qubits(self, *new_qubits: raw_types.QubitId) -> 'GateOperation':
        return self.gate.on(*new_qubits)

    def with_gate(self, new_gate: raw_types.Gate) -> 'GateOperation':
        return new_gate.on(*self.qubits)

    def __repr__(self):
        # Abbreviate when possible.
        if self == self.gate.on(*self.qubits):
            return '{!r}.on({})'.format(
                self.gate,
                ', '.join(repr(q) for q in self.qubits))

        return 'cirq.GateOperation(gate={!r}, qubits={!r})'.format(
            self.gate,
            list(self.qubits))

    def __str__(self):
        return '{}({})'.format(self.gate,
                               ', '.join(str(e) for e in self.qubits))

    def _group_interchangeable_qubits(self) -> Tuple[
            Union[raw_types.QubitId,
                  Tuple[int, FrozenSet[raw_types.QubitId]]],
            ...]:

        cast_gate = extension.try_cast(gate_features.InterchangeableQubitsGate,
                                       self.gate)
        if cast_gate is None:
            return self.qubits

        groups = {}  # type: Dict[int, List[raw_types.QubitId]]
        for i, q in enumerate(self.qubits):
            k = cast_gate.qubit_index_to_equivalence_group_key(i)
            if k not in groups:
                groups[k] = []
            groups[k].append(q)
        return tuple(sorted((k, frozenset(v)) for k, v in groups.items()))

    def _eq_tuple(self):
        grouped_qubits = self._group_interchangeable_qubits()
        return raw_types.Operation, self.gate, grouped_qubits

    def __hash__(self):
        return hash(self._eq_tuple())

    def __eq__(self, other):
        if not isinstance(other, type(self)):
            return NotImplemented
        return self._eq_tuple() == other._eq_tuple()

    def __ne__(self, other):
        return not self == other

    def try_cast_to(self, desired_type, extensions):
        desired_gate_type = LIFTED_POTENTIAL_TYPES.get(desired_type)
        if desired_gate_type is not None:
            cast_gate = extensions.try_cast(desired_gate_type, self.gate)
            if cast_gate is not None:
                return self.with_gate(cast_gate)
        return None

    def default_decompose(self):
        cast_gate = extension.cast(gate_features.CompositeGate, self.gate)
        return cast_gate.default_decompose(self.qubits)

    def _apply_unitary_to_tensor_(self,
                                  target_tensor: np.ndarray,
                                  available_buffer: np.ndarray,
                                  axes: Sequence[int],
                                  ) -> Union[np.ndarray, type(NotImplemented)]:
        return protocols.apply_unitary_to_tensor(
            self.gate,
            target_tensor,
            available_buffer,
            axes,
            default=NotImplemented)

    def _unitary_(self) -> Union[np.ndarray, type(NotImplemented)]:
        return protocols.unitary(self._gate, NotImplemented)

    def _is_parameterized_(self) -> bool:
        return protocols.is_parameterized(self._gate)

    def _resolve_parameters_(self, resolver):
        resolved_gate = protocols.resolve_parameters(self._gate, resolver)
        return GateOperation(resolved_gate, self._qubits)

    def _circuit_diagram_info_(self,
                               args: protocols.CircuitDiagramInfoArgs
                               ) -> protocols.CircuitDiagramInfo:
        return protocols.circuit_diagram_info(self.gate,
                                              args,
                                              NotImplemented)

    def _trace_distance_bound_(self) -> float:
        return protocols.trace_distance_bound(self.gate)

    def phase_by(self, phase_turns: float, qubit_index: int) -> 'GateOperation':
        cast_gate = extension.cast(gate_features.PhaseableEffect,
                                   self.gate)
        return self.with_gate(cast(raw_types.Gate,
                                   cast_gate.phase_by(phase_turns,
                                                      qubit_index)))

    def __pow__(self, power: Union[float, value.Symbol]) -> 'GateOperation':
        """Raise gate to a power, then reapply to the same qubits.

        Only works if the gate implements cirq.ExtrapolatableEffect.
        For extrapolatable gate G this means the following two are equivalent:

            (G ** 1.5)(qubit)  or  G(qubit) ** 1.5

        Args:
            power: The amount to scale the gate's effect by.

        Returns:
            A new operation on the same qubits with the scaled gate.
        """
<<<<<<< HEAD
        new_gate = protocols.extrapolate(self.gate,
                                         power,
                                         NotImplemented)
        if new_gate is NotImplemented:
            return NotImplemented
        return self.with_gate(new_gate)
=======
        if power == -1:
            inv_gate = protocols.inverse(self.gate, None)
            if inv_gate is None:
                return NotImplemented
            return self.with_gate(inv_gate)
        return self.extrapolate_effect(power)
>>>>>>> b5f9f6e1


    def known_qasm_output(self,
                          args: gate_features.QasmOutputArgs) -> Optional[str]:
        cast_gate = extension.cast(gate_features.QasmConvertibleGate,
                                   self.gate)
        return cast_gate.known_qasm_output(self.qubits, args)<|MERGE_RESOLUTION|>--- conflicted
+++ resolved
@@ -25,21 +25,12 @@
 
 if TYPE_CHECKING:
     # pylint: disable=unused-import
-    from cirq import study
     from typing import Dict, List
 
 
 LIFTED_POTENTIAL_TYPES = {t: t for t in [
-<<<<<<< HEAD
-    gate_features.BoundedEffect,
-    gate_features.ParameterizableEffect,
     gate_features.PhaseableEffect,
     gate_features.TextDiagrammable,
-=======
-    gate_features.ExtrapolatableEffect,
-    gate_features.PhaseableEffect,
-    gate_features.ReversibleEffect,
->>>>>>> b5f9f6e1
 ]}
 
 LIFTED_POTENTIAL_TYPES[
@@ -51,15 +42,7 @@
 class GateOperation(raw_types.Operation,
                     extension.PotentialImplementation[Union[
                         gate_features.CompositeOperation,
-<<<<<<< HEAD
-                        gate_features.ParameterizableEffect,
-                        gate_features.PhaseableEffect,
                         gate_features.TextDiagrammable,
-=======
-                        gate_features.ExtrapolatableEffect,
-                        gate_features.PhaseableEffect,
-                        gate_features.ReversibleEffect,
->>>>>>> b5f9f6e1
                         gate_features.QasmConvertibleOperation,
                     ]]):
     """An application of a gate to a collection of qubits.
@@ -202,21 +185,12 @@
         Returns:
             A new operation on the same qubits with the scaled gate.
         """
-<<<<<<< HEAD
         new_gate = protocols.extrapolate(self.gate,
                                          power,
                                          NotImplemented)
         if new_gate is NotImplemented:
             return NotImplemented
         return self.with_gate(new_gate)
-=======
-        if power == -1:
-            inv_gate = protocols.inverse(self.gate, None)
-            if inv_gate is None:
-                return NotImplemented
-            return self.with_gate(inv_gate)
-        return self.extrapolate_effect(power)
->>>>>>> b5f9f6e1
 
 
     def known_qasm_output(self,
