--- conflicted
+++ resolved
@@ -24,15 +24,6 @@
 from cirq.ops.clifford_gate import SingleQubitCliffordGate
 
 
-<<<<<<< HEAD
-pauli_eigen_map = cast(Dict[pauli_gates.Pauli, np.ndarray], {
-    pauli_gates.X: (np.array([[0.5, 0.5], [0.5, 0.5]]),
-                    np.array([[0.5, -0.5], [-0.5, 0.5]])),
-    pauli_gates.Y: (np.array([[0.5, -0.5j], [0.5j, 0.5]]),
-                    np.array([[0.5, 0.5j], [-0.5j, 0.5]])),
-    pauli_gates.Z: (np.diag([1, 0]), np.diag([0, 1])),
-})
-=======
 pauli_eigen_map = cast(
     Dict[pauli_gates.Pauli, np.ndarray], {
         pauli_gates.X: (np.array([[0.5, 0.5], [0.5, 0.5]
@@ -41,7 +32,6 @@
                                  ]), np.array([[0.5, 0.5j], [-0.5j, 0.5]])),
         pauli_gates.Z: (np.diag([1, 0]), np.diag([0, 1])),
     })
->>>>>>> 22433489
 
 
 @value.value_equality
