# Copyright 2018 The Cirq Developers
#
# Licensed under the Apache License, Version 2.0 (the "License");
# you may not use this file except in compliance with the License.
# You may obtain a copy of the License at
#
#     https://www.apache.org/licenses/LICENSE-2.0
#
# Unless required by applicable law or agreed to in writing, software
# distributed under the License is distributed on an "AS IS" BASIS,
# WITHOUT WARRANTIES OR CONDITIONS OF ANY KIND, either express or implied.
# See the License for the specific language governing permissions and
# limitations under the License.

from typing import Optional, TypeVar, Type, Union, Sequence

import numpy as np

from cirq import linalg, extension, protocols
from cirq.ops import raw_types, gate_features
from cirq.type_workarounds import NotImplementedType

T_DESIRED = TypeVar('T_DESIRED')

POTENTIALLY_EXPOSED_SUB_TYPES = (
<<<<<<< HEAD
    gate_features.TextDiagrammable,
=======
    gate_features.ExtrapolatableEffect,
>>>>>>> e084e17b
)


class ControlledGate(raw_types.Gate,
                     extension.PotentialImplementation[Union[
<<<<<<< HEAD
                         gate_features.TextDiagrammable,
=======
                         gate_features.ExtrapolatableEffect,
>>>>>>> e084e17b
                     ]]):
    """Augments existing gates with a control qubit."""

    def __init__(self,
                 sub_gate: raw_types.Gate,
                 default_extensions: Optional[extension.Extensions] = None
                 ) -> None:
        """Initializes the controlled gate.

        Args:
            sub_gate: The gate to add a control qubit to.
            default_extensions: The extensions method that should be used when
                determining if the controlled gate supports certain gate
                features. For example, if this extensions instance is able to
                cast sub_gate to a ExtrapolatableEffect then the controlled gate
                can also be cast to a ExtrapolatableEffect. When this value is
                None, an empty extensions instance is used instead.
        """
        self.sub_gate = sub_gate
        self.default_extensions = default_extensions

    def validate_args(self, qubits) -> None:
        if len(qubits) < 1:
            raise ValueError('No control qubit specified.')
        self.sub_gate.validate_args(qubits[1:])

    def __eq__(self, other):
        if not isinstance(other, type(self)):
            return NotImplemented
        return self.sub_gate == other.sub_gate

    def __ne__(self, other):
        return not self == other

    def __hash__(self):
        return hash((ControlledGate, self.sub_gate))

    def _cast_sub_gate(self, desired_type: Type[T_DESIRED]) -> T_DESIRED:
        ext = self.default_extensions or extension.Extensions()
        cast_sub_gate = ext.try_cast(desired_type, self.sub_gate)
        if cast_sub_gate is None:
            raise TypeError('sub_gate is not a {}', desired_type)
        return cast_sub_gate

    def _apply_unitary_to_tensor_(self,
                                  target_tensor: np.ndarray,
                                  available_buffer: np.ndarray,
                                  axes: Sequence[int],
                                  ) -> np.ndarray:
        control = axes[0]
        rest = axes[1:]
        active = linalg.slice_for_qubits_equal_to([control], 1)
        sub_axes = [r - int(r > control) for r in rest]
        target_view = target_tensor[active]
        buffer_view = available_buffer[active]
        result = protocols.apply_unitary_to_tensor(
            self.sub_gate,
            target_view,
            buffer_view,
            sub_axes,
            default=NotImplemented)

        if result is NotImplemented:
            return NotImplemented

        if result is target_view:
            return target_tensor

        if result is buffer_view:
            inactive = linalg.slice_for_qubits_equal_to([control], 0)
            available_buffer[inactive] = target_tensor[inactive]
            return available_buffer

        # HACK: assume they didn't somehow escape the slice view and edit the
        # rest of target_tensor.
        target_tensor[active] = result
        return target_tensor

    def try_cast_to(self, desired_type, ext):
        if desired_type in POTENTIALLY_EXPOSED_SUB_TYPES:
            cast_sub_gate = ext.try_cast(desired_type, self.sub_gate)
            if cast_sub_gate is None:
                return None
            return ControlledGate(cast_sub_gate, ext)
        return super().try_cast_to(desired_type, ext)

    def _unitary_(self) -> Union[np.ndarray, NotImplementedType]:
        sub_matrix = protocols.unitary(self.sub_gate, None)
        if sub_matrix is None:
            return NotImplemented
        return linalg.block_diag(np.eye(sub_matrix.shape[0]), sub_matrix)

<<<<<<< HEAD
    def __pow__(self, power: float) -> 'ControlledGate':
        new_sub_gate = protocols.extrapolate(self.sub_gate,
                                             power,
                                             NotImplemented)
        if new_sub_gate is NotImplemented:
            return NotImplemented
        return ControlledGate(new_sub_gate, self.default_extensions)
=======
    def extrapolate_effect(self, factor) -> 'ControlledGate':
        cast_sub_gate = self._cast_sub_gate(  # type: ignore
            gate_features.ExtrapolatableEffect)
        new_sub_gate = cast_sub_gate.extrapolate_effect(factor)
        return ControlledGate(cast(raw_types.Gate, new_sub_gate),
                              self.default_extensions)

    def __pow__(self, power: float) -> 'ControlledGate':
        if power == -1:
            inv_gate = protocols.inverse(self.sub_gate, None)
            if inv_gate is None:
                return NotImplemented
            return ControlledGate(inv_gate, self.default_extensions)
        return self.extrapolate_effect(power)
>>>>>>> e084e17b

    def _is_parameterized_(self):
        return protocols.is_parameterized(self.sub_gate)

    def _resolve_parameters_(self, param_resolver):
        new_sub_gate = protocols.resolve_parameters(self.sub_gate,
                                                    param_resolver)
        return ControlledGate(new_sub_gate, self.default_extensions)

    def _trace_distance_bound_(self):
        return protocols.trace_distance_bound(self.sub_gate)

    def _circuit_diagram_info_(self,
                               args: protocols.CircuitDiagramInfoArgs
                               ) -> protocols.CircuitDiagramInfo:
        sub_info = protocols.circuit_diagram_info(self.sub_gate, args, None)
        if sub_info is None:
            return NotImplemented
        return protocols.CircuitDiagramInfo(
            wire_symbols=('@',) + sub_info.wire_symbols,
            exponent=sub_info.exponent)

    def __str__(self):
        return 'C' + str(self.sub_gate)

    def __repr__(self):
        return 'cirq.ControlledGate(sub_gate={!r})'.format(self.sub_gate)<|MERGE_RESOLUTION|>--- conflicted
+++ resolved
@@ -17,28 +17,13 @@
 import numpy as np
 
 from cirq import linalg, extension, protocols
-from cirq.ops import raw_types, gate_features
+from cirq.ops import raw_types
 from cirq.type_workarounds import NotImplementedType
 
 T_DESIRED = TypeVar('T_DESIRED')
 
-POTENTIALLY_EXPOSED_SUB_TYPES = (
-<<<<<<< HEAD
-    gate_features.TextDiagrammable,
-=======
-    gate_features.ExtrapolatableEffect,
->>>>>>> e084e17b
-)
 
-
-class ControlledGate(raw_types.Gate,
-                     extension.PotentialImplementation[Union[
-<<<<<<< HEAD
-                         gate_features.TextDiagrammable,
-=======
-                         gate_features.ExtrapolatableEffect,
->>>>>>> e084e17b
-                     ]]):
+class ControlledGate(raw_types.Gate):
     """Augments existing gates with a control qubit."""
 
     def __init__(self,
@@ -116,21 +101,12 @@
         target_tensor[active] = result
         return target_tensor
 
-    def try_cast_to(self, desired_type, ext):
-        if desired_type in POTENTIALLY_EXPOSED_SUB_TYPES:
-            cast_sub_gate = ext.try_cast(desired_type, self.sub_gate)
-            if cast_sub_gate is None:
-                return None
-            return ControlledGate(cast_sub_gate, ext)
-        return super().try_cast_to(desired_type, ext)
-
     def _unitary_(self) -> Union[np.ndarray, NotImplementedType]:
         sub_matrix = protocols.unitary(self.sub_gate, None)
         if sub_matrix is None:
             return NotImplemented
         return linalg.block_diag(np.eye(sub_matrix.shape[0]), sub_matrix)
 
-<<<<<<< HEAD
     def __pow__(self, power: float) -> 'ControlledGate':
         new_sub_gate = protocols.extrapolate(self.sub_gate,
                                              power,
@@ -138,22 +114,6 @@
         if new_sub_gate is NotImplemented:
             return NotImplemented
         return ControlledGate(new_sub_gate, self.default_extensions)
-=======
-    def extrapolate_effect(self, factor) -> 'ControlledGate':
-        cast_sub_gate = self._cast_sub_gate(  # type: ignore
-            gate_features.ExtrapolatableEffect)
-        new_sub_gate = cast_sub_gate.extrapolate_effect(factor)
-        return ControlledGate(cast(raw_types.Gate, new_sub_gate),
-                              self.default_extensions)
-
-    def __pow__(self, power: float) -> 'ControlledGate':
-        if power == -1:
-            inv_gate = protocols.inverse(self.sub_gate, None)
-            if inv_gate is None:
-                return NotImplemented
-            return ControlledGate(inv_gate, self.default_extensions)
-        return self.extrapolate_effect(power)
->>>>>>> e084e17b
 
     def _is_parameterized_(self):
         return protocols.is_parameterized(self.sub_gate)
