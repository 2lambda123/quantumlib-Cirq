# Copyright 2018 The Cirq Developers
#
# Licensed under the Apache License, Version 2.0 (the "License");
# you may not use this file except in compliance with the License.
# You may obtain a copy of the License at
#
#     https://www.apache.org/licenses/LICENSE-2.0
#
# Unless required by applicable law or agreed to in writing, software
# distributed under the License is distributed on an "AS IS" BASIS,
# WITHOUT WARRANTIES OR CONDITIONS OF ANY KIND, either express or implied.
# See the License for the specific language governing permissions and
# limitations under the License.

<<<<<<< HEAD
from typing import Optional, TypeVar, Type, cast, Tuple, Union
=======
from typing import Optional, TypeVar, Type, cast
>>>>>>> 2e6f5ef0

import numpy as np

from cirq import linalg, extension
from cirq.ops import raw_types, gate_features

T_DESIRED = TypeVar('T_DESIRED')

POTENTIALLY_EXPOSED_SUB_TYPES = (
    gate_features.BoundedEffect,
    gate_features.ExtrapolatableEffect,
    gate_features.KnownMatrixGate,
    gate_features.ParameterizableEffect,
    gate_features.ReversibleEffect,
    gate_features.TextDiagrammable,
)

POTENTIALLY_EXPOSED_SUB_TYPES_UNION = Union[
    gate_features.BoundedEffect,
    gate_features.ExtrapolatableEffect,
    gate_features.KnownMatrixGate,
    gate_features.ParameterizableEffect,
    gate_features.ReversibleEffect,
    gate_features.TextDiagrammableGate,
]


class ControlledGate(raw_types.Gate,
                     extension.PotentialImplementation[
                         POTENTIALLY_EXPOSED_SUB_TYPES_UNION]):
    """Augments existing gates with a control qubit."""

    def __init__(self,
                 sub_gate: raw_types.Gate,
                 default_extensions: Optional[extension.Extensions] = None
                 ) -> None:
        """Initializes the controlled gate.

        Args:
            sub_gate: The gate to add a control qubit to.
            default_extensions: The extensions method that should be used when
                determining if the controlled gate supports certain gate
                features. For example, if this extensions instance is able to
                cast sub_gate to a KnownMatrixGate then the controlled gate
                can also be cast to a KnownMatrixGate. When this value is None,
                an empty extensions instance is used instead.
        """
        self.sub_gate = sub_gate
        self.default_extensions = default_extensions

    def validate_args(self, qubits) -> None:
        if len(qubits) < 1:
            raise ValueError('No control qubit specified.')
        self.sub_gate.validate_args(qubits[1:])

    def __eq__(self, other):
        if not isinstance(other, type(self)):
            return NotImplemented
        return self.sub_gate == other.sub_gate

    def __ne__(self, other):
        return not self == other

    def __hash__(self):
        return hash((ControlledGate, self.sub_gate))

    def _cast_sub_gate(self, desired_type: Type[T_DESIRED]) -> T_DESIRED:
        ext = self.default_extensions or extension.Extensions()
        cast_sub_gate = ext.try_cast(desired_type, self.sub_gate)
        if cast_sub_gate is None:
            raise TypeError('sub_gate is not a {}', desired_type)
        return cast_sub_gate

    def try_cast_to(self, desired_type, ext):
        if desired_type in POTENTIALLY_EXPOSED_SUB_TYPES:
            cast_sub_gate = ext.try_cast(desired_type, self.sub_gate)
            if cast_sub_gate is None:
                return None
            return ControlledGate(cast_sub_gate, ext)
        return super().try_cast_to(desired_type, ext)

    def matrix(self) -> np.ndarray:
        cast_sub_gate = self._cast_sub_gate(gate_features.KnownMatrixGate)
        sub_matrix = cast_sub_gate.matrix()
        return linalg.block_diag(np.eye(sub_matrix.shape[0]), sub_matrix)

    def extrapolate_effect(self, factor) -> 'ControlledGate':
        cast_sub_gate = self._cast_sub_gate(gate_features.ExtrapolatableEffect)
        new_sub_gate = cast_sub_gate.extrapolate_effect(factor)
        return ControlledGate(cast(raw_types.Gate, new_sub_gate),
                              self.default_extensions)

    def __pow__(self, power: float) -> 'ControlledGate':
        return self.extrapolate_effect(power)

    def inverse(self) -> 'ControlledGate':
        cast_sub_gate = self._cast_sub_gate(gate_features.ReversibleEffect)
        return ControlledGate(cast(raw_types.Gate, cast_sub_gate.inverse()),
                              self.default_extensions)

    def is_parameterized(self) -> bool:
        cast_sub_gate = self._cast_sub_gate(gate_features.ParameterizableEffect)
        return cast_sub_gate.is_parameterized()

    def with_parameters_resolved_by(self, param_resolver) -> 'ControlledGate':
        cast_sub_gate = self._cast_sub_gate(gate_features.ParameterizableEffect)
        new_sub_gate = cast_sub_gate.with_parameters_resolved_by(
            param_resolver)
        return ControlledGate(cast(raw_types.Gate, new_sub_gate),
                              self.default_extensions)

    def trace_distance_bound(self):
        cast_sub_gate = self._cast_sub_gate(gate_features.BoundedEffect)
        return cast_sub_gate.trace_distance_bound()

    def text_diagram_info(self, args: gate_features.TextDiagramInfoArgs
                          ) -> gate_features.TextDiagramInfo:
        cast_sub_gate = self._cast_sub_gate(gate_features.TextDiagrammable)
        sub_info = cast_sub_gate.text_diagram_info(args)
        return gate_features.TextDiagramInfo(
            wire_symbols=('@',) + sub_info.wire_symbols,
            exponent=sub_info.exponent)

    def __str__(self):
        return 'C' + str(self.sub_gate)

    def __repr__(self):
        return 'ControlledGate(sub_gate={!r})'.format(self.sub_gate)<|MERGE_RESOLUTION|>--- conflicted
+++ resolved
@@ -12,11 +12,7 @@
 # See the License for the specific language governing permissions and
 # limitations under the License.
 
-<<<<<<< HEAD
-from typing import Optional, TypeVar, Type, cast, Tuple, Union
-=======
-from typing import Optional, TypeVar, Type, cast
->>>>>>> 2e6f5ef0
+from typing import Optional, TypeVar, Type, cast, Union
 
 import numpy as np
 
@@ -34,19 +30,16 @@
     gate_features.TextDiagrammable,
 )
 
-POTENTIALLY_EXPOSED_SUB_TYPES_UNION = Union[
-    gate_features.BoundedEffect,
-    gate_features.ExtrapolatableEffect,
-    gate_features.KnownMatrixGate,
-    gate_features.ParameterizableEffect,
-    gate_features.ReversibleEffect,
-    gate_features.TextDiagrammableGate,
-]
-
 
 class ControlledGate(raw_types.Gate,
-                     extension.PotentialImplementation[
-                         POTENTIALLY_EXPOSED_SUB_TYPES_UNION]):
+                     extension.PotentialImplementation[Union[
+                         gate_features.BoundedEffect,
+                         gate_features.ExtrapolatableEffect,
+                         gate_features.KnownMatrixGate,
+                         gate_features.ParameterizableEffect,
+                         gate_features.ReversibleEffect,
+                         gate_features.TextDiagrammable,
+                     ]]):
     """Augments existing gates with a control qubit."""
 
     def __init__(self,
