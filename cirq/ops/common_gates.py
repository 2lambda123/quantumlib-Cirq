--- conflicted
+++ resolved
@@ -505,11 +505,7 @@
 
 def measure(*qubits: raw_types.Qid,
             key: Optional[str] = None,
-<<<<<<< HEAD
-            invert_mask: Tuple[bool, ...] = ()) -> gate_operation.GateOperation:
-=======
             invert_mask: Tuple[bool, ...] = ()) -> raw_types.Operation:
->>>>>>> fca994bb
     """Returns a single MeasurementGate applied to all the given qubits.
 
     The qubits are measured in the computational basis.
@@ -545,11 +541,7 @@
 
 def measure_each(*qubits: raw_types.Qid,
                  key_func: Callable[[raw_types.Qid], str] = str
-<<<<<<< HEAD
-                ) -> List[gate_operation.GateOperation]:
-=======
                 ) -> List[raw_types.Operation]:
->>>>>>> fca994bb
     """Returns a list of operations individually measuring the given qubits.
 
     The qubits are measured in the computational basis.
