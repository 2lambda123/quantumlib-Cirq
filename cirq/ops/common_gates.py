# Copyright 2018 The Cirq Developers
#
# Licensed under the Apache License, Version 2.0 (the "License");
# you may not use this file except in compliance with the License.
# You may obtain a copy of the License at
#
#     https://www.apache.org/licenses/LICENSE-2.0
#
# Unless required by applicable law or agreed to in writing, software
# distributed under the License is distributed on an "AS IS" BASIS,
# WITHOUT WARRANTIES OR CONDITIONS OF ANY KIND, either express or implied.
# See the License for the specific language governing permissions and
# limitations under the License.

"""Quantum gates that are commonly used in the literature.

This module creates Gate instances for the following gates:
    X,Y,Z: Pauli gates.
    H,S: Clifford gates.
    T: A non-Clifford gate.
    CZ: Controlled phase gate.
    CNOT: Controlled not gate.

Each of these are implemented as EigenGates, which means that they can be
raised to a power (i.e. cirq.H**0.5). See the definition in EigenGate.
"""
from typing import Any, cast, Iterable, List, Optional, Tuple, Union

import numpy as np
import sympy

import cirq
from cirq import protocols, value
from cirq._compat import proper_repr
from cirq.ops import gate_features, eigen_gate, raw_types

from cirq.type_workarounds import NotImplementedType


@value.value_equality
class XPowGate(eigen_gate.EigenGate,
               gate_features.SingleQubitGate):
    """A gate that rotates around the X axis of the Bloch sphere.

    The unitary matrix of ``XPowGate(exponent=t)`` is:

        [[g·c, -i·g·s],
         [-i·g·s, g·c]]

    where:

        c = cos(π·t/2)
        s = sin(π·t/2)
        g = exp(i·π·t/2).

    Note in particular that this gate has a global phase factor of
    e^{i·π·t/2} vs the traditionally defined rotation matrices
    about the Pauli X axis. See `cirq.Rx` for rotations without the global
    phase. The global phase factor can be adjusted by using the `global_shift`
    parameter when initializing.

    `cirq.X`, the Pauli X gate, is an instance of this gate at exponent=1.
    """

    def _apply_unitary_(self, args: 'protocols.ApplyUnitaryArgs'
                       ) -> Optional[np.ndarray]:
        if self._exponent != 1:
            return NotImplemented
        zero = args.subspace_index(0)
        one = args.subspace_index(1)
        args.available_buffer[zero] = args.target_tensor[one]
        args.available_buffer[one] = args.target_tensor[zero]
        p = 1j**(2 * self._exponent * self._global_shift)
        if p != 1:
            args.available_buffer *= p
        return args.available_buffer

    def in_su2(self) -> 'XPowGate':
        """Returns an equal-up-global-phase gate from the group SU2."""
        return XPowGate(exponent=self._exponent, global_shift=-0.5)

    def with_canonical_global_phase(self) -> 'XPowGate':
        """Returns an equal-up-global-phase standardized form of the gate."""
        return XPowGate(exponent=self._exponent)

    def _eigen_components(self):
        return [
            (0, np.array([[0.5, 0.5], [0.5, 0.5]])),
            (1, np.array([[0.5, -0.5], [-0.5, 0.5]])),
        ]

    def _trace_distance_bound_(self) -> Optional[float]:
        if self._is_parameterized_():
            return None
        return abs(np.sin(self._exponent * 0.5 * np.pi))

    def _pauli_expansion_(self) -> value.LinearDict[str]:
        if protocols.is_parameterized(self):
            return NotImplemented
        phase = 1j**(2 * self._exponent * (self._global_shift + 0.5))
        angle = np.pi * self._exponent / 2
        return value.LinearDict({
            'I': phase * np.cos(angle),
            'X': -1j * phase * np.sin(angle),
        })

    def _circuit_diagram_info_(self, args: 'protocols.CircuitDiagramInfoArgs'
                              ) -> Union[str, 'protocols.CircuitDiagramInfo']:
        if self._global_shift == -0.5:
            return _rads_func_symbol(
                'Rx',
                args,
                self._diagram_exponent(args, ignore_global_phase=False))

        return protocols.CircuitDiagramInfo(
            wire_symbols=('X',),
            exponent=self._diagram_exponent(args))

    def _qasm_(self, args: 'protocols.QasmArgs',
               qubits: Tuple[raw_types.Qid, ...]) -> Optional[str]:
        args.validate_version('2.0')
        if self._exponent == 1:
            return args.format('x {0};\n', qubits[0])

        return args.format('rx({0:half_turns}) {1};\n', self._exponent,
                           qubits[0])

    @property
    def phase_exponent(self):
        return 0.0

    def _phase_by_(self, phase_turns, qubit_index):
        """See `cirq.SupportsPhase`."""
        return cirq.ops.phased_x_gate.PhasedXPowGate(
            exponent=self._exponent,
            phase_exponent=phase_turns * 2)

    def __str__(self) -> str:
        if self._global_shift == -0.5:
            if self._exponent == 1:
                return 'Rx(π)'
            return 'Rx({}π)'.format(self._exponent)
        if self._global_shift == 0:
            if self._exponent == 1:
                return 'X'
            return 'X**{}'.format(self._exponent)
        return ('XPowGate(exponent={}, '
                'global_shift={!r})').format(self._exponent, self._global_shift)

    def __repr__(self) -> str:
        if self._global_shift == -0.5:
            if protocols.is_parameterized(self._exponent):
                return 'cirq.Rx({})'.format(
                    proper_repr(sympy.pi * self._exponent))

            return 'cirq.Rx(np.pi*{})'.format(proper_repr(self._exponent))
        if self._global_shift == 0:
            if self._exponent == 1:
                return 'cirq.X'
            return '(cirq.X**{})'.format(proper_repr(self._exponent))
        return (
            'cirq.XPowGate(exponent={}, '
            'global_shift={!r})'
        ).format(proper_repr(self._exponent), self._global_shift)


@value.value_equality
class YPowGate(eigen_gate.EigenGate,
               gate_features.SingleQubitGate):
    """A gate that rotates around the Y axis of the Bloch sphere.

    The unitary matrix of ``YPowGate(exponent=t)`` is:

        [[g·c, -g·s],
         [g·s, g·c]]

    where:

        c = cos(π·t/2)
        s = sin(π·t/2)
        g = exp(i·π·t/2).

    Note in particular that this gate has a global phase factor of
    e^{i·π·t/2} vs the traditionally defined rotation matrices
    about the Pauli Y axis. See `cirq.Ry` for rotations without the global
    phase. The global phase factor can be adjusted by using the `global_shift`
    parameter when initializing.

    `cirq.Y`, the Pauli Y gate, is an instance of this gate at exponent=1.
    """

    def _apply_unitary_(self, args: 'protocols.ApplyUnitaryArgs'
                       ) -> Optional[np.ndarray]:
        if self._exponent != 1:
            return NotImplemented
        zero = args.subspace_index(0)
        one = args.subspace_index(1)
        args.available_buffer[zero] = -1j * args.target_tensor[one]
        args.available_buffer[one] = 1j * args.target_tensor[zero]
        p = 1j**(2 * self._exponent * self._global_shift)
        if p != 1:
            args.available_buffer *= p
        return args.available_buffer

    def in_su2(self) -> 'YPowGate':
        """Returns an equal-up-global-phase gate from the group SU2."""
        return YPowGate(exponent=self._exponent, global_shift=-0.5)

    def with_canonical_global_phase(self) -> 'YPowGate':
        """Returns an equal-up-global-phase standardized form of the gate."""
        return YPowGate(exponent=self._exponent)

    def _eigen_components(self):
        return [
            (0, np.array([[0.5, -0.5j], [0.5j, 0.5]])),
            (1, np.array([[0.5, 0.5j], [-0.5j, 0.5]])),
        ]

    def _trace_distance_bound_(self) -> Optional[float]:
        if self._is_parameterized_():
            return None
        return abs(np.sin(self._exponent * 0.5 * np.pi))

    def _pauli_expansion_(self) -> value.LinearDict[str]:
        if protocols.is_parameterized(self):
            return NotImplemented
        phase = 1j**(2 * self._exponent * (self._global_shift + 0.5))
        angle = np.pi * self._exponent / 2
        return value.LinearDict({
            'I': phase * np.cos(angle),
            'Y': -1j * phase * np.sin(angle),
        })

    def _circuit_diagram_info_(self, args: 'protocols.CircuitDiagramInfoArgs'
                              ) -> Union[str, 'protocols.CircuitDiagramInfo']:
        if self._global_shift == -0.5:
            return _rads_func_symbol(
                'Ry',
                args,
                self._diagram_exponent(args, ignore_global_phase=False))

        return protocols.CircuitDiagramInfo(
            wire_symbols=('Y',),
            exponent=self._diagram_exponent(args))

    def _qasm_(self, args: 'protocols.QasmArgs',
               qubits: Tuple[raw_types.Qid, ...]) -> Optional[str]:
        args.validate_version('2.0')
        if self._exponent == 1:
            return args.format('y {0};\n', qubits[0])

        return args.format('ry({0:half_turns}) {1};\n', self._exponent,
                           qubits[0])

    @property
    def phase_exponent(self):
        return 0.5

    def _phase_by_(self, phase_turns, qubit_index):
        """See `cirq.SupportsPhase`."""
        return cirq.ops.phased_x_gate.PhasedXPowGate(
            exponent=self._exponent,
            phase_exponent=0.5 + phase_turns * 2)

    def __str__(self) -> str:
        if self._global_shift == -0.5:
            if self._exponent == 1:
                return 'Ry(π)'
            return 'Ry({}π)'.format(self._exponent)
        if self._global_shift == 0:
            if self._exponent == 1:
                return 'Y'
            return 'Y**{}'.format(self._exponent)
        return ('YPowGate(exponent={}, '
                'global_shift={!r})').format(self._exponent, self._global_shift)

    def __repr__(self) -> str:
        if self._global_shift == -0.5:
            if protocols.is_parameterized(self._exponent):
                return 'cirq.Ry({})'.format(
                    proper_repr(sympy.pi * self._exponent))

            return 'cirq.Ry(np.pi*{})'.format(proper_repr(self._exponent))
        if self._global_shift == 0:
            if self._exponent == 1:
                return 'cirq.Y'
            return '(cirq.Y**{})'.format(proper_repr(self._exponent))
        return (
            'cirq.YPowGate(exponent={}, '
            'global_shift={!r})'
        ).format(proper_repr(self._exponent), self._global_shift)


@value.value_equality
class ZPowGate(eigen_gate.EigenGate,
               gate_features.SingleQubitGate):
    """A gate that rotates around the Z axis of the Bloch sphere.

    The unitary matrix of ``ZPowGate(exponent=t)`` is:

        [[1, 0],
         [0, g]]

    where:

        g = exp(i·π·t).

    Note in particular that this gate has a global phase factor of
    e^{i·π·t/2} vs the traditionally defined rotation matrices
    about the Pauli Z axis. See `cirq.Rz` for rotations without the global
    phase. The global phase factor can be adjusted by using the `global_shift`
    parameter when initializing.

    `cirq.Z`, the Pauli Z gate, is an instance of this gate at exponent=1.
    """

    def _apply_unitary_(self, args: 'protocols.ApplyUnitaryArgs'
                       ) -> Optional[np.ndarray]:
        if protocols.is_parameterized(self):
            return None

        one = args.subspace_index(1)
        c = 1j**(self._exponent * 2)
        args.target_tensor[one] *= c
        p = 1j**(2 * self._exponent * self._global_shift)
        if p != 1:
            args.target_tensor *= p
        return args.target_tensor

    def in_su2(self) -> 'ZPowGate':
        """Returns an equal-up-global-phase gate from the group SU2."""
        return ZPowGate(exponent=self._exponent, global_shift=-0.5)

    def with_canonical_global_phase(self) -> 'ZPowGate':
        """Returns an equal-up-global-phase standardized form of the gate."""
        return ZPowGate(exponent=self._exponent)

    def _eigen_components(self):
        return [
            (0, np.diag([1, 0])),
            (1, np.diag([0, 1])),
        ]

    def _trace_distance_bound_(self) -> Optional[float]:
        if self._is_parameterized_():
            return None
        return abs(np.sin(self._exponent * 0.5 * np.pi))

    def _pauli_expansion_(self) -> value.LinearDict[str]:
        if protocols.is_parameterized(self):
            return NotImplemented
        phase = 1j**(2 * self._exponent * (self._global_shift + 0.5))
        angle = np.pi * self._exponent / 2
        return value.LinearDict({
            'I': phase * np.cos(angle),
            'Z': -1j * phase * np.sin(angle),
        })

    def _phase_by_(self, phase_turns: float, qubit_index: int):
        return self

    def _circuit_diagram_info_(self, args: 'protocols.CircuitDiagramInfoArgs'
                              ) -> Union[str, 'protocols.CircuitDiagramInfo']:
        if self._global_shift == -0.5:
            return _rads_func_symbol(
                'Rz',
                args,
                self._diagram_exponent(args, ignore_global_phase=False))

        e = self._diagram_exponent(args)
        if e in [-0.25, 0.25]:
            return protocols.CircuitDiagramInfo(
                wire_symbols=('T',),
                exponent=cast(float, e) * 4)

        if e in [-0.5, 0.5]:
            return protocols.CircuitDiagramInfo(
                wire_symbols=('S',),
                exponent=cast(float, e) * 2)

        return protocols.CircuitDiagramInfo(
            wire_symbols=('Z',),
            exponent=e)

    def _qasm_(self, args: 'protocols.QasmArgs',
               qubits: Tuple[raw_types.Qid, ...]) -> Optional[str]:
        args.validate_version('2.0')
        if self._exponent == 1:
            return args.format('z {0};\n', qubits[0])

        return args.format('rz({0:half_turns}) {1};\n', self._exponent,
                           qubits[0])

    def __str__(self) -> str:
        if self._global_shift == -0.5:
            if self._exponent == 1:
                return 'Rz(π)'
            return 'Rz({}π)'.format(self._exponent)
        if self._global_shift == 0:
            if self._exponent == 0.25:
                return 'T'
            if self._exponent == -0.25:
                return 'T**-1'
            if self._exponent == 0.5:
                return 'S'
            if self._exponent == -0.5:
                return 'S**-1'
            if self._exponent == 1:
                return 'Z'
            return 'Z**{}'.format(self._exponent)
        return ('ZPowGate(exponent={}, '
                'global_shift={!r})').format(self._exponent, self._global_shift)

    def __repr__(self) -> str:
        if self._global_shift == -0.5:
            if protocols.is_parameterized(self._exponent):
                return 'cirq.Rz({})'.format(proper_repr(
                    sympy.pi * self._exponent))

            return 'cirq.Rz(np.pi*{!r})'.format(self._exponent)
        if self._global_shift == 0:
            if self._exponent == 0.25:
                return 'cirq.T'
            if self._exponent == -0.25:
                return '(cirq.T**-1)'
            if self._exponent == 0.5:
                return 'cirq.S'
            if self._exponent == -0.5:
                return '(cirq.S**-1)'
            if self._exponent == 1:
                return 'cirq.Z'
            return '(cirq.Z**{})'.format(proper_repr(self._exponent))
        return (
            'cirq.ZPowGate(exponent={}, '
            'global_shift={!r})'
        ).format(proper_repr(self._exponent), self._global_shift)


@value.value_equality
<<<<<<< HEAD
class MeasurementGate(raw_types.Gate):
    """A gate that measures qubits in the computational basis.

    The measurement gate contains a key that is used to identify results
    of measurements.
=======
class IdentityGate(raw_types.Gate):
    """A Gate that perform no operation on qubits.

    The unitary matrix of this gate is a diagonal matrix with all 1s on the
    diagonal and all 0s off the diagonal in any basis.

    `cirq.I` is the single qubit identity gate.
>>>>>>> 8d4a3c81
    """

    def __init__(self,
                 num_qubits: Optional[int] = None,
<<<<<<< HEAD
                 key: str = '',
                 invert_mask: Tuple[bool, ...] = (),
                 qid_shape: Tuple[int, ...] = None) -> None:
        """
        Args:
            num_qubits: The number of qubits to act upon.
            key: The string key of the measurement.
            invert_mask: A list of values indicating whether the corresponding
                qubits should be flipped. The list's length must not be longer
                than the number of qubits, but it is permitted to be shorter.
                Qubits with indices past the end of the mask are not flipped.
=======
                 qid_shape: Tuple[int, ...] = None):
        """
        Args:
            num_qubits:
>>>>>>> 8d4a3c81
            qid_shape: Specifies the dimension of each qid the measurement
                applies to.  The default is 2 for every qubit.

        Raises:
<<<<<<< HEAD
            ValueError: If the length of invert_mask is greater than num_qubits.
                or if the length of qid_shape doesn't equal num_qubits.
=======
            ValueError: If the length of qid_shape doesn't equal num_qubits.
>>>>>>> 8d4a3c81
        """
        if qid_shape is None:
            if num_qubits is None:
                raise ValueError(
                    'Specify either the num_qubits or qid_shape argument.')
            qid_shape = (2,) * num_qubits
        elif num_qubits is None:
            num_qubits = len(qid_shape)
<<<<<<< HEAD
        if num_qubits == 0:
            raise ValueError('Measuring an empty set of qubits.')
        self._qid_shape = qid_shape
        if len(self._qid_shape) != num_qubits:
            raise ValueError('len(qid_shape) != num_qubits')
        self.key = key
        self.invert_mask = invert_mask or ()
        if (self.invert_mask is not None and
            len(self.invert_mask) > self.num_qubits()):
            raise ValueError('len(invert_mask) > num_qubits')
=======
        self._qid_shape = qid_shape
        if len(self._qid_shape) != num_qubits:
            raise ValueError('len(qid_shape) != num_qubits')
>>>>>>> 8d4a3c81

    def _qid_shape_(self) -> Tuple[int, ...]:
        return self._qid_shape

<<<<<<< HEAD
    def with_bits_flipped(self, *bit_positions: int) -> 'MeasurementGate':
        """Toggles whether or not the measurement inverts various outputs."""
        old_mask = self.invert_mask or ()
        n = max(len(old_mask) - 1, *bit_positions) + 1
        new_mask = [k < len(old_mask) and old_mask[k] for k in range(n)]
        for b in bit_positions:
            new_mask[b] = not new_mask[b]
        return MeasurementGate(self.num_qubits(), key=self.key,
                               invert_mask=tuple(new_mask))

    def full_invert_mask(self):
        """Returns the invert mask for all qubits.

        If the user supplies a partial invert_mask, this returns that mask
        padded by False.

        Similarly if no invert_mask is supplies this returns a tuple
        of size equal to the number of qubits with all entries False.
        """
        mask = self.invert_mask or self.num_qubits() * (False,)
        deficit = self.num_qubits() - len(mask)
        mask += (False,) * deficit
        return mask

    def _measurement_key_(self):
        return self.key

    def _channel_(self):
        size = np.prod(self._qid_shape, dtype=int)

        def delta(i):
            result = np.zeros((size, size))
            result[i][i] = 1
            return result

        return tuple(delta(i) for i in range(size))

    def _has_channel_(self):
        return True

    def _circuit_diagram_info_(self, args: 'protocols.CircuitDiagramInfoArgs'
                              ) -> 'protocols.CircuitDiagramInfo':
        symbols = ['M'] * self.num_qubits()

        # Show which output bits are negated.
        if self.invert_mask:
            for i, b in enumerate(self.invert_mask):
                if b:
                    symbols[i] = '!M'

        # Mention the measurement key.
        if (not args.known_qubits or self.key != _default_measurement_key(
            args.known_qubits)):
            symbols[0] += "('{}')".format(self.key)

        return protocols.CircuitDiagramInfo(tuple(symbols))
=======
    def on_each(self, *targets: Union[raw_types.Qid, Iterable[Any]]
               ) -> List[raw_types.Operation]:
        """Returns a list of operations that applies the single qubit identity
        to each of the targets.

        Args:
            *targets: The qubits to apply this gate to.

        Returns:
            Operations applying this gate to the target qubits.

        Raises:
            ValueError if targets are not instances of Qid or List[Qid] or
            the gate from which this is applied is not a single qubit identity
            gate.
        """
        if len(self._qid_shape) != 1:
            raise ValueError(
                'IdentityGate only supports on_each when it is a one qubit '
                'gate.')
        operations: List[raw_types.Operation] = []
        for target in targets:
            if isinstance(target, Iterable) and not isinstance(target, str):
                operations.extend(self.on_each(*target))
            elif isinstance(target, raw_types.Qid):
                operations.append(self.on(target))
            else:
                raise ValueError(
                    'Gate was called with type different than Qid. Type: {}'.
                    format(type(target)))
        return operations

    def _unitary_(self):
        return np.identity(np.prod(self._qid_shape, dtype=int))

    def _apply_unitary_(self, args: 'protocols.ApplyUnitaryArgs'
                       ) -> Optional[np.ndarray]:
        return args.target_tensor

    def _pauli_expansion_(self) -> value.LinearDict[str]:
        if not all(d == 2 for d in self._qid_shape):
            return NotImplemented
        return value.LinearDict({'I' * self.num_qubits(): 1.0})

    def _trace_distance_bound_(self) -> float:
        return 0.0

    def __repr__(self):
        if self._qid_shape == (2,):
            return 'cirq.I'
        other = ''
        if not all(d == 2 for d in self._qid_shape):
            other = ', {!r}'.format(self._qid_shape)
        return 'cirq.IdentityGate({!r}{})'.format(self.num_qubits(), other)

    def __str__(self):
        if (self.num_qubits() == 1):
            return 'I'

        return 'I({})'.format(self.num_qubits())

    def _circuit_diagram_info_(self, args: 'protocols.CircuitDiagramInfoArgs'
                              ) -> 'protocols.CircuitDiagramInfo':
        return protocols.CircuitDiagramInfo(
            wire_symbols=('I',) * self.num_qubits(), connected=True)
>>>>>>> 8d4a3c81

    def _qasm_(self, args: 'protocols.QasmArgs',
               qubits: Tuple[raw_types.Qid, ...]) -> Optional[str]:
        if not all(d == 2 for d in self._qid_shape):
            return NotImplemented
        args.validate_version('2.0')
<<<<<<< HEAD
        invert_mask = self.invert_mask
        if len(invert_mask) < len(qubits):
            invert_mask = (invert_mask
                           + (False,) * (len(qubits) - len(invert_mask)))
        lines = []
        for i, (qubit, inv) in enumerate(zip(qubits, invert_mask)):
            if inv:
                lines.append(args.format(
                    'x {0};  // Invert the following measurement\n', qubit))
            lines.append(args.format('measure {0} -> {1:meas}[{2}];\n',
                                     qubit, self.key, i))
        return ''.join(lines)

    def __repr__(self):
        other = ''
        if not all(d == 2 for d in self._qid_shape):
            other = ', {!r}'.format(self._qid_shape)
        return 'cirq.MeasurementGate({!r}, {!r}, {!r}{})'.format(
            self.num_qubits(), self.key, self.invert_mask, other)

    def _value_equality_values_(self):
        return self.key, self.invert_mask, self._qid_shape
=======
        return ''.join([args.format('id {0};\n', qubit) for qubit in qubits])

    def _value_equality_values_(self):
        return self._qid_shape
>>>>>>> 8d4a3c81

    def _json_dict_(self):
        other = {}
        if not all(d == 2 for d in self._qid_shape):
            other['qid_shape'] = self._qid_shape
        return {
            'cirq_type': self.__class__.__name__,
            'num_qubits': len(self._qid_shape),
<<<<<<< HEAD
            'key': self.key,
            'invert_mask': self.invert_mask,
=======
>>>>>>> 8d4a3c81
            **other,
        }

    @classmethod
<<<<<<< HEAD
    def _from_json_dict_(cls,
                         num_qubits,
                         key,
                         invert_mask,
                         qid_shape=None,
                         **kwargs):
        return cls(num_qubits=num_qubits,
                   key=key,
                   invert_mask=tuple(invert_mask),
                   qid_shape=None if qid_shape is None else tuple(qid_shape))


def _default_measurement_key(qubits: Iterable[raw_types.Qid]) -> str:
    return ','.join(str(q) for q in qubits)


def measure(*qubits: raw_types.Qid,
            key: Optional[str] = None,
            invert_mask: Tuple[bool, ...] = ()) -> raw_types.Operation:
    """Returns a single MeasurementGate applied to all the given qubits.

    The qubits are measured in the computational basis.

    Args:
        *qubits: The qubits that the measurement gate should measure.
        key: The string key of the measurement. If this is None, it defaults
            to a comma-separated list of the target qubits' str values.
        invert_mask: A list of Truthy or Falsey values indicating whether
            the corresponding qubits should be flipped. None indicates no
            inverting should be done.

    Returns:
        An operation targeting the given qubits with a measurement.
=======
    def _from_json_dict_(cls, num_qubits, qid_shape=None, **kwargs):
        return cls(num_qubits=num_qubits,
                   qid_shape=None if qid_shape is None else tuple(qid_shape))


def identity(*qubits: raw_types.Qid) -> raw_types.Operation:
    """Returns a single IdentityGate applied to all the given qubits.

    Args:
        *qubits: The qubits that the identity gate will apply to.

    Returns:
        An identity operation on the given qubits.
>>>>>>> 8d4a3c81

    Raises:
        ValueError if the qubits are not instances of Qid.
    """
<<<<<<< HEAD
    for qubit in qubits:
        if isinstance(qubit, np.ndarray):
            raise ValueError(
                    'measure() was called a numpy ndarray. Perhaps you meant '
                    'to call measure_state_vector on numpy array?'
            )
        elif not isinstance(qubit, raw_types.Qid):
            raise ValueError(
                    'measure() was called with type different than Qid.')

    if key is None:
        key = _default_measurement_key(qubits)
    qid_shape = protocols.qid_shape(qubits)
    return MeasurementGate(len(qubits), key, invert_mask, qid_shape).on(*qubits)


def measure_each(*qubits: raw_types.Qid,
                 key_func: Callable[[raw_types.Qid], str] = str
                ) -> List[raw_types.Operation]:
    """Returns a list of operations individually measuring the given qubits.

    The qubits are measured in the computational basis.

    Args:
        *qubits: The qubits to measure.
        key_func: Determines the key of the measurements of each qubit. Takes
            the qubit and returns the key for that qubit. Defaults to str.

    Returns:
        A list of operations individually measuring the given qubits.
    """
    return [
        MeasurementGate(1, key_func(q), qid_shape=(q.dimension,)).on(q)
        for q in qubits
    ]
=======
    if not all(isinstance(qubit, raw_types.Qid) for qubit in qubits):
        raise ValueError('identity() was called with type different than Qid.')

    qid_shape = protocols.qid_shape(qubits)
    return IdentityGate(len(qubits), qid_shape).on(*qubits)
>>>>>>> 8d4a3c81


class HPowGate(eigen_gate.EigenGate, gate_features.SingleQubitGate):
    """A Gate that performs a rotation around the X+Z axis of the Bloch sphere.

    The unitary matrix of ``HPowGate(exponent=t)`` is:

        [[g·(c-i·s/sqrt(2)), -i·g·s/sqrt(2)],
        [-i·g·s/sqrt(2)], g·(c+i·s/sqrt(2))]]

    where

        c = cos(π·t/2)
        s = sin(π·t/2)
        g = exp(i·π·t/2).

    Note in particular that for `t=1`, this gives the Hadamard matrix.

    `cirq.H`, the Hadamard gate, is an instance of this gate at `exponent=1`.
    """

    def _eigen_components(self):
        s = np.sqrt(2)

        component0 = np.array([
            [3 + 2 * s, 1 + s],
            [1 + s, 1]
        ]) / (4 + 2 * s)

        component1 = np.array([
            [3 - 2 * s, 1 - s],
            [1 - s, 1]
        ]) / (4 - 2 * s)

        return [(0, component0), (1, component1)]

    def _trace_distance_bound_(self) -> Optional[float]:
        if self._is_parameterized_():
            return None
        return abs(np.sin(self._exponent * 0.5 * np.pi))

    def _pauli_expansion_(self) -> value.LinearDict[str]:
        if protocols.is_parameterized(self):
            return NotImplemented
        phase = 1j**(2 * self._exponent * (self._global_shift + 0.5))
        angle = np.pi * self._exponent / 2
        return value.LinearDict({
            'I': phase * np.cos(angle),
            'X': -1j * phase * np.sin(angle) / np.sqrt(2),
            'Z': -1j * phase * np.sin(angle) / np.sqrt(2),
        })

    def _apply_unitary_(self, args: 'protocols.ApplyUnitaryArgs'
                       ) -> Optional[np.ndarray]:
        if self._exponent != 1:
            return NotImplemented

        zero = args.subspace_index(0)
        one = args.subspace_index(1)
        args.target_tensor[one] -= args.target_tensor[zero]
        args.target_tensor[one] *= -0.5
        args.target_tensor[zero] -= args.target_tensor[one]
        p = 1j**(2 * self._exponent * self._global_shift)
        args.target_tensor *= np.sqrt(2) * p
        return args.target_tensor

    def _decompose_(self, qubits):
        q = qubits[0]

        if self._exponent == 1:
            yield cirq.Y(q)**0.5
            yield cirq.XPowGate(global_shift=-0.25).on(q)
            return

        yield YPowGate(exponent=0.25).on(q)
        yield XPowGate(exponent=self._exponent).on(q)
        yield YPowGate(exponent=-0.25).on(q)

    def _circuit_diagram_info_(self, args: 'protocols.CircuitDiagramInfoArgs'
                              ) -> 'protocols.CircuitDiagramInfo':
        return protocols.CircuitDiagramInfo(
            wire_symbols=('H',),
            exponent=self._diagram_exponent(args))

    def _qasm_(self, args: 'protocols.QasmArgs',
               qubits: Tuple[raw_types.Qid, ...]) -> Optional[str]:
        args.validate_version('2.0')
        if self._exponent == 1:
            return args.format('h {0};\n', qubits[0])

        return args.format(
            'ry({0:half_turns}) {3};\n'
            'rx({1:half_turns}) {3};\n'
            'ry({2:half_turns}) {3};\n', 0.25, self._exponent, -0.25, qubits[0])

    def __str__(self):
        if self._exponent == 1:
            return 'H'
        return 'H^{}'.format(self._exponent)

    def __repr__(self):
        if self._global_shift == 0:
            if self._exponent == 1:
                return 'cirq.H'
            return '(cirq.H**{})'.format(proper_repr(self._exponent))
        return (
            'cirq.HPowGate(exponent={}, '
            'global_shift={!r})'
        ).format(proper_repr(self._exponent), self._global_shift)


class CZPowGate(eigen_gate.EigenGate,
                gate_features.TwoQubitGate,
                gate_features.InterchangeableQubitsGate):
    """A gate that applies a phase to the |11⟩ state of two qubits.

    The unitary matrix of `CZPowGate(exponent=t)` is:

        [[1, 0, 0, 0],
         [0, 1, 0, 0],
         [0, 0, 1, 0],
         [0, 0, 0, g]]

    where:

        g = exp(i·π·t).

    `cirq.CZ`, the controlled Z gate, is an instance of this gate at
    `exponent=1`.
    """

    def _eigen_components(self):
        return [
            (0, np.diag([1, 1, 1, 0])),
            (1, np.diag([0, 0, 0, 1])),
        ]

    def _trace_distance_bound_(self) -> Optional[float]:
        if self._is_parameterized_():
            return None
        return abs(np.sin(self._exponent * 0.5 * np.pi))

    def _apply_unitary_(self, args: 'protocols.ApplyUnitaryArgs'
                       ) -> Union[np.ndarray, NotImplementedType]:
        if protocols.is_parameterized(self):
            return NotImplemented

        c = 1j**(2 * self._exponent)
        one_one = args.subspace_index(0b11)
        args.target_tensor[one_one] *= c
        p = 1j**(2 * self._exponent * self._global_shift)
        if p != 1:
            args.target_tensor *= p
        return args.target_tensor

    def _pauli_expansion_(self) -> value.LinearDict[str]:
        if protocols.is_parameterized(self):
            return NotImplemented
        global_phase = 1j**(2 * self._exponent * self._global_shift)
        z_phase = 1j**self._exponent
        c = -1j * z_phase * np.sin(np.pi * self._exponent / 2) / 2
        return value.LinearDict({
            'II': global_phase * (1 - c),
            'IZ': global_phase * c,
            'ZI': global_phase * c,
            'ZZ': global_phase * -c,
        })

    def _phase_by_(self, phase_turns, qubit_index):
        return self

    def _circuit_diagram_info_(self, args: 'protocols.CircuitDiagramInfoArgs'
                              ) -> 'protocols.CircuitDiagramInfo':
        return protocols.CircuitDiagramInfo(
                wire_symbols=('@', '@'),
                exponent=self._diagram_exponent(args))

    def _qasm_(self, args: 'protocols.QasmArgs',
               qubits: Tuple[raw_types.Qid, ...]) -> Optional[str]:
        if self._exponent != 1:
            return None  # Don't have an equivalent gate in QASM
        args.validate_version('2.0')
        return args.format('cz {0},{1};\n', qubits[0], qubits[1])

    def __str__(self) -> str:
        if self._exponent == 1:
            return 'CZ'
        return 'CZ**{!r}'.format(self._exponent)

    def __repr__(self) -> str:
        if self._global_shift == 0:
            if self._exponent == 1:
                return 'cirq.CZ'
            return '(cirq.CZ**{})'.format(proper_repr(self._exponent))
        return (
            'cirq.CZPowGate(exponent={}, '
            'global_shift={!r})'
        ).format(proper_repr(self._exponent), self._global_shift)


def _rads_func_symbol(func_name: str, args: 'protocols.CircuitDiagramInfoArgs',
                      half_turns: Any) -> str:
    if protocols.is_parameterized(half_turns):
        return '{}({})'.format(func_name, sympy.pi * half_turns)
    unit = 'π' if args.use_unicode_characters else 'pi'
    if half_turns == 1:
        return '{}({})'.format(func_name, unit)
    if half_turns == -1:
        return '{}(-{})'.format(func_name, unit)
    return '{}({}{})'.format(func_name, half_turns, unit)


class CNotPowGate(eigen_gate.EigenGate, gate_features.TwoQubitGate):
    """A gate that applies a controlled power of an X gate.

    When applying CNOT (controlled-not) to qubits, you can either use
    positional arguments CNOT(q1, q2), where q2 is toggled when q1 is on,
    or named arguments CNOT(control=q1, target=q2).
    (Mixing the two is not permitted.)

    The unitary matrix of `CNotPowGate(exponent=t)` is:

        [[1, 0, 0, 0],
         [0, 1, 0, 0],
         [0, 0, g·c, -i·g·s],
         [0, 0, -i·g·s, g·c]]

    where:

        c = cos(π·t/2)
        s = sin(π·t/2)
        g = exp(i·π·t/2).

    `cirq.CNOT`, the controlled NOT gate, is an instance of this gate at
    `exponent=1`.
    """

    def _decompose_(self, qubits):
        c, t = qubits
        yield YPowGate(exponent=-0.5).on(t)
        yield CZ(c, t)**self._exponent
        yield YPowGate(exponent=0.5).on(t)

    def _eigen_components(self):
        return [
            (0, np.array([[1, 0, 0, 0],
                          [0, 1, 0, 0],
                          [0, 0, 0.5, 0.5],
                          [0, 0, 0.5, 0.5]])),
            (1, np.array([[0, 0, 0, 0],
                          [0, 0, 0, 0],
                          [0, 0, 0.5, -0.5],
                          [0, 0, -0.5, 0.5]])),
        ]

    def _trace_distance_bound_(self) -> Optional[float]:
        if self._is_parameterized_():
            return None
        return abs(np.sin(self._exponent * 0.5 * np.pi))

    def _circuit_diagram_info_(self, args: 'protocols.CircuitDiagramInfoArgs'
                              ) -> 'protocols.CircuitDiagramInfo':
        return protocols.CircuitDiagramInfo(
            wire_symbols=('@', 'X'),
            exponent=self._diagram_exponent(args))

    def _apply_unitary_(self, args: 'protocols.ApplyUnitaryArgs'
                       ) -> Optional[np.ndarray]:
        if self._exponent != 1:
            return NotImplemented

        oo = args.subspace_index(0b11)
        zo = args.subspace_index(0b01)
        args.available_buffer[oo] = args.target_tensor[oo]
        args.target_tensor[oo] = args.target_tensor[zo]
        args.target_tensor[zo] = args.available_buffer[oo]
        p = 1j**(2 * self._exponent * self._global_shift)
        if p != 1:
            args.target_tensor *= p
        return args.target_tensor

    def _pauli_expansion_(self) -> value.LinearDict[str]:
        if protocols.is_parameterized(self):
            return NotImplemented
        global_phase = 1j**(2 * self._exponent * self._global_shift)
        cnot_phase = 1j**self._exponent
        c = -1j * cnot_phase * np.sin(np.pi * self._exponent / 2) / 2
        return value.LinearDict({
            'II': global_phase * (1 - c),
            'IX': global_phase * c,
            'ZI': global_phase * c,
            'ZX': global_phase * -c,
        })

    def _qasm_(self, args: 'protocols.QasmArgs',
               qubits: Tuple[raw_types.Qid, ...]) -> Optional[str]:
        if self._exponent != 1:
            return None  # Don't have an equivalent gate in QASM
        args.validate_version('2.0')
        return args.format('cx {0},{1};\n', qubits[0], qubits[1])

    def __str__(self) -> str:
        if self._exponent == 1:
            return 'CNOT'
        return 'CNOT**{!r}'.format(self._exponent)

    def __repr__(self):
        if self._global_shift == 0:
            if self._exponent == 1:
                return 'cirq.CNOT'
            return '(cirq.CNOT**{})'.format(proper_repr(self._exponent))
        return (
            'cirq.CNotPowGate(exponent={}, '
            'global_shift={!r})'
        ).format(proper_repr(self._exponent), self._global_shift)

    def on(self, *args: raw_types.Qid,
           **kwargs: raw_types.Qid) -> raw_types.Operation:
        if not kwargs:
            return super().on(*args)
        if not args and set(kwargs.keys()) == {'control', 'target'}:
            return super().on(kwargs['control'], kwargs['target'])
        raise ValueError(
            "Expected two positional argument or else 'target' AND 'control' "
            "keyword arguments. But got args={!r}, kwargs={!r}.".format(
                args, kwargs))


def Rx(rads: value.TParamVal) -> XPowGate:
    """Returns a gate with the matrix e^{-i X rads / 2}."""
    pi = sympy.pi if protocols.is_parameterized(rads) else np.pi
    return XPowGate(exponent=rads / pi, global_shift=-0.5)


def Ry(rads: value.TParamVal) -> YPowGate:
    """Returns a gate with the matrix e^{-i Y rads / 2}."""
    pi = sympy.pi if protocols.is_parameterized(rads) else np.pi
    return YPowGate(exponent=rads / pi, global_shift=-0.5)


def Rz(rads: value.TParamVal) -> ZPowGate:
    """Returns a gate with the matrix e^{-i Z rads / 2}."""
    pi = sympy.pi if protocols.is_parameterized(rads) else np.pi
    return ZPowGate(exponent=rads / pi, global_shift=-0.5)


# The Hadamard gate.
#
# Matrix:
#
#     [[s, s],
#      [s, -s]]
#     where s = sqrt(0.5).
H = HPowGate()

# The Clifford S gate.
#
# Matrix:
#
#     [[1, 0],
#      [0, i]]
S = ZPowGate(exponent=0.5)


# The non-Clifford T gate.
#
# Matrix:
#
#     [[1, 0]
#      [0, exp(i pi / 4)]]
T = ZPowGate(exponent=0.25)


# The controlled Z gate.
#
# Matrix:
#
#     [[1, 0, 0, 0],
#      [0, 1, 0, 0],
#      [0, 0, 1, 0],
#      [0, 0, 0, -1]]
CZ = CZPowGate()


# The controlled NOT gate.
#
# Matrix:
#
#     [[1, 0, 0, 0],
#      [0, 1, 0, 0],
#      [0, 0, 0, 1],
#      [0, 0, 1, 0]]
CNOT = CNotPowGate()
CX = CNOT<|MERGE_RESOLUTION|>--- conflicted
+++ resolved
@@ -436,356 +436,6 @@
         ).format(proper_repr(self._exponent), self._global_shift)
 
 
-@value.value_equality
-<<<<<<< HEAD
-class MeasurementGate(raw_types.Gate):
-    """A gate that measures qubits in the computational basis.
-
-    The measurement gate contains a key that is used to identify results
-    of measurements.
-=======
-class IdentityGate(raw_types.Gate):
-    """A Gate that perform no operation on qubits.
-
-    The unitary matrix of this gate is a diagonal matrix with all 1s on the
-    diagonal and all 0s off the diagonal in any basis.
-
-    `cirq.I` is the single qubit identity gate.
->>>>>>> 8d4a3c81
-    """
-
-    def __init__(self,
-                 num_qubits: Optional[int] = None,
-<<<<<<< HEAD
-                 key: str = '',
-                 invert_mask: Tuple[bool, ...] = (),
-                 qid_shape: Tuple[int, ...] = None) -> None:
-        """
-        Args:
-            num_qubits: The number of qubits to act upon.
-            key: The string key of the measurement.
-            invert_mask: A list of values indicating whether the corresponding
-                qubits should be flipped. The list's length must not be longer
-                than the number of qubits, but it is permitted to be shorter.
-                Qubits with indices past the end of the mask are not flipped.
-=======
-                 qid_shape: Tuple[int, ...] = None):
-        """
-        Args:
-            num_qubits:
->>>>>>> 8d4a3c81
-            qid_shape: Specifies the dimension of each qid the measurement
-                applies to.  The default is 2 for every qubit.
-
-        Raises:
-<<<<<<< HEAD
-            ValueError: If the length of invert_mask is greater than num_qubits.
-                or if the length of qid_shape doesn't equal num_qubits.
-=======
-            ValueError: If the length of qid_shape doesn't equal num_qubits.
->>>>>>> 8d4a3c81
-        """
-        if qid_shape is None:
-            if num_qubits is None:
-                raise ValueError(
-                    'Specify either the num_qubits or qid_shape argument.')
-            qid_shape = (2,) * num_qubits
-        elif num_qubits is None:
-            num_qubits = len(qid_shape)
-<<<<<<< HEAD
-        if num_qubits == 0:
-            raise ValueError('Measuring an empty set of qubits.')
-        self._qid_shape = qid_shape
-        if len(self._qid_shape) != num_qubits:
-            raise ValueError('len(qid_shape) != num_qubits')
-        self.key = key
-        self.invert_mask = invert_mask or ()
-        if (self.invert_mask is not None and
-            len(self.invert_mask) > self.num_qubits()):
-            raise ValueError('len(invert_mask) > num_qubits')
-=======
-        self._qid_shape = qid_shape
-        if len(self._qid_shape) != num_qubits:
-            raise ValueError('len(qid_shape) != num_qubits')
->>>>>>> 8d4a3c81
-
-    def _qid_shape_(self) -> Tuple[int, ...]:
-        return self._qid_shape
-
-<<<<<<< HEAD
-    def with_bits_flipped(self, *bit_positions: int) -> 'MeasurementGate':
-        """Toggles whether or not the measurement inverts various outputs."""
-        old_mask = self.invert_mask or ()
-        n = max(len(old_mask) - 1, *bit_positions) + 1
-        new_mask = [k < len(old_mask) and old_mask[k] for k in range(n)]
-        for b in bit_positions:
-            new_mask[b] = not new_mask[b]
-        return MeasurementGate(self.num_qubits(), key=self.key,
-                               invert_mask=tuple(new_mask))
-
-    def full_invert_mask(self):
-        """Returns the invert mask for all qubits.
-
-        If the user supplies a partial invert_mask, this returns that mask
-        padded by False.
-
-        Similarly if no invert_mask is supplies this returns a tuple
-        of size equal to the number of qubits with all entries False.
-        """
-        mask = self.invert_mask or self.num_qubits() * (False,)
-        deficit = self.num_qubits() - len(mask)
-        mask += (False,) * deficit
-        return mask
-
-    def _measurement_key_(self):
-        return self.key
-
-    def _channel_(self):
-        size = np.prod(self._qid_shape, dtype=int)
-
-        def delta(i):
-            result = np.zeros((size, size))
-            result[i][i] = 1
-            return result
-
-        return tuple(delta(i) for i in range(size))
-
-    def _has_channel_(self):
-        return True
-
-    def _circuit_diagram_info_(self, args: 'protocols.CircuitDiagramInfoArgs'
-                              ) -> 'protocols.CircuitDiagramInfo':
-        symbols = ['M'] * self.num_qubits()
-
-        # Show which output bits are negated.
-        if self.invert_mask:
-            for i, b in enumerate(self.invert_mask):
-                if b:
-                    symbols[i] = '!M'
-
-        # Mention the measurement key.
-        if (not args.known_qubits or self.key != _default_measurement_key(
-            args.known_qubits)):
-            symbols[0] += "('{}')".format(self.key)
-
-        return protocols.CircuitDiagramInfo(tuple(symbols))
-=======
-    def on_each(self, *targets: Union[raw_types.Qid, Iterable[Any]]
-               ) -> List[raw_types.Operation]:
-        """Returns a list of operations that applies the single qubit identity
-        to each of the targets.
-
-        Args:
-            *targets: The qubits to apply this gate to.
-
-        Returns:
-            Operations applying this gate to the target qubits.
-
-        Raises:
-            ValueError if targets are not instances of Qid or List[Qid] or
-            the gate from which this is applied is not a single qubit identity
-            gate.
-        """
-        if len(self._qid_shape) != 1:
-            raise ValueError(
-                'IdentityGate only supports on_each when it is a one qubit '
-                'gate.')
-        operations: List[raw_types.Operation] = []
-        for target in targets:
-            if isinstance(target, Iterable) and not isinstance(target, str):
-                operations.extend(self.on_each(*target))
-            elif isinstance(target, raw_types.Qid):
-                operations.append(self.on(target))
-            else:
-                raise ValueError(
-                    'Gate was called with type different than Qid. Type: {}'.
-                    format(type(target)))
-        return operations
-
-    def _unitary_(self):
-        return np.identity(np.prod(self._qid_shape, dtype=int))
-
-    def _apply_unitary_(self, args: 'protocols.ApplyUnitaryArgs'
-                       ) -> Optional[np.ndarray]:
-        return args.target_tensor
-
-    def _pauli_expansion_(self) -> value.LinearDict[str]:
-        if not all(d == 2 for d in self._qid_shape):
-            return NotImplemented
-        return value.LinearDict({'I' * self.num_qubits(): 1.0})
-
-    def _trace_distance_bound_(self) -> float:
-        return 0.0
-
-    def __repr__(self):
-        if self._qid_shape == (2,):
-            return 'cirq.I'
-        other = ''
-        if not all(d == 2 for d in self._qid_shape):
-            other = ', {!r}'.format(self._qid_shape)
-        return 'cirq.IdentityGate({!r}{})'.format(self.num_qubits(), other)
-
-    def __str__(self):
-        if (self.num_qubits() == 1):
-            return 'I'
-
-        return 'I({})'.format(self.num_qubits())
-
-    def _circuit_diagram_info_(self, args: 'protocols.CircuitDiagramInfoArgs'
-                              ) -> 'protocols.CircuitDiagramInfo':
-        return protocols.CircuitDiagramInfo(
-            wire_symbols=('I',) * self.num_qubits(), connected=True)
->>>>>>> 8d4a3c81
-
-    def _qasm_(self, args: 'protocols.QasmArgs',
-               qubits: Tuple[raw_types.Qid, ...]) -> Optional[str]:
-        if not all(d == 2 for d in self._qid_shape):
-            return NotImplemented
-        args.validate_version('2.0')
-<<<<<<< HEAD
-        invert_mask = self.invert_mask
-        if len(invert_mask) < len(qubits):
-            invert_mask = (invert_mask
-                           + (False,) * (len(qubits) - len(invert_mask)))
-        lines = []
-        for i, (qubit, inv) in enumerate(zip(qubits, invert_mask)):
-            if inv:
-                lines.append(args.format(
-                    'x {0};  // Invert the following measurement\n', qubit))
-            lines.append(args.format('measure {0} -> {1:meas}[{2}];\n',
-                                     qubit, self.key, i))
-        return ''.join(lines)
-
-    def __repr__(self):
-        other = ''
-        if not all(d == 2 for d in self._qid_shape):
-            other = ', {!r}'.format(self._qid_shape)
-        return 'cirq.MeasurementGate({!r}, {!r}, {!r}{})'.format(
-            self.num_qubits(), self.key, self.invert_mask, other)
-
-    def _value_equality_values_(self):
-        return self.key, self.invert_mask, self._qid_shape
-=======
-        return ''.join([args.format('id {0};\n', qubit) for qubit in qubits])
-
-    def _value_equality_values_(self):
-        return self._qid_shape
->>>>>>> 8d4a3c81
-
-    def _json_dict_(self):
-        other = {}
-        if not all(d == 2 for d in self._qid_shape):
-            other['qid_shape'] = self._qid_shape
-        return {
-            'cirq_type': self.__class__.__name__,
-            'num_qubits': len(self._qid_shape),
-<<<<<<< HEAD
-            'key': self.key,
-            'invert_mask': self.invert_mask,
-=======
->>>>>>> 8d4a3c81
-            **other,
-        }
-
-    @classmethod
-<<<<<<< HEAD
-    def _from_json_dict_(cls,
-                         num_qubits,
-                         key,
-                         invert_mask,
-                         qid_shape=None,
-                         **kwargs):
-        return cls(num_qubits=num_qubits,
-                   key=key,
-                   invert_mask=tuple(invert_mask),
-                   qid_shape=None if qid_shape is None else tuple(qid_shape))
-
-
-def _default_measurement_key(qubits: Iterable[raw_types.Qid]) -> str:
-    return ','.join(str(q) for q in qubits)
-
-
-def measure(*qubits: raw_types.Qid,
-            key: Optional[str] = None,
-            invert_mask: Tuple[bool, ...] = ()) -> raw_types.Operation:
-    """Returns a single MeasurementGate applied to all the given qubits.
-
-    The qubits are measured in the computational basis.
-
-    Args:
-        *qubits: The qubits that the measurement gate should measure.
-        key: The string key of the measurement. If this is None, it defaults
-            to a comma-separated list of the target qubits' str values.
-        invert_mask: A list of Truthy or Falsey values indicating whether
-            the corresponding qubits should be flipped. None indicates no
-            inverting should be done.
-
-    Returns:
-        An operation targeting the given qubits with a measurement.
-=======
-    def _from_json_dict_(cls, num_qubits, qid_shape=None, **kwargs):
-        return cls(num_qubits=num_qubits,
-                   qid_shape=None if qid_shape is None else tuple(qid_shape))
-
-
-def identity(*qubits: raw_types.Qid) -> raw_types.Operation:
-    """Returns a single IdentityGate applied to all the given qubits.
-
-    Args:
-        *qubits: The qubits that the identity gate will apply to.
-
-    Returns:
-        An identity operation on the given qubits.
->>>>>>> 8d4a3c81
-
-    Raises:
-        ValueError if the qubits are not instances of Qid.
-    """
-<<<<<<< HEAD
-    for qubit in qubits:
-        if isinstance(qubit, np.ndarray):
-            raise ValueError(
-                    'measure() was called a numpy ndarray. Perhaps you meant '
-                    'to call measure_state_vector on numpy array?'
-            )
-        elif not isinstance(qubit, raw_types.Qid):
-            raise ValueError(
-                    'measure() was called with type different than Qid.')
-
-    if key is None:
-        key = _default_measurement_key(qubits)
-    qid_shape = protocols.qid_shape(qubits)
-    return MeasurementGate(len(qubits), key, invert_mask, qid_shape).on(*qubits)
-
-
-def measure_each(*qubits: raw_types.Qid,
-                 key_func: Callable[[raw_types.Qid], str] = str
-                ) -> List[raw_types.Operation]:
-    """Returns a list of operations individually measuring the given qubits.
-
-    The qubits are measured in the computational basis.
-
-    Args:
-        *qubits: The qubits to measure.
-        key_func: Determines the key of the measurements of each qubit. Takes
-            the qubit and returns the key for that qubit. Defaults to str.
-
-    Returns:
-        A list of operations individually measuring the given qubits.
-    """
-    return [
-        MeasurementGate(1, key_func(q), qid_shape=(q.dimension,)).on(q)
-        for q in qubits
-    ]
-=======
-    if not all(isinstance(qubit, raw_types.Qid) for qubit in qubits):
-        raise ValueError('identity() was called with type different than Qid.')
-
-    qid_shape = protocols.qid_shape(qubits)
-    return IdentityGate(len(qubits), qid_shape).on(*qubits)
->>>>>>> 8d4a3c81
-
-
 class HPowGate(eigen_gate.EigenGate, gate_features.SingleQubitGate):
     """A Gate that performs a rotation around the X+Z axis of the Bloch sphere.
 
