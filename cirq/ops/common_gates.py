# Copyright 2018 The Cirq Developers
#
# Licensed under the Apache License, Version 2.0 (the "License");
# you may not use this file except in compliance with the License.
# You may obtain a copy of the License at
#
#     https://www.apache.org/licenses/LICENSE-2.0
#
# Unless required by applicable law or agreed to in writing, software
# distributed under the License is distributed on an "AS IS" BASIS,
# WITHOUT WARRANTIES OR CONDITIONS OF ANY KIND, either express or implied.
# See the License for the specific language governing permissions and
# limitations under the License.

"""Quantum gates that are commonly used in the literature.

This module creates Gate instances for the following gates:
    X,Y,Z: Pauli gates.
    H,S: Clifford gates.
    T: A non-Clifford gate.
    CZ: Controlled phase gate.
    CNOT: Controlled not gate.
    SWAP: the swap gate.
    ISWAP: a swap gate with a phase on the swapped subspace.

Each of these are implemented as EigenGates, which means that they can be
raised to a power (i.e. cirq.H**0.5). See the definition in EigenGate.

In addition MeasurementGate is defined and convenience methods for
measurements are provided
    measure
    measure_each
"""
from typing import (
    Any, Callable, cast, Dict, Iterable, List, Optional, Tuple, Union,
)

import numpy as np
import sympy

from cirq import linalg, protocols, value
from cirq._compat import proper_repr
from cirq.ops import gate_features, eigen_gate, raw_types, gate_operation

from cirq.type_workarounds import NotImplementedType

# Note: avoiding 'from/as' because it creates a circular dependency in python 2.
import cirq.ops.phased_x_gate


@value.value_equality
class XPowGate(eigen_gate.EigenGate,
               gate_features.SingleQubitGate):
    """A gate that rotates around the X axis of the Bloch sphere.

    The unitary matrix of ``XPowGate(exponent=t)`` is:

        [[g·c, -i·g·s],
         [-i·g·s, g·c]]

    where:

        c = cos(π·t/2)
        s = sin(π·t/2)
        g = exp(i·π·t/2).

    Note in particular that this gate has a global phase factor of
    e^{i·π·t/2} vs the traditionally defined rotation matrices
    about the Pauli X axis. See `cirq.Rx` for rotations without the global
    phase. The global phase factor can be adjusted by using the `global_shift`
    parameter when initializing.

    `cirq.X`, the Pauli X gate, is an instance of this gate at exponent=1.
    """

    def _apply_unitary_(self, args: protocols.ApplyUnitaryArgs
                        ) -> Optional[np.ndarray]:
        if self._exponent != 1:
            return None
        zero = args.subspace_index(0)
        one = args.subspace_index(1)
        args.available_buffer[zero] = args.target_tensor[one]
        args.available_buffer[one] = args.target_tensor[zero]
        p = 1j**(2 * self._exponent * self._global_shift)
        if p != 1:
            args.available_buffer *= p
        return args.available_buffer

    def _eigen_components(self):
        return [
            (0, np.array([[0.5, 0.5], [0.5, 0.5]])),
            (1, np.array([[0.5, -0.5], [-0.5, 0.5]])),
        ]

<<<<<<< HEAD
    def _pauli_expansion_(self) -> Union[np.ndarray, NotImplementedType]:
=======
    def _pauli_expansion_(self) -> Dict[str, complex]:
>>>>>>> 3caf223b
        if protocols.is_parameterized(self):
            return NotImplemented
        phase = 1j**(2 * self._exponent * (self._global_shift + 0.5))
        angle = np.pi * self._exponent / 2
<<<<<<< HEAD
        return phase * np.array([np.cos(angle), -1j * np.sin(angle), 0, 0])
=======
        return {
            'I': phase * np.cos(angle),
            'X': -1j * phase * np.sin(angle),
        }
>>>>>>> 3caf223b

    def _circuit_diagram_info_(self, args: protocols.CircuitDiagramInfoArgs
                               ) -> Union[str, protocols.CircuitDiagramInfo]:
        if self._global_shift == -0.5:
            return _rads_func_symbol(
                'Rx',
                args,
                self._diagram_exponent(args, ignore_global_phase=False))

        return protocols.CircuitDiagramInfo(
            wire_symbols=('X',),
            exponent=self._diagram_exponent(args))

    def _qasm_(self,
               args: protocols.QasmArgs,
               qubits: Tuple[raw_types.QubitId, ...]) -> Optional[str]:
        args.validate_version('2.0')
        if self._exponent == 1:
            return args.format('x {0};\n', qubits[0])
        else:
            return args.format('rx({0:half_turns}) {1};\n',
                               self._exponent, qubits[0])

    @property
    def phase_exponent(self):
        return 0.0

    def _phase_by_(self, phase_turns, qubit_index):
        """See `cirq.SupportsPhase`."""
        return cirq.ops.phased_x_gate.PhasedXPowGate(
            exponent=self._exponent,
            phase_exponent=phase_turns * 2)

    def __str__(self) -> str:
        if self._exponent == 1:
            return 'X'
        return 'X**{!r}'.format(self._exponent)

    def __repr__(self) -> str:
        if self._global_shift == -0.5:
            if isinstance(self._exponent, sympy.Basic):
                return 'cirq.Rx({})'.format(
                    proper_repr(sympy.pi * self._exponent))
            else:
                return 'cirq.Rx(np.pi*{})'.format(
                    proper_repr(self._exponent))
        if self._global_shift == 0:
            if self._exponent == 1:
                return 'cirq.X'
            return '(cirq.X**{})'.format(proper_repr(self._exponent))
        return (
            'cirq.XPowGate(exponent={}, '
            'global_shift={!r})'
        ).format(proper_repr(self._exponent), self._global_shift)


@value.value_equality
class YPowGate(eigen_gate.EigenGate,
               gate_features.SingleQubitGate):
    """A gate that rotates around the Y axis of the Bloch sphere.

    The unitary matrix of ``YPowGate(exponent=t)`` is:

        [[g·c, g·s],
         [-g·s, g·c]]

    where:

        c = cos(π·t/2)
        s = sin(π·t/2)
        g = exp(i·π·t/2).

    Note in particular that this gate has a global phase factor of
    e^{i·π·t/2} vs the traditionally defined rotation matrices
    about the Pauli Y axis. See `cirq.Ry` for rotations without the global
    phase. The global phase factor can be adjusted by using the `global_shift`
    parameter when initializing.

    `cirq.Y`, the Pauli Y gate, is an instance of this gate at exponent=1.
    """

    def _eigen_components(self):
        return [
            (0, np.array([[0.5, -0.5j], [0.5j, 0.5]])),
            (1, np.array([[0.5, 0.5j], [-0.5j, 0.5]])),
        ]

<<<<<<< HEAD
    def _pauli_expansion_(self) -> Union[np.ndarray, NotImplementedType]:
=======
    def _pauli_expansion_(self) -> Dict[str, complex]:
>>>>>>> 3caf223b
        if protocols.is_parameterized(self):
            return NotImplemented
        phase = 1j**(2 * self._exponent * (self._global_shift + 0.5))
        angle = np.pi * self._exponent / 2
<<<<<<< HEAD
        return phase * np.array([np.cos(angle), 0, -1j * np.sin(angle), 0])
=======
        return {
            'I': phase * np.cos(angle),
            'Y': -1j * phase * np.sin(angle),
        }
>>>>>>> 3caf223b

    def _circuit_diagram_info_(self, args: protocols.CircuitDiagramInfoArgs
                               ) -> Union[str, protocols.CircuitDiagramInfo]:
        if self._global_shift == -0.5:
            return _rads_func_symbol(
                'Ry',
                args,
                self._diagram_exponent(args, ignore_global_phase=False))

        return protocols.CircuitDiagramInfo(
            wire_symbols=('Y',),
            exponent=self._diagram_exponent(args))

    def _qasm_(self,
               args: protocols.QasmArgs,
               qubits: Tuple[raw_types.QubitId, ...]) -> Optional[str]:
        args.validate_version('2.0')
        if self._exponent == 1:
            return args.format('y {0};\n', qubits[0])
        else:
            return args.format('ry({0:half_turns}) {1};\n',
                               self._exponent, qubits[0])

    @property
    def phase_exponent(self):
        return 0.5

    def _phase_by_(self, phase_turns, qubit_index):
        """See `cirq.SupportsPhase`."""
        return cirq.ops.phased_x_gate.PhasedXPowGate(
            exponent=self._exponent,
            phase_exponent=0.5 + phase_turns * 2)

    def __str__(self) -> str:
        if self._exponent == 1:
            return 'Y'
        return 'Y**{}'.format(self._exponent)

    def __repr__(self) -> str:
        if self._global_shift == -0.5:
            if isinstance(self._exponent, sympy.Basic):
                return 'cirq.Ry({})'.format(
                    proper_repr(sympy.pi * self._exponent))
            else:
                return 'cirq.Ry(np.pi*{})'.format(
                    proper_repr(self._exponent))
        if self._global_shift == 0:
            if self._exponent == 1:
                return 'cirq.Y'
            return '(cirq.Y**{})'.format(proper_repr(self._exponent))
        return (
            'cirq.YPowGate(exponent={}, '
            'global_shift={!r})'
        ).format(proper_repr(self._exponent), self._global_shift)


@value.value_equality
class ZPowGate(eigen_gate.EigenGate,
               gate_features.SingleQubitGate):
    """A gate that rotates around the Z axis of the Bloch sphere.

    The unitary matrix of ``ZPowGate(exponent=t)`` is:

        [[1, 0],
         [0, g]]

    where:

        g = exp(i·π·t).

    Note in particular that this gate has a global phase factor of
    e^{i·π·t/2} vs the traditionally defined rotation matrices
    about the Pauli Z axis. See `cirq.Rz` for rotations without the global
    phase. The global phase factor can be adjusted by using the `global_shift`
    parameter when initializing.

    `cirq.Z`, the Pauli Z gate, is an instance of this gate at exponent=1.
    """

    def _apply_unitary_(self, args: protocols.ApplyUnitaryArgs
                        ) -> Optional[np.ndarray]:
        if protocols.is_parameterized(self):
            return None

        one = args.subspace_index(1)
        c = 1j**(self._exponent * 2)
        args.target_tensor[one] *= c
        p = 1j**(2 * self._exponent * self._global_shift)
        if p != 1:
            args.target_tensor *= p
        return args.target_tensor

    def _eigen_components(self):
        return [
            (0, np.diag([1, 0])),
            (1, np.diag([0, 1])),
        ]

<<<<<<< HEAD
    def _pauli_expansion_(self) -> Union[np.ndarray, NotImplementedType]:
=======
    def _pauli_expansion_(self) -> Dict[str, complex]:
>>>>>>> 3caf223b
        if protocols.is_parameterized(self):
            return NotImplemented
        phase = 1j**(2 * self._exponent * (self._global_shift + 0.5))
        angle = np.pi * self._exponent / 2
<<<<<<< HEAD
        return phase * np.array([np.cos(angle), 0, 0, -1j * np.sin(angle)])
=======
        return {
            'I': phase * np.cos(angle),
            'Z': -1j * phase * np.sin(angle),
        }
>>>>>>> 3caf223b

    def _phase_by_(self, phase_turns: float, qubit_index: int):
        return self

    def _circuit_diagram_info_(self, args: protocols.CircuitDiagramInfoArgs
                               ) -> Union[str, protocols.CircuitDiagramInfo]:
        if self._global_shift == -0.5:
            return _rads_func_symbol(
                'Rz',
                args,
                self._diagram_exponent(args, ignore_global_phase=False))

        e = self._diagram_exponent(args)
        if e in [-0.25, 0.25]:
            return protocols.CircuitDiagramInfo(
                wire_symbols=('T',),
                exponent=cast(float, e) * 4)

        if e in [-0.5, 0.5]:
            return protocols.CircuitDiagramInfo(
                wire_symbols=('S',),
                exponent=cast(float, e) * 2)

        return protocols.CircuitDiagramInfo(
            wire_symbols=('Z',),
            exponent=e)

    def _qasm_(self,
               args: protocols.QasmArgs,
               qubits: Tuple[raw_types.QubitId, ...]) -> Optional[str]:
        args.validate_version('2.0')
        if self._exponent == 1:
            return args.format('z {0};\n', qubits[0])
        else:
            return args.format('rz({0:half_turns}) {1};\n',
                               self._exponent, qubits[0])

    def __str__(self) -> str:
        if self._exponent == 0.25:
            return 'T'
        if self._exponent == -0.25:
            return 'T**-1'
        if self._exponent == 0.5:
            return 'S'
        if self._exponent == -0.5:
            return 'S**-1'
        if self._exponent == 1:
            return 'Z'
        return 'Z**{}'.format(self._exponent)

    def __repr__(self) -> str:
        if self._global_shift == -0.5:
            if isinstance(self._exponent, sympy.Basic):
                return 'cirq.Rz({})'.format(proper_repr(
                    sympy.pi * self._exponent))
            else:
                return 'cirq.Rz(np.pi*{!r})'.format(self._exponent)
        if self._global_shift == 0:
            if self._exponent == 0.25:
                return 'cirq.T'
            if self._exponent == -0.25:
                return '(cirq.T**-1)'
            if self._exponent == 0.5:
                return 'cirq.S'
            if self._exponent == -0.5:
                return '(cirq.S**-1)'
            if self._exponent == 1:
                return 'cirq.Z'
            return '(cirq.Z**{})'.format(proper_repr(self._exponent))
        return (
            'cirq.ZPowGate(exponent={}, '
            'global_shift={!r})'
        ).format(proper_repr(self._exponent), self._global_shift)


@value.value_equality
class MeasurementGate(gate_features.MultiQubitGate):
    """A gate that measures qubits in the computational basis.

    The measurement gate contains a key that is used to identify results
    of measurements.
    """

    def __init__(self,
                 num_qubits: int,
                 key: str = '',
                 invert_mask: Tuple[bool, ...] = ()) -> None:
        """
        Args:
            num_qubits: The number of qubits to act upon.
            key: The string key of the measurement.
            invert_mask: A list of values indicating whether the corresponding
                qubits should be flipped. The list's length must not be longer
                than the number of qubits, but it is permitted to be shorter.
                Qubits with indices past the end of the mask are not flipped.

        Raises:
            ValueError if the length of invert_mask is greater than num_qubits.
        """
        assert isinstance(num_qubits, int)

        super().__init__(num_qubits)
        self.key = key
        self.invert_mask = invert_mask or ()
        if (self.invert_mask is not None and
            len(self.invert_mask) > self.num_qubits()):
            raise ValueError('len(invert_mask) > num_qubits')

    @staticmethod
    def is_measurement(op: Union[raw_types.Gate, raw_types.Operation]) -> bool:
        return (cirq.protocols.measurement_key(op, None) is not None
                and cirq.protocols.has_channel(op))

    def with_bits_flipped(self, *bit_positions: int) -> 'MeasurementGate':
        """Toggles whether or not the measurement inverts various outputs."""
        old_mask = self.invert_mask or ()
        n = max(len(old_mask) - 1, *bit_positions) + 1
        new_mask = [k < len(old_mask) and old_mask[k] for k in range(n)]
        for b in bit_positions:
            new_mask[b] = not new_mask[b]
        return MeasurementGate(self.num_qubits(), key=self.key,
                               invert_mask=tuple(new_mask))

    def _measurement_key_(self):
        return self.key

    def _channel_(self):
        size = 2 ** self.num_qubits()
        zero = np.zeros((size, size))
        zero[0][0] = 1.0
        one = np.zeros((size, size))
        one[-1][-1] = 1.0
        return (zero, one)

    def _has_channel_(self):
        return True

    def _circuit_diagram_info_(self, args: protocols.CircuitDiagramInfoArgs
                               ) -> protocols.CircuitDiagramInfo:
        symbols = ['M'] * self.num_qubits()

        # Show which output bits are negated.
        if self.invert_mask:
            for i, b in enumerate(self.invert_mask):
                if b:
                    symbols[i] = '!M'

        # Mention the measurement key.
        if (not args.known_qubits or self.key != _default_measurement_key(
            args.known_qubits)):
            symbols[0] += "('{}')".format(self.key)

        return protocols.CircuitDiagramInfo(tuple(symbols))

    def _qasm_(self,
               args: protocols.QasmArgs,
               qubits: Tuple[raw_types.QubitId, ...]) -> Optional[str]:
        args.validate_version('2.0')
        invert_mask = self.invert_mask
        if len(invert_mask) < len(qubits):
            invert_mask = (invert_mask
                           + (False,) * (len(qubits) - len(invert_mask)))
        lines = []
        for i, (qubit, inv) in enumerate(zip(qubits, invert_mask)):
            if inv:
                lines.append(args.format(
                    'x {0};  // Invert the following measurement\n', qubit))
            lines.append(args.format('measure {0} -> {1:meas}[{2}];\n',
                                     qubit, self.key, i))
        return ''.join(lines)

    def __repr__(self):
        return 'cirq.MeasurementGate({}, {}, {})'.format(
            repr(self.num_qubits()),
            repr(self.key),
            repr(self.invert_mask))

    def _value_equality_values_(self):
        return self.num_qubits(), self.key, self.invert_mask


def _default_measurement_key(qubits: Iterable[raw_types.QubitId]) -> str:
    return ','.join(str(q) for q in qubits)


def measure(*qubits: raw_types.QubitId,
            key: Optional[str] = None,
            invert_mask: Tuple[bool, ...] = ()
            ) -> gate_operation.GateOperation:
    """Returns a single MeasurementGate applied to all the given qubits.

    The qubits are measured in the computational basis.

    Args:
        *qubits: The qubits that the measurement gate should measure.
        key: The string key of the measurement. If this is None, it defaults
            to a comma-separated list of the target qubits' str values.
        invert_mask: A list of Truthy or Falsey values indicating whether
            the corresponding qubits should be flipped. None indicates no
            inverting should be done.

    Returns:
        An operation targeting the given qubits with a measurement.

    Raises:
        ValueError if the qubits are not instances of QubitId.
    """
    for qubit in qubits:
        if isinstance(qubit, np.ndarray):
            raise ValueError(
                    'measure() was called a numpy ndarray. Perhaps you meant '
                    'to call measure_state_vector on numpy array?'
            )
        elif not isinstance(qubit, raw_types.QubitId):
            raise ValueError(
                    'measure() was called with type different than QubitId.')

    if key is None:
        key = _default_measurement_key(qubits)
    return MeasurementGate(len(qubits), key, invert_mask).on(*qubits)


def measure_each(*qubits: raw_types.QubitId,
                 key_func: Callable[[raw_types.QubitId], str] = str
                 ) -> List[gate_operation.GateOperation]:
    """Returns a list of operations individually measuring the given qubits.

    The qubits are measured in the computational basis.

    Args:
        *qubits: The qubits to measure.
        key_func: Determines the key of the measurements of each qubit. Takes
            the qubit and returns the key for that qubit. Defaults to str.

    Returns:
        A list of operations individually measuring the given qubits.
    """
    return [MeasurementGate(1, key_func(q)).on(q) for q in qubits]


@value.value_equality
class IdentityGate(gate_features.MultiQubitGate):
    """A Gate that perform no operation on qubits.

    The unitary matrix of this gate is a diagonal matrix with all 1s on the
    diagonal and all 0s off the diagonal in any basis.

    `cirq.I` is the single qubit identity gate.
    """

    def __init__(self, num_qubits):
        super().__init__(num_qubits)

    def _unitary_(self):
        return np.identity(2 ** self.num_qubits())

    def _apply_unitary_(
        self, args: protocols.ApplyUnitaryArgs) -> Optional[np.ndarray]:
        return args.target_tensor

    def _pauli_expansion_(self) -> Dict[str, complex]:
        return {'I' * self.num_qubits(): 1.0}

    def __repr__(self):
        if self.num_qubits() == 1:
            return 'cirq.I'
        return 'cirq.IdentityGate({!r})'.format(self.num_qubits())

    def __str__(self):
        if (self.num_qubits() == 1):
            return 'I'
        else:
            return 'I({})'.format(self.num_qubits())

    def _circuit_diagram_info_(self,
        args: protocols.CircuitDiagramInfoArgs) -> protocols.CircuitDiagramInfo:
        return protocols.CircuitDiagramInfo(
            wire_symbols=('I',) * self.num_qubits(), connected=True)

    def _value_equality_values_(self):
        return self.num_qubits(),


class HPowGate(eigen_gate.EigenGate, gate_features.SingleQubitGate):
    """A Gate that performs a rotation around the X+Z axis of the Bloch sphere.

    The unitary matrix of ``HPowGate(exponent=t)`` is:

        [[g·(c-i·s/sqrt(2)), -i·g·s/sqrt(2)],
        [-i·g·s/sqrt(2)], g·(c+i·s/sqrt(2))]]

    where

        c = cos(π·t/2)
        s = sin(π·t/2)
        g = exp(i·π·t/2).

    Note in particular that for `t=1`, this gives the Hadamard matrix.

    `cirq.H`, the Hadamard gate, is an instance of this gate at `exponent=1`.
    """

    def _eigen_components(self):
        s = np.sqrt(2)

        component0 = np.array([
            [3 + 2 * s, 1 + s],
            [1 + s, 1]
        ]) / (4 + 2 * s)

        component1 = np.array([
            [3 - 2 * s, 1 - s],
            [1 - s, 1]
        ]) / (4 - 2 * s)

        return [(0, component0), (1, component1)]

<<<<<<< HEAD
    def _pauli_expansion_(self) -> Union[np.ndarray, NotImplementedType]:
=======
    def _pauli_expansion_(self) -> Dict[str, complex]:
>>>>>>> 3caf223b
        if protocols.is_parameterized(self):
            return NotImplemented
        phase = 1j**(2 * self._exponent * (self._global_shift + 0.5))
        angle = np.pi * self._exponent / 2
<<<<<<< HEAD
        return phase * np.array([np.cos(angle),
                                 -1j * np.sin(angle) / np.sqrt(2),
                                 0,
                                 -1j * np.sin(angle) / np.sqrt(2)])
=======
        return {
            'I': phase * np.cos(angle),
            'X': -1j * phase * np.sin(angle) / np.sqrt(2),
            'Z': -1j * phase * np.sin(angle) / np.sqrt(2),
        }
>>>>>>> 3caf223b

    def _apply_unitary_(self, args: protocols.ApplyUnitaryArgs
                        ) -> Optional[np.ndarray]:
        if self._exponent != 1:
            return None

        zero = args.subspace_index(0)
        one = args.subspace_index(1)
        args.target_tensor[one] -= args.target_tensor[zero]
        args.target_tensor[one] *= -0.5
        args.target_tensor[zero] -= args.target_tensor[one]
        p = 1j**(2 * self._exponent * self._global_shift)
        args.target_tensor *= np.sqrt(2) * p
        return args.target_tensor

    def _decompose_(self, qubits):
        q = qubits[0]

        if self._exponent == 1:
            yield cirq.Y(q)**0.5
            yield cirq.XPowGate(global_shift=-0.25).on(q)
            return

        yield YPowGate(exponent=0.25).on(q)
        yield XPowGate(exponent=self._exponent).on(q)
        yield YPowGate(exponent=-0.25).on(q)

    def _circuit_diagram_info_(self, args: protocols.CircuitDiagramInfoArgs
                               ) -> protocols.CircuitDiagramInfo:
        return protocols.CircuitDiagramInfo(('H',))

    def _qasm_(self,
               args: protocols.QasmArgs,
               qubits: Tuple[raw_types.QubitId, ...]) -> Optional[str]:
        args.validate_version('2.0')
        if self._exponent == 1:
            return args.format('h {0};\n', qubits[0])
        else:
            return args.format('ry({0:half_turns}) {3};\n'
                               'rx({1:half_turns}) {3};\n'
                               'ry({2:half_turns}) {3};\n',
                               0.25,  self._exponent, -0.25, qubits[0])

    def __str__(self):
        if self._exponent == 1:
            return 'H'
        return 'H^{}'.format(self._exponent)

    def __repr__(self):
        if self._global_shift == 0:
            if self._exponent == 1:
                return 'cirq.H'
            return '(cirq.H**{})'.format(proper_repr(self._exponent))
        return (
            'cirq.HPowGate(exponent={}, '
            'global_shift={!r})'
        ).format(proper_repr(self._exponent), self._global_shift)


class CZPowGate(eigen_gate.EigenGate,
                gate_features.TwoQubitGate,
                gate_features.InterchangeableQubitsGate):
    """A gate that applies a phase to the |11⟩ state of two qubits.

    The unitary matrix of `CZPowGate(exponent=t)` is:

        [[1, 0, 0, 0],
         [0, 1, 0, 0],
         [0, 0, 1, 0],
         [0, 0, 0, g]]

    where:

        g = exp(i·π·t/2).

    `cirq.CZ`, the controlled Z gate, is an instance of this gate at
    `exponent=1`.
    """

    def _eigen_components(self):
        return [
            (0, np.diag([1, 1, 1, 0])),
            (1, np.diag([0, 0, 0, 1])),
        ]

    def _apply_unitary_(self, args: protocols.ApplyUnitaryArgs
                        ) -> Union[np.ndarray, NotImplementedType]:
        if protocols.is_parameterized(self):
            return NotImplemented

        c = 1j**(2 * self._exponent)
        one_one = linalg.slice_for_qubits_equal_to(args.axes, 0b11)
        args.target_tensor[one_one] *= c
        p = 1j**(2 * self._exponent * self._global_shift)
        if p != 1:
            args.target_tensor *= p
        return args.target_tensor

    def _pauli_expansion_(self) -> Dict[str, complex]:
        if protocols.is_parameterized(self):
            return NotImplemented
        global_phase = 1j**(2 * self._exponent * self._global_shift)
        z_phase = 1j**(self._exponent + 0)  # TODO: Cleanup after #1389.
        c = -1j * z_phase * np.sin(np.pi * self._exponent / 2) / 2
        return {
            'II': global_phase * (1 - c),
            'IZ': global_phase * c,
            'ZI': global_phase * c,
            'ZZ': global_phase * -c,
        }

    def _phase_by_(self, phase_turns, qubit_index):
        return self

    def _circuit_diagram_info_(self, args: protocols.CircuitDiagramInfoArgs
    ) -> protocols.CircuitDiagramInfo:
        return protocols.CircuitDiagramInfo(
                wire_symbols=('@', '@'),
                exponent=self._diagram_exponent(args))

    def _qasm_(self,
            args: protocols.QasmArgs,
            qubits: Tuple[raw_types.QubitId, ...]) -> Optional[str]:
        if self._exponent != 1:
            return None  # Don't have an equivalent gate in QASM
        args.validate_version('2.0')
        return args.format('cz {0},{1};\n', qubits[0], qubits[1])

    def __str__(self) -> str:
        if self._exponent == 1:
            return 'CZ'
        return 'CZ**{!r}'.format(self._exponent)

    def __repr__(self) -> str:
        if self._global_shift == 0:
            if self._exponent == 1:
                return 'cirq.CZ'
            return '(cirq.CZ**{})'.format(proper_repr(self._exponent))
        return (
            'cirq.CZPowGate(exponent={}, '
            'global_shift={!r})'
        ).format(proper_repr(self._exponent), self._global_shift)


def _rads_func_symbol(func_name: str,
                      args: protocols.CircuitDiagramInfoArgs,
                      half_turns: Any) -> str:
    if isinstance(half_turns, sympy.Basic):
        return '{}({})'.format(func_name, sympy.pi * half_turns)
    unit = 'π' if args.use_unicode_characters else 'pi'
    if half_turns == 1:
        return '{}({})'.format(func_name, unit)
    if half_turns == -1:
        return '{}(-{})'.format(func_name, unit)
    return '{}({}{})'.format(func_name, half_turns, unit)


class CNotPowGate(eigen_gate.EigenGate, gate_features.TwoQubitGate):
    """A gate that applies a controlled power of an X gate.

    When applying CNOT (controlled-not) to qubits, you can either use
    positional arguments CNOT(q1, q2), where q2 is toggled when q1 is on,
    or named arguments CNOT(control=q1, target=q2).
    (Mixing the two is not permitted.)

    The unitary matrix of `CNotPowGate(exponent=t)` is:

        [[1, 0, 0, 0],
         [0, 1, 0, 0],
         [0, 0, g·c, -i·g·s],
         [0, 0, -i·g·s, g·c]]

    where:

        c = cos(π·t/2)
        s = sin(π·t/2)
        g = exp(i·π·t/2).

    `cirq.CNOT`, the controlled NOT gate, is an instance of this gate at
    `exponent=1`.
    """

    def _decompose_(self, qubits):
        c, t = qubits
        yield YPowGate(exponent=-0.5).on(t)
        yield CZ(c, t)**self._exponent
        yield YPowGate(exponent=0.5).on(t)

    def _eigen_components(self):
        return [
            (0, np.array([[1, 0, 0, 0],
                          [0, 1, 0, 0],
                          [0, 0, 0.5, 0.5],
                          [0, 0, 0.5, 0.5]])),
            (1, np.array([[0, 0, 0, 0],
                          [0, 0, 0, 0],
                          [0, 0, 0.5, -0.5],
                          [0, 0, -0.5, 0.5]])),
        ]

    def _circuit_diagram_info_(self, args: protocols.CircuitDiagramInfoArgs
                               ) -> protocols.CircuitDiagramInfo:
        return protocols.CircuitDiagramInfo(
            wire_symbols=('@', 'X'),
            exponent=self._diagram_exponent(args))

    def _apply_unitary_(self, args: protocols.ApplyUnitaryArgs
                        ) -> Optional[np.ndarray]:
        if self._exponent != 1:
            return None

        oo = args.subspace_index(0b11)
        zo = args.subspace_index(0b01)
        args.available_buffer[oo] = args.target_tensor[oo]
        args.target_tensor[oo] = args.target_tensor[zo]
        args.target_tensor[zo] = args.available_buffer[oo]
        p = 1j**(2 * self._exponent * self._global_shift)
        if p != 1:
            args.target_tensor *= p
        return args.target_tensor

    def _pauli_expansion_(self) -> Dict[str, complex]:
        if protocols.is_parameterized(self):
            return NotImplemented
        global_phase = 1j**(2 * self._exponent * self._global_shift)
        cnot_phase = 1j**(self._exponent + 0)  # TODO: Cleanup after #1389.
        c = -1j * cnot_phase * np.sin(np.pi * self._exponent / 2) / 2
        return {
            'II': global_phase * (1 - c),
            'IX': global_phase * c,
            'ZI': global_phase * c,
            'ZX': global_phase * -c,
        }

    def _qasm_(self,
               args: protocols.QasmArgs,
               qubits: Tuple[raw_types.QubitId, ...]) -> Optional[str]:
        if self._exponent != 1:
            return None  # Don't have an equivalent gate in QASM
        args.validate_version('2.0')
        return args.format('cx {0},{1};\n', qubits[0], qubits[1])

    def __str__(self) -> str:
        if self._exponent == 1:
            return 'CNOT'
        return 'CNOT**{!r}'.format(self._exponent)

    def __repr__(self):
        if self._global_shift == 0:
            if self._exponent == 1:
                return 'cirq.CNOT'
            return '(cirq.CNOT**{})'.format(proper_repr(self._exponent))
        return (
            'cirq.CNotPowGate(exponent={}, '
            'global_shift={!r})'
        ).format(proper_repr(self._exponent), self._global_shift)

    def on(self, *args: raw_types.QubitId,
           **kwargs: raw_types.QubitId) -> gate_operation.GateOperation:
        if not kwargs:
            return super().on(*args)
        if not args and set(kwargs.keys()) == {'control', 'target'}:
            return super().on(kwargs['control'], kwargs['target'])
        raise ValueError(
            "Expected two positional argument or else 'target' AND 'control' "
            "keyword arguments. But got args={!r}, kwargs={!r}.".format(
                args, kwargs))


class SwapPowGate(eigen_gate.EigenGate,
                  gate_features.TwoQubitGate,
                  gate_features.InterchangeableQubitsGate):
    """The SWAP gate, possibly raised to a power. Exchanges qubits.

    SwapPowGate()**t = SwapPowGate(exponent=t) and acts on two qubits in the
    computational basis as the matrix:

        [[1, 0, 0, 0],
         [0, g·c, -i·g·s, 0],
         [0, -i·g·s, g·c, 0],
         [0, 0, 0, 1]]

    where:

        c = cos(π·t/2)
        s = sin(π·t/2)
        g = exp(i·π·t/2).

    `cirq.SWAP`, the swap gate, is an instance of this gate at exponent=1.
    """

    def _decompose_(self, qubits):
        """See base class."""
        a, b = qubits
        yield CNOT(a, b)
        yield CNOT(b, a) ** self._exponent
        yield CNOT(a, b)

    def _eigen_components(self):
        return [
            (0, np.array([[1, 0,   0,   0],
                          [0, 0.5, 0.5, 0],
                          [0, 0.5, 0.5, 0],
                          [0, 0,   0,   1]])),
            (1, np.array([[0,  0,    0,   0],
                          [0,  0.5, -0.5, 0],
                          [0, -0.5,  0.5, 0],
                          [0,  0,    0,   0]])),
        ]

    def _apply_unitary_(self, args: protocols.ApplyUnitaryArgs
                        ) -> Optional[np.ndarray]:
        if self._exponent != 1:
            return None

        zo = args.subspace_index(0b01)
        oz = args.subspace_index(0b10)
        args.available_buffer[zo] = args.target_tensor[zo]
        args.target_tensor[zo] = args.target_tensor[oz]
        args.target_tensor[oz] = args.available_buffer[zo]
        p = 1j**(2 * self._exponent * self._global_shift)
        if p != 1:
            args.target_tensor *= p
        return args.target_tensor

    def _pauli_expansion_(self) -> Dict[str, complex]:
        if protocols.is_parameterized(self):
            return NotImplemented
        global_phase = 1j**(2 * self._exponent * self._global_shift)
        swap_phase = 1j**(self._exponent + 0)  # TODO: Cleanup after #1389.
        c = -1j * swap_phase * np.sin(np.pi * self._exponent / 2) / 2
        return {
            'II': global_phase * (1 - c),
            'XX': global_phase * c,
            'YY': global_phase * c,
            'ZZ': global_phase * c,
        }

    def _circuit_diagram_info_(self, args: protocols.CircuitDiagramInfoArgs
                               ) -> protocols.CircuitDiagramInfo:
        if not args.use_unicode_characters:
            return protocols.CircuitDiagramInfo(
                wire_symbols=('swap', 'swap'),
                exponent=self._diagram_exponent(args))
        return protocols.CircuitDiagramInfo(
            wire_symbols=('×', '×'),
            exponent=self._diagram_exponent(args))

    def _qasm_(self,
               args: protocols.QasmArgs,
               qubits: Tuple[raw_types.QubitId, ...]) -> Optional[str]:
        if self._exponent != 1:
            return None  # Don't have an equivalent gate in QASM
        args.validate_version('2.0')
        return args.format('swap {0},{1};\n', qubits[0], qubits[1])

    def __str__(self) -> str:
        if self._exponent == 1:
            return 'SWAP'
        return 'SWAP**{}'.format(self._exponent)

    def __repr__(self):
        if self._global_shift == 0:
            if self._exponent == 1:
                return 'cirq.SWAP'
            return '(cirq.SWAP**{})'.format(proper_repr(self._exponent))
        return (
            'cirq.SwapPowGate(exponent={}, '
            'global_shift={!r})'
        ).format(proper_repr(self._exponent), self._global_shift)


class ISwapPowGate(eigen_gate.EigenGate,
                   gate_features.InterchangeableQubitsGate,
                   gate_features.TwoQubitGate):
    """Rotates the |01⟩-vs-|10⟩ subspace of two qubits around its Bloch X-axis.

    When exponent=1, swaps the two qubits and phases |01⟩ and |10⟩ by i. More
    generally, this gate's matrix is defined as follows:

        ISWAP**t ≡ exp(+i π t (X⊗X + Y⊗Y) / 4)

    which is given by the matrix:

        [[1, 0, 0, 0],
         [0, c, i·s, 0],
         [0, i·s, c, 0],
         [0, 0, 0, 1]]

    where:

        c = cos(π·t/2)
        s = sin(π·t/2)

    `cirq.ISWAP`, the swap gate that applies -i to the |01> and |10> states,
    is an instance of this gate at exponent=1.
    """

    def _eigen_components(self):
        return [
            (0, np.diag([1, 0, 0, 1])),
            (+0.5, np.array([[0, 0, 0, 0],
                             [0, 0.5, 0.5, 0],
                             [0, 0.5, 0.5, 0],
                             [0, 0, 0, 0]])),
            (-0.5, np.array([[0, 0, 0, 0],
                             [0, 0.5, -0.5, 0],
                             [0, -0.5, 0.5, 0],
                             [0, 0, 0, 0]])),
        ]

    def _decompose_(self, qubits):
        a, b = qubits

        yield CNOT(a, b)
        yield H(a)
        yield CNOT(b, a)
        yield S(a)**self._exponent
        yield CNOT(b, a)
        yield S(a)**-self._exponent
        yield H(a)
        yield CNOT(a, b)

    def _apply_unitary_(self, args: protocols.ApplyUnitaryArgs
                        ) -> Optional[np.ndarray]:
        if self._exponent != 1:
            return None

        zo = args.subspace_index(0b01)
        oz = args.subspace_index(0b10)
        args.available_buffer[zo] = args.target_tensor[zo]
        args.target_tensor[zo] = args.target_tensor[oz]
        args.target_tensor[oz] = args.available_buffer[zo]
        args.target_tensor[zo] *= 1j
        args.target_tensor[oz] *= 1j
        p = 1j**(2 * self._exponent * self._global_shift)
        if p != 1:
            args.target_tensor *= p
        return args.target_tensor

    def _pauli_expansion_(self) -> Dict[str, complex]:
        if protocols.is_parameterized(self):
            return NotImplemented
        global_phase = 1j**(2 * self._exponent * self._global_shift)
        angle = np.pi * self._exponent / 4
        c, s = np.cos(angle), np.sin(angle)
        return {
            'II': global_phase * c * c,
            'XX': global_phase * c * s * 1j,
            'YY': global_phase * s * c * 1j,
            'ZZ': global_phase * s * s,
        }

    def _circuit_diagram_info_(self, args: protocols.CircuitDiagramInfoArgs
                               ) -> protocols.CircuitDiagramInfo:
        return protocols.CircuitDiagramInfo(
            wire_symbols=('iSwap', 'iSwap'),
            exponent=self._diagram_exponent(args))

    def __str__(self) -> str:
        if self._exponent == 1:
            return 'ISWAP'
        return 'ISWAP**{}'.format(self._exponent)

    def __repr__(self):
        if self._global_shift == 0:
            if self._exponent == 1:
                return 'cirq.ISWAP'
            return '(cirq.ISWAP**{})'.format(proper_repr(self._exponent))
        return (
            'cirq.ISwapPowGate(exponent={}, '
            'global_shift={!r})'
        ).format(proper_repr(self._exponent), self._global_shift)


def Rx(rads: Union[float, sympy.Basic]) -> XPowGate:
    """Returns a gate with the matrix e^{-i X rads / 2}."""
    pi = sympy.pi if isinstance(rads, sympy.Basic) else np.pi
    return XPowGate(exponent=rads / pi, global_shift=-0.5)


def Ry(rads: Union[float, sympy.Basic]) -> YPowGate:
    """Returns a gate with the matrix e^{-i Y rads / 2}."""
    pi = sympy.pi if isinstance(rads, sympy.Basic) else np.pi
    return YPowGate(exponent=rads / pi, global_shift=-0.5)


def Rz(rads: Union[float, sympy.Basic]) -> ZPowGate:
    """Returns a gate with the matrix e^{-i Z rads / 2}."""
    pi = sympy.pi if isinstance(rads, sympy.Basic) else np.pi
    return ZPowGate(exponent=rads / pi, global_shift=-0.5)


# The one qubit identity gate.
#
# Matrix:
#
#     [[1, 0],
#      [0, 1]]
I = IdentityGate(num_qubits=1)


# The Hadamard gate.
#
# Matrix:
#
#     [[s, s],
#      [s, -s]]
#     where s = sqrt(0.5).
H = HPowGate()

# The Clifford S gate.
#
# Matrix:
#
#     [[1, 0],
#      [0, i]]
S = ZPowGate(exponent=0.5)


# The non-Clifford T gate.
#
# Matrix:
#
#     [[1, 0]
#      [0, exp(i pi / 4)]]
T = ZPowGate(exponent=0.25)


# The controlled Z gate.
#
# Matrix:
#
#     [[1, 0, 0, 0],
#      [0, 1, 0, 0],
#      [0, 0, 1, 0],
#      [0, 0, 0, -1]]
CZ = CZPowGate()


# The controlled NOT gate.
#
# Matrix:
#
#     [[1, 0, 0, 0],
#      [0, 1, 0, 0],
#      [0, 0, 0, 1],
#      [0, 0, 1, 0]]
CNOT = CNotPowGate()


# The swap gate.
#
# Matrix:
#
#     [[1, 0, 0, 0],
#      [0, 0, 1, 0],
#      [0, 1, 0, 0],
#      [0, 0, 0, 1]]
SWAP = SwapPowGate()


# The iswap gate.
#
# Matrix:
#
#     [[1, 0, 0, 0],
#      [0, 0, i, 0],
#      [0, i, 0, 0],
#      [0, 0, 0, 1]]
ISWAP = ISwapPowGate()<|MERGE_RESOLUTION|>--- conflicted
+++ resolved
@@ -40,7 +40,9 @@
 
 from cirq import linalg, protocols, value
 from cirq._compat import proper_repr
-from cirq.ops import gate_features, eigen_gate, raw_types, gate_operation
+from cirq.ops import (
+    gate_features, eigen_gate, linear_operator, raw_types, gate_operation
+)
 
 from cirq.type_workarounds import NotImplementedType
 
@@ -92,23 +94,15 @@
             (1, np.array([[0.5, -0.5], [-0.5, 0.5]])),
         ]
 
-<<<<<<< HEAD
-    def _pauli_expansion_(self) -> Union[np.ndarray, NotImplementedType]:
-=======
     def _pauli_expansion_(self) -> Dict[str, complex]:
->>>>>>> 3caf223b
         if protocols.is_parameterized(self):
             return NotImplemented
         phase = 1j**(2 * self._exponent * (self._global_shift + 0.5))
         angle = np.pi * self._exponent / 2
-<<<<<<< HEAD
-        return phase * np.array([np.cos(angle), -1j * np.sin(angle), 0, 0])
-=======
         return {
             'I': phase * np.cos(angle),
             'X': -1j * phase * np.sin(angle),
         }
->>>>>>> 3caf223b
 
     def _circuit_diagram_info_(self, args: protocols.CircuitDiagramInfoArgs
                                ) -> Union[str, protocols.CircuitDiagramInfo]:
@@ -196,23 +190,15 @@
             (1, np.array([[0.5, 0.5j], [-0.5j, 0.5]])),
         ]
 
-<<<<<<< HEAD
-    def _pauli_expansion_(self) -> Union[np.ndarray, NotImplementedType]:
-=======
     def _pauli_expansion_(self) -> Dict[str, complex]:
->>>>>>> 3caf223b
         if protocols.is_parameterized(self):
             return NotImplemented
         phase = 1j**(2 * self._exponent * (self._global_shift + 0.5))
         angle = np.pi * self._exponent / 2
-<<<<<<< HEAD
-        return phase * np.array([np.cos(angle), 0, -1j * np.sin(angle), 0])
-=======
         return {
             'I': phase * np.cos(angle),
             'Y': -1j * phase * np.sin(angle),
         }
->>>>>>> 3caf223b
 
     def _circuit_diagram_info_(self, args: protocols.CircuitDiagramInfoArgs
                                ) -> Union[str, protocols.CircuitDiagramInfo]:
@@ -311,23 +297,15 @@
             (1, np.diag([0, 1])),
         ]
 
-<<<<<<< HEAD
-    def _pauli_expansion_(self) -> Union[np.ndarray, NotImplementedType]:
-=======
     def _pauli_expansion_(self) -> Dict[str, complex]:
->>>>>>> 3caf223b
         if protocols.is_parameterized(self):
             return NotImplemented
         phase = 1j**(2 * self._exponent * (self._global_shift + 0.5))
         angle = np.pi * self._exponent / 2
-<<<<<<< HEAD
-        return phase * np.array([np.cos(angle), 0, 0, -1j * np.sin(angle)])
-=======
         return {
             'I': phase * np.cos(angle),
             'Z': -1j * phase * np.sin(angle),
         }
->>>>>>> 3caf223b
 
     def _phase_by_(self, phase_turns: float, qubit_index: int):
         return self
@@ -569,7 +547,7 @@
 
 
 @value.value_equality
-class IdentityGate(gate_features.MultiQubitGate):
+class IdentityGate(linear_operator.UnitaryMixin, gate_features.MultiQubitGate):
     """A Gate that perform no operation on qubits.
 
     The unitary matrix of this gate is a diagonal matrix with all 1s on the
@@ -590,6 +568,9 @@
 
     def _pauli_expansion_(self) -> Dict[str, complex]:
         return {'I' * self.num_qubits(): 1.0}
+
+    def __pow__(self, exponent: Union[float, sympy.Symbol]) -> 'IdentityGate':
+        return self
 
     def __repr__(self):
         if self.num_qubits() == 1:
@@ -645,27 +626,16 @@
 
         return [(0, component0), (1, component1)]
 
-<<<<<<< HEAD
-    def _pauli_expansion_(self) -> Union[np.ndarray, NotImplementedType]:
-=======
     def _pauli_expansion_(self) -> Dict[str, complex]:
->>>>>>> 3caf223b
         if protocols.is_parameterized(self):
             return NotImplemented
         phase = 1j**(2 * self._exponent * (self._global_shift + 0.5))
         angle = np.pi * self._exponent / 2
-<<<<<<< HEAD
-        return phase * np.array([np.cos(angle),
-                                 -1j * np.sin(angle) / np.sqrt(2),
-                                 0,
-                                 -1j * np.sin(angle) / np.sqrt(2)])
-=======
         return {
             'I': phase * np.cos(angle),
             'X': -1j * phase * np.sin(angle) / np.sqrt(2),
             'Z': -1j * phase * np.sin(angle) / np.sqrt(2),
         }
->>>>>>> 3caf223b
 
     def _apply_unitary_(self, args: protocols.ApplyUnitaryArgs
                         ) -> Optional[np.ndarray]:
