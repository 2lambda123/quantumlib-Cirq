# Copyright 2018 The Cirq Developers
#
# Licensed under the Apache License, Version 2.0 (the "License");
# you may not use this file except in compliance with the License.
# You may obtain a copy of the License at
#
#     https://www.apache.org/licenses/LICENSE-2.0
#
# Unless required by applicable law or agreed to in writing, software
# distributed under the License is distributed on an "AS IS" BASIS,
# WITHOUT WARRANTIES OR CONDITIONS OF ANY KIND, either express or implied.
# See the License for the specific language governing permissions and
# limitations under the License.
"""Quantum gates that are commonly used in the literature.

This module creates Gate instances for the following gates:
    X,Y,Z: Pauli gates.
    H,S: Clifford gates.
    T: A non-Clifford gate.
    CZ: Controlled phase gate.
    CNOT: Controlled not gate.

Each of these are implemented as EigenGates, which means that they can be
raised to a power (i.e. cirq.H**0.5). See the definition in EigenGate.
"""
<<<<<<< HEAD
from typing import Any, cast, Collection, List, Optional, Sequence, Tuple, TYPE_CHECKING, Union
=======
from typing import Any, cast, Collection, Dict, Optional, Sequence, Tuple, TYPE_CHECKING, Union
>>>>>>> 0d371281

import numpy as np
import sympy

import cirq
from cirq import protocols, value
from cirq._compat import proper_repr
from cirq._doc import document
from cirq.ops import controlled_gate, eigen_gate, gate_features, raw_types

from cirq.type_workarounds import NotImplementedType

from cirq.ops.swap_gates import ISWAP, SWAP, ISwapPowGate, SwapPowGate
from cirq.ops.measurement_gate import MeasurementGate

if TYPE_CHECKING:
    import cirq

assert all(
    [ISWAP, SWAP, ISwapPowGate, SwapPowGate, MeasurementGate]
), """
Included for compatibility. Please continue to use top-level cirq.{thing}
imports.
"""


def _act_with_gates(args, *gates: 'cirq.SupportsActOn') -> None:
    """Act on the given args with the given gates in order."""
    for gate in gates:
        assert gate._act_on_(args)


def _pi(rads):
    return sympy.pi if protocols.is_parameterized(rads) else np.pi


@value.value_equality
class XPowGate(eigen_gate.EigenGate, gate_features.SingleQubitGate):
    """A gate that rotates around the X axis of the Bloch sphere.

    The unitary matrix of ``XPowGate(exponent=t)`` is:

        [[g·c, -i·g·s],
         [-i·g·s, g·c]]

    where:

        c = cos(π·t/2)
        s = sin(π·t/2)
        g = exp(i·π·t/2).

    Note in particular that this gate has a global phase factor of
    e^{i·π·t/2} vs the traditionally defined rotation matrices
    about the Pauli X axis. See `cirq.rx` for rotations without the global
    phase. The global phase factor can be adjusted by using the `global_shift`
    parameter when initializing.

    `cirq.X`, the Pauli X gate, is an instance of this gate at exponent=1.
    """

    def _apply_unitary_(self, args: 'protocols.ApplyUnitaryArgs') -> Optional[np.ndarray]:
        if self._exponent != 1:
            return NotImplemented
        zero = args.subspace_index(0)
        one = args.subspace_index(1)
        args.available_buffer[zero] = args.target_tensor[one]
        args.available_buffer[one] = args.target_tensor[zero]
        p = 1j ** (2 * self._exponent * self._global_shift)
        if p != 1:
            args.available_buffer *= p
        return args.available_buffer

    def _act_on_(self, args: Any):
        from cirq.sim import clifford

        if isinstance(args, clifford.ActOnCliffordTableauArgs):
            if not protocols.has_stabilizer_effect(self):
                return NotImplemented
            tableau = args.tableau
            q = args.axes[0]
            effective_exponent = self._exponent % 2
            if effective_exponent == 0.5:
                tableau.xs[:, q] ^= tableau.zs[:, q]
                tableau.rs[:] ^= tableau.xs[:, q] & tableau.zs[:, q]
            elif effective_exponent == 1:
                tableau.rs[:] ^= tableau.zs[:, q]
            elif effective_exponent == 1.5:
                tableau.rs[:] ^= tableau.xs[:, q] & tableau.zs[:, q]
                tableau.xs[:, q] ^= tableau.zs[:, q]
            return True

        if isinstance(args, clifford.ActOnStabilizerCHFormArgs):
            if not protocols.has_stabilizer_effect(self):
                return NotImplemented
            _act_with_gates(args, H, ZPowGate(exponent=self._exponent), H)
            # Adjust the global phase based on the global_shift parameter.
            args.state.omega *= np.exp(1j * np.pi * self.global_shift * self.exponent)
            return True

        return NotImplemented

    def in_su2(self) -> 'Rx':
        """Returns an equal-up-global-phase gate from the group SU2."""
        return Rx(rads=self._exponent * _pi(self._exponent))

    def with_canonical_global_phase(self) -> 'XPowGate':
        """Returns an equal-up-global-phase standardized form of the gate."""
        return XPowGate(exponent=self._exponent)

    def _eigen_components(self) -> List[Tuple[float, np.ndarray]]:
        return [
            (0, np.array([[0.5, 0.5], [0.5, 0.5]])),
            (1, np.array([[0.5, -0.5], [-0.5, 0.5]])),
        ]

    def _decompose_into_clifford_with_qubits_(self, qubits):
        from cirq.ops.clifford_gate import SingleQubitCliffordGate

        if self.exponent % 2 == 0:
            return []
        if self.exponent % 2 == 0.5:
            return SingleQubitCliffordGate.X_sqrt.on(*qubits)
        if self.exponent % 2 == 1:
            return SingleQubitCliffordGate.X.on(*qubits)
        if self.exponent % 2 == 1.5:
            return SingleQubitCliffordGate.X_nsqrt.on(*qubits)
        return NotImplemented

    def _trace_distance_bound_(self) -> Optional[float]:
        if self._is_parameterized_():
            return None
        return abs(np.sin(self._exponent * 0.5 * np.pi))

    def controlled(
        self,
        num_controls: int = None,
        control_values: Optional[Sequence[Union[int, Collection[int]]]] = None,
        control_qid_shape: Optional[Tuple[int, ...]] = None,
    ) -> raw_types.Gate:
        """
        Returns a controlled `XPowGate`, using a `CXPowGate` where possible.

        The `controlled` method of the `Gate` class, of which this class is a
        child, returns a `ControlledGate`. This method overrides this behavior
        to return a `CXPowGate` or a `ControlledGate` of a `CXPowGate`, when
        this is possible.

        The conditions for the override to occur are:
            * The `global_shift` of the `XPowGate` is 0.
            * The `control_values` and `control_qid_shape` are compatible with
                the `CXPowGate`:
                * The last value of `control_qid_shape` is a qubit.
                * The last value of `control_values` corresponds to the
                    control being satisfied if that last qubit is 1 and
                    not satisfied if the last qubit is 0.

        If these conditions are met, then the returned object is a `CXPowGate`
        or, in the case that there is more than one controlled qudit, a
        `ControlledGate` with the `Gate` being a `CXPowGate`. In the
        latter case the `ControlledGate` is controlled by one less qudit
        than specified in `control_values` and `control_qid_shape` (since
        one of these, the last qubit, is used as the control for the
        `CXPowGate`).

        If the above conditions are not met, a `ControlledGate` of this
        gate will be returned.
        """
        result = super().controlled(num_controls, control_values, control_qid_shape)
        if (
            self._global_shift == 0
            and isinstance(result, controlled_gate.ControlledGate)
            and result.control_values[-1] == (1,)
            and result.control_qid_shape[-1] == 2
        ):
            return cirq.CXPowGate(
                exponent=self._exponent, global_shift=self._global_shift
            ).controlled(
                result.num_controls() - 1, result.control_values[:-1], result.control_qid_shape[:-1]
            )
        return result

    def _pauli_expansion_(self) -> value.LinearDict[str]:
        if protocols.is_parameterized(self):
            return NotImplemented
        phase = 1j ** (2 * self._exponent * (self._global_shift + 0.5))
        angle = np.pi * self._exponent / 2
        return value.LinearDict(
            {
                'I': phase * np.cos(angle),
                'X': -1j * phase * np.sin(angle),
            }
        )

    def _circuit_diagram_info_(
        self, args: 'cirq.CircuitDiagramInfoArgs'
    ) -> Union[str, 'protocols.CircuitDiagramInfo']:
        return protocols.CircuitDiagramInfo(
            wire_symbols=('X',), exponent=self._diagram_exponent(args)
        )

    def _qasm_(self, args: 'cirq.QasmArgs', qubits: Tuple['cirq.Qid', ...]) -> Optional[str]:
        args.validate_version('2.0')
        if self._exponent == 1 and self._global_shift != -0.5:
            return args.format('x {0};\n', qubits[0])
        return args.format('rx({0:half_turns}) {1};\n', self._exponent, qubits[0])

    def _quil_(
        self, qubits: Tuple['cirq.Qid', ...], formatter: 'cirq.QuilFormatter'
    ) -> Optional[str]:
        if self._exponent == 1 and self._global_shift != -0.5:
            return formatter.format('X {0}\n', qubits[0])
        return formatter.format('RX({0}) {1}\n', self._exponent * np.pi, qubits[0])

    @property
    def phase_exponent(self):
        return 0.0

    def _phase_by_(self, phase_turns, qubit_index):
        """See `cirq.SupportsPhase`."""
        return cirq.ops.phased_x_gate.PhasedXPowGate(
            exponent=self._exponent, phase_exponent=phase_turns * 2
        )

    def _has_stabilizer_effect_(self) -> Optional[bool]:
        if self._is_parameterized_():
            return None
        return self.exponent % 0.5 == 0

    def __str__(self) -> str:
        if self._global_shift == 0:
            if self._exponent == 1:
                return 'X'
            return f'X**{self._exponent}'
        return f'XPowGate(exponent={self._exponent}, global_shift={self._global_shift!r})'

    def __repr__(self) -> str:
        if self._global_shift == 0:
            if self._exponent == 1:
                return 'cirq.X'
            return f'(cirq.X**{proper_repr(self._exponent)})'
        return 'cirq.XPowGate(exponent={}, global_shift={!r})'.format(
            proper_repr(self._exponent), self._global_shift
        )


class Rx(XPowGate):
    """A gate, with matrix e^{-i X rads/2}, that rotates around the X axis of the Bloch sphere.

    The unitary matrix of ``Rx(rads=t)`` is:

    exp(-i X t/2) =  [ cos(t/2)  -isin(t/2)]
                     [-isin(t/2)  cos(t/2) ]

    The gate corresponds to the traditionally defined rotation matrices about the Pauli X axis.
    """

    def __init__(self, *, rads: value.TParamVal):
        self._rads = rads
        super().__init__(exponent=rads / _pi(rads), global_shift=-0.5)

    def _with_exponent(self: 'Rx', exponent: value.TParamVal) -> 'Rx':
        return Rx(rads=exponent * _pi(exponent))

    def _circuit_diagram_info_(
        self, args: 'cirq.CircuitDiagramInfoArgs'
    ) -> Union[str, 'protocols.CircuitDiagramInfo']:
        angle_str = self._format_exponent_as_angle(args)
        return f'Rx({angle_str})'

    def __str__(self) -> str:
        if self._exponent == 1:
            return 'Rx(π)'
        return f'Rx({self._exponent}π)'

    def __repr__(self) -> str:
        return f'cirq.Rx(rads={proper_repr(self._rads)})'

    def _json_dict_(self) -> Dict[str, Any]:
        return {
            'cirq_type': self.__class__.__name__,
            'rads': self._rads,
        }

    @classmethod
    def _from_json_dict_(cls, rads, **kwargs) -> 'Rx':
        return cls(rads=rads)


@value.value_equality
class YPowGate(eigen_gate.EigenGate, gate_features.SingleQubitGate):
    """A gate that rotates around the Y axis of the Bloch sphere.

    The unitary matrix of ``YPowGate(exponent=t)`` is:

        [[g·c, -g·s],
         [g·s, g·c]]

    where:

        c = cos(π·t/2)
        s = sin(π·t/2)
        g = exp(i·π·t/2).

    Note in particular that this gate has a global phase factor of
    e^{i·π·t/2} vs the traditionally defined rotation matrices
    about the Pauli Y axis. See `cirq.Ry` for rotations without the global
    phase. The global phase factor can be adjusted by using the `global_shift`
    parameter when initializing.

    `cirq.Y`, the Pauli Y gate, is an instance of this gate at exponent=1.
    """

    def _apply_unitary_(self, args: 'protocols.ApplyUnitaryArgs') -> Optional[np.ndarray]:
        if self._exponent != 1:
            return NotImplemented
        zero = args.subspace_index(0)
        one = args.subspace_index(1)
        args.available_buffer[zero] = -1j * args.target_tensor[one]
        args.available_buffer[one] = 1j * args.target_tensor[zero]
        p = 1j ** (2 * self._exponent * self._global_shift)
        if p != 1:
            args.available_buffer *= p
        return args.available_buffer

    def _act_on_(self, args: Any):
        from cirq.sim import clifford

        if isinstance(args, clifford.ActOnCliffordTableauArgs):
            if not protocols.has_stabilizer_effect(self):
                return NotImplemented
            tableau = args.tableau
            q = args.axes[0]
            effective_exponent = self._exponent % 2
            if effective_exponent == 0.5:
                tableau.rs[:] ^= tableau.xs[:, q] & (~tableau.zs[:, q])
                (tableau.xs[:, q], tableau.zs[:, q]) = (
                    tableau.zs[:, q].copy(),
                    tableau.xs[:, q].copy(),
                )
            elif effective_exponent == 1:
                tableau.rs[:] ^= tableau.xs[:, q] ^ tableau.zs[:, q]
            elif effective_exponent == 1.5:
                tableau.rs[:] ^= ~(tableau.xs[:, q]) & tableau.zs[:, q]
                (tableau.xs[:, q], tableau.zs[:, q]) = (
                    tableau.zs[:, q].copy(),
                    tableau.xs[:, q].copy(),
                )
            return True

        if isinstance(args, clifford.ActOnStabilizerCHFormArgs):
            if not protocols.has_stabilizer_effect(self):
                return NotImplemented
            effective_exponent = self._exponent % 2
            state = args.state
            Z = ZPowGate()
            if effective_exponent == 0.5:
                _act_with_gates(args, Z, H)
                state.omega *= (1 + 1j) / (2 ** 0.5)
            elif effective_exponent == 1:
                _act_with_gates(args, Z, H, Z, H)
                state.omega *= 1j
            elif effective_exponent == 1.5:
                _act_with_gates(args, H, Z)
                state.omega *= (1 - 1j) / (2 ** 0.5)
            # Adjust the global phase based on the global_shift parameter.
            args.state.omega *= np.exp(1j * np.pi * self.global_shift * self.exponent)
            return True
        return NotImplemented

    def in_su2(self) -> 'Ry':
        """Returns an equal-up-global-phase gate from the group SU2."""
        return Ry(rads=self._exponent * _pi(self._exponent))

    def with_canonical_global_phase(self) -> 'YPowGate':
        """Returns an equal-up-global-phase standardized form of the gate."""
        return YPowGate(exponent=self._exponent)

    def _decompose_into_clifford_with_qubits_(self, qubits):
        from cirq.ops.clifford_gate import SingleQubitCliffordGate

        if self.exponent % 2 == 0:
            return []
        if self.exponent % 2 == 0.5:
            return SingleQubitCliffordGate.Y_sqrt.on(*qubits)
        if self.exponent % 2 == 1:
            return SingleQubitCliffordGate.Y.on(*qubits)
        if self.exponent % 2 == 1.5:
            return SingleQubitCliffordGate.Y_nsqrt.on(*qubits)
        return NotImplemented

    def _eigen_components(self) -> List[Tuple[float, np.ndarray]]:
        return [
            (0, np.array([[0.5, -0.5j], [0.5j, 0.5]])),
            (1, np.array([[0.5, 0.5j], [-0.5j, 0.5]])),
        ]

    def _trace_distance_bound_(self) -> Optional[float]:
        if self._is_parameterized_():
            return None
        return abs(np.sin(self._exponent * 0.5 * np.pi))

    def _pauli_expansion_(self) -> value.LinearDict[str]:
        if protocols.is_parameterized(self):
            return NotImplemented
        phase = 1j ** (2 * self._exponent * (self._global_shift + 0.5))
        angle = np.pi * self._exponent / 2
        return value.LinearDict(
            {
                'I': phase * np.cos(angle),
                'Y': -1j * phase * np.sin(angle),
            }
        )

    def _circuit_diagram_info_(
        self, args: 'cirq.CircuitDiagramInfoArgs'
    ) -> Union[str, 'protocols.CircuitDiagramInfo']:
        return protocols.CircuitDiagramInfo(
            wire_symbols=('Y',), exponent=self._diagram_exponent(args)
        )

    def _qasm_(self, args: 'cirq.QasmArgs', qubits: Tuple['cirq.Qid', ...]) -> Optional[str]:
        args.validate_version('2.0')
        if self._exponent == 1 and self.global_shift != -0.5:
            return args.format('y {0};\n', qubits[0])

        return args.format('ry({0:half_turns}) {1};\n', self._exponent, qubits[0])

    def _quil_(
        self, qubits: Tuple['cirq.Qid', ...], formatter: 'cirq.QuilFormatter'
    ) -> Optional[str]:
        if self._exponent == 1 and self.global_shift != -0.5:
            return formatter.format('Y {0}\n', qubits[0])
        return formatter.format('RY({0}) {1}\n', self._exponent * np.pi, qubits[0])

    @property
    def phase_exponent(self):
        return 0.5

    def _phase_by_(self, phase_turns, qubit_index):
        """See `cirq.SupportsPhase`."""
        return cirq.ops.phased_x_gate.PhasedXPowGate(
            exponent=self._exponent, phase_exponent=0.5 + phase_turns * 2
        )

    def _has_stabilizer_effect_(self) -> Optional[bool]:
        if self._is_parameterized_():
            return None
        return self.exponent % 0.5 == 0

    def __str__(self) -> str:
        if self._global_shift == 0:
            if self._exponent == 1:
                return 'Y'
            return f'Y**{self._exponent}'
        return f'YPowGate(exponent={self._exponent}, global_shift={self._global_shift!r})'

    def __repr__(self) -> str:
        if self._global_shift == 0:
            if self._exponent == 1:
                return 'cirq.Y'
            return f'(cirq.Y**{proper_repr(self._exponent)})'
        return 'cirq.YPowGate(exponent={}, global_shift={!r})'.format(
            proper_repr(self._exponent), self._global_shift
        )


class Ry(YPowGate):
    """A gate, with matrix e^{-i Y rads/2}, that rotates around the Y axis of the Bloch sphere.

    The unitary matrix of ``Ry(rads=t)`` is:

    exp(-i Y t/2) =  [cos(t/2)  -sin(t/2)]
                     [sin(t/2)  cos(t/2) ]

    The gate corresponds to the traditionally defined rotation matrices about the Pauli Y axis.
    """

    def __init__(self, *, rads: value.TParamVal):
        self._rads = rads
        super().__init__(exponent=rads / _pi(rads), global_shift=-0.5)

    def _with_exponent(self: 'Ry', exponent: value.TParamVal) -> 'Ry':
        return Ry(rads=exponent * _pi(exponent))

    def _circuit_diagram_info_(
        self, args: 'cirq.CircuitDiagramInfoArgs'
    ) -> Union[str, 'protocols.CircuitDiagramInfo']:
        angle_str = self._format_exponent_as_angle(args)
        return f'Ry({angle_str})'

    def __str__(self) -> str:
        if self._exponent == 1:
            return 'Ry(π)'
        return f'Ry({self._exponent}π)'

    def __repr__(self) -> str:
        return f'cirq.Ry(rads={proper_repr(self._rads)})'

    def _json_dict_(self) -> Dict[str, Any]:
        return {
            'cirq_type': self.__class__.__name__,
            'rads': self._rads,
        }

    @classmethod
    def _from_json_dict_(cls, rads, **kwargs) -> 'Ry':
        return cls(rads=rads)


@value.value_equality
class ZPowGate(eigen_gate.EigenGate, gate_features.SingleQubitGate):
    """A gate that rotates around the Z axis of the Bloch sphere.

    The unitary matrix of ``ZPowGate(exponent=t)`` is:

        [[1, 0],
         [0, g]]

    where:

        g = exp(i·π·t).

    Note in particular that this gate has a global phase factor of
    e^{i·π·t/2} vs the traditionally defined rotation matrices
    about the Pauli Z axis. See `cirq.Rz` for rotations without the global
    phase. The global phase factor can be adjusted by using the `global_shift`
    parameter when initializing.

    `cirq.Z`, the Pauli Z gate, is an instance of this gate at exponent=1.
    """

    def _apply_unitary_(self, args: 'protocols.ApplyUnitaryArgs') -> Optional[np.ndarray]:
        if protocols.is_parameterized(self):
            return None

        one = args.subspace_index(1)
        c = 1j ** (self._exponent * 2)
        args.target_tensor[one] *= c
        p = 1j ** (2 * self._exponent * self._global_shift)
        if p != 1:
            args.target_tensor *= p
        return args.target_tensor

    def _act_on_(self, args: Any):
        from cirq.sim import clifford

        if isinstance(args, clifford.ActOnCliffordTableauArgs):
            if not protocols.has_stabilizer_effect(self):
                return NotImplemented
            tableau = args.tableau
            q = args.axes[0]
            effective_exponent = self._exponent % 2
            if effective_exponent == 0.5:
                tableau.rs[:] ^= tableau.xs[:, q] & tableau.zs[:, q]
                tableau.zs[:, q] ^= tableau.xs[:, q]
            elif effective_exponent == 1:
                tableau.rs[:] ^= tableau.xs[:, q]
            elif effective_exponent == 1.5:
                tableau.rs[:] ^= tableau.xs[:, q] & (~tableau.zs[:, q])
                tableau.zs[:, q] ^= tableau.xs[:, q]
            return True

        if isinstance(args, clifford.ActOnStabilizerCHFormArgs):
            if not protocols.has_stabilizer_effect(self):
                return NotImplemented
            q = args.axes[0]
            effective_exponent = self._exponent % 2
            state = args.state
            for _ in range(int(effective_exponent * 2)):
                # Prescription for S left multiplication.
                # Reference: https://arxiv.org/abs/1808.00128 Proposition 4 end
                state.M[q, :] ^= state.G[q, :]
                state.gamma[q] = (state.gamma[q] - 1) % 4
            # Adjust the global phase based on the global_shift parameter.
            args.state.omega *= np.exp(1j * np.pi * self.global_shift * self.exponent)
            return True

        return NotImplemented

    def _decompose_into_clifford_with_qubits_(self, qubits):
        from cirq.ops.clifford_gate import SingleQubitCliffordGate

        if self.exponent % 2 == 0:
            return []
        if self.exponent % 2 == 0.5:
            return SingleQubitCliffordGate.Z_sqrt.on(*qubits)
        if self.exponent % 2 == 1:
            return SingleQubitCliffordGate.Z.on(*qubits)
        if self.exponent % 2 == 1.5:
            return SingleQubitCliffordGate.Z_nsqrt.on(*qubits)
        return NotImplemented

    def in_su2(self) -> 'Rz':
        """Returns an equal-up-global-phase gate from the group SU2."""
        return Rz(rads=self._exponent * _pi(self._exponent))

    def with_canonical_global_phase(self) -> 'ZPowGate':
        """Returns an equal-up-global-phase standardized form of the gate."""
        return ZPowGate(exponent=self._exponent)

    def controlled(
        self,
        num_controls: int = None,
        control_values: Optional[Sequence[Union[int, Collection[int]]]] = None,
        control_qid_shape: Optional[Tuple[int, ...]] = None,
    ) -> raw_types.Gate:
        """
        Returns a controlled `ZPowGate`, using a `CZPowGate` where possible.

        The `controlled` method of the `Gate` class, of which this class is a
        child, returns a `ControlledGate`. This method overrides this behavior
        to return a `CZPowGate` or a `ControlledGate` of a `CZPowGate`, when
        this is possible.

        The conditions for the override to occur are:
            * The `global_shift` of the `ZPowGate` is 0.
            * The `control_values` and `control_qid_shape` are compatible with
                the `CZPowGate`:
                * The last value of `control_qid_shape` is a qubit.
                * The last value of `control_values` corresponds to the
                    control being satisfied if that last qubit is 1 and
                    not satisfied if the last qubit is 0.

        If these conditions are met, then the returned object is a `CZPowGate`
        or, in the case that there is more than one controlled qudit, a
        `ControlledGate` with the `Gate` being a `CZPowGate`. In the
        latter case the `ControlledGate` is controlled by one less qudit
        than specified in `control_values` and `control_qid_shape` (since
        one of these, the last qubit, is used as the control for the
        `CZPowGate`).

        If the above conditions are not met, a `ControlledGate` of this
        gate will be returned.
        """
        result = super().controlled(num_controls, control_values, control_qid_shape)
        if (
            self._global_shift == 0
            and isinstance(result, controlled_gate.ControlledGate)
            and result.control_values[-1] == (1,)
            and result.control_qid_shape[-1] == 2
        ):
            return cirq.CZPowGate(
                exponent=self._exponent, global_shift=self._global_shift
            ).controlled(
                result.num_controls() - 1, result.control_values[:-1], result.control_qid_shape[:-1]
            )
        return result

    def _eigen_components(self) -> List[Tuple[float, np.ndarray]]:
        return [
            (0, np.diag([1, 0])),
            (1, np.diag([0, 1])),
        ]

    def _trace_distance_bound_(self) -> Optional[float]:
        if self._is_parameterized_():
            return None
        return abs(np.sin(self._exponent * 0.5 * np.pi))

    def _pauli_expansion_(self) -> value.LinearDict[str]:
        if protocols.is_parameterized(self):
            return NotImplemented
        phase = 1j ** (2 * self._exponent * (self._global_shift + 0.5))
        angle = np.pi * self._exponent / 2
        return value.LinearDict(
            {
                'I': phase * np.cos(angle),
                'Z': -1j * phase * np.sin(angle),
            }
        )

    def _phase_by_(self, phase_turns: float, qubit_index: int):
        return self

    def _has_stabilizer_effect_(self) -> Optional[bool]:
        if self._is_parameterized_():
            return None
        return self.exponent % 0.5 == 0

    def _circuit_diagram_info_(
        self, args: 'cirq.CircuitDiagramInfoArgs'
    ) -> Union[str, 'protocols.CircuitDiagramInfo']:
        e = self._diagram_exponent(args)
        if e in [-0.25, 0.25]:
            return protocols.CircuitDiagramInfo(wire_symbols=('T',), exponent=cast(float, e) * 4)

        if e in [-0.5, 0.5]:
            return protocols.CircuitDiagramInfo(wire_symbols=('S',), exponent=cast(float, e) * 2)

        return protocols.CircuitDiagramInfo(wire_symbols=('Z',), exponent=e)

    def _qasm_(self, args: 'cirq.QasmArgs', qubits: Tuple['cirq.Qid', ...]) -> Optional[str]:
        args.validate_version('2.0')
        if self._exponent == 1 and self.global_shift != -0.5:
            return args.format('z {0};\n', qubits[0])

        return args.format('rz({0:half_turns}) {1};\n', self._exponent, qubits[0])

    def _quil_(
        self, qubits: Tuple['cirq.Qid', ...], formatter: 'cirq.QuilFormatter'
    ) -> Optional[str]:
        if self._exponent == 1 and self.global_shift != -0.5:
            return formatter.format('Z {0}\n', qubits[0])
        return formatter.format('RZ({0}) {1}\n', self._exponent * np.pi, qubits[0])

    def __str__(self) -> str:
        if self._global_shift == 0:
            if self._exponent == 0.25:
                return 'T'
            if self._exponent == -0.25:
                return 'T**-1'
            if self._exponent == 0.5:
                return 'S'
            if self._exponent == -0.5:
                return 'S**-1'
            if self._exponent == 1:
                return 'Z'
            return f'Z**{self._exponent}'
        return f'ZPowGate(exponent={self._exponent}, global_shift={self._global_shift!r})'

    def __repr__(self) -> str:
        if self._global_shift == 0:
            if self._exponent == 0.25:
                return 'cirq.T'
            if self._exponent == -0.25:
                return '(cirq.T**-1)'
            if self._exponent == 0.5:
                return 'cirq.S'
            if self._exponent == -0.5:
                return '(cirq.S**-1)'
            if self._exponent == 1:
                return 'cirq.Z'
            return f'(cirq.Z**{proper_repr(self._exponent)})'
        return 'cirq.ZPowGate(exponent={}, global_shift={!r})'.format(
            proper_repr(self._exponent), self._global_shift
        )

    def _commutes_on_qids_(
        self, qids: 'Sequence[cirq.Qid]', other: Any, atol: float
    ) -> Union[bool, NotImplementedType, None]:
        from cirq.ops.parity_gates import ZZPowGate

        if not isinstance(other, raw_types.Operation):
            return NotImplemented
        if not isinstance(other.gate, (ZPowGate, CZPowGate, ZZPowGate)):
            return NotImplemented
        return True


class Rz(ZPowGate):
    """A gate, with matrix e^{-i Z rads/2}, that rotates around the Z axis of the Bloch sphere.

    The unitary matrix of ``Rz(rads=t)`` is:

    exp(-i Z t/2) =  [ e^(-it/2)     0   ]
                     [    0      e^(it/2)]

    The gate corresponds to the traditionally defined rotation matrices about the Pauli Z axis.
    """

    def __init__(self, *, rads: value.TParamVal):
        self._rads = rads
        super().__init__(exponent=rads / _pi(rads), global_shift=-0.5)

    def _with_exponent(self: 'Rz', exponent: value.TParamVal) -> 'Rz':
        return Rz(rads=exponent * _pi(exponent))

    def _circuit_diagram_info_(
        self, args: 'cirq.CircuitDiagramInfoArgs'
    ) -> Union[str, 'protocols.CircuitDiagramInfo']:
        angle_str = self._format_exponent_as_angle(args)
        return f'Rz({angle_str})'

    def __str__(self) -> str:
        if self._exponent == 1:
            return 'Rz(π)'
        return f'Rz({self._exponent}π)'

    def __repr__(self) -> str:
        return f'cirq.Rz(rads={proper_repr(self._rads)})'

    def _json_dict_(self) -> Dict[str, Any]:
        return {
            'cirq_type': self.__class__.__name__,
            'rads': self._rads,
        }

    @classmethod
    def _from_json_dict_(cls, rads, **kwargs) -> 'Rz':
        return cls(rads=rads)


class HPowGate(eigen_gate.EigenGate, gate_features.SingleQubitGate):
    """A Gate that performs a rotation around the X+Z axis of the Bloch sphere.

    The unitary matrix of ``HPowGate(exponent=t)`` is:

        [[g·(c-i·s/sqrt(2)), -i·g·s/sqrt(2)],
        [-i·g·s/sqrt(2)], g·(c+i·s/sqrt(2))]]

    where

        c = cos(π·t/2)
        s = sin(π·t/2)
        g = exp(i·π·t/2).

    Note in particular that for `t=1`, this gives the Hadamard matrix.

    `cirq.H`, the Hadamard gate, is an instance of this gate at `exponent=1`.
    """

    def _eigen_components(self) -> List[Tuple[float, np.ndarray]]:
        s = np.sqrt(2)

        component0 = np.array([[3 + 2 * s, 1 + s], [1 + s, 1]]) / (4 + 2 * s)

        component1 = np.array([[3 - 2 * s, 1 - s], [1 - s, 1]]) / (4 - 2 * s)

        return [(0, component0), (1, component1)]

    def _trace_distance_bound_(self) -> Optional[float]:
        if self._is_parameterized_():
            return None
        return abs(np.sin(self._exponent * 0.5 * np.pi))

    def _pauli_expansion_(self) -> value.LinearDict[str]:
        if protocols.is_parameterized(self):
            return NotImplemented
        phase = 1j ** (2 * self._exponent * (self._global_shift + 0.5))
        angle = np.pi * self._exponent / 2
        return value.LinearDict(
            {
                'I': phase * np.cos(angle),
                'X': -1j * phase * np.sin(angle) / np.sqrt(2),
                'Z': -1j * phase * np.sin(angle) / np.sqrt(2),
            }
        )

    def _decompose_into_clifford_with_qubits_(self, qubits):
        from cirq.ops.clifford_gate import SingleQubitCliffordGate

        if self.exponent % 2 == 1:
            return SingleQubitCliffordGate.H.on(*qubits)
        if self.exponent % 2 == 0:
            return []
        return NotImplemented

    def _apply_unitary_(self, args: 'protocols.ApplyUnitaryArgs') -> Optional[np.ndarray]:
        if self._exponent != 1:
            return NotImplemented

        zero = args.subspace_index(0)
        one = args.subspace_index(1)
        args.target_tensor[one] -= args.target_tensor[zero]
        args.target_tensor[one] *= -0.5
        args.target_tensor[zero] -= args.target_tensor[one]
        p = 1j ** (2 * self._exponent * self._global_shift)
        args.target_tensor *= np.sqrt(2) * p
        return args.target_tensor

    def _act_on_(self, args: Any):
        from cirq.sim import clifford

        if isinstance(args, clifford.ActOnCliffordTableauArgs):
            if not protocols.has_stabilizer_effect(self):
                return NotImplemented
            tableau = args.tableau
            q = args.axes[0]
            if self._exponent % 2 == 1:
                (tableau.xs[:, q], tableau.zs[:, q]) = (
                    tableau.zs[:, q].copy(),
                    tableau.xs[:, q].copy(),
                )
                tableau.rs[:] ^= tableau.xs[:, q] & tableau.zs[:, q]
            return True

        if isinstance(args, clifford.ActOnStabilizerCHFormArgs):
            if not protocols.has_stabilizer_effect(self):
                return NotImplemented
            q = args.axes[0]
            state = args.state
            if self._exponent % 2 == 1:
                # Prescription for H left multiplication
                # Reference: https://arxiv.org/abs/1808.00128
                # Equations 48, 49 and Proposition 4
                t = state.s ^ (state.G[q, :] & state.v)
                u = state.s ^ (state.F[q, :] & (~state.v)) ^ (state.M[q, :] & state.v)

                alpha = sum(state.G[q, :] & (~state.v) & state.s) % 2
                beta = sum(state.M[q, :] & (~state.v) & state.s)
                beta += sum(state.F[q, :] & state.v & state.M[q, :])
                beta += sum(state.F[q, :] & state.v & state.s)
                beta %= 2

                delta = (state.gamma[q] + 2 * (alpha + beta)) % 4

                state.update_sum(t, u, delta=delta, alpha=alpha)
            # Adjust the global phase based on the global_shift parameter.
            args.state.omega *= np.exp(1j * np.pi * self.global_shift * self.exponent)
            return True

        return NotImplemented

    def _decompose_(self, qubits):
        q = qubits[0]

        if self._exponent == 1:
            yield cirq.Y(q) ** 0.5
            yield cirq.XPowGate(global_shift=-0.25).on(q)
            return

        yield YPowGate(exponent=0.25).on(q)
        yield XPowGate(exponent=self._exponent).on(q)
        yield YPowGate(exponent=-0.25).on(q)

    def _circuit_diagram_info_(
        self, args: 'cirq.CircuitDiagramInfoArgs'
    ) -> 'cirq.CircuitDiagramInfo':
        return protocols.CircuitDiagramInfo(
            wire_symbols=('H',), exponent=self._diagram_exponent(args)
        )

    def _qasm_(self, args: 'cirq.QasmArgs', qubits: Tuple['cirq.Qid', ...]) -> Optional[str]:
        args.validate_version('2.0')
        if self._exponent == 1:
            return args.format('h {0};\n', qubits[0])

        return args.format(
            'ry({0:half_turns}) {3};\nrx({1:half_turns}) {3};\nry({2:half_turns}) {3};\n',
            0.25,
            self._exponent,
            -0.25,
            qubits[0],
        )

    def _quil_(
        self, qubits: Tuple['cirq.Qid', ...], formatter: 'cirq.QuilFormatter'
    ) -> Optional[str]:
        if self._exponent == 1:
            return formatter.format('H {0}\n', qubits[0])
        return formatter.format(
            'RY({0}) {3}\nRX({1}) {3}\nRY({2}) {3}\n',
            0.25 * np.pi,
            self._exponent * np.pi,
            -0.25 * np.pi,
            qubits[0],
        )

    def _has_stabilizer_effect_(self) -> Optional[bool]:
        if self._is_parameterized_():
            return None
        return self.exponent % 1 == 0

    def __str__(self) -> str:
        if self._exponent == 1:
            return 'H'
        return f'H**{self._exponent}'

    def __repr__(self) -> str:
        if self._global_shift == 0:
            if self._exponent == 1:
                return 'cirq.H'
            return f'(cirq.H**{proper_repr(self._exponent)})'
        return (
            f'cirq.HPowGate(exponent={proper_repr(self._exponent)}, '
            f'global_shift={self._global_shift!r})'
        )


class CZPowGate(
    eigen_gate.EigenGate, gate_features.TwoQubitGate, gate_features.InterchangeableQubitsGate
):
    """A gate that applies a phase to the |11⟩ state of two qubits.

    The unitary matrix of `CZPowGate(exponent=t)` is:

        [[1, 0, 0, 0],
         [0, 1, 0, 0],
         [0, 0, 1, 0],
         [0, 0, 0, g]]

    where:

        g = exp(i·π·t).

    `cirq.CZ`, the controlled Z gate, is an instance of this gate at
    `exponent=1`.
    """

    def _decompose_into_clifford_with_qubits_(self, qubits):
        from cirq.ops.pauli_interaction_gate import PauliInteractionGate

        if self.exponent % 2 == 1:
            return PauliInteractionGate.CZ.on(*qubits)
        if self.exponent % 2 == 0:
            return []
        return NotImplemented

    def _eigen_components(self) -> List[Tuple[float, np.ndarray]]:
        return [
            (0, np.diag([1, 1, 1, 0])),
            (1, np.diag([0, 0, 0, 1])),
        ]

    def _trace_distance_bound_(self) -> Optional[float]:
        if self._is_parameterized_():
            return None
        return abs(np.sin(self._exponent * 0.5 * np.pi))

    def _apply_unitary_(
        self, args: 'protocols.ApplyUnitaryArgs'
    ) -> Union[np.ndarray, NotImplementedType]:
        if protocols.is_parameterized(self):
            return NotImplemented

        c = 1j ** (2 * self._exponent)
        one_one = args.subspace_index(0b11)
        args.target_tensor[one_one] *= c
        p = 1j ** (2 * self._exponent * self._global_shift)
        if p != 1:
            args.target_tensor *= p
        return args.target_tensor

    def _act_on_(self, args: Any):
        from cirq.sim import clifford

        if isinstance(args, clifford.ActOnCliffordTableauArgs):
            if not protocols.has_stabilizer_effect(self):
                return NotImplemented
            tableau = args.tableau
            q1 = args.axes[0]
            q2 = args.axes[1]
            if self._exponent % 2 == 1:
                (tableau.xs[:, q2], tableau.zs[:, q2]) = (
                    tableau.zs[:, q2].copy(),
                    tableau.xs[:, q2].copy(),
                )
                tableau.rs[:] ^= (
                    tableau.xs[:, q1] & tableau.zs[:, q2] & (tableau.xs[:, q2] ^ tableau.zs[:, q1])
                )
                tableau.xs[:, q2] ^= tableau.xs[:, q1]
                tableau.zs[:, q1] ^= tableau.zs[:, q2]
                (tableau.xs[:, q2], tableau.zs[:, q2]) = (
                    tableau.zs[:, q2].copy(),
                    tableau.xs[:, q2].copy(),
                )
                tableau.rs[:] ^= tableau.xs[:, q2] & tableau.zs[:, q2]
            return True

        if isinstance(args, clifford.ActOnStabilizerCHFormArgs):
            if not protocols.has_stabilizer_effect(self):
                return NotImplemented
            q1 = args.axes[0]
            q2 = args.axes[1]
            state = args.state
            if self._exponent % 2 == 1:
                # Prescription for CZ left multiplication.
                # Reference: https://arxiv.org/abs/1808.00128 Proposition 4 end
                state.M[q1, :] ^= state.G[q2, :]
                state.M[q2, :] ^= state.G[q1, :]
            # Adjust the global phase based on the global_shift parameter.
            args.state.omega *= np.exp(1j * np.pi * self.global_shift * self.exponent)
            return True

        return NotImplemented

    def _pauli_expansion_(self) -> value.LinearDict[str]:
        if protocols.is_parameterized(self):
            return NotImplemented
        global_phase = 1j ** (2 * self._exponent * self._global_shift)
        z_phase = 1j ** self._exponent
        c = -1j * z_phase * np.sin(np.pi * self._exponent / 2) / 2
        return value.LinearDict(
            {
                'II': global_phase * (1 - c),
                'IZ': global_phase * c,
                'ZI': global_phase * c,
                'ZZ': global_phase * -c,
            }
        )

    def _phase_by_(self, phase_turns, qubit_index):
        return self

    def controlled(
        self,
        num_controls: int = None,
        control_values: Optional[Sequence[Union[int, Collection[int]]]] = None,
        control_qid_shape: Optional[Tuple[int, ...]] = None,
    ) -> raw_types.Gate:
        """
        Returns a controlled `CZPowGate`, using a `CCZPowGate` where possible.

        The `controlled` method of the `Gate` class, of which this class is a
        child, returns a `ControlledGate`. This method overrides this behavior
        to return a `CCZPowGate` or a `ControlledGate` of a `CCZPowGate`, when
        this is possible.

        The conditions for the override to occur are:
            * The `global_shift` of the `CZPowGate` is 0.
            * The `control_values` and `control_qid_shape` are compatible with
                the `CCZPowGate`:
                * The last value of `control_qid_shape` is a qubit.
                * The last value of `control_values` corresponds to the
                    control being satisfied if that last qubit is 1 and
                    not satisfied if the last qubit is 0.

        If these conditions are met, then the returned object is a `CCZPowGate`
        or, in the case that there is more than one controlled qudit, a
        `ControlledGate` with the `Gate` being a `CCZPowGate`. In the
        latter case the `ControlledGate` is controlled by one less qudit
        than specified in `control_values` and `control_qid_shape` (since
        one of these, the last qubit, is used as the control for the
        `CCZPowGate`).

        If the above conditions are not met, a `ControlledGate` of this
        gate will be returned.
        """
        result = super().controlled(num_controls, control_values, control_qid_shape)
        if (
            self._global_shift == 0
            and isinstance(result, controlled_gate.ControlledGate)
            and result.control_values[-1] == (1,)
            and result.control_qid_shape[-1] == 2
        ):
            return cirq.CCZPowGate(
                exponent=self._exponent, global_shift=self._global_shift
            ).controlled(
                result.num_controls() - 1, result.control_values[:-1], result.control_qid_shape[:-1]
            )
        return result

    def _circuit_diagram_info_(
        self, args: 'cirq.CircuitDiagramInfoArgs'
    ) -> 'cirq.CircuitDiagramInfo':
        return protocols.CircuitDiagramInfo(
            wire_symbols=('@', '@'), exponent=self._diagram_exponent(args)
        )

    def _qasm_(self, args: 'cirq.QasmArgs', qubits: Tuple['cirq.Qid', ...]) -> Optional[str]:
        if self._exponent != 1:
            return None  # Don't have an equivalent gate in QASM
        args.validate_version('2.0')
        return args.format('cz {0},{1};\n', qubits[0], qubits[1])

    def _quil_(
        self, qubits: Tuple['cirq.Qid', ...], formatter: 'cirq.QuilFormatter'
    ) -> Optional[str]:
        if self._exponent == 1:
            return formatter.format('CZ {0} {1}\n', qubits[0], qubits[1])
        return formatter.format(
            'CPHASE({0}) {1} {2}\n', self._exponent * np.pi, qubits[0], qubits[1]
        )

    def _has_stabilizer_effect_(self) -> Optional[bool]:
        if self._is_parameterized_():
            return None
        return self.exponent % 1 == 0

    def __str__(self) -> str:
        if self._exponent == 1:
            return 'CZ'
        return f'CZ**{self._exponent!r}'

    def __repr__(self) -> str:
        if self._global_shift == 0:
            if self._exponent == 1:
                return 'cirq.CZ'
            return f'(cirq.CZ**{proper_repr(self._exponent)})'
        return 'cirq.CZPowGate(exponent={}, global_shift={!r})'.format(
            proper_repr(self._exponent), self._global_shift
        )


class CXPowGate(eigen_gate.EigenGate, gate_features.TwoQubitGate):
    """A gate that applies a controlled power of an X gate.

    When applying CNOT (controlled-not) to qubits, you can either use
    positional arguments CNOT(q1, q2), where q2 is toggled when q1 is on,
    or named arguments CNOT(control=q1, target=q2).
    (Mixing the two is not permitted.)

    The unitary matrix of `CXPowGate(exponent=t)` is:

        [[1, 0, 0, 0],
         [0, 1, 0, 0],
         [0, 0, g·c, -i·g·s],
         [0, 0, -i·g·s, g·c]]

    where:

        c = cos(π·t/2)
        s = sin(π·t/2)
        g = exp(i·π·t/2).

    `cirq.CNOT`, the controlled NOT gate, is an instance of this gate at
    `exponent=1`.
    """

    def _decompose_into_clifford_with_qubits_(self, qubits):
        from cirq.ops.pauli_interaction_gate import PauliInteractionGate

        if self.exponent % 2 == 1:
            return PauliInteractionGate.CNOT.on(*qubits)
        if self.exponent % 2 == 0:
            return []
        return NotImplemented

    def _decompose_(self, qubits):
        c, t = qubits
        yield YPowGate(exponent=-0.5).on(t)
        yield CZ(c, t) ** self._exponent
        yield YPowGate(exponent=0.5).on(t)

    def _eigen_components(self) -> List[Tuple[float, np.ndarray]]:
        return [
            (0, np.array([[1, 0, 0, 0], [0, 1, 0, 0], [0, 0, 0.5, 0.5], [0, 0, 0.5, 0.5]])),
            (1, np.array([[0, 0, 0, 0], [0, 0, 0, 0], [0, 0, 0.5, -0.5], [0, 0, -0.5, 0.5]])),
        ]

    def _trace_distance_bound_(self) -> Optional[float]:
        if self._is_parameterized_():
            return None
        return abs(np.sin(self._exponent * 0.5 * np.pi))

    def _circuit_diagram_info_(
        self, args: 'cirq.CircuitDiagramInfoArgs'
    ) -> 'cirq.CircuitDiagramInfo':
        return protocols.CircuitDiagramInfo(
            wire_symbols=('@', 'X'), exponent=self._diagram_exponent(args)
        )

    def _apply_unitary_(self, args: 'protocols.ApplyUnitaryArgs') -> Optional[np.ndarray]:
        if self._exponent != 1:
            return NotImplemented

        oo = args.subspace_index(0b11)
        zo = args.subspace_index(0b01)
        args.available_buffer[oo] = args.target_tensor[oo]
        args.target_tensor[oo] = args.target_tensor[zo]
        args.target_tensor[zo] = args.available_buffer[oo]
        p = 1j ** (2 * self._exponent * self._global_shift)
        if p != 1:
            args.target_tensor *= p
        return args.target_tensor

    def _act_on_(self, args: Any):
        from cirq.sim import clifford

        if isinstance(args, clifford.ActOnCliffordTableauArgs):
            if not protocols.has_stabilizer_effect(self):
                return NotImplemented
            tableau = args.tableau
            q1 = args.axes[0]
            q2 = args.axes[1]
            if self._exponent % 2 == 1:
                tableau.rs[:] ^= (
                    tableau.xs[:, q1]
                    & tableau.zs[:, q2]
                    & (~(tableau.xs[:, q2] ^ tableau.zs[:, q1]))
                )
                tableau.xs[:, q2] ^= tableau.xs[:, q1]
                tableau.zs[:, q1] ^= tableau.zs[:, q2]
            return True

        if isinstance(args, clifford.ActOnStabilizerCHFormArgs):
            if not protocols.has_stabilizer_effect(self):
                return NotImplemented
            q1 = args.axes[0]
            q2 = args.axes[1]
            state = args.state
            if self._exponent % 2 == 1:
                # Prescription for CX left multiplication.
                # Reference: https://arxiv.org/abs/1808.00128 Proposition 4 end
                state.gamma[q1] = (
                    state.gamma[q1]
                    + state.gamma[q2]
                    + 2 * (sum(state.M[q1, :] & state.F[q2, :]) % 2)
                ) % 4
                state.G[q2, :] ^= state.G[q1, :]
                state.F[q1, :] ^= state.F[q2, :]
                state.M[q1, :] ^= state.M[q2, :]
            # Adjust the global phase based on the global_shift parameter.
            args.state.omega *= np.exp(1j * np.pi * self.global_shift * self.exponent)
            return True

        return NotImplemented

    def _pauli_expansion_(self) -> value.LinearDict[str]:
        if protocols.is_parameterized(self):
            return NotImplemented
        global_phase = 1j ** (2 * self._exponent * self._global_shift)
        cnot_phase = 1j ** self._exponent
        c = -1j * cnot_phase * np.sin(np.pi * self._exponent / 2) / 2
        return value.LinearDict(
            {
                'II': global_phase * (1 - c),
                'IX': global_phase * c,
                'ZI': global_phase * c,
                'ZX': global_phase * -c,
            }
        )

    def controlled(
        self,
        num_controls: int = None,
        control_values: Optional[Sequence[Union[int, Collection[int]]]] = None,
        control_qid_shape: Optional[Tuple[int, ...]] = None,
    ) -> raw_types.Gate:
        """
        Returns a controlled `CXPowGate`, using a `CCXPowGate` where possible.

        The `controlled` method of the `Gate` class, of which this class is a
        child, returns a `ControlledGate`. This method overrides this behavior
        to return a `CCXPowGate` or a `ControlledGate` of a `CCXPowGate`, when
        this is possible.

        The conditions for the override to occur are:
            * The `global_shift` of the `CXPowGate` is 0.
            * The `control_values` and `control_qid_shape` are compatible with
                the `CCXPowGate`:
                * The last value of `control_qid_shape` is a qubit.
                * The last value of `control_values` corresponds to the
                    control being satisfied if that last qubit is 1 and
                    not satisfied if the last qubit is 0.

        If these conditions are met, then the returned object is a `CCXPowGate`
        or, in the case that there is more than one controlled qudit, a
        `ControlledGate` with the `Gate` being a `CCXPowGate`. In the
        latter case the `ControlledGate` is controlled by one less qudit
        than specified in `control_values` and `control_qid_shape` (since
        one of these, the last qubit, is used as the control for the
        `CCXPowGate`).

        If the above conditions are not met, a `ControlledGate` of this
        gate will be returned.
        """
        result = super().controlled(num_controls, control_values, control_qid_shape)
        if (
            self._global_shift == 0
            and isinstance(result, controlled_gate.ControlledGate)
            and result.control_values[-1] == (1,)
            and result.control_qid_shape[-1] == 2
        ):
            return cirq.CCXPowGate(
                exponent=self._exponent, global_shift=self._global_shift
            ).controlled(
                result.num_controls() - 1, result.control_values[:-1], result.control_qid_shape[:-1]
            )
        return result

    def _qasm_(self, args: 'cirq.QasmArgs', qubits: Tuple['cirq.Qid', ...]) -> Optional[str]:
        if self._exponent != 1:
            return None  # Don't have an equivalent gate in QASM
        args.validate_version('2.0')
        return args.format('cx {0},{1};\n', qubits[0], qubits[1])

    def _quil_(
        self, qubits: Tuple['cirq.Qid', ...], formatter: 'cirq.QuilFormatter'
    ) -> Optional[str]:
        if self._exponent == 1:
            return formatter.format('CNOT {0} {1}\n', qubits[0], qubits[1])
        return None

    def _has_stabilizer_effect_(self) -> Optional[bool]:
        if self._is_parameterized_():
            return None
        return self.exponent % 1 == 0

    def __str__(self) -> str:
        if self._exponent == 1:
            return 'CNOT'
        return f'CNOT**{self._exponent!r}'

    def __repr__(self) -> str:
        if self._global_shift == 0:
            if self._exponent == 1:
                return 'cirq.CNOT'
            return f'(cirq.CNOT**{proper_repr(self._exponent)})'
        return (
            f'cirq.CXPowGate(exponent={proper_repr(self._exponent)}, '
            f'global_shift={self._global_shift!r})'
        )

    def on(self, *args: 'cirq.Qid', **kwargs: 'cirq.Qid') -> raw_types.Operation:
        if not kwargs:
            return super().on(*args)
        if not args and set(kwargs.keys()) == {'control', 'target'}:
            return super().on(kwargs['control'], kwargs['target'])
        raise ValueError(
            "Expected two positional argument or else 'target' AND 'control' "
            "keyword arguments. But got args={!r}, kwargs={!r}.".format(args, kwargs)
        )


def rx(rads: value.TParamVal) -> Rx:
    """Returns a gate with the matrix e^{-i X rads / 2}."""
    return Rx(rads=rads)


def ry(rads: value.TParamVal) -> Ry:
    """Returns a gate with the matrix e^{-i Y rads / 2}."""
    return Ry(rads=rads)


def rz(rads: value.TParamVal) -> Rz:
    """Returns a gate with the matrix e^{-i Z rads / 2}."""
    return Rz(rads=rads)


def cphase(rads: value.TParamVal) -> CZPowGate:
    """Returns a gate with the matrix diag(1, 1, 1, e^{i rads}."""
    return CZPowGate(exponent=rads / _pi(rads))


H = HPowGate()
document(
    H,
    """The Hadamard gate.

    The `exponent=1` instance of `cirq.HPowGate`.

    Matrix:
    ```
        [[s, s],
         [s, -s]]
    ```
        where s = sqrt(0.5).
    """,
)

S = ZPowGate(exponent=0.5)
document(
    S,
    """The Clifford S gate.

    The `exponent=0.5` instance of `cirq.ZPowGate`.

    Matrix:
    ```
        [[1, 0],
         [0, i]]
    ```
    """,
)

T = ZPowGate(exponent=0.25)
document(
    T,
    """The non-Clifford T gate.

    The `exponent=0.25` instance of `cirq.ZPowGate`.

    Matrix:
    ```
        [[1, 0]
         [0, exp(i pi / 4)]]
    ```
    """,
)

CZ = CZPowGate()
document(
    CZ,
    """The controlled Z gate.

    The `exponent=1` instance of `cirq.CZPowGate`.

    Matrix:
    ```
        [[1 . . .],
         [. 1 . .],
         [. . 1 .],
         [. . . -1]]
    ```
    """,
)

CNotPowGate = CXPowGate
CNOT = CX = CNotPowGate()
document(
    CNOT,
    """The controlled NOT gate.

    The `exponent=1` instance of `cirq.CXPowGate`.

    Matrix:
    ```
        [[1 . . .],
         [. 1 . .],
         [. . . 1],
         [. . 1 .]]
    ```
    """,
)<|MERGE_RESOLUTION|>--- conflicted
+++ resolved
@@ -23,11 +23,8 @@
 Each of these are implemented as EigenGates, which means that they can be
 raised to a power (i.e. cirq.H**0.5). See the definition in EigenGate.
 """
-<<<<<<< HEAD
-from typing import Any, cast, Collection, List, Optional, Sequence, Tuple, TYPE_CHECKING, Union
-=======
-from typing import Any, cast, Collection, Dict, Optional, Sequence, Tuple, TYPE_CHECKING, Union
->>>>>>> 0d371281
+
+from typing import Any, cast, Collection, List, Dict Optional, Sequence, Tuple, TYPE_CHECKING, Union
 
 import numpy as np
 import sympy
