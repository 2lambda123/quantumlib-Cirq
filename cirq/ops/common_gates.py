# Copyright 2018 Google LLC
#
# Licensed under the Apache License, Version 2.0 (the "License");
# you may not use this file except in compliance with the License.
# You may obtain a copy of the License at
#
#     https://www.apache.org/licenses/LICENSE-2.0
#
# Unless required by applicable law or agreed to in writing, software
# distributed under the License is distributed on an "AS IS" BASIS,
# WITHOUT WARRANTIES OR CONDITIONS OF ANY KIND, either express or implied.
# See the License for the specific language governing permissions and
# limitations under the License.

"""Quantum gates that are commonly used in the literature."""
import math
from typing import Union, Tuple

import numpy as np

from cirq.ops import gate_features
from cirq.ops.partial_reflection_gate import PartialReflectionGate
from cirq.ops.raw_types import InterchangeableQubitsGate
from cirq.value import Symbol


<<<<<<< HEAD
class Rot11Gate(PartialReflectionGate,
=======
def _canonicalize_half_turns(
        half_turns: Union[Symbol, float]
) -> Union[Symbol, float]:
    if isinstance(half_turns, Symbol):
        return half_turns
    half_turns %= 2
    if half_turns > 1:
        half_turns -= 2
    return half_turns


class _TurnGate(gate_features.BoundedEffectGate,
                gate_features.TextDiagrammableGate,
                PotentialImplementation):
    """A gate with exactly two eigenvalues.

    Extrapolating the gate phases one eigenspace relative to the other, with
    half_turns=1 corresponding to the point where the relative phase factor is
    exactly -1.
    """

    def __init__(self,
                 *positional_args,
                 half_turns: Union[Symbol, float] = 1.0) -> None:
        assert not positional_args
        self.half_turns = _canonicalize_half_turns(half_turns)

    @abc.abstractmethod
    def text_diagram_wire_symbols(self,
                                  qubit_count=None,
                                  use_unicode_characters=True,
                                  precision=3
                                  ) -> Tuple[str, ...]:
        pass

    def text_diagram_exponent(self):
        return self.half_turns

    def __pow__(self, power: float) -> '_TurnGate':
        return self.extrapolate_effect(power)

    def inverse(self) -> '_TurnGate':
        return self.extrapolate_effect(-1)

    def __repr__(self):
        base = ''.join(self.text_diagram_wire_symbols())
        if self.half_turns == 1:
            return base
        return '{}**{}'.format(base, repr(self.half_turns))

    def __eq__(self, other):
        if not isinstance(other, type(self)):
            return NotImplemented
        return self.half_turns == other.half_turns

    def __ne__(self, other):
        return not self == other

    def __hash__(self):
        return hash((type(self), self.half_turns))

    def trace_distance_bound(self):
        if isinstance(self.half_turns, Symbol):
            return 1
        return abs(self.half_turns) * 3.5

    def try_cast_to(self, desired_type):
        if (desired_type in [gate_features.ExtrapolatableGate,
                             gate_features.ReversibleGate] and
                self.can_extrapolate_effect()):
            return self
        if desired_type is gate_features.KnownMatrixGate and self.has_matrix():
            return self
        return super().try_cast_to(desired_type)

    @abc.abstractmethod
    def _matrix_impl_assuming_unparameterized(self) -> np.ndarray:
        pass

    def has_matrix(self) -> bool:
        return not isinstance(self.half_turns, Symbol)

    def matrix(self) -> np.ndarray:
        if not self.has_matrix():
            raise ValueError("Parameterized. Don't have a known matrix.")
        return self._matrix_impl_assuming_unparameterized()

    def can_extrapolate_effect(self) -> bool:
        return not isinstance(self.half_turns, Symbol)

    def extrapolate_effect(self, factor) -> '_TurnGate':
        if not self.can_extrapolate_effect():
            raise ValueError("Parameterized. Don't have a known matrix.")
        return type(self)(half_turns=self.half_turns * factor)


class Rot11Gate(_TurnGate,
>>>>>>> fe29a960
                gate_features.TwoQubitGate,
                InterchangeableQubitsGate):
    """Phases the |11> state of two adjacent qubits by a fixed amount.

    A ParameterizedCZGate guaranteed to not be using the parameter key field.
    """

    def __init__(self,
                 *positional_args,
                 half_turns: Union[float, Symbol]=1.0) -> None:
        assert not positional_args
        super().__init__(half_turns=half_turns)

    def _with_half_turns(self,
                         half_turns: Union[Symbol, float] = 1.0
                         ) -> 'Rot11Gate':
        return Rot11Gate(half_turns=half_turns)

    def text_diagram_wire_symbols(self,
                                  qubit_count=None,
                                  use_unicode_characters=True,
                                  precision=3):
        return 'Z', 'Z'

    def _matrix_impl_assuming_unparameterized(self):
        """See base class."""
        return np.diag([1, 1, 1, np.exp(1j * np.pi * self.half_turns)])


class RotXGate(PartialReflectionGate, gate_features.SingleQubitGate):
    """Fixed rotation around the X axis of the Bloch sphere."""

    def __init__(self,
                 *positional_args,
                 half_turns: Union[float, Symbol]=1.0) -> None:
        assert not positional_args
        super().__init__(half_turns=half_turns)

    def _with_half_turns(self,
                         half_turns: Union[Symbol, float] = 1.0
                         ) -> 'RotXGate':
        return RotXGate(half_turns=half_turns)

    def text_diagram_wire_symbols(self,
                                  qubit_count=None,
                                  use_unicode_characters=True,
                                  precision=3):
        return 'X',

    def _matrix_impl_assuming_unparameterized(self):
        c = np.exp(1j * np.pi * self.half_turns)
        return np.array([[1 + c, 1 - c],
                         [1 - c, 1 + c]]) / 2


class RotYGate(PartialReflectionGate, gate_features.SingleQubitGate):
    """Fixed rotation around the Y axis of the Bloch sphere."""

    def __init__(self,
                 *positional_args,
                 half_turns: Union[float, Symbol]=1.0) -> None:
        assert not positional_args
        super().__init__(half_turns=half_turns)

    def _with_half_turns(self,
                         half_turns: Union[Symbol, float] = 1.0
                         ) -> 'RotYGate':
        return RotYGate(half_turns=half_turns)

    def text_diagram_wire_symbols(self,
                                  qubit_count=None,
                                  use_unicode_characters=True,
                                  precision=3):
        return 'Y',

    def _matrix_impl_assuming_unparameterized(self):
        s = np.sin(np.pi * self.half_turns)
        c = np.cos(np.pi * self.half_turns)
        return np.array([[1 + s*1j + c, c*1j - s - 1j],
                         [1j + s - c*1j, 1 + s*1j + c]]) / 2


class RotZGate(PartialReflectionGate, gate_features.SingleQubitGate):
    """Fixed rotation around the Z axis of the Bloch sphere."""

    def __init__(self,
                 *positional_args,
                 half_turns: Union[float, Symbol]=1.0) -> None:
        assert not positional_args
        super().__init__(half_turns=half_turns)

    def _with_half_turns(self,
                         half_turns: Union[Symbol, float] = 1.0
                         ) -> 'RotZGate':
        return RotZGate(half_turns=half_turns)

    def text_diagram_wire_symbols(self,
                                  qubit_count=None,
                                  use_unicode_characters=True,
                                  precision=3):
        return 'Z',

    def phase_by(self, phase_turns, qubit_index):
        return self

    def _matrix_impl_assuming_unparameterized(self):
        """See base class."""
        return np.diag([1, np.exp(1j * np.pi * self.half_turns)])


class MeasurementGate(gate_features.TextDiagrammableGate):
    """Indicates that qubits should be measured plus a key to identify results.

    Params:
        key: The string key of the measurement.
        invert_mask: A list of Truthy or Falsey values indicating whether
        the corresponding qubits should be flipped. None indicates no
        inverting should be done.
    """

    def __init__(self, key: str = '', invert_mask: Tuple[bool] = None) -> None:
        self.key = key
        self.invert_mask = invert_mask

    def text_diagram_wire_symbols(self,
                                  qubit_count=None,
                                  use_unicode_characters=True,
                                  precision=3):
        return 'M',

    def __repr__(self):
        return 'MeasurementGate({}, {})'.format(repr(self.key),
                                                repr(self.invert_mask))

    def __eq__(self, other):
        if not isinstance(other, type(self)):
            return NotImplemented
        return self.key == other.key and self.invert_mask == other.invert_mask

    def __ne__(self, other):
        return not self == other

    def __hash__(self):
        return hash((MeasurementGate, self.key, self.invert_mask))


X = RotXGate()  # Pauli X gate.
Y = RotYGate()  # Pauli Y gate.
Z = RotZGate()  # Pauli Z gate.
CZ = Rot11Gate()  # Negates the amplitude of the |11> state.

S = Z**0.5
T = Z**0.25


class HGate(gate_features.TextDiagrammableGate,
            gate_features.CompositeGate,
            gate_features.SelfInverseGate,
            gate_features.KnownMatrixGate,
            gate_features.SingleQubitGate):
    """180 degree rotation around the X+Z axis of the Bloch sphere."""

    def text_diagram_wire_symbols(self,
                                  qubit_count=None,
                                  use_unicode_characters=True,
                                  precision=3):
        return 'H',

    def default_decompose(self, qubits):
        q = qubits[0]
        yield Y(q)**0.5
        yield X(q)

    def matrix(self):
        """See base class."""
        s = math.sqrt(0.5)
        return np.array([[s, s], [s, -s]])

    def __repr__(self):
        return 'H'


H = HGate()  # Hadamard gate.


class CNotGate(gate_features.TextDiagrammableGate,
               gate_features.CompositeGate,
               gate_features.KnownMatrixGate,
               gate_features.SelfInverseGate,
               gate_features.TwoQubitGate):
    """A controlled-NOT. Toggle the second qubit when the first qubit is on."""

    def matrix(self):
        """See base class."""
        return np.array([[1, 0, 0, 0],
                         [0, 0, 0, 1],
                         [0, 0, 1, 0],
                         [0, 1, 0, 0]])

    def text_diagram_wire_symbols(self,
                                  qubit_count=None,
                                  use_unicode_characters=True,
                                  precision=3):
        return '@', 'X'

    def default_decompose(self, qubits):
        """See base class."""
        c, t = qubits
        yield Y(t)**-0.5
        yield CZ(c, t)
        yield Y(t)**0.5

    def __repr__(self):
        return 'CNOT'


CNOT = CNotGate()  # Controlled Not Gate.


class SwapGate(gate_features.TextDiagrammableGate,
               gate_features.CompositeGate,
               gate_features.SelfInverseGate,
               gate_features.KnownMatrixGate,
               gate_features.TwoQubitGate,
               InterchangeableQubitsGate):
    """Swaps two qubits."""

    def matrix(self):
        """See base class."""
        return np.array([[1, 0, 0, 0],
                         [0, 0, 1, 0],
                         [0, 1, 0, 0],
                         [0, 0, 0, 1]])

    def default_decompose(self, qubits):
        """See base class."""
        a, b = qubits
        yield CNOT(a, b)
        yield CNOT(b, a)
        yield CNOT(a, b)

    def __repr__(self):
        return 'SWAP'

    def text_diagram_wire_symbols(self,
                                  qubit_count=None,
                                  use_unicode_characters=True,
                                  precision=3):
        if not use_unicode_characters:
            return 'swap', 'swap'
        return '×', '×'


SWAP = SwapGate()  # Exchanges two qubits' states.<|MERGE_RESOLUTION|>--- conflicted
+++ resolved
@@ -24,107 +24,7 @@
 from cirq.value import Symbol
 
 
-<<<<<<< HEAD
 class Rot11Gate(PartialReflectionGate,
-=======
-def _canonicalize_half_turns(
-        half_turns: Union[Symbol, float]
-) -> Union[Symbol, float]:
-    if isinstance(half_turns, Symbol):
-        return half_turns
-    half_turns %= 2
-    if half_turns > 1:
-        half_turns -= 2
-    return half_turns
-
-
-class _TurnGate(gate_features.BoundedEffectGate,
-                gate_features.TextDiagrammableGate,
-                PotentialImplementation):
-    """A gate with exactly two eigenvalues.
-
-    Extrapolating the gate phases one eigenspace relative to the other, with
-    half_turns=1 corresponding to the point where the relative phase factor is
-    exactly -1.
-    """
-
-    def __init__(self,
-                 *positional_args,
-                 half_turns: Union[Symbol, float] = 1.0) -> None:
-        assert not positional_args
-        self.half_turns = _canonicalize_half_turns(half_turns)
-
-    @abc.abstractmethod
-    def text_diagram_wire_symbols(self,
-                                  qubit_count=None,
-                                  use_unicode_characters=True,
-                                  precision=3
-                                  ) -> Tuple[str, ...]:
-        pass
-
-    def text_diagram_exponent(self):
-        return self.half_turns
-
-    def __pow__(self, power: float) -> '_TurnGate':
-        return self.extrapolate_effect(power)
-
-    def inverse(self) -> '_TurnGate':
-        return self.extrapolate_effect(-1)
-
-    def __repr__(self):
-        base = ''.join(self.text_diagram_wire_symbols())
-        if self.half_turns == 1:
-            return base
-        return '{}**{}'.format(base, repr(self.half_turns))
-
-    def __eq__(self, other):
-        if not isinstance(other, type(self)):
-            return NotImplemented
-        return self.half_turns == other.half_turns
-
-    def __ne__(self, other):
-        return not self == other
-
-    def __hash__(self):
-        return hash((type(self), self.half_turns))
-
-    def trace_distance_bound(self):
-        if isinstance(self.half_turns, Symbol):
-            return 1
-        return abs(self.half_turns) * 3.5
-
-    def try_cast_to(self, desired_type):
-        if (desired_type in [gate_features.ExtrapolatableGate,
-                             gate_features.ReversibleGate] and
-                self.can_extrapolate_effect()):
-            return self
-        if desired_type is gate_features.KnownMatrixGate and self.has_matrix():
-            return self
-        return super().try_cast_to(desired_type)
-
-    @abc.abstractmethod
-    def _matrix_impl_assuming_unparameterized(self) -> np.ndarray:
-        pass
-
-    def has_matrix(self) -> bool:
-        return not isinstance(self.half_turns, Symbol)
-
-    def matrix(self) -> np.ndarray:
-        if not self.has_matrix():
-            raise ValueError("Parameterized. Don't have a known matrix.")
-        return self._matrix_impl_assuming_unparameterized()
-
-    def can_extrapolate_effect(self) -> bool:
-        return not isinstance(self.half_turns, Symbol)
-
-    def extrapolate_effect(self, factor) -> '_TurnGate':
-        if not self.can_extrapolate_effect():
-            raise ValueError("Parameterized. Don't have a known matrix.")
-        return type(self)(half_turns=self.half_turns * factor)
-
-
-class Rot11Gate(_TurnGate,
->>>>>>> fe29a960
                 gate_features.TwoQubitGate,
                 InterchangeableQubitsGate):
     """Phases the |11> state of two adjacent qubits by a fixed amount.
