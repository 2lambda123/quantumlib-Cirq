# Copyright 2018 The Cirq Developers
#
# Licensed under the Apache License, Version 2.0 (the "License");
# you may not use this file except in compliance with the License.
# You may obtain a copy of the License at
#
#     https://www.apache.org/licenses/LICENSE-2.0
#
# Unless required by applicable law or agreed to in writing, software
# distributed under the License is distributed on an "AS IS" BASIS,
# WITHOUT WARRANTIES OR CONDITIONS OF ANY KIND, either express or implied.
# See the License for the specific language governing permissions and
# limitations under the License.

"""Quantum gates that are commonly used in the literature.

This module creates Gate instances for the following gates:
    X,Y,Z: Pauli gates.
    H,S: Clifford gates.
    T: A non-Clifford gate.
    CZ: Controlled phase gate.
    CNOT: Controlled not gate.

Each of these are implemented as EigenGates, which means that they can be
raised to a power (i.e. cirq.H**0.5). See the definition in EigenGate.

In addition MeasurementGate is defined and convenience methods for
measurements are provided
    measure
    measure_each
"""
from typing import Any, Callable, cast, Iterable, List, Optional, Tuple, Union

import numpy as np
import sympy

import cirq
from cirq import protocols, value
from cirq._compat import proper_repr
from cirq.ops import gate_features, eigen_gate, raw_types

from cirq.type_workarounds import NotImplementedType


@value.value_equality
class XPowGate(eigen_gate.EigenGate,
               gate_features.SingleQubitGate):
    """A gate that rotates around the X axis of the Bloch sphere.

    The unitary matrix of ``XPowGate(exponent=t)`` is:

        [[g·c, -i·g·s],
         [-i·g·s, g·c]]

    where:

        c = cos(π·t/2)
        s = sin(π·t/2)
        g = exp(i·π·t/2).

    Note in particular that this gate has a global phase factor of
    e^{i·π·t/2} vs the traditionally defined rotation matrices
    about the Pauli X axis. See `cirq.Rx` for rotations without the global
    phase. The global phase factor can be adjusted by using the `global_shift`
    parameter when initializing.

    `cirq.X`, the Pauli X gate, is an instance of this gate at exponent=1.
    """

    def _apply_unitary_(self, args: 'protocols.ApplyUnitaryArgs'
                       ) -> Optional[np.ndarray]:
        if self._exponent != 1:
            return NotImplemented
        zero = args.subspace_index(0)
        one = args.subspace_index(1)
        args.available_buffer[zero] = args.target_tensor[one]
        args.available_buffer[one] = args.target_tensor[zero]
        p = 1j**(2 * self._exponent * self._global_shift)
        if p != 1:
            args.available_buffer *= p
        return args.available_buffer

    def in_su2(self) -> 'XPowGate':
        """Returns an equal-up-global-phase gate from the group SU2."""
        return XPowGate(exponent=self._exponent, global_shift=-0.5)

    def with_canonical_global_phase(self) -> 'XPowGate':
        """Returns an equal-up-global-phase standardized form of the gate."""
        return XPowGate(exponent=self._exponent)

    def _eigen_components(self):
        return [
            (0, np.array([[0.5, 0.5], [0.5, 0.5]])),
            (1, np.array([[0.5, -0.5], [-0.5, 0.5]])),
        ]

    def _trace_distance_bound_(self) -> Optional[float]:
        if self._is_parameterized_():
            return None
        return abs(np.sin(self._exponent * 0.5 * np.pi))

    def _pauli_expansion_(self) -> value.LinearDict[str]:
        if protocols.is_parameterized(self):
            return NotImplemented
        phase = 1j**(2 * self._exponent * (self._global_shift + 0.5))
        angle = np.pi * self._exponent / 2
        return value.LinearDict({
            'I': phase * np.cos(angle),
            'X': -1j * phase * np.sin(angle),
        })

    def _circuit_diagram_info_(self, args: 'protocols.CircuitDiagramInfoArgs'
                              ) -> Union[str, 'protocols.CircuitDiagramInfo']:
        if self._global_shift == -0.5:
            return _rads_func_symbol(
                'Rx',
                args,
                self._diagram_exponent(args, ignore_global_phase=False))

        return protocols.CircuitDiagramInfo(
            wire_symbols=('X',),
            exponent=self._diagram_exponent(args))

    def _qasm_(self, args: 'protocols.QasmArgs',
               qubits: Tuple[raw_types.Qid, ...]) -> Optional[str]:
        args.validate_version('2.0')
        if self._exponent == 1:
            return args.format('x {0};\n', qubits[0])

        return args.format('rx({0:half_turns}) {1};\n', self._exponent,
                           qubits[0])

    @property
    def phase_exponent(self):
        return 0.0

    def _phase_by_(self, phase_turns, qubit_index):
        """See `cirq.SupportsPhase`."""
        return cirq.ops.phased_x_gate.PhasedXPowGate(
            exponent=self._exponent,
            phase_exponent=phase_turns * 2)

    def __str__(self) -> str:
        if self._global_shift == -0.5:
            if self._exponent == 1:
                return 'Rx(π)'
            return 'Rx({}π)'.format(self._exponent)
        if self._global_shift == 0:
            if self._exponent == 1:
                return 'X'
            return 'X**{}'.format(self._exponent)
        return ('XPowGate(exponent={}, '
                'global_shift={!r})').format(self._exponent, self._global_shift)

    def __repr__(self) -> str:
        if self._global_shift == -0.5:
            if protocols.is_parameterized(self._exponent):
                return 'cirq.Rx({})'.format(
                    proper_repr(sympy.pi * self._exponent))

            return 'cirq.Rx(np.pi*{})'.format(proper_repr(self._exponent))
        if self._global_shift == 0:
            if self._exponent == 1:
                return 'cirq.X'
            return '(cirq.X**{})'.format(proper_repr(self._exponent))
        return (
            'cirq.XPowGate(exponent={}, '
            'global_shift={!r})'
        ).format(proper_repr(self._exponent), self._global_shift)


@value.value_equality
class YPowGate(eigen_gate.EigenGate,
               gate_features.SingleQubitGate):
    """A gate that rotates around the Y axis of the Bloch sphere.

    The unitary matrix of ``YPowGate(exponent=t)`` is:

        [[g·c, -g·s],
         [g·s, g·c]]

    where:

        c = cos(π·t/2)
        s = sin(π·t/2)
        g = exp(i·π·t/2).

    Note in particular that this gate has a global phase factor of
    e^{i·π·t/2} vs the traditionally defined rotation matrices
    about the Pauli Y axis. See `cirq.Ry` for rotations without the global
    phase. The global phase factor can be adjusted by using the `global_shift`
    parameter when initializing.

    `cirq.Y`, the Pauli Y gate, is an instance of this gate at exponent=1.
    """

    def _apply_unitary_(self, args: 'protocols.ApplyUnitaryArgs'
                       ) -> Optional[np.ndarray]:
        if self._exponent != 1:
            return NotImplemented
        zero = args.subspace_index(0)
        one = args.subspace_index(1)
        args.available_buffer[zero] = -1j * args.target_tensor[one]
        args.available_buffer[one] = 1j * args.target_tensor[zero]
        p = 1j**(2 * self._exponent * self._global_shift)
        if p != 1:
            args.available_buffer *= p
        return args.available_buffer

    def in_su2(self) -> 'YPowGate':
        """Returns an equal-up-global-phase gate from the group SU2."""
        return YPowGate(exponent=self._exponent, global_shift=-0.5)

    def with_canonical_global_phase(self) -> 'YPowGate':
        """Returns an equal-up-global-phase standardized form of the gate."""
        return YPowGate(exponent=self._exponent)

    def _eigen_components(self):
        return [
            (0, np.array([[0.5, -0.5j], [0.5j, 0.5]])),
            (1, np.array([[0.5, 0.5j], [-0.5j, 0.5]])),
        ]

    def _trace_distance_bound_(self) -> Optional[float]:
        if self._is_parameterized_():
            return None
        return abs(np.sin(self._exponent * 0.5 * np.pi))

    def _pauli_expansion_(self) -> value.LinearDict[str]:
        if protocols.is_parameterized(self):
            return NotImplemented
        phase = 1j**(2 * self._exponent * (self._global_shift + 0.5))
        angle = np.pi * self._exponent / 2
        return value.LinearDict({
            'I': phase * np.cos(angle),
            'Y': -1j * phase * np.sin(angle),
        })

    def _circuit_diagram_info_(self, args: 'protocols.CircuitDiagramInfoArgs'
                              ) -> Union[str, 'protocols.CircuitDiagramInfo']:
        if self._global_shift == -0.5:
            return _rads_func_symbol(
                'Ry',
                args,
                self._diagram_exponent(args, ignore_global_phase=False))

        return protocols.CircuitDiagramInfo(
            wire_symbols=('Y',),
            exponent=self._diagram_exponent(args))

    def _qasm_(self, args: 'protocols.QasmArgs',
               qubits: Tuple[raw_types.Qid, ...]) -> Optional[str]:
        args.validate_version('2.0')
        if self._exponent == 1:
            return args.format('y {0};\n', qubits[0])

        return args.format('ry({0:half_turns}) {1};\n', self._exponent,
                           qubits[0])

    @property
    def phase_exponent(self):
        return 0.5

    def _phase_by_(self, phase_turns, qubit_index):
        """See `cirq.SupportsPhase`."""
        return cirq.ops.phased_x_gate.PhasedXPowGate(
            exponent=self._exponent,
            phase_exponent=0.5 + phase_turns * 2)

    def __str__(self) -> str:
        if self._global_shift == -0.5:
            if self._exponent == 1:
                return 'Ry(π)'
            return 'Ry({}π)'.format(self._exponent)
        if self._global_shift == 0:
            if self._exponent == 1:
                return 'Y'
            return 'Y**{}'.format(self._exponent)
        return ('YPowGate(exponent={}, '
                'global_shift={!r})').format(self._exponent, self._global_shift)

    def __repr__(self) -> str:
        if self._global_shift == -0.5:
            if protocols.is_parameterized(self._exponent):
                return 'cirq.Ry({})'.format(
                    proper_repr(sympy.pi * self._exponent))

            return 'cirq.Ry(np.pi*{})'.format(proper_repr(self._exponent))
        if self._global_shift == 0:
            if self._exponent == 1:
                return 'cirq.Y'
            return '(cirq.Y**{})'.format(proper_repr(self._exponent))
        return (
            'cirq.YPowGate(exponent={}, '
            'global_shift={!r})'
        ).format(proper_repr(self._exponent), self._global_shift)


@value.value_equality
class ZPowGate(eigen_gate.EigenGate,
               gate_features.SingleQubitGate):
    """A gate that rotates around the Z axis of the Bloch sphere.

    The unitary matrix of ``ZPowGate(exponent=t)`` is:

        [[1, 0],
         [0, g]]

    where:

        g = exp(i·π·t).

    Note in particular that this gate has a global phase factor of
    e^{i·π·t/2} vs the traditionally defined rotation matrices
    about the Pauli Z axis. See `cirq.Rz` for rotations without the global
    phase. The global phase factor can be adjusted by using the `global_shift`
    parameter when initializing.

    `cirq.Z`, the Pauli Z gate, is an instance of this gate at exponent=1.
    """

    def _apply_unitary_(self, args: 'protocols.ApplyUnitaryArgs'
                       ) -> Optional[np.ndarray]:
        if protocols.is_parameterized(self):
            return None

        one = args.subspace_index(1)
        c = 1j**(self._exponent * 2)
        args.target_tensor[one] *= c
        p = 1j**(2 * self._exponent * self._global_shift)
        if p != 1:
            args.target_tensor *= p
        return args.target_tensor

    def in_su2(self) -> 'ZPowGate':
        """Returns an equal-up-global-phase gate from the group SU2."""
        return ZPowGate(exponent=self._exponent, global_shift=-0.5)

    def with_canonical_global_phase(self) -> 'ZPowGate':
        """Returns an equal-up-global-phase standardized form of the gate."""
        return ZPowGate(exponent=self._exponent)

    def _eigen_components(self):
        return [
            (0, np.diag([1, 0])),
            (1, np.diag([0, 1])),
        ]

    def _trace_distance_bound_(self) -> Optional[float]:
        if self._is_parameterized_():
            return None
        return abs(np.sin(self._exponent * 0.5 * np.pi))

    def _pauli_expansion_(self) -> value.LinearDict[str]:
        if protocols.is_parameterized(self):
            return NotImplemented
        phase = 1j**(2 * self._exponent * (self._global_shift + 0.5))
        angle = np.pi * self._exponent / 2
        return value.LinearDict({
            'I': phase * np.cos(angle),
            'Z': -1j * phase * np.sin(angle),
        })

    def _phase_by_(self, phase_turns: float, qubit_index: int):
        return self

    def _circuit_diagram_info_(self, args: 'protocols.CircuitDiagramInfoArgs'
                              ) -> Union[str, 'protocols.CircuitDiagramInfo']:
        if self._global_shift == -0.5:
            return _rads_func_symbol(
                'Rz',
                args,
                self._diagram_exponent(args, ignore_global_phase=False))

        e = self._diagram_exponent(args)
        if e in [-0.25, 0.25]:
            return protocols.CircuitDiagramInfo(
                wire_symbols=('T',),
                exponent=cast(float, e) * 4)

        if e in [-0.5, 0.5]:
            return protocols.CircuitDiagramInfo(
                wire_symbols=('S',),
                exponent=cast(float, e) * 2)

        return protocols.CircuitDiagramInfo(
            wire_symbols=('Z',),
            exponent=e)

    def _qasm_(self, args: 'protocols.QasmArgs',
               qubits: Tuple[raw_types.Qid, ...]) -> Optional[str]:
        args.validate_version('2.0')
        if self._exponent == 1:
            return args.format('z {0};\n', qubits[0])

        return args.format('rz({0:half_turns}) {1};\n', self._exponent,
                           qubits[0])

    def __str__(self) -> str:
        if self._global_shift == -0.5:
            if self._exponent == 1:
                return 'Rz(π)'
            return 'Rz({}π)'.format(self._exponent)
        if self._global_shift == 0:
            if self._exponent == 0.25:
                return 'T'
            if self._exponent == -0.25:
                return 'T**-1'
            if self._exponent == 0.5:
                return 'S'
            if self._exponent == -0.5:
                return 'S**-1'
            if self._exponent == 1:
                return 'Z'
            return 'Z**{}'.format(self._exponent)
        return ('ZPowGate(exponent={}, '
                'global_shift={!r})').format(self._exponent, self._global_shift)

    def __repr__(self) -> str:
        if self._global_shift == -0.5:
            if protocols.is_parameterized(self._exponent):
                return 'cirq.Rz({})'.format(proper_repr(
                    sympy.pi * self._exponent))

            return 'cirq.Rz(np.pi*{!r})'.format(self._exponent)
        if self._global_shift == 0:
            if self._exponent == 0.25:
                return 'cirq.T'
            if self._exponent == -0.25:
                return '(cirq.T**-1)'
            if self._exponent == 0.5:
                return 'cirq.S'
            if self._exponent == -0.5:
                return '(cirq.S**-1)'
            if self._exponent == 1:
                return 'cirq.Z'
            return '(cirq.Z**{})'.format(proper_repr(self._exponent))
        return (
            'cirq.ZPowGate(exponent={}, '
            'global_shift={!r})'
        ).format(proper_repr(self._exponent), self._global_shift)


@value.value_equality
class MeasurementGate(raw_types.Gate):
    """A gate that measures qubits in the computational basis.

    The measurement gate contains a key that is used to identify results
    of measurements.
    """

    def __init__(self,
                 num_qubits: Optional[int] = None,
                 key: str = '',
                 invert_mask: Tuple[bool, ...] = (),
                 qid_shape: Tuple[int, ...] = None) -> None:
        """
        Args:
            num_qubits: The number of qubits to act upon.
            key: The string key of the measurement.
            invert_mask: A list of values indicating whether the corresponding
                qubits should be flipped. The list's length must not be longer
                than the number of qubits, but it is permitted to be shorter.
                Qubits with indices past the end of the mask are not flipped.
            qid_shape: Specifies the dimension of each qid the measurement
                applies to.  The default is 2 for every qubit.

        Raises:
            ValueError: If the length of invert_mask is greater than num_qubits.
                or if the length of qid_shape doesn't equal num_qubits.
        """
        if qid_shape is None:
            if num_qubits is None:
                raise ValueError(
                    'Specify either the num_qubits or qid_shape argument.')
            qid_shape = (2,) * num_qubits
        elif num_qubits is None:
            num_qubits = len(qid_shape)
        if num_qubits == 0:
            raise ValueError('Measuring an empty set of qubits.')
        self._qid_shape = qid_shape
        if len(self._qid_shape) != num_qubits:
            raise ValueError('len(qid_shape) != num_qubits')
        self.key = key
        self.invert_mask = invert_mask or ()
        if (self.invert_mask is not None and
            len(self.invert_mask) > self.num_qubits()):
            raise ValueError('len(invert_mask) > num_qubits')

    def _qid_shape_(self) -> Tuple[int, ...]:
        return self._qid_shape

    def with_bits_flipped(self, *bit_positions: int) -> 'MeasurementGate':
        """Toggles whether or not the measurement inverts various outputs."""
        old_mask = self.invert_mask or ()
        n = max(len(old_mask) - 1, *bit_positions) + 1
        new_mask = [k < len(old_mask) and old_mask[k] for k in range(n)]
        for b in bit_positions:
            new_mask[b] = not new_mask[b]
        return MeasurementGate(self.num_qubits(), key=self.key,
                               invert_mask=tuple(new_mask))

    def full_invert_mask(self):
        """Returns the invert mask for all qubits.

        If the user supplies a partial invert_mask, this returns that mask
        padded by False.

        Similarly if no invert_mask is supplies this returns a tuple
        of size equal to the number of qubits with all entries False.
        """
        mask = self.invert_mask or self.num_qubits() * (False,)
        deficit = self.num_qubits() - len(mask)
        mask += (False,) * deficit
        return mask

    def _measurement_key_(self):
        return self.key

    def _channel_(self):
        size = np.prod(self._qid_shape, dtype=int)

        def delta(i):
            result = np.zeros((size, size))
            result[i][i] = 1
            return result

        return tuple(delta(i) for i in range(size))

    def _has_channel_(self):
        return True

    def _circuit_diagram_info_(self, args: 'protocols.CircuitDiagramInfoArgs'
                              ) -> 'protocols.CircuitDiagramInfo':
        symbols = ['M'] * self.num_qubits()

        # Show which output bits are negated.
        if self.invert_mask:
            for i, b in enumerate(self.invert_mask):
                if b:
                    symbols[i] = '!M'

        # Mention the measurement key.
        if (not args.known_qubits or self.key != _default_measurement_key(
            args.known_qubits)):
            symbols[0] += "('{}')".format(self.key)

        return protocols.CircuitDiagramInfo(tuple(symbols))

    def _qasm_(self, args: 'protocols.QasmArgs',
               qubits: Tuple[raw_types.Qid, ...]) -> Optional[str]:
        if not all(d == 2 for d in self._qid_shape):
            return NotImplemented
        args.validate_version('2.0')
        invert_mask = self.invert_mask
        if len(invert_mask) < len(qubits):
            invert_mask = (invert_mask
                           + (False,) * (len(qubits) - len(invert_mask)))
        lines = []
        for i, (qubit, inv) in enumerate(zip(qubits, invert_mask)):
            if inv:
                lines.append(args.format(
                    'x {0};  // Invert the following measurement\n', qubit))
            lines.append(args.format('measure {0} -> {1:meas}[{2}];\n',
                                     qubit, self.key, i))
        return ''.join(lines)

    def __repr__(self):
        other = ''
        if not all(d == 2 for d in self._qid_shape):
            other = ', {!r}'.format(self._qid_shape)
        return 'cirq.MeasurementGate({!r}, {!r}, {!r}{})'.format(
            self.num_qubits(), self.key, self.invert_mask, other)

    def _value_equality_values_(self):
        return self.key, self.invert_mask, self._qid_shape

    def _json_dict_(self):
        other = {}
        if not all(d == 2 for d in self._qid_shape):
            other['qid_shape'] = self._qid_shape
        return {
            'cirq_type': self.__class__.__name__,
            'num_qubits': len(self._qid_shape),
            'key': self.key,
            'invert_mask': self.invert_mask,
            **other,
        }

    @classmethod
    def _from_json_dict_(cls,
                         num_qubits,
                         key,
                         invert_mask,
                         qid_shape=None,
                         **kwargs):
        return cls(num_qubits=num_qubits,
                   key=key,
                   invert_mask=tuple(invert_mask),
                   qid_shape=None if qid_shape is None else tuple(qid_shape))


def _default_measurement_key(qubits: Iterable[raw_types.Qid]) -> str:
    return ','.join(str(q) for q in qubits)


def measure(*qubits: raw_types.Qid,
            key: Optional[str] = None,
            invert_mask: Tuple[bool, ...] = ()) -> raw_types.Operation:
    """Returns a single MeasurementGate applied to all the given qubits.

    The qubits are measured in the computational basis.

    Args:
        *qubits: The qubits that the measurement gate should measure.
        key: The string key of the measurement. If this is None, it defaults
            to a comma-separated list of the target qubits' str values.
        invert_mask: A list of Truthy or Falsey values indicating whether
            the corresponding qubits should be flipped. None indicates no
            inverting should be done.

    Returns:
        An operation targeting the given qubits with a measurement.

    Raises:
        ValueError if the qubits are not instances of Qid.
    """
    for qubit in qubits:
        if isinstance(qubit, np.ndarray):
            raise ValueError(
                    'measure() was called a numpy ndarray. Perhaps you meant '
                    'to call measure_state_vector on numpy array?'
            )
        elif not isinstance(qubit, raw_types.Qid):
            raise ValueError(
                    'measure() was called with type different than Qid.')

    if key is None:
        key = _default_measurement_key(qubits)
    qid_shape = protocols.qid_shape(qubits)
    return MeasurementGate(len(qubits), key, invert_mask, qid_shape).on(*qubits)


def measure_each(*qubits: raw_types.Qid,
                 key_func: Callable[[raw_types.Qid], str] = str
                ) -> List[raw_types.Operation]:
    """Returns a list of operations individually measuring the given qubits.

    The qubits are measured in the computational basis.

    Args:
        *qubits: The qubits to measure.
        key_func: Determines the key of the measurements of each qubit. Takes
            the qubit and returns the key for that qubit. Defaults to str.

    Returns:
        A list of operations individually measuring the given qubits.
    """
    return [
        MeasurementGate(1, key_func(q), qid_shape=(q.dimension,)).on(q)
        for q in qubits
    ]

<<<<<<< HEAD
=======

@value.value_equality
class IdentityGate(raw_types.Gate):
    """A Gate that perform no operation on qubits.

    The unitary matrix of this gate is a diagonal matrix with all 1s on the
    diagonal and all 0s off the diagonal in any basis.

    `cirq.I` is the single qubit identity gate.
    """

    def __init__(self,
                 num_qubits: Optional[int] = None,
                 qid_shape: Tuple[int, ...] = None):
        """
        Args:
            num_qubits:
            qid_shape: Specifies the dimension of each qid the measurement
                applies to.  The default is 2 for every qubit.

        Raises:
            ValueError: If the length of qid_shape doesn't equal num_qubits.
        """
        if qid_shape is None:
            if num_qubits is None:
                raise ValueError(
                    'Specify either the num_qubits or qid_shape argument.')
            qid_shape = (2,) * num_qubits
        elif num_qubits is None:
            num_qubits = len(qid_shape)
        self._qid_shape = qid_shape
        if len(self._qid_shape) != num_qubits:
            raise ValueError('len(qid_shape) != num_qubits')

    def _qid_shape_(self) -> Tuple[int, ...]:
        return self._qid_shape

    def on_each(self, *targets: Union[raw_types.Qid, Iterable[Any]]
               ) -> List[raw_types.Operation]:
        """Returns a list of operations that applies the single qubit identity
        to each of the targets.

        Args:
            *targets: The qubits to apply this gate to.

        Returns:
            Operations applying this gate to the target qubits.

        Raises:
            ValueError if targets are not instances of Qid or List[Qid] or
            the gate from which this is applied is not a single qubit identity
            gate.
        """
        if len(self._qid_shape) != 1:
            raise ValueError(
                'IdentityGate only supports on_each when it is a one qubit '
                'gate.')
        operations: List[raw_types.Operation] = []
        for target in targets:
            if isinstance(target, Iterable) and not isinstance(target, str):
                operations.extend(self.on_each(*target))
            elif isinstance(target, raw_types.Qid):
                operations.append(self.on(target))
            else:
                raise ValueError(
                    'Gate was called with type different than Qid. Type: {}'.
                    format(type(target)))
        return operations

    def _unitary_(self):
        return np.identity(np.prod(self._qid_shape, dtype=int))

    def _apply_unitary_(self, args: 'protocols.ApplyUnitaryArgs'
                       ) -> Optional[np.ndarray]:
        return args.target_tensor

    def _pauli_expansion_(self) -> value.LinearDict[str]:
        if not all(d == 2 for d in self._qid_shape):
            return NotImplemented
        return value.LinearDict({'I' * self.num_qubits(): 1.0})

    def _trace_distance_bound_(self) -> float:
        return 0.0

    def __repr__(self):
        if self._qid_shape == (2,):
            return 'cirq.I'
        other = ''
        if not all(d == 2 for d in self._qid_shape):
            other = ', {!r}'.format(self._qid_shape)
        return 'cirq.IdentityGate({!r}{})'.format(self.num_qubits(), other)

    def __str__(self):
        if (self.num_qubits() == 1):
            return 'I'

        return 'I({})'.format(self.num_qubits())

    def _circuit_diagram_info_(self, args: 'protocols.CircuitDiagramInfoArgs'
                              ) -> 'protocols.CircuitDiagramInfo':
        return protocols.CircuitDiagramInfo(
            wire_symbols=('I',) * self.num_qubits(), connected=True)

    def _qasm_(self, args: 'protocols.QasmArgs',
               qubits: Tuple[raw_types.Qid, ...]) -> Optional[str]:
        if not all(d == 2 for d in self._qid_shape):
            return NotImplemented
        args.validate_version('2.0')
        return ''.join([args.format('id {0};\n', qubit) for qubit in qubits])

    def _value_equality_values_(self):
        return self._qid_shape

    def _json_dict_(self):
        other = {}
        if not all(d == 2 for d in self._qid_shape):
            other['qid_shape'] = self._qid_shape
        return {
            'cirq_type': self.__class__.__name__,
            'num_qubits': len(self._qid_shape),
            **other,
        }

    @classmethod
    def _from_json_dict_(cls, num_qubits, qid_shape=None, **kwargs):
        return cls(num_qubits=num_qubits,
                   qid_shape=None if qid_shape is None else tuple(qid_shape))


def identity(*qubits: raw_types.Qid) -> raw_types.Operation:
    """Returns a single IdentityGate applied to all the given qubits.

    Args:
        *qubits: The qubits that the identity gate will apply to.

    Returns:
        An identity operation on the given qubits.

    Raises:
        ValueError if the qubits are not instances of Qid.
    """
    if not all(isinstance(qubit, raw_types.Qid) for qubit in qubits):
        raise ValueError('identity() was called with type different than Qid.')

    qid_shape = protocols.qid_shape(qubits)
    return IdentityGate(len(qubits), qid_shape).on(*qubits)


>>>>>>> dc6b8493
class HPowGate(eigen_gate.EigenGate, gate_features.SingleQubitGate):
    """A Gate that performs a rotation around the X+Z axis of the Bloch sphere.

    The unitary matrix of ``HPowGate(exponent=t)`` is:

        [[g·(c-i·s/sqrt(2)), -i·g·s/sqrt(2)],
        [-i·g·s/sqrt(2)], g·(c+i·s/sqrt(2))]]

    where

        c = cos(π·t/2)
        s = sin(π·t/2)
        g = exp(i·π·t/2).

    Note in particular that for `t=1`, this gives the Hadamard matrix.

    `cirq.H`, the Hadamard gate, is an instance of this gate at `exponent=1`.
    """

    def _eigen_components(self):
        s = np.sqrt(2)

        component0 = np.array([
            [3 + 2 * s, 1 + s],
            [1 + s, 1]
        ]) / (4 + 2 * s)

        component1 = np.array([
            [3 - 2 * s, 1 - s],
            [1 - s, 1]
        ]) / (4 - 2 * s)

        return [(0, component0), (1, component1)]

    def _trace_distance_bound_(self) -> Optional[float]:
        if self._is_parameterized_():
            return None
        return abs(np.sin(self._exponent * 0.5 * np.pi))

    def _pauli_expansion_(self) -> value.LinearDict[str]:
        if protocols.is_parameterized(self):
            return NotImplemented
        phase = 1j**(2 * self._exponent * (self._global_shift + 0.5))
        angle = np.pi * self._exponent / 2
        return value.LinearDict({
            'I': phase * np.cos(angle),
            'X': -1j * phase * np.sin(angle) / np.sqrt(2),
            'Z': -1j * phase * np.sin(angle) / np.sqrt(2),
        })

    def _apply_unitary_(self, args: 'protocols.ApplyUnitaryArgs'
                       ) -> Optional[np.ndarray]:
        if self._exponent != 1:
            return NotImplemented

        zero = args.subspace_index(0)
        one = args.subspace_index(1)
        args.target_tensor[one] -= args.target_tensor[zero]
        args.target_tensor[one] *= -0.5
        args.target_tensor[zero] -= args.target_tensor[one]
        p = 1j**(2 * self._exponent * self._global_shift)
        args.target_tensor *= np.sqrt(2) * p
        return args.target_tensor

    def _decompose_(self, qubits):
        q = qubits[0]

        if self._exponent == 1:
            yield cirq.Y(q)**0.5
            yield cirq.XPowGate(global_shift=-0.25).on(q)
            return

        yield YPowGate(exponent=0.25).on(q)
        yield XPowGate(exponent=self._exponent).on(q)
        yield YPowGate(exponent=-0.25).on(q)

    def _circuit_diagram_info_(self, args: 'protocols.CircuitDiagramInfoArgs'
                              ) -> 'protocols.CircuitDiagramInfo':
        return protocols.CircuitDiagramInfo(
            wire_symbols=('H',),
            exponent=self._diagram_exponent(args))

    def _qasm_(self, args: 'protocols.QasmArgs',
               qubits: Tuple[raw_types.Qid, ...]) -> Optional[str]:
        args.validate_version('2.0')
        if self._exponent == 1:
            return args.format('h {0};\n', qubits[0])

        return args.format(
            'ry({0:half_turns}) {3};\n'
            'rx({1:half_turns}) {3};\n'
            'ry({2:half_turns}) {3};\n', 0.25, self._exponent, -0.25, qubits[0])

    def __str__(self):
        if self._exponent == 1:
            return 'H'
        return 'H^{}'.format(self._exponent)

    def __repr__(self):
        if self._global_shift == 0:
            if self._exponent == 1:
                return 'cirq.H'
            return '(cirq.H**{})'.format(proper_repr(self._exponent))
        return (
            'cirq.HPowGate(exponent={}, '
            'global_shift={!r})'
        ).format(proper_repr(self._exponent), self._global_shift)


class CZPowGate(eigen_gate.EigenGate,
                gate_features.TwoQubitGate,
                gate_features.InterchangeableQubitsGate):
    """A gate that applies a phase to the |11⟩ state of two qubits.

    The unitary matrix of `CZPowGate(exponent=t)` is:

        [[1, 0, 0, 0],
         [0, 1, 0, 0],
         [0, 0, 1, 0],
         [0, 0, 0, g]]

    where:

        g = exp(i·π·t).

    `cirq.CZ`, the controlled Z gate, is an instance of this gate at
    `exponent=1`.
    """

    def _eigen_components(self):
        return [
            (0, np.diag([1, 1, 1, 0])),
            (1, np.diag([0, 0, 0, 1])),
        ]

    def _trace_distance_bound_(self) -> Optional[float]:
        if self._is_parameterized_():
            return None
        return abs(np.sin(self._exponent * 0.5 * np.pi))

    def _apply_unitary_(self, args: 'protocols.ApplyUnitaryArgs'
                       ) -> Union[np.ndarray, NotImplementedType]:
        if protocols.is_parameterized(self):
            return NotImplemented

        c = 1j**(2 * self._exponent)
        one_one = args.subspace_index(0b11)
        args.target_tensor[one_one] *= c
        p = 1j**(2 * self._exponent * self._global_shift)
        if p != 1:
            args.target_tensor *= p
        return args.target_tensor

    def _pauli_expansion_(self) -> value.LinearDict[str]:
        if protocols.is_parameterized(self):
            return NotImplemented
        global_phase = 1j**(2 * self._exponent * self._global_shift)
        z_phase = 1j**self._exponent
        c = -1j * z_phase * np.sin(np.pi * self._exponent / 2) / 2
        return value.LinearDict({
            'II': global_phase * (1 - c),
            'IZ': global_phase * c,
            'ZI': global_phase * c,
            'ZZ': global_phase * -c,
        })

    def _phase_by_(self, phase_turns, qubit_index):
        return self

    def _circuit_diagram_info_(self, args: 'protocols.CircuitDiagramInfoArgs'
                              ) -> 'protocols.CircuitDiagramInfo':
        return protocols.CircuitDiagramInfo(
                wire_symbols=('@', '@'),
                exponent=self._diagram_exponent(args))

    def _qasm_(self, args: 'protocols.QasmArgs',
               qubits: Tuple[raw_types.Qid, ...]) -> Optional[str]:
        if self._exponent != 1:
            return None  # Don't have an equivalent gate in QASM
        args.validate_version('2.0')
        return args.format('cz {0},{1};\n', qubits[0], qubits[1])

    def __str__(self) -> str:
        if self._exponent == 1:
            return 'CZ'
        return 'CZ**{!r}'.format(self._exponent)

    def __repr__(self) -> str:
        if self._global_shift == 0:
            if self._exponent == 1:
                return 'cirq.CZ'
            return '(cirq.CZ**{})'.format(proper_repr(self._exponent))
        return (
            'cirq.CZPowGate(exponent={}, '
            'global_shift={!r})'
        ).format(proper_repr(self._exponent), self._global_shift)


def _rads_func_symbol(func_name: str, args: 'protocols.CircuitDiagramInfoArgs',
                      half_turns: Any) -> str:
    if protocols.is_parameterized(half_turns):
        return '{}({})'.format(func_name, sympy.pi * half_turns)
    unit = 'π' if args.use_unicode_characters else 'pi'
    if half_turns == 1:
        return '{}({})'.format(func_name, unit)
    if half_turns == -1:
        return '{}(-{})'.format(func_name, unit)
    return '{}({}{})'.format(func_name, half_turns, unit)


class CNotPowGate(eigen_gate.EigenGate, gate_features.TwoQubitGate):
    """A gate that applies a controlled power of an X gate.

    When applying CNOT (controlled-not) to qubits, you can either use
    positional arguments CNOT(q1, q2), where q2 is toggled when q1 is on,
    or named arguments CNOT(control=q1, target=q2).
    (Mixing the two is not permitted.)

    The unitary matrix of `CNotPowGate(exponent=t)` is:

        [[1, 0, 0, 0],
         [0, 1, 0, 0],
         [0, 0, g·c, -i·g·s],
         [0, 0, -i·g·s, g·c]]

    where:

        c = cos(π·t/2)
        s = sin(π·t/2)
        g = exp(i·π·t/2).

    `cirq.CNOT`, the controlled NOT gate, is an instance of this gate at
    `exponent=1`.
    """

    def _decompose_(self, qubits):
        c, t = qubits
        yield YPowGate(exponent=-0.5).on(t)
        yield CZ(c, t)**self._exponent
        yield YPowGate(exponent=0.5).on(t)

    def _eigen_components(self):
        return [
            (0, np.array([[1, 0, 0, 0],
                          [0, 1, 0, 0],
                          [0, 0, 0.5, 0.5],
                          [0, 0, 0.5, 0.5]])),
            (1, np.array([[0, 0, 0, 0],
                          [0, 0, 0, 0],
                          [0, 0, 0.5, -0.5],
                          [0, 0, -0.5, 0.5]])),
        ]

    def _trace_distance_bound_(self) -> Optional[float]:
        if self._is_parameterized_():
            return None
        return abs(np.sin(self._exponent * 0.5 * np.pi))

    def _circuit_diagram_info_(self, args: 'protocols.CircuitDiagramInfoArgs'
                              ) -> 'protocols.CircuitDiagramInfo':
        return protocols.CircuitDiagramInfo(
            wire_symbols=('@', 'X'),
            exponent=self._diagram_exponent(args))

    def _apply_unitary_(self, args: 'protocols.ApplyUnitaryArgs'
                       ) -> Optional[np.ndarray]:
        if self._exponent != 1:
            return NotImplemented

        oo = args.subspace_index(0b11)
        zo = args.subspace_index(0b01)
        args.available_buffer[oo] = args.target_tensor[oo]
        args.target_tensor[oo] = args.target_tensor[zo]
        args.target_tensor[zo] = args.available_buffer[oo]
        p = 1j**(2 * self._exponent * self._global_shift)
        if p != 1:
            args.target_tensor *= p
        return args.target_tensor

    def _pauli_expansion_(self) -> value.LinearDict[str]:
        if protocols.is_parameterized(self):
            return NotImplemented
        global_phase = 1j**(2 * self._exponent * self._global_shift)
        cnot_phase = 1j**self._exponent
        c = -1j * cnot_phase * np.sin(np.pi * self._exponent / 2) / 2
        return value.LinearDict({
            'II': global_phase * (1 - c),
            'IX': global_phase * c,
            'ZI': global_phase * c,
            'ZX': global_phase * -c,
        })

    def _qasm_(self, args: 'protocols.QasmArgs',
               qubits: Tuple[raw_types.Qid, ...]) -> Optional[str]:
        if self._exponent != 1:
            return None  # Don't have an equivalent gate in QASM
        args.validate_version('2.0')
        return args.format('cx {0},{1};\n', qubits[0], qubits[1])

    def __str__(self) -> str:
        if self._exponent == 1:
            return 'CNOT'
        return 'CNOT**{!r}'.format(self._exponent)

    def __repr__(self):
        if self._global_shift == 0:
            if self._exponent == 1:
                return 'cirq.CNOT'
            return '(cirq.CNOT**{})'.format(proper_repr(self._exponent))
        return (
            'cirq.CNotPowGate(exponent={}, '
            'global_shift={!r})'
        ).format(proper_repr(self._exponent), self._global_shift)

    def on(self, *args: raw_types.Qid,
           **kwargs: raw_types.Qid) -> raw_types.Operation:
        if not kwargs:
            return super().on(*args)
        if not args and set(kwargs.keys()) == {'control', 'target'}:
            return super().on(kwargs['control'], kwargs['target'])
        raise ValueError(
            "Expected two positional argument or else 'target' AND 'control' "
            "keyword arguments. But got args={!r}, kwargs={!r}.".format(
                args, kwargs))


def Rx(rads: value.TParamVal) -> XPowGate:
    """Returns a gate with the matrix e^{-i X rads / 2}."""
    pi = sympy.pi if protocols.is_parameterized(rads) else np.pi
    return XPowGate(exponent=rads / pi, global_shift=-0.5)


def Ry(rads: value.TParamVal) -> YPowGate:
    """Returns a gate with the matrix e^{-i Y rads / 2}."""
    pi = sympy.pi if protocols.is_parameterized(rads) else np.pi
    return YPowGate(exponent=rads / pi, global_shift=-0.5)


def Rz(rads: value.TParamVal) -> ZPowGate:
    """Returns a gate with the matrix e^{-i Z rads / 2}."""
    pi = sympy.pi if protocols.is_parameterized(rads) else np.pi
    return ZPowGate(exponent=rads / pi, global_shift=-0.5)


# The Hadamard gate.
#
# Matrix:
#
#     [[s, s],
#      [s, -s]]
#     where s = sqrt(0.5).
H = HPowGate()

# The Clifford S gate.
#
# Matrix:
#
#     [[1, 0],
#      [0, i]]
S = ZPowGate(exponent=0.5)


# The non-Clifford T gate.
#
# Matrix:
#
#     [[1, 0]
#      [0, exp(i pi / 4)]]
T = ZPowGate(exponent=0.25)


# The controlled Z gate.
#
# Matrix:
#
#     [[1, 0, 0, 0],
#      [0, 1, 0, 0],
#      [0, 0, 1, 0],
#      [0, 0, 0, -1]]
CZ = CZPowGate()


# The controlled NOT gate.
#
# Matrix:
#
#     [[1, 0, 0, 0],
#      [0, 1, 0, 0],
#      [0, 0, 0, 1],
#      [0, 0, 1, 0]]
CNOT = CNotPowGate()
CX = CNOT<|MERGE_RESOLUTION|>--- conflicted
+++ resolved
@@ -661,8 +661,6 @@
         for q in qubits
     ]
 
-<<<<<<< HEAD
-=======
 
 @value.value_equality
 class IdentityGate(raw_types.Gate):
@@ -811,7 +809,6 @@
     return IdentityGate(len(qubits), qid_shape).on(*qubits)
 
 
->>>>>>> dc6b8493
 class HPowGate(eigen_gate.EigenGate, gate_features.SingleQubitGate):
     """A Gate that performs a rotation around the X+Z axis of the Bloch sphere.
 
