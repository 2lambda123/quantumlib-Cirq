--- conflicted
+++ resolved
@@ -108,13 +108,7 @@
                 return NotImplemented
             assert all(
                 gate._act_on_(args) for gate in  # type: ignore
-<<<<<<< HEAD
                 [H, ZPowGate(exponent=self._exponent), H])
-=======
-                [HPowGate(),
-                 ZPowGate(exponent=self._exponent),
-                 HPowGate()])
->>>>>>> e01317fc
             return True
 
         return NotImplemented
@@ -344,30 +338,17 @@
             if effective_exponent == 0.5:
                 assert all(
                     gate._act_on_(args)  # type: ignore
-<<<<<<< HEAD
                     for gate in [ZPowGate(), H])
-=======
-                    for gate in [ZPowGate(), HPowGate()])
->>>>>>> e01317fc
                 state.omega *= (1 + 1j) / (2**0.5)  # type: ignore
             elif effective_exponent == 1:
                 assert all(
                     gate._act_on_(args) for gate in  # type: ignore
-<<<<<<< HEAD
                     [ZPowGate(), H, ZPowGate(), H])
-=======
-                    [ZPowGate(), HPowGate(),
-                     ZPowGate(), HPowGate()])
->>>>>>> e01317fc
                 state.omega *= 1j  # type: ignore
             elif effective_exponent == 1.5:
                 assert all(
                     gate._act_on_(args)  # type: ignore
-<<<<<<< HEAD
                     for gate in [H, ZPowGate()])
-=======
-                    for gate in [HPowGate(), ZPowGate()])
->>>>>>> e01317fc
                 state.omega *= (1 - 1j) / (2**0.5)  # type: ignore
             return True
 
@@ -546,11 +527,8 @@
             effective_exponent = self._exponent % 2
             state = args.state
             for _ in range(int(effective_exponent * 2)):
-<<<<<<< HEAD
-=======
                 # Prescription for S left multiplication.
                 # Reference: https://arxiv.org/abs/1808.00128 Proposition 4 end
->>>>>>> e01317fc
                 state.M[q, :] ^= state.G[q, :]
                 state.gamma[q] = (state.gamma[q] - 1) % 4
             return True
@@ -837,12 +815,9 @@
             q = args.axes[0]
             state = args.state
             if self._exponent % 2 == 1:
-<<<<<<< HEAD
-=======
                 # Prescription for H left multiplication
                 # Reference: https://arxiv.org/abs/1808.00128
                 # Equations 48, 49 and Proposition 4
->>>>>>> e01317fc
                 t = state.s ^ (state.G[q, :] & state.v)
                 u = state.s ^ (state.F[q, :] &
                                (~state.v)) ^ (state.M[q, :] & state.v)
@@ -997,11 +972,8 @@
             q2 = args.axes[1]
             state = args.state
             if self._exponent % 2 == 1:
-<<<<<<< HEAD
-=======
                 # Prescription for CZ left multiplication.
                 # Reference: https://arxiv.org/abs/1808.00128 Proposition 4 end
->>>>>>> e01317fc
                 state.M[q1, :] ^= state.G[q2, :]
                 state.M[q2, :] ^= state.G[q1, :]
             return True
@@ -1211,11 +1183,8 @@
             q2 = args.axes[1]
             state = args.state
             if self._exponent % 2 == 1:
-<<<<<<< HEAD
-=======
                 # Prescription for CZ left multiplication.
                 # Reference: https://arxiv.org/abs/1808.00128 Proposition 4 end
->>>>>>> e01317fc
                 state.gamma[q1] = (
                     state.gamma[q1] + state.gamma[q2] + 2 *
                     (sum(state.M[q1, :] & state.F[q2, :]) % 2)) % 4
