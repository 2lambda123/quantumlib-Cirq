# Copyright 2018 The Cirq Developers
#
# Licensed under the Apache License, Version 2.0 (the "License");
# you may not use this file except in compliance with the License.
# You may obtain a copy of the License at
#
#     https://www.apache.org/licenses/LICENSE-2.0
#
# Unless required by applicable law or agreed to in writing, software
# distributed under the License is distributed on an "AS IS" BASIS,
# WITHOUT WARRANTIES OR CONDITIONS OF ANY KIND, either express or implied.
# See the License for the specific language governing permissions and
# limitations under the License.

"""Quantum gates that are commonly used in the literature."""
from typing import (
    Union, Tuple, Optional, List, Callable, cast, Iterable, Sequence,
    Any)

import numpy as np

from cirq import value, linalg, protocols
from cirq.ops import (
    gate_features,
    eigen_gate,
    raw_types,
    gate_operation,
)
from cirq.type_workarounds import NotImplementedType

# Note: avoiding 'from/as' because it creates a circular dependency in python 2.
import cirq.ops.phased_x_gate


class CZPowGate(eigen_gate.EigenGate,
                gate_features.TwoQubitGate,
                gate_features.InterchangeableQubitsGate):
    """Phases the |11⟩ state of two adjacent qubits by a fixed amount.

    A ParameterizedCZGate guaranteed to not be using the parameter key field.
    """

    def __init__(self, *,  # Forces keyword args.
                 exponent: Union[value.Symbol, float] = 1.0) -> None:
        """
        Args:
            exponent: The t in CZ**t. Determines how much the |11> state gets
            phased by applying this operation (specifically it will be phased by
            e^{i pi exponent}).
        """
        super().__init__(exponent=exponent)

    def _eigen_components(self):
        return [
            (0, np.diag([1, 1, 1, 0])),
            (1, np.diag([0, 0, 0, 1])),
        ]

    def _apply_unitary_to_tensor_(self,
                                  target_tensor: np.ndarray,
                                  available_buffer: np.ndarray,
                                  axes: Sequence[int],
                                  ) -> Union[np.ndarray, NotImplementedType]:
        if protocols.is_parameterized(self):
            return NotImplemented

        c = np.exp(1j * np.pi * self._exponent)
        one_one = linalg.slice_for_qubits_equal_to(axes, 0b11)
        target_tensor[one_one] *= c
        return target_tensor

    def _phase_by_(self, phase_turns, qubit_index):
        return self

    @property
    def exponent(self) -> Union[value.Symbol, float]:
        return self._exponent

    def _circuit_diagram_info_(self, args: protocols.CircuitDiagramInfoArgs
                               ) -> protocols.CircuitDiagramInfo:
        return protocols.CircuitDiagramInfo(
            wire_symbols=('@', '@'),
            exponent=self._diagram_exponent(args))

    def _qasm_(self,
               args: protocols.QasmArgs,
               qubits: Tuple[raw_types.QubitId, ...]) -> Optional[str]:
        if self._exponent != 1:
            return None  # Don't have an equivalent gate in QASM
        args.validate_version('2.0')
        return args.format('cz {0},{1};\n', qubits[0], qubits[1])

    def __str__(self) -> str:
        if self._exponent == 1:
            return 'CZ'
        return 'CZ**{!r}'.format(self._exponent)

    def __repr__(self) -> str:
        if self._exponent == 1:
            return 'cirq.CZ'
        return '(cirq.CZ**{!r})'.format(self._exponent)


def _rads_func_symbol(func_name: str,
                      args: protocols.CircuitDiagramInfoArgs,
                      half_turns: Any) -> str:
    unit = 'π' if args.use_unicode_characters else 'pi'
    if half_turns == 1:
        return '{}({})'.format(func_name, unit)
    if half_turns == -1:
        return '{}(-{})'.format(func_name, unit)
    return '{}({}{})'.format(func_name, half_turns, unit)


class XPowGate(eigen_gate.EigenGate,
               gate_features.SingleQubitGate):
    """Fixed rotation around the X axis of the Bloch sphere."""

    def __init__(self, *,  # Forces keyword args.
                 exponent: Union[value.Symbol, float] = 1.0,
                 global_shift: float = 0.0) -> None:
        """
        Args:
            exponent: The t in X**t. Determines how much the -1 eigenstate of
                the Pauli X operator gets phased by this operation (specifically
                it will be phased by e^{i pi exponent}).
            global_shift: Offsets the eigenvalues of the gate at exponent=1.
                The default shift of 0 gives the X gate's matrix eigenvalues of
                +1 and -1, whereas a shift of -0.5 changes those eigenvalues to
                -i and +i. The shift is always specified assuming an exponent of
                one (i.e. a 180 degree rotation).
        """
        super().__init__(
            exponent=exponent,
            global_shift=global_shift)

    @property
    def exponent(self) -> Union[value.Symbol, float]:
        return self._exponent

    def _apply_unitary_to_tensor_(self,
                                  target_tensor: np.ndarray,
                                  available_buffer: np.ndarray,
                                  axes: Sequence[int],
                                  ) -> Union[np.ndarray, NotImplementedType]:
        if self._exponent != 1:
            return NotImplemented
        zero = linalg.slice_for_qubits_equal_to(axes, 0)
        one = linalg.slice_for_qubits_equal_to(axes, 1)
        available_buffer[zero] = target_tensor[one]
        available_buffer[one] = target_tensor[zero]
        return available_buffer

    def _eigen_components(self):
        return [
            (0, np.array([[0.5, 0.5], [0.5, 0.5]])),
            (1, np.array([[0.5, -0.5], [-0.5, 0.5]])),
        ]

    def _circuit_diagram_info_(self, args: protocols.CircuitDiagramInfoArgs
                               ) -> Union[str, protocols.CircuitDiagramInfo]:
        if self._global_shift == -0.5:
            return _rads_func_symbol(
                'Rx',
                args,
                self._diagram_exponent(args, ignore_global_phase=False))

        return protocols.CircuitDiagramInfo(
            wire_symbols=('X',),
            exponent=self._diagram_exponent(args))

    def _qasm_(self,
               args: protocols.QasmArgs,
               qubits: Tuple[raw_types.QubitId, ...]) -> Optional[str]:
        args.validate_version('2.0')
        if self._exponent == 1:
            return args.format('x {0};\n', qubits[0])
        else:
            return args.format('rx({0:half_turns}) {1};\n',
                               self._exponent, qubits[0])

    def _phase_by_(self, phase_turns, qubit_index):
        """See `cirq.SupportsPhase`."""
        return cirq.ops.phased_x_gate.PhasedXPowGate(
            exponent=self._exponent,
            phase_exponent=phase_turns * 2)

    def __str__(self) -> str:
        if self._exponent == 1:
            return 'X'
        return 'X**{!r}'.format(self._exponent)

    def __repr__(self) -> str:
        if self._global_shift == -0.5:
            return 'cirq.Rx(np.pi*{!r})'.format(self._exponent)
        if self._global_shift == 0:
            if self._exponent == 1:
                return 'cirq.X'
            return '(cirq.X**{!r})'.format(self._exponent)
        return (
            'cirq.XPowGate(exponent={!r}, '
            'global_shift={!r})'
        ).format(self._exponent, self._global_shift)


class YPowGate(eigen_gate.EigenGate,
               gate_features.SingleQubitGate):
    """Fixed rotation around the Y axis of the Bloch sphere."""

    def __init__(self, *,  # Forces keyword args.
                 exponent: Union[value.Symbol, float] = 1.0,
                 global_shift: float = 0.0) -> None:
        """
        Args:
            exponent: The t in X**t. Determines how much the -1 eigenstate of
                the Pauli Y operator gets phased by this operation (specifically
                it will be phased by e^{i pi exponent}).
            global_shift: Offsets the eigenvalues of the gate.
                The default shift of 0 gives the Y gate's matrix eigenvalues of
                +1 and -1, whereas a shift of -0.5 changes those eigenvalues to
                -i and +i. The shift is always specified assuming an exponent of
                one (i.e. a 180 degree rotation).
        """
        super().__init__(
            exponent=exponent,
            global_shift=global_shift)

    @property
    def exponent(self) -> Union[value.Symbol, float]:
        return self._exponent

    def _eigen_components(self):
        return [
            (0, np.array([[0.5, -0.5j], [0.5j, 0.5]])),
            (1, np.array([[0.5, 0.5j], [-0.5j, 0.5]])),
        ]

    def _circuit_diagram_info_(self, args: protocols.CircuitDiagramInfoArgs
                               ) -> Union[str, protocols.CircuitDiagramInfo]:
        if self._global_shift == -0.5:
            return _rads_func_symbol(
                'Ry',
                args,
                self._diagram_exponent(args, ignore_global_phase=False))

        return protocols.CircuitDiagramInfo(
            wire_symbols=('Y',),
            exponent=self._diagram_exponent(args))

    def _qasm_(self,
               args: protocols.QasmArgs,
               qubits: Tuple[raw_types.QubitId, ...]) -> Optional[str]:
        args.validate_version('2.0')
        if self._exponent == 1:
            return args.format('y {0};\n', qubits[0])
        else:
            return args.format('ry({0:half_turns}) {1};\n',
                               self._exponent, qubits[0])

    def _phase_by_(self, phase_turns, qubit_index):
        """See `cirq.SupportsPhase`."""
        return cirq.ops.phased_x_gate.PhasedXPowGate(
            exponent=self._exponent,
            phase_exponent=0.5 + phase_turns * 2)

    def __str__(self) -> str:
        if self._exponent == 1:
            return 'Y'
        return 'Y**{!r}'.format(self._exponent)

    def __repr__(self) -> str:
        if self._global_shift == -0.5:
            return 'cirq.Ry(np.pi*{!r})'.format(self._exponent)
        if self._global_shift == 0:
            if self._exponent == 1:
                return 'cirq.Y'
            return '(cirq.Y**{!r})'.format(self._exponent)
        return (
            'cirq.YPowGate(exponent={!r}, '
            'global_shift={!r})'
        ).format(self._exponent, self._global_shift)


class ZPowGate(eigen_gate.EigenGate,
               gate_features.SingleQubitGate):
    """Fixed rotation around the Z axis of the Bloch sphere."""

    def __init__(self, *,  # Forces keyword args.
                 exponent: Union[value.Symbol, float] = 1.0,
                 global_shift: float = 0.0) -> None:
        """
        Args:
            exponent: The t in Z**t. Determines how much the -1 eigenstate of
                the Pauli Z operator gets phased by this operation (specifically
                it will be phased by e^{i pi exponent}).
            global_shift: Offsets the eigenvalues of the gate.
                The default shift of 0 gives the Z gate's matrix eigenvalues of
                +1 and -1, whereas a shift of -0.5 changes those eigenvalues to
                -i and +i. The shift is always specified assuming an exponent of
                one (i.e. a 180 degree rotation).
        """
        super().__init__(exponent=exponent,
                         global_shift=global_shift)

    @property
    def exponent(self) -> Union[value.Symbol, float]:
        return self._exponent

    def _apply_unitary_to_tensor_(self,
                                  target_tensor: np.ndarray,
                                  available_buffer: np.ndarray,
                                  axes: Sequence[int],
                                  ) -> Union[np.ndarray, NotImplementedType]:
        if protocols.is_parameterized(self):
            return NotImplemented

        one = linalg.slice_for_qubits_equal_to(axes, 1)
        c = np.exp(1j * np.pi * self._exponent)
        target_tensor[one] *= c
        return target_tensor

    def _eigen_components(self):
        return [
            (0, np.diag([1, 0])),
            (1, np.diag([0, 1])),
        ]

    def _phase_by_(self, phase_turns: float, qubit_index: int):
        return self

    def _circuit_diagram_info_(self, args: protocols.CircuitDiagramInfoArgs
                               ) -> Union[str, protocols.CircuitDiagramInfo]:
        if self._global_shift == -0.5:
            return _rads_func_symbol(
                'Rz',
                args,
                self._diagram_exponent(args, ignore_global_phase=False))

        e = self._diagram_exponent(args)
        if e in [-0.25, 0.25]:
            return protocols.CircuitDiagramInfo(
                wire_symbols=('T',),
                exponent=cast(float, e) * 4)

        if e in [-0.5, 0.5]:
            return protocols.CircuitDiagramInfo(
                wire_symbols=('S',),
                exponent=cast(float, e) * 2)

        return protocols.CircuitDiagramInfo(
            wire_symbols=('Z',),
            exponent=e)

    def _qasm_(self,
               args: protocols.QasmArgs,
               qubits: Tuple[raw_types.QubitId, ...]) -> Optional[str]:
        args.validate_version('2.0')
        if self._exponent == 1:
            return args.format('z {0};\n', qubits[0])
        else:
            return args.format('rz({0:half_turns}) {1};\n',
                               self._exponent, qubits[0])

    def __str__(self) -> str:
        if self._exponent == 0.25:
            return 'T'
        if self._exponent == -0.25:
            return 'T**-1'
        if self._exponent == 0.5:
            return 'S'
        if self._exponent == -0.5:
            return 'S**-1'
        if self._exponent == 1:
            return 'Z'
        return 'Z**{}'.format(self._exponent)

    def __repr__(self) -> str:
        if self._global_shift == -0.5:
            return 'cirq.Rz(np.pi*{!r})'.format(self._exponent)
        if self._global_shift == 0:
            if self._exponent == 0.25:
                return 'cirq.T'
            if self._exponent == -0.25:
                return '(cirq.T**-1)'
            if self._exponent == 0.5:
                return 'cirq.S'
            if self._exponent == -0.5:
                return '(cirq.S**-1)'
            if self._exponent == 1:
                return 'cirq.Z'
            return '(cirq.Z**{!r})'.format(self._exponent)
        return (
            'cirq.ZPowGate(exponent={!r}, '
            'global_shift={!r})'
        ).format(self._exponent, self._global_shift)


class MeasurementGate(raw_types.Gate):
    """Indicates that qubits should be measured plus a key to identify results.

    Attributes:
        key: The string key of the measurement.
        invert_mask: A list of values indicating whether the corresponding
            qubits should be flipped. The list's length must not be longer than
            the number of qubits, but it is permitted to be shorted.
    Qubits with indices past the end of the mask are not flipped.
    """

    def __init__(self,
                 key: str = '',
                 invert_mask: Tuple[bool, ...] = ()) -> None:
        self.key = key
        self.invert_mask = invert_mask or ()

    @staticmethod
    def is_measurement(op: Union[raw_types.Gate, raw_types.Operation]) -> bool:
        if isinstance(op, MeasurementGate):
            return True
        if (isinstance(op, gate_operation.GateOperation) and
                isinstance(op.gate, MeasurementGate)):
            return True
        return False

    def with_bits_flipped(self, *bit_positions: int) -> 'MeasurementGate':
        """Toggles whether or not the measurement inverts various outputs."""
        old_mask = self.invert_mask or ()
        n = max(len(old_mask) - 1, *bit_positions) + 1
        new_mask = [k < len(old_mask) and old_mask[k] for k in range(n)]
        for b in bit_positions:
            new_mask[b] = not new_mask[b]
        return MeasurementGate(key=self.key, invert_mask=tuple(new_mask))

    def validate_args(self, qubits):
        if (self.invert_mask is not None and
                len(self.invert_mask) > len(qubits)):
            raise ValueError('len(invert_mask) > len(qubits)')

    def _circuit_diagram_info_(self, args: protocols.CircuitDiagramInfoArgs
                               ) -> protocols.CircuitDiagramInfo:
        n = (max(1, len(self.invert_mask))
             if args.known_qubit_count is None
             else args.known_qubit_count)
        symbols = ['M'] * n

        # Show which output bits are negated.
        if self.invert_mask:
            for i, b in enumerate(self.invert_mask):
                if b:
                    symbols[i] = '!M'

        # Mention the measurement key.
        if (not args.known_qubits or
                self.key != _default_measurement_key(args.known_qubits)):
            symbols[0] += "('{}')".format(self.key)

        return protocols.CircuitDiagramInfo(tuple(symbols))

    def _qasm_(self,
               args: protocols.QasmArgs,
               qubits: Tuple[raw_types.QubitId, ...]) -> Optional[str]:
        args.validate_version('2.0')
        invert_mask = self.invert_mask
        if len(invert_mask) < len(qubits):
            invert_mask = (invert_mask
                           + (False,) * (len(qubits) - len(invert_mask)))
        lines = []
        for i, (qubit, inv) in enumerate(zip(qubits, invert_mask)):
            if inv:
                lines.append(args.format(
                    'x {0};  // Invert the following measurement\n', qubit))
            lines.append(args.format('measure {0} -> {1:meas}[{2}];\n',
                                     qubit, self.key, i))
        return ''.join(lines)

    def __repr__(self):
        return 'cirq.MeasurementGate({}, {})'.format(repr(self.key),
                                                     repr(self.invert_mask))

    def __eq__(self, other):
        if not isinstance(other, type(self)):
            return NotImplemented
        return self.key == other.key and self.invert_mask == other.invert_mask

    def __ne__(self, other):
        return not self == other

    def __hash__(self):
        return hash((MeasurementGate, self.key, self.invert_mask))


def _default_measurement_key(qubits: Iterable[raw_types.QubitId]) -> str:
    return ','.join(str(q) for q in qubits)


def measure(*qubits: raw_types.QubitId,
            key: Optional[str] = None,
            invert_mask: Tuple[bool, ...] = ()
            ) -> gate_operation.GateOperation:
    """Returns a single MeasurementGate applied to all the given qubits.

    The qubits are measured in the computational basis.

    Args:
        *qubits: The qubits that the measurement gate should measure.
        key: The string key of the measurement. If this is None, it defaults
            to a comma-separated list of the target qubits' str values.
        invert_mask: A list of Truthy or Falsey values indicating whether
            the corresponding qubits should be flipped. None indicates no
            inverting should be done.

    Returns:
        An operation targeting the given qubits with a measurement.

    Raises:
        ValueError if the qubits are not instances of QubitId.
    """
    for qubit in qubits:
        if isinstance(qubit, np.ndarray):
            raise ValueError(
                    'measure() was called a numpy ndarray. Perhaps you meant '
                    'to call measure_state_vector on numpy array?'
            )
        elif not isinstance(qubit, raw_types.QubitId):
            raise ValueError(
                    'measure() was called with type different than QubitId.')

    if key is None:
        key = _default_measurement_key(qubits)
    return MeasurementGate(key, invert_mask).on(*qubits)


def measure_each(*qubits: raw_types.QubitId,
                 key_func: Callable[[raw_types.QubitId], str] = str
                 ) -> List[gate_operation.GateOperation]:
    """Returns a list of operations individually measuring the given qubits.

    The qubits are measured in the computational basis.

    Args:
        *qubits: The qubits to measure.
        key_func: Determines the key of the measurements of each qubit. Takes
            the qubit and returns the key for that qubit. Defaults to str.

    Returns:
        A list of operations individually measuring the given qubits.
    """
    return [MeasurementGate(key_func(q)).on(q) for q in qubits]


X = XPowGate()  # Pauli X gate.
Y = YPowGate()  # Pauli Y gate.
Z = ZPowGate()  # Pauli Z gate.
CZ = CZPowGate()  # Negates the amplitude of the |11⟩ state.

S = Z**0.5
T = Z**0.25


class HPowGate(eigen_gate.EigenGate, gate_features.SingleQubitGate):
    """Rotation around the X+Z axis of the Bloch sphere."""

    def __init__(self, *,  # Forces keyword args.
                 exponent: Union[value.Symbol, float] = 1.0) -> None:
        """
        Args:
            exponent: The 't' in 'H**t'. Determines the amount of rotation.
        """
        super().__init__(exponent=exponent)

    def _eigen_components(self):
        s = np.sqrt(2)

        component0 = np.array([
            [3 + 2 * s, 1 + s],
            [1 + s, 1]
        ]) / (4 + 2 * s)

        component1 = np.array([
            [3 - 2 * s, 1 - s],
            [1 - s, 1]
        ]) / (4 - 2 * s)

        return [(0, component0), (1, component1)]

    @property
    def exponent(self) -> Union[value.Symbol, float]:
        return self._exponent

    def _apply_unitary_to_tensor_(self,
                                  target_tensor: np.ndarray,
                                  available_buffer: np.ndarray,
                                  axes: Sequence[int],
                                  ) -> Union[np.ndarray, NotImplementedType]:
        if self._exponent != 1:
            return NotImplemented

        zero = linalg.slice_for_qubits_equal_to(axes, 0)
        one = linalg.slice_for_qubits_equal_to(axes, 1)
        target_tensor[one] -= target_tensor[zero]
        target_tensor[one] *= -0.5
        target_tensor[zero] -= target_tensor[one]
        target_tensor *= np.sqrt(2)
        return target_tensor

    def _decompose_(self, qubits):
        q = qubits[0]

        if self._exponent == 1:
            yield Y(q)**0.5, X(q)
            return

        yield Y(q)**0.25
        yield X(q)**self._exponent
        yield Y(q)**-0.25

    def _circuit_diagram_info_(self, args: protocols.CircuitDiagramInfoArgs
                               ) -> protocols.CircuitDiagramInfo:
        return protocols.CircuitDiagramInfo(('H',))

    def _qasm_(self,
               args: protocols.QasmArgs,
               qubits: Tuple[raw_types.QubitId, ...]) -> Optional[str]:
        args.validate_version('2.0')
        if self._exponent == 1:
            return args.format('h {0};\n', qubits[0])
        else:
            return args.format('ry({0:half_turns}) {3};\n'
                               'rx({1:half_turns}) {3};\n'
                               'ry({2:half_turns}) {3};\n',
                               0.25,  self._exponent, -0.25, qubits[0])

    def __str__(self):
        if self._exponent == 1:
            return 'H'
        return 'H^{}'.format(self._exponent)

    def __repr__(self):
        if self._exponent == 1:
            return 'cirq.H'
        return '(cirq.H**{!r})'.format(self._exponent)


H = HPowGate()  # Hadamard gate.


class CNotPowGate(eigen_gate.EigenGate, gate_features.TwoQubitGate):
    """The controlled-not gate, possibly raised to a power.

    When applying CNOT (controlled-not) to QuBits, you can either use
    positional arguments CNOT(q1, q2), where q2 is toggled when q1 is on,
    or named arguments CNOT(control=q1, target=q2).
    (Mixing the two is not permitted.)
    """

    def __init__(self, *,  # Forces keyword args.
                 exponent: Union[value.Symbol, float] = 1.0) -> None:
        """
        Args:
            exponent: The 't' in 'CNOT**t'. Determines how much the |1-⟩ state
                gets phased.
        """
        super().__init__(exponent=exponent)

    def _decompose_(self, qubits):
        c, t = qubits
        yield Y(t)**-0.5
        yield CZ(c, t)**self._exponent
        yield Y(t)**0.5

    def _eigen_components(self):
        return [
            (0, np.array([[1, 0, 0, 0],
                          [0, 1, 0, 0],
                          [0, 0, 0.5, 0.5],
                          [0, 0, 0.5, 0.5]])),
            (1, np.array([[0, 0, 0, 0],
                          [0, 0, 0, 0],
                          [0, 0, 0.5, -0.5],
                          [0, 0, -0.5, 0.5]])),
        ]

    @property
    def exponent(self) -> Union[value.Symbol, float]:
        return self._exponent

    def _circuit_diagram_info_(self, args: protocols.CircuitDiagramInfoArgs
                               ) -> protocols.CircuitDiagramInfo:
        return protocols.CircuitDiagramInfo(
            wire_symbols=('@', 'X'),
            exponent=self._diagram_exponent(args))

    def _apply_unitary_to_tensor_(self,
                                  target_tensor: np.ndarray,
                                  available_buffer: np.ndarray,
                                  axes: Sequence[int],
                                  ) -> Union[np.ndarray, NotImplementedType]:
        if self._exponent != 1:
            return NotImplemented

        oo = linalg.slice_for_qubits_equal_to(axes, 0b11)
        zo = linalg.slice_for_qubits_equal_to(axes, 0b01)
        available_buffer[oo] = target_tensor[oo]
        target_tensor[oo] = target_tensor[zo]
        target_tensor[zo] = available_buffer[oo]
        return target_tensor

    def _qasm_(self,
               args: protocols.QasmArgs,
               qubits: Tuple[raw_types.QubitId, ...]) -> Optional[str]:
        if self._exponent != 1:
            return None  # Don't have an equivalent gate in QASM
        args.validate_version('2.0')
        return args.format('cx {0},{1};\n', qubits[0], qubits[1])

    def __str__(self) -> str:
        if self._exponent == 1:
            return 'CNOT'
        return 'CNOT**{!r}'.format(self._exponent)

    def __repr__(self) -> str:
        if self._exponent == 1:
            return 'cirq.CNOT'
        return '(cirq.CNOT**{!r})'.format(self._exponent)

    def on(self, *args: raw_types.QubitId,
           **kwargs: raw_types.QubitId) -> gate_operation.GateOperation:
        if not kwargs:
            return super().on(*args)
        if not args and set(kwargs.keys()) == {'control', 'target'}:
            return super().on(kwargs['control'], kwargs['target'])
        raise ValueError(
            "Expected two positional argument or else 'target' AND 'control' "
            "keyword arguments. But got args={!r}, kwargs={!r}.".format(
                args, kwargs))


CNOT = CNotPowGate()  # Controlled Not Gate.


class SwapPowGate(eigen_gate.EigenGate,
                  gate_features.TwoQubitGate,
                  gate_features.InterchangeableQubitsGate):
    """The SWAP gate, possibly raised to a power. Exchanges qubits."""

    def __init__(self, *,  # Forces keyword args.
                 exponent: Union[value.Symbol, float] = 1.0) -> None:
        super().__init__(exponent=exponent)

    def _decompose_(self, qubits):
        """See base class."""
        a, b = qubits
        yield CNOT(a, b)
        yield CNOT(b, a) ** self._exponent
        yield CNOT(a, b)

    def _eigen_components(self):
        return [
            (0, np.array([[1, 0,   0,   0],
                          [0, 0.5, 0.5, 0],
                          [0, 0.5, 0.5, 0],
                          [0, 0,   0,   1]])),
            (1, np.array([[0,  0,    0,   0],
                          [0,  0.5, -0.5, 0],
                          [0, -0.5,  0.5, 0],
                          [0,  0,    0,   0]])),
        ]

    def _apply_unitary_to_tensor_(self,
                                  target_tensor: np.ndarray,
                                  available_buffer: np.ndarray,
                                  axes: Sequence[int],
                                  ) -> Union[np.ndarray, NotImplementedType]:
        if self._exponent != 1:
            return NotImplemented

        zo = linalg.slice_for_qubits_equal_to(axes, 0b01)
        oz = linalg.slice_for_qubits_equal_to(axes, 0b10)
        available_buffer[zo] = target_tensor[zo]
        target_tensor[zo] = target_tensor[oz]
        target_tensor[oz] = available_buffer[zo]
        return target_tensor

    @property
    def exponent(self) -> Union[value.Symbol, float]:
        return self._exponent

    def _circuit_diagram_info_(self, args: protocols.CircuitDiagramInfoArgs
                               ) -> protocols.CircuitDiagramInfo:
        if not args.use_unicode_characters:
            return protocols.CircuitDiagramInfo(
                wire_symbols=('swap', 'swap'),
                exponent=self._diagram_exponent(args))
        return protocols.CircuitDiagramInfo(
            wire_symbols=('×', '×'),
            exponent=self._diagram_exponent(args))

    def _qasm_(self,
               args: protocols.QasmArgs,
               qubits: Tuple[raw_types.QubitId, ...]) -> Optional[str]:
        if self._exponent != 1:
            return None  # Don't have an equivalent gate in QASM
        args.validate_version('2.0')
        return args.format('swap {0},{1};\n', qubits[0], qubits[1])

    def __str__(self) -> str:
        if self._exponent == 1:
            return 'SWAP'
        return 'SWAP**{!r}'.format(self._exponent)

    def __repr__(self) -> str:
        if self._exponent == 1:
            return 'cirq.SWAP'
        return '(cirq.SWAP**{!r})'.format(self._exponent)


SWAP = SwapPowGate()  # Exchanges two qubits' states.


class ISwapPowGate(eigen_gate.EigenGate,
                   gate_features.InterchangeableQubitsGate,
                   gate_features.TwoQubitGate):
    """Rotates the |01⟩-vs-|10⟩ subspace of two qubits around its Bloch X-axis.

    When exponent=1, swaps the two qubits and phases |01⟩ and |10⟩ by i. More
    generally, this gate's matrix is defined as follows:

        ISWAP**t ≡ exp(+i π t (X⊗X + Y⊗Y) / 4)
                 ≡ [1 0            0            0]
                   [0 cos(π·t/2)   i·sin(π·t/2) 0]
                   [0 i·sin(π·t/2) cos(π·t/2)   0]
                   [0 0            0            1]
    """

    @property
    def exponent(self) -> Union[value.Symbol, float]:
        return self._exponent

    def _eigen_components(self):
        return [
            (0, np.diag([1, 0, 0, 1])),
            (+0.5, np.array([[0, 0, 0, 0],
                             [0, 0.5, 0.5, 0],
                             [0, 0.5, 0.5, 0],
                             [0, 0, 0, 0]])),
            (-0.5, np.array([[0, 0, 0, 0],
                             [0, 0.5, -0.5, 0],
                             [0, -0.5, 0.5, 0],
                             [0, 0, 0, 0]])),
        ]

    def _decompose_(self, qubits):
        a, b = qubits

        yield CNOT(a, b)
        yield H(a)
        yield CNOT(b, a)
        yield S(a)**self._exponent
        yield CNOT(b, a)
        yield S(a)**-self._exponent
        yield H(a)
        yield CNOT(a, b)

    def _apply_unitary_to_tensor_(self,
                                  target_tensor: np.ndarray,
                                  available_buffer: np.ndarray,
                                  axes: Sequence[int],
                                  ) -> Union[np.ndarray, NotImplementedType]:
        if self._exponent != 1:
            return NotImplemented

        zo = linalg.slice_for_qubits_equal_to(axes, 0b01)
        oz = linalg.slice_for_qubits_equal_to(axes, 0b10)
        available_buffer[zo] = target_tensor[zo]
        target_tensor[zo] = target_tensor[oz]
        target_tensor[oz] = available_buffer[zo]
        target_tensor[zo] *= 1j
        target_tensor[oz] *= 1j
        return target_tensor

    def _circuit_diagram_info_(self, args: protocols.CircuitDiagramInfoArgs
                               ) -> protocols.CircuitDiagramInfo:
        return protocols.CircuitDiagramInfo(
            wire_symbols=('iSwap', 'iSwap'),
            exponent=self._diagram_exponent(args))

    def __str__(self) -> str:
        if self._exponent == 1:
            return 'ISWAP'
        return 'ISWAP**{!r}'.format(self._exponent)

    def __repr__(self):
        if self._exponent == 1:
            return 'cirq.ISWAP'
        return '(cirq.ISWAP**{!r})'.format(self._exponent)


# Swaps two qubits while phasing the swapped subspace by i.
ISWAP = ISwapPowGate()


def Rx(rads: float) -> XPowGate:
    """Returns a gate with the matrix e^{-i X rads / 2}."""
    return XPowGate(exponent=rads / np.pi, global_shift=-0.5)


def Ry(rads: float) -> YPowGate:
    """Returns a gate with the matrix e^{-i Y rads / 2}."""
    return YPowGate(exponent=rads / np.pi, global_shift=-0.5)


def Rz(rads: float) -> ZPowGate:
    """Returns a gate with the matrix e^{-i Z rads / 2}."""
<<<<<<< HEAD
    return ZPowGate(exponent=rads / np.pi, global_shift_in_half_turns=-0.5)


class XXPowGate(eigen_gate.EigenGate,
             gate_features.TwoQubitGate,
             gate_features.InterchangeableQubitsGate):
    """
    The gate implements the following unitary:
    X⊗X = [0 0 0 1]
          [0 0 1 0]
          [0 1 0 0]
          [1 0 0 0]

    """

    def __init__(self, *,  # Forces keyword args.
                 exponent: Union[value.Symbol, float] = 1.0,
                 global_shift: float = 0.0) -> None:
        """
        Initializes the gate.

        The exponent may be specified.
        If no argument is given, the default value of
        exponent = 1 is used.

        Args:
            exponent: The power that the gate operation will be raised to.
        """

        super().__init__(
            exponent=exponent,
            global_shift=global_shift)

    @property
    def exponent(self) -> Union[value.Symbol, float]:
        return self._exponent

    def _eigen_components(self):
        return [
            (1., np.array([[0.5, 0, 0, -0.5],
                            [0, 0.5, -0.5, 0],
                            [0, -0.5, 0.5, 0],
                            [-0.5, 0, 0, 0.5]])),
            (0., np.array([[0.5, 0, 0, 0.5],
                            [0, 0.5, 0.5, 0],
                            [0, 0.5, 0.5, 0],
                            [0.5, 0, 0, 0.5]]))
        ]

    def _canonical_exponent_period(self) -> Optional[float]:
        return 2

    def _circuit_diagram_info_(self, args: protocols.CircuitDiagramInfoArgs
                               ) -> protocols.CircuitDiagramInfo:
        if self._global_shift == -0.5:
            return _rads_func_symbol(
                'MS',
                args,
                self._diagram_exponent(args, ignore_global_phase=False))

        return protocols.CircuitDiagramInfo(
            wire_symbols=('XX', 'XX'),
            exponent=self.exponent)

    def __str__(self) -> str:
        if self.exponent == 1:
            return 'XX'
        return 'XX**{!r}'.format(self._exponent)

    def __repr__(self) -> str:
        if self._global_shift == -0.5:
            return 'cirq.MS(np.pi*{!r})'.format(self._exponent)
        if self._exponent == 1:
            return 'cirq.XX'
        return ('cirq.XXPowGate(exponent={!r},'
                'global_shift={!r}'
                ).format(self._exponent, self._global_shift)


# Pauli XX
XX = XXPowGate()
=======
    return ZPowGate(exponent=rads / np.pi, global_shift=-0.5)
>>>>>>> 8794c104
<|MERGE_RESOLUTION|>--- conflicted
+++ resolved
@@ -910,8 +910,7 @@
 
 def Rz(rads: float) -> ZPowGate:
     """Returns a gate with the matrix e^{-i Z rads / 2}."""
-<<<<<<< HEAD
-    return ZPowGate(exponent=rads / np.pi, global_shift_in_half_turns=-0.5)
+    return ZPowGate(exponent=rads / np.pi, global_shift=-0.5)
 
 
 class XXPowGate(eigen_gate.EigenGate,
@@ -937,7 +936,8 @@
         exponent = 1 is used.
 
         Args:
-            exponent: The power that the gate operation will be raised to.
+            exponent: The t in XX**t. Phases the eigenstate of the Pauli XX operator by e^{i pi exponent}.
+            global_shift: Offsets the eigenvalues of the gate at exponent=1.
         """
 
         super().__init__(
@@ -960,11 +960,8 @@
                             [0.5, 0, 0, 0.5]]))
         ]
 
-    def _canonical_exponent_period(self) -> Optional[float]:
-        return 2
-
     def _circuit_diagram_info_(self, args: protocols.CircuitDiagramInfoArgs
-                               ) -> protocols.CircuitDiagramInfo:
+                               ) -> Union[str, protocols.CircuitDiagramInfo]:
         if self._global_shift == -0.5:
             return _rads_func_symbol(
                 'MS',
@@ -991,7 +988,4 @@
 
 
 # Pauli XX
-XX = XXPowGate()
-=======
-    return ZPowGate(exponent=rads / np.pi, global_shift=-0.5)
->>>>>>> 8794c104
+XX = XXPowGate()