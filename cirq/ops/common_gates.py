--- conflicted
+++ resolved
@@ -357,11 +357,7 @@
         Raises:
             ValueError if the length of invert_mask is greater than num_qubits.
         """
-<<<<<<< HEAD
-        super(MeasurementGate, self).__init__(num_qubits)
-=======
         super().__init__(num_qubits)
->>>>>>> 68b809de
         self.key = key
         self.invert_mask = invert_mask or ()
         if (self.invert_mask is not None and
@@ -488,7 +484,6 @@
         A list of operations individually measuring the given qubits.
     """
     return [MeasurementGate(1, key_func(q)).on(q) for q in qubits]
-<<<<<<< HEAD
 
 
 @value.value_equality
@@ -520,8 +515,6 @@
 
     def _value_equality_values_(self):
         return self.num_qubits(),
-=======
->>>>>>> 68b809de
 
 
 class HPowGate(eigen_gate.EigenGate, gate_features.SingleQubitGate):
