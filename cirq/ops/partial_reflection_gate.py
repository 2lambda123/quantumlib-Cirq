# Copyright 2018 The Cirq Developers
#
# Licensed under the Apache License, Version 2.0 (the "License");
# you may not use this file except in compliance with the License.
# You may obtain a copy of the License at
#
#     https://www.apache.org/licenses/LICENSE-2.0
#
# Unless required by applicable law or agreed to in writing, software
# distributed under the License is distributed on an "AS IS" BASIS,
# WITHOUT WARRANTIES OR CONDITIONS OF ANY KIND, either express or implied.
# See the License for the specific language governing permissions and
# limitations under the License.

"""Partial reflection gate."""
from typing import Tuple, Union, cast, Optional

import numpy as np

from cirq import abc, value
from cirq.extension import PotentialImplementation
from cirq.linalg import reflection_matrix_pow
from cirq.ops import gate_features


class PartialReflectionGate(gate_features.BoundedEffectGate,
                            gate_features.ParameterizableGate,
                            gate_features.TextDiagrammableGate,
                            PotentialImplementation):
    """An interpolated reflection operation.

    A reflection operation is an operation that has exactly two eigenvalues
    which differ by 180 degrees (i.e. equal x and -x for some x).
    For an interpolated reflection operation, the eigenvalues differ by a
    relative phase not necessarily equal to 180 degrees.
    A PartialReflectionGate has a direct sum decomposition I ⊕ U or simply U,
    where I is the identity and U is an interpolated reflection operation.
    Extrapolating the gate phases one eigenspace of U relative to the other,
    with half_turns=1 corresponding to the point where U is a reflection
    operation (i.e., the relative phase is exactly -1).
    """
    def __init__(self, *,  # Forces keyword args.
                 half_turns: Optional[Union[value.Symbol, float]] = None,
                 rads: Optional[float] = None,
                 degs: Optional[float] = None) -> None:
        """Initializes the gate.

        At most one angle argument may be specified. If more are specified,
        the result is considered ambiguous and an error is thrown. If no angle
        argument is given, the default value of one half turn is used.

        Args:
            half_turns: The relative phasing of the eigenstates, in half_turns.
            rads: The relative phasing of the eigenstates, in radians.
            degs: The relative phasing of the eigenstates, in degrees.
        """
        self.half_turns = value.chosen_angle_to_canonical_half_turns(
            half_turns=half_turns,
            rads=rads,
            degs=degs)

    @abc.abstractmethod
    def _with_half_turns(self,
                         half_turns: Union[value.Symbol, float] = 1.0
                         ) -> 'PartialReflectionGate':
        """Initialize an instance by specifying the number of half-turns."""
        pass

    @abc.abstractmethod
    def text_diagram_wire_symbols(self,
                                  qubit_count = None,
                                  use_unicode_characters = True,
                                  precision = 3
                                  ) -> Tuple[str, ...]:
        pass

    def text_diagram_exponent(self):
        return self.half_turns

    def __pow__(self, power: float) -> 'PartialReflectionGate':
        return self.extrapolate_effect(power)

    def inverse(self) -> 'PartialReflectionGate':
        return self.extrapolate_effect(-1)

    def __str__(self):
        base = ''.join(self.text_diagram_wire_symbols())
        if self.half_turns == 1:
            return base
        return '{}**{}'.format(base, repr(self.half_turns))

    def __eq__(self, other):
        if not isinstance(other, type(self)):
            return NotImplemented
        return self.half_turns == other.half_turns

    def __ne__(self, other):
        return not self == other

    def __hash__(self):
        return hash((type(self), self.half_turns))

    def trace_distance_bound(self):
        if isinstance(self.half_turns, value.Symbol):
            return 1
        return abs(self.half_turns) * 3.5

    def try_cast_to(self, desired_type, ext):
<<<<<<< HEAD
        if (desired_type in [gate_features.ExtrapolatableEffect,
                             gate_features.ReversibleEffect] and
                not self.is_parameterized()):
            return self
        if (desired_type is gate_features.KnownMatrixGate and
=======
        if (desired_type in [gate_features.ExtrapolatableGate,
                             gate_features.ReversibleEffect,
                             gate_features.KnownMatrixGate] and
>>>>>>> 489b0794
                not self.is_parameterized()):
            return self
        return super().try_cast_to(desired_type, ext)

    @abc.abstractmethod
    def _reflection_matrix(self) -> np.ndarray:
        """The reflection matrix corresponding to half_turns=1."""
        pass

    def matrix(self) -> np.ndarray:
        if self.is_parameterized():
            raise ValueError("Parameterized. Don't have a known matrix.")
        return reflection_matrix_pow(
                self._reflection_matrix(), cast(float, self.half_turns))

    def extrapolate_effect(self, factor) -> 'PartialReflectionGate':
        if self.is_parameterized():
            raise ValueError("Parameterized. Don't know how to extrapolate.")
        return self._with_half_turns(half_turns=self.half_turns * factor)

    def is_parameterized(self) -> bool:
        return isinstance(self.half_turns, value.Symbol)

    def with_parameters_resolved_by(self,
                                    param_resolver) -> 'PartialReflectionGate':
        return self._with_half_turns(
                half_turns=param_resolver.value_of(self.half_turns))<|MERGE_RESOLUTION|>--- conflicted
+++ resolved
@@ -106,17 +106,9 @@
         return abs(self.half_turns) * 3.5
 
     def try_cast_to(self, desired_type, ext):
-<<<<<<< HEAD
-        if (desired_type in [gate_features.ExtrapolatableEffect,
-                             gate_features.ReversibleEffect] and
-                not self.is_parameterized()):
-            return self
-        if (desired_type is gate_features.KnownMatrixGate and
-=======
         if (desired_type in [gate_features.ExtrapolatableGate,
                              gate_features.ReversibleEffect,
                              gate_features.KnownMatrixGate] and
->>>>>>> 489b0794
                 not self.is_parameterized()):
             return self
         return super().try_cast_to(desired_type, ext)
