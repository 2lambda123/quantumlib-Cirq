--- conflicted
+++ resolved
@@ -35,17 +35,7 @@
     def num_qubits(self) -> int:
         return 1
 
-<<<<<<< HEAD
-    def on_each(self, *targets: raw_types.QubitId) -> op_tree.OP_TREE:
-=======
-    def validate_args(self, qubits):
-        if len(qubits) != 1:
-            raise ValueError(
-                'Single-qubit gate applied to {} qubits, instead of 1: {}({})'.
-                format(len(qubits), self, qubits))
-
     def on_each(self, *targets: raw_types.Qid) -> op_tree.OP_TREE:
->>>>>>> 1337f812
         """Returns a list of operations apply this gate to each of the targets.
 
         Args:
