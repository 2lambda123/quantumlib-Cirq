# Copyright 2018 The Cirq Developers
#
# Licensed under the Apache License, Version 2.0 (the "License");
# you may not use this file except in compliance with the License.
# You may obtain a copy of the License at
#
#     https://www.apache.org/licenses/LICENSE-2.0
#
# Unless required by applicable law or agreed to in writing, software
# distributed under the License is distributed on an "AS IS" BASIS,
# WITHOUT WARRANTIES OR CONDITIONS OF ANY KIND, either express or implied.
# See the License for the specific language governing permissions and
# limitations under the License.

"""A simplified time-slice of operations within a sequenced circuit."""

<<<<<<< HEAD
from typing import (Any, Callable, Iterable, Sequence, TypeVar, Union, Tuple,
                    FrozenSet)
=======
from typing import (Any, Callable, Iterable, Iterator, Sequence, TypeVar,
                    TYPE_CHECKING, Union)

>>>>>>> 49b2f193
from cirq import protocols
from cirq.ops import raw_types

if TYPE_CHECKING:
    import cirq

TSelf_Moment = TypeVar('TSelf_Moment', bound='Moment')


class Moment:
    """A simplified time-slice of operations within a sequenced circuit.

    Note that grouping sequenced circuits into moments is an abstraction that
    may not carry over directly to the scheduling on the hardware or simulator.
    Operations in the same moment may or may not actually end up scheduled to
    occur at the same time. However the topological quantum circuit ordering
    will be preserved, and many schedulers or consumers will attempt to
    maximize the moment representation.
    """

    def __init__(self, operations: Iterable[raw_types.Operation] = ()) -> None:
        """Constructs a moment with the given operations.

        Args:
            operations: The operations applied within the moment.
                Will be frozen into a tuple before storing.

        Raises:
            ValueError: A qubit appears more than once.
        """

        self._operations = tuple(operations)
        # Check that operations don't overlap.
        affected_qubits = [q for op in self.operations for q in op.qubits]
        self._qubits = frozenset(affected_qubits)
        if len(affected_qubits) != len(self._qubits):
            raise ValueError(
                'Overlapping operations: {}'.format(self.operations))

    @property
    def operations(self) -> Tuple[raw_types.Operation, ...]:
        return self._operations

    @property
    def qubits(self) -> FrozenSet[raw_types.Qid]:
        return self._qubits

    def operates_on_single_qubit(self, qubit: raw_types.Qid) -> bool:
        """Determines if the moment has operations touching the given qubit.
        Args:
            qubit: The qubit that may or may not be touched by operations.
        Returns:
            Whether this moment has operations involving the qubit.
        """
        return qubit in self.qubits

    def operates_on(self, qubits: Iterable[raw_types.Qid]) -> bool:
        """Determines if the moment has operations touching the given qubits.

        Args:
            qubits: The qubits that may or may not be touched by operations.

        Returns:
            Whether this moment has operations involving the qubits.
        """
        return any(q in qubits for q in self.qubits)

    def with_operation(self, operation: raw_types.Operation):
        """Returns an equal moment, but with the given op added.

        Args:
            operation: The operation to append.

        Returns:
            The new moment.
        """
        return Moment(self.operations + (operation,))

    def without_operations_touching(self, qubits: Iterable[raw_types.Qid]):
        """Returns an equal moment, but without ops on the given qubits.

        Args:
            qubits: Operations that touch these will be removed.

        Returns:
            The new moment.
        """
        qubits = frozenset(qubits)
        if not self.operates_on(qubits):
            return self
        return Moment(
            operation for operation in self.operations
            if qubits.isdisjoint(frozenset(operation.qubits)))

    def __copy__(self):
        return type(self)(self.operations)

    def __bool__(self) -> bool:
        return bool(self.operations)

    def __eq__(self, other) -> bool:
        if not isinstance(other, type(self)):
            return NotImplemented

        return (sorted(self.operations, key=lambda op: op.qubits) == sorted(
            other.operations, key=lambda op: op.qubits))

    def _approx_eq_(self, other: Any, atol: Union[int, float]) -> bool:
        """See `cirq.protocols.SupportsApproximateEquality`."""
        if not isinstance(other, type(self)):
            return NotImplemented

        return protocols.approx_eq(sorted(self.operations,
                                          key=lambda op: op.qubits),
                                   sorted(other.operations,
                                          key=lambda op: op.qubits),
                                   atol=atol)

    def __ne__(self, other) -> bool:
        return not self == other

    def __hash__(self):
        return hash(
            (Moment, tuple(sorted(self.operations, key=lambda op: op.qubits))))

    def __iter__(self) -> Iterator['cirq.Operation']:
        return iter(self.operations)

    def __pow__(self, power):
        if power == 1:
            return self
        new_ops = []
        for op in self.operations:
            new_op = protocols.pow(op, power, default=None)
            if new_op is None:
                return NotImplemented
            new_ops.append(new_op)
        return Moment(new_ops)

    def __len__(self):
        return len(self.operations)

    def __repr__(self):
        if not self.operations:
            return 'cirq.Moment()'
        return 'cirq.Moment(operations={})'.format(
            _list_repr_with_indented_item_lines(self.operations))

    def __str__(self):
        return ' and '.join(str(op) for op in self.operations)

    def transform_qubits(self: TSelf_Moment,
                         func: Callable[[raw_types.Qid], raw_types.Qid]
                         ) -> TSelf_Moment:
        """Returns the same moment, but with different qubits.

        Args:
            func: The function to use to turn each current qubit into a desired
                new qubit.

        Returns:
            The receiving moment but with qubits transformed by the given
                function.
        """
        return self.__class__(op.transform_qubits(func)
                for op in self.operations)

    def _json_dict_(self):
        return protocols.obj_to_dict_helper(self, ['operations'])


def _list_repr_with_indented_item_lines(items: Sequence[Any]) -> str:
    block = '\n'.join([repr(op) + ',' for op in items])
    indented = '    ' + '\n    '.join(block.split('\n'))
    return '[\n{}\n]'.format(indented)<|MERGE_RESOLUTION|>--- conflicted
+++ resolved
@@ -14,14 +14,8 @@
 
 """A simplified time-slice of operations within a sequenced circuit."""
 
-<<<<<<< HEAD
 from typing import (Any, Callable, Iterable, Sequence, TypeVar, Union, Tuple,
-                    FrozenSet)
-=======
-from typing import (Any, Callable, Iterable, Iterator, Sequence, TypeVar,
-                    TYPE_CHECKING, Union)
-
->>>>>>> 49b2f193
+                    FrozenSet,TYPE_CHECKING)
 from cirq import protocols
 from cirq.ops import raw_types
 
