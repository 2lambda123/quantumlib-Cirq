# Copyright 2018 The Cirq Developers
#
# Licensed under the Apache License, Version 2.0 (the "License");
# you may not use this file except in compliance with the License.
# You may obtain a copy of the License at
#
#     https://www.apache.org/licenses/LICENSE-2.0
#
# Unless required by applicable law or agreed to in writing, software
# distributed under the License is distributed on an "AS IS" BASIS,
# WITHOUT WARRANTIES OR CONDITIONS OF ANY KIND, either express or implied.
# See the License for the specific language governing permissions and
# limitations under the License.

"""A simplified time-slice of operations within a sequenced circuit."""

from typing import Any, Callable, Iterable, Sequence, TypeVar, Union

from cirq import protocols
from cirq.ops import raw_types

TSelf_Moment = TypeVar('TSelf_Moment', bound='Moment')


class Moment:
    """A simplified time-slice of operations within a sequenced circuit.

    Note that grouping sequenced circuits into moments is an abstraction that
    may not carry over directly to the scheduling on the hardware or simulator.
    Operations in the same moment may or may not actually end up scheduled to
    occur at the same time. However the topological quantum circuit ordering
    will be preserved, and many schedulers or consumers will attempt to
    maximize the moment representation.

    Attributes:
        operations: A tuple of the Operations for this Moment.
        qubits: A set of the qubits acted upon by this Moment.
    """

    def __init__(self, operations: Iterable[raw_types.Operation] = ()) -> None:
        """Constructs a moment with the given operations.

        Args:
            operations: The operations applied within the moment.
                Will be frozen into a tuple before storing.

        Raises:
            ValueError: A qubit appears more than once.
        """
        self.operations = tuple(operations)

        # Check that operations don't overlap.
        affected_qubits = [q for op in self.operations for q in op.qubits]
        self.qubits = frozenset(affected_qubits)
        if len(affected_qubits) != len(self.qubits):
            raise ValueError(
                'Overlapping operations: {}'.format(self.operations))

    def operates_on_single_qubit(self, qubit: raw_types.Qid) -> bool:
        """Determines if the moment has operations touching the given qubit.
        Args:
            qubit: The qubit that may or may not be touched by operations.
        Returns:
            Whether this moment has operations involving the qubit.
        """
        return qubit in self.qubits

    def operates_on(self, qubits: Iterable[raw_types.Qid]) -> bool:
        """Determines if the moment has operations touching the given qubits.

        Args:
            qubits: The qubits that may or may not be touched by operations.

        Returns:
            Whether this moment has operations involving the qubits.
        """
        return any(q in qubits for q in self.qubits)

    def with_operation(self, operation: raw_types.Operation):
        """Returns an equal moment, but with the given op added.

        Args:
            operation: The operation to append.

        Returns:
            The new moment.
        """
        return Moment(self.operations + (operation,))

    def without_operations_touching(self, qubits: Iterable[raw_types.Qid]):
        """Returns an equal moment, but without ops on the given qubits.

        Args:
            qubits: Operations that touch these will be removed.

        Returns:
            The new moment.
        """
        qubits = frozenset(qubits)
        if not self.operates_on(qubits):
            return self
        return Moment(
            operation for operation in self.operations
            if qubits.isdisjoint(frozenset(operation.qubits)))

    def __copy__(self):
        return type(self)(self.operations)

    def __bool__(self):
        return bool(self.operations)

    def __eq__(self, other):
        if not isinstance(other, type(self)):
            return NotImplemented

        return (sorted(self.operations, key=lambda op: op.qubits) == sorted(
            other.operations, key=lambda op: op.qubits))

    def _approx_eq_(self, other: Any, atol: Union[int, float]) -> bool:
        """See `cirq.protocols.SupportsApproximateEquality`."""
        if not isinstance(other, type(self)):
            return NotImplemented
<<<<<<< HEAD
        return approx_eq(sorted(self.operations, key=lambda op: op.qubits),
                         sorted(other.operations, key=lambda op: op.qubits),
                         atol=atol)
=======
        return protocols.approx_eq(self.operations, other.operations, atol=atol)
>>>>>>> 57b0beb5

    def __ne__(self, other):
        return not self == other

    def __hash__(self):
        return hash(
            (Moment, tuple(sorted(self.operations, key=lambda op: op.qubits))))

    def __iter__(self):
        return iter(self.operations)

    def __len__(self):
        return len(self.operations)

    def __repr__(self):
        if not self.operations:
            return 'cirq.Moment()'
        return 'cirq.Moment(operations={})'.format(
            _list_repr_with_indented_item_lines(self.operations))

    def __str__(self):
        return ' and '.join(str(op) for op in self.operations)

    def transform_qubits(self: TSelf_Moment,
                         func: Callable[[raw_types.Qid], raw_types.Qid]
                         ) -> TSelf_Moment:
        return self.__class__(op.transform_qubits(func)
                for op in self.operations)

    def _json_dict_(self):
        return protocols.obj_to_dict_helper(self, ['operations'])


def _list_repr_with_indented_item_lines(items: Sequence[Any]) -> str:
    block = '\n'.join([repr(op) + ',' for op in items])
    indented = '    ' + '\n    '.join(block.split('\n'))
    return '[\n{}\n]'.format(indented)<|MERGE_RESOLUTION|>--- conflicted
+++ resolved
@@ -120,13 +120,10 @@
         """See `cirq.protocols.SupportsApproximateEquality`."""
         if not isinstance(other, type(self)):
             return NotImplemented
-<<<<<<< HEAD
+
         return approx_eq(sorted(self.operations, key=lambda op: op.qubits),
                          sorted(other.operations, key=lambda op: op.qubits),
                          atol=atol)
-=======
-        return protocols.approx_eq(self.operations, other.operations, atol=atol)
->>>>>>> 57b0beb5
 
     def __ne__(self, other):
         return not self == other
