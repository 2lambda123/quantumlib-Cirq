# Copyright 2018 The Cirq Developers
#
# Licensed under the Apache License, Version 2.0 (the "License");
# you may not use this file except in compliance with the License.
# You may obtain a copy of the License at
#
#     https://www.apache.org/licenses/LICENSE-2.0
#
# Unless required by applicable law or agreed to in writing, software
# distributed under the License is distributed on an "AS IS" BASIS,
# WITHOUT WARRANTIES OR CONDITIONS OF ANY KIND, either express or implied.
# See the License for the specific language governing permissions and
# limitations under the License.

from typing import Any, Iterable, Optional, Sequence, TYPE_CHECKING, Type

from collections import defaultdict
import itertools
import numpy as np

from cirq import circuits, ops, linalg, protocols, value, EigenGate

if TYPE_CHECKING:
    # pylint: disable=unused-import
    from typing import Dict, List


def highlight_text_differences(actual: str, expected: str) -> str:
    diff = ""
    for actual_line, desired_line in itertools.zip_longest(
            actual.splitlines(), expected.splitlines(),
            fillvalue=""):
        diff += "".join(a if a == b else "█"
                        for a, b in itertools.zip_longest(
                            actual_line, desired_line, fillvalue="")) + "\n"
    return diff


def _measurement_subspaces(
        measured_qubits: Iterable[ops.QubitId],
        n_qubits: int
) -> Sequence[Sequence[int]]:
    """Computes subspaces associated with projective measurement.

    The function computes a partitioning of the computational basis such
    that the subspace spanned by each partition corresponds to a distinct
    measurement outcome. In particular, if all qubits are measured then
    2**n singleton partitions are returned. If no qubits are measured then
    a single partition consisting of all basis states is returned.

    Args:
        measured_qubits: Qubits subject to measurement
        n_qubits: Total number of qubits in circuit
    Returns:
        Sequence of subspaces where each subspace is a sequence of
            computational basis states in order corresponding to qubit_order
    """

    # Consider projective measurement in the computational basis on a subset
    # of qubits. Each projection operator associated with the measurement is
    # uniquely determined by its range, here called a measurement subspace.
    #
    # Suppose that qubit q is not measured. Then computational basis states
    # whose indices have binary representations that differ only at position
    # q belong to the same measurement subspace. Generally, if computational
    # basis states a and b are such that
    #
    #     a & measurement_mask == b & measurement_mask
    #
    # then a and b belong to the same measurement subspace. In this case the
    # value of the expression on either side in the formula above is the
    # computational basis state in the measurement subspace containing
    # a and b which has the lowest index.
    measurement_mask = 0
    for i, _ in enumerate(sorted(measured_qubits)):
        measurement_mask |= 1 << i

    # Keyed by computational basis state with lowest index.
    measurement_subspaces = defaultdict(list)  # type: Dict[int, List[int]]
    computational_basis = range(1 << n_qubits)

    for basis_state in computational_basis:
        subspace_key = basis_state & measurement_mask
        measurement_subspaces[subspace_key].append(basis_state)

    subspaces = list(measurement_subspaces.values())

    # Verify this is a partitioning (i.e. full coverage, no overlaps).
    assert sorted(itertools.chain(*subspaces)) == list(computational_basis)

    return subspaces


def assert_circuits_with_terminal_measurements_are_equivalent(
        actual: circuits.Circuit,
        reference: circuits.Circuit,
        atol: float) -> None:
    """Determines if two circuits have equivalent effects.

    The circuits can contain measurements, but the measurements must be at the
    end of the circuit. Circuits are equivalent if, for all possible inputs,
    their outputs (classical bits for lines terminated with measurement and
    qubits for lines without measurement) are observationally indistinguishable
    up to a tolerance. Note that under this definition of equivalence circuits
    that differ solely in the overall phase of the post-measurement state of
    measured qubits are considered equivalent.

    For example, applying an extra Z gate to an unmeasured qubit changes the
    effect of a circuit. But inserting a Z gate operation just before a
    measurement does not.

    Args:
        actual: The circuit that was actually computed by some process.
        reference: A circuit with the correct function.
        atol: Absolute error tolerance.
    """
    measured_qubits_actual = {qubit
                              for op in actual.all_operations()
                              if ops.MeasurementGate.is_measurement(op)
                              for qubit in op.qubits}
    measured_qubits_reference = {qubit
                                 for op in reference.all_operations()
                                 if ops.MeasurementGate.is_measurement(op)
                                 for qubit in op.qubits}
    assert actual.are_all_measurements_terminal()
    assert reference.are_all_measurements_terminal()
    assert measured_qubits_actual == measured_qubits_reference

    all_qubits = actual.all_qubits().union(reference.all_qubits())

    matrix_actual = actual.to_unitary_matrix(
            qubits_that_should_be_present=all_qubits)
    matrix_reference = reference.to_unitary_matrix(
            qubits_that_should_be_present=all_qubits)

    n_qubits = len(all_qubits)
    n = matrix_actual.shape[0]
    assert n == 1 << n_qubits
    assert matrix_actual.shape == matrix_reference.shape == (n, n)

    # Consider the action of the two circuits Ca and Cr on state |x>:
    #
    #     |ya> = Ca|x>
    #     |yr> = Cr|x>
    #
    # Ca and Cr are equivalent according to the definition above iff
    # for each |x>:
    #  - probability of each measurement outcome is the same for |ya>
    #    and |yr> (across measured qubits),
    #  - amplitudes of each post-measurement state are the same for |ya>
    #    and |yr> except perhaps for an overall phase factor.
    #
    # These conditions are satisfied iff the matrices of the two circuits
    # are identical except perhaps for an overall phase factor for each
    # rectangular block spanning rows corresponding to the measurement
    # subspaces and all columns.
    #
    # Note two special cases of the rule above:
    #  - if no qubits are measured then the circuits are equivalent if
    #    their matrices are identical except for the global phase factor,
    #  - if all qubits are measured then the circuits are equivalent if
    #    their matrices differ by a diagonal unitary factor.
    subspaces = _measurement_subspaces(measured_qubits_actual, n_qubits)
    for subspace in subspaces:
        block_actual = matrix_actual[subspace, :]
        block_reference = matrix_reference[subspace, :]
        assert linalg.allclose_up_to_global_phase(
                block_actual, block_reference, atol=atol), (
                        "Circuit's effect differs from the reference circuit.\n"
                        '\n'
                        'Diagram of actual circuit:\n'
                        '{}\n'
                        '\n'
                        'Diagram of reference circuit with desired function:\n'
                        '{}\n'.format(actual, reference))


def assert_same_circuits(actual: circuits.Circuit,
                         expected: circuits.Circuit,
                         ) -> None:
    """Asserts that two circuits are identical, with a descriptive error.

    Args:
        actual: A circuit computed by some code under test.
        expected: The circuit that should have been computed.
    """
    assert actual == expected, (
        "Actual circuit differs from expected circuit.\n"
        "\n"
        "Diagram of actual circuit:\n"
        "{}\n"
        "\n"
        "Diagram of expected circuit:\n"
        "{}\n"
        "\n"
        "Index of first differing moment:\n"
        "{}\n"
        "\n"
        "Full repr of actual circuit:\n"
        "{!r}\n"
        "\n"
        "Full repr of expected circuit:\n"
        "{!r}\n").format(actual,
                         expected,
                         _first_differing_moment_index(actual, expected),
                         actual,
                         expected)


def _first_differing_moment_index(circuit1: circuits.Circuit,
                                  circuit2: circuits.Circuit) -> Optional[int]:
    for i, (m1, m2) in enumerate(itertools.zip_longest(circuit1, circuit2)):
        if m1 != m2:
            return i
    return None  # coverage: ignore


def assert_has_diagram(
        actual: circuits.Circuit,
        desired: str,
        **kwargs) -> None:
    """Determines if a given circuit has the desired text diagram.

    Args:
        actual: The circuit that was actually computed by some process.
        desired: The desired text diagram as a string. Newlines at the
            beginning and whitespace at the end are ignored.
        **kwargs: Keyword arguments to be passed to actual.to_text_diagram().
    """
    actual_diagram = actual.to_text_diagram(**kwargs).lstrip("\n").rstrip()
    desired_diagram = desired.lstrip("\n").rstrip()
    assert actual_diagram == desired_diagram, (
        "Circuit's text diagram differs from the desired diagram.\n"
        '\n'
        'Diagram of actual circuit:\n'
        '{}\n'
        '\n'
        'Desired text diagram:\n'
        '{}\n'
        '\n'
        'Highlighted differences:\n'
        '{}\n'.format(actual_diagram, desired_diagram,
                      highlight_text_differences(actual_diagram,
                                                 desired_diagram))
    )


def assert_has_consistent_apply_unitary(
        val: Any,
        *,
<<<<<<< HEAD
        qubit_count: Optional[int] = None,
        atol: float=1e-8) -> None:
    """Tests whether a value's _apply_unitary_to_tensor_ is correct.
=======
        qubit_count: Optional[int] = None) -> None:
    """Tests whether a value's _apply_unitary_ is correct.
>>>>>>> 278f9584

    Contrasts the effects of the value's `_apply_unitary_` with the
    matrix returned by the value's `_unitary_` method.

    Args:
        val: The value under test. Should have a `__pow__` method.
        qubit_count: Usually inferred. The number of qubits the value acts on.
            This argument isn't needed if the gate has a unitary matrix or
            implements `cirq.SingleQubitGate`/`cirq.TwoQubitGate`/
            `cirq.ThreeQubitGate`.
    """

    expected = protocols.unitary(val, default=None)
    if qubit_count is not None:
        n = qubit_count
    elif expected is not None:
        n = expected.shape[0].bit_length() - 1
    else:
        n = _infer_qubit_count(val)

    eye = np.eye(2 << n, dtype=np.complex128).reshape((2,) * (2 * n + 2))
    actual = protocols.apply_unitary(
        unitary_value=val,
        args=protocols.ApplyUnitaryArgs(
            target_tensor=eye,
            available_buffer=np.ones_like(eye) * float('nan'),
            axes=list(range(1, n + 1))),
        default=None)

    # If you don't have a unitary, you shouldn't be able to apply a unitary.
    if expected is None:
        assert actual is None
    else:
        expected = np.kron(np.eye(2), expected)

    # If you applied a unitary, it should match the one you say you have.
    if actual is not None:
        np.testing.assert_allclose(
            actual.reshape(2 << n, 2 << n),
            expected,
            atol=atol)


def assert_eigen_gate_has_consistent_apply_unitary(
        eigen_gate_type: Type[EigenGate],
        *,
        exponents=(0, 1, -1, 0.5, 0.25, -0.5, 0.1, value.Symbol('s')),
        global_shifts=(0, 0.5, -0.5, 0.1),
        qubit_count: Optional[int] = None) -> None:
    """Tests whether an EigenGate type's _apply_unitary_ is correct.

    Contrasts the effects of the gate's `_apply_unitary_` with the
    matrix returned by the gate's `_unitary_` method, trying various values for
    the gate exponent and global shift.

    Args:
        eigen_gate_type: The type of gate to test. The type must have an
            __init__ method that takes an exponent and a global_shift.
        exponents: The exponents to try. Defaults to a variety of special and
            arbitrary angles, as well as a parameterized angle (a symbol).
        global_shifts: The global shifts to try. Defaults to a variety of
            special angles.
        qubit_count: The qubit count to use for the gate. This argument isn't
            needed if the gate has a unitary matrix or implements
            `cirq.SingleQubitGate`/`cirq.TwoQubitGate`/`cirq.ThreeQubitGate`; it
            will be inferred.
    """
    for exponent in exponents:
        for shift in global_shifts:
            assert_has_consistent_apply_unitary(
                eigen_gate_type(exponent=exponent, global_shift=shift),
                qubit_count=qubit_count)


def assert_has_consistent_apply_unitary_for_various_exponents(
        val: Any,
        *,
        exponents=(0, 1, -1, 0.5, 0.25, -0.5, 0.1, value.Symbol('s')),
        qubit_count: Optional[int] = None) -> None:
    """Tests whether a value's _apply_unitary_ is correct.

    Contrasts the effects of the value's `_apply_unitary_` with the
    matrix returned by the value's `_unitary_` method. Attempts this after
    attempting to raise the value to several exponents.

    Args:
        val: The value under test. Should have a `__pow__` method.
        exponents: The exponents to try. Defaults to a variety of special and
            arbitrary angles, as well as a parameterized angle (a symbol). If
            the value's `__pow__` returns `NotImplemented` for any of these,
            they are skipped.
        qubit_count: A minimum qubit count for the test system. This argument
            isn't needed if the gate has a unitary matrix or implements
            `cirq.SingleQubitGate`/`cirq.TwoQubitGate`/`cirq.ThreeQubitGate`; it
            will be inferred.
    """
    for exponent in exponents:
        gate = protocols.pow(val, exponent, default=None)
        if gate is not None:
            assert_has_consistent_apply_unitary(
                gate,
                qubit_count=qubit_count)


def _infer_qubit_count(val: Any) -> int:
    if isinstance(val, ops.Operation):
        return len(val.qubits)
    if isinstance(val, ops.SingleQubitGate):
        return 1
    if isinstance(val, ops.TwoQubitGate):
        return 2
    if isinstance(val, ops.ThreeQubitGate):
        return 3
    if isinstance(val, ops.ControlledGate):
        return 1 + _infer_qubit_count(val.sub_gate)
    if protocols.has_unitary(val):
        return protocols.unitary(val).shape[0].bit_length() - 1

    raise NotImplementedError(
        'Failed to infer qubit count of <{!r}>. Specify it.'.format(
            val))<|MERGE_RESOLUTION|>--- conflicted
+++ resolved
@@ -248,14 +248,9 @@
 def assert_has_consistent_apply_unitary(
         val: Any,
         *,
-<<<<<<< HEAD
         qubit_count: Optional[int] = None,
         atol: float=1e-8) -> None:
-    """Tests whether a value's _apply_unitary_to_tensor_ is correct.
-=======
-        qubit_count: Optional[int] = None) -> None:
     """Tests whether a value's _apply_unitary_ is correct.
->>>>>>> 278f9584
 
     Contrasts the effects of the value's `_apply_unitary_` with the
     matrix returned by the value's `_unitary_` method.
