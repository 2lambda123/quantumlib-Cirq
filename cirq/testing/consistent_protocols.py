--- conflicted
+++ resolved
@@ -128,13 +128,12 @@
                                    global_vals: Optional[Dict[str, Any]],
                                    local_vals: Optional[Dict[str, Any]]
                                   ) -> None:
-<<<<<<< HEAD
-    assert_specifies_has_unitary_if_unitary(val)
-=======
+
+
     # pylint: disable=unused-variable
     __tracebackhide__ = True
     # pylint: enable=unused-variable
->>>>>>> e34f8d14
+    assert_specifies_has_unitary_if_unitary(val)
     assert_has_consistent_qid_shape(val)
     assert_has_consistent_apply_unitary(val)
     assert_qasm_is_consistent_with_unitary(val)
