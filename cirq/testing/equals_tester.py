--- conflicted
+++ resolved
@@ -33,10 +33,6 @@
     def __init__(self):
         self.groups = [(_ClassUnknownToSubjects(),)]
 
-<<<<<<< HEAD
-    def verify_equality_group(self, *group_items: Any):
-        """Verifies that a group is an equivalence group.
-=======
     @staticmethod
     def _eq_check(v1: Any, v2: Any) -> bool:
         eq = v1 == v2
@@ -46,9 +42,8 @@
                           "between {!r} and {!r}".format(v1, v2))
         return eq
 
-    def add_equality_group(self, *group_items: Any):
-        """Tries to add a disjoint equivalence group to the equality tester.
->>>>>>> f7331561
+    def verify_equality_group(self, *group_items: Any):
+        """Verifies that a group is an equivalence group.
 
         This methods asserts that items within the group must all be equal to
         each other, but not equal to any items in other groups that have been
@@ -67,48 +62,6 @@
 
         # Within-group items must be equal.
         for v1, v2 in itertools.product(group_items, group_items):
-<<<<<<< HEAD
-            # Binary operators should always work.
-            assert v1 == v2
-            assert not v1 != v2
-
-            # __eq__ and __neq__ should both be correct or not implemented.
-            assert hasattr(v1, '__eq__') == hasattr(v1, '__ne__')
-            # Careful: python2 int doesn't have __eq__ or __ne__.
-            if hasattr(v1, '__eq__'):
-                eq = NotImplemented
-                ne = NotImplemented
-                try:
-                    eq = v1.__eq__(v2)
-                    ne = v1.__ne__(v2)
-                except TypeError:
-                    pass
-                assert (eq, ne) in [(True, False),
-                                    (NotImplemented, False),
-                                    (NotImplemented, NotImplemented)]
-
-        # Check that this group's items don't overlap with other groups.
-        for other_group in self.groups:
-            for v1, v2 in itertools.product(group_items, other_group):
-                # Binary operators should always work.
-                assert not v1 == v2
-                assert v1 != v2
-
-                # __eq__ and __neq__ should both be correct or not implemented.
-                assert hasattr(v1, '__eq__') == hasattr(v1, '__ne__')
-                # Careful: python2 int doesn't have __eq__ or __ne__.
-                if hasattr(v1, '__eq__'):
-                    eq = NotImplemented
-                    ne = NotImplemented
-                    try:
-                        eq = v1.__eq__(v2)
-                        ne = v1.__ne__(v2)
-                    except TypeError:
-                        pass
-                    assert (eq, ne) in [(False, True),
-                                        (NotImplemented, True),
-                                        (NotImplemented, NotImplemented)]
-=======
             same = EqualsTester._eq_check(v1, v2)
             assert same or v1 is not v2, "{!r} isn't equal to itself!".format(
                 v1)
@@ -122,7 +75,6 @@
                 assert not EqualsTester._eq_check(v1, v2), (
                     "{!r} and {!r} can't be in different equality groups. "
                     "They're equal.".format(v1, v2))
->>>>>>> f7331561
 
         # Check that group items hash to the same thing, or are all unhashable.
         hashes = [hash(v) if isinstance(v, collections.Hashable) else None
