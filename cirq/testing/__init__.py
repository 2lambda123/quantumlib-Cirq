# Copyright 2018 The Cirq Developers
#
# Licensed under the Apache License, Version 2.0 (the "License");
# you may not use this file except in compliance with the License.
# You may obtain a copy of the License at
#
#     https://www.apache.org/licenses/LICENSE-2.0
#
# Unless required by applicable law or agreed to in writing, software
# distributed under the License is distributed on an "AS IS" BASIS,
# WITHOUT WARRANTIES OR CONDITIONS OF ANY KIND, either express or implied.
# See the License for the specific language governing permissions and
# limitations under the License.

"""Utilities for testing code."""

from cirq.testing.asynchronous import (
    assert_asyncio_still_running,
    assert_asyncio_will_have_result,
    assert_asyncio_will_raise,
)

from cirq.testing.circuit_compare import (
    assert_circuits_with_terminal_measurements_are_equivalent,
    assert_eigen_gate_has_consistent_apply_unitary,
    assert_has_consistent_apply_unitary,
    assert_has_consistent_apply_unitary_for_various_exponents,
    assert_has_diagram,
    assert_same_circuits,
    highlight_text_differences,
)

from cirq.testing.consistent_phase_by import (
    assert_phase_by_is_consistent_with_unitary,)

from cirq.testing.consistent_decomposition import (
    assert_decompose_is_consistent_with_unitary,)

from cirq.testing.consistent_pauli_expansion import (
    assert_pauli_expansion_is_consistent_with_unitary,)

from cirq.testing.consistent_protocols import (
    assert_eigengate_implements_consistent_protocols,
    assert_implements_consistent_protocols,
)

from cirq.testing.consistent_qasm import (
    assert_qasm_is_consistent_with_unitary,)

from cirq.testing.equals_tester import (
    EqualsTester,)

from cirq.testing.equivalent_repr_eval import (
    assert_equivalent_repr,)

from cirq.testing.file_tester import (
    TempDirectoryPath,
    TempFilePath,
)

from cirq.testing.lin_alg_utils import (
    assert_allclose_up_to_global_phase,
    random_orthogonal,
    random_special_orthogonal,
    random_special_unitary,
    random_superposition,
    random_unitary,
)

from cirq.testing.order_tester import (
    OrderTester,)

from cirq.testing.random_circuit import (
<<<<<<< HEAD
    random_circuit,
)
from cirq.testing.random_dag import (
    random_circuit_dag, random_topological_sort,
)
from cirq.testing.only_test_in_python3 import (
    only_test_in_python3,
)
=======
    random_circuit,)

>>>>>>> 4cd064a8
from cirq.testing.sample_circuits import (
    nonoptimal_toffoli_circuit,)<|MERGE_RESOLUTION|>--- conflicted
+++ resolved
@@ -71,18 +71,12 @@
     OrderTester,)
 
 from cirq.testing.random_circuit import (
-<<<<<<< HEAD
     random_circuit,
 )
+
 from cirq.testing.random_dag import (
     random_circuit_dag, random_topological_sort,
 )
-from cirq.testing.only_test_in_python3 import (
-    only_test_in_python3,
-)
-=======
-    random_circuit,)
 
->>>>>>> 4cd064a8
 from cirq.testing.sample_circuits import (
     nonoptimal_toffoli_circuit,)