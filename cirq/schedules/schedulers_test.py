# Copyright 2018 The Cirq Developers
#
# Licensed under the Apache License, Version 2.0 (the "License");
# you may not use this file except in compliance with the License.
# You may obtain a copy of the License at
#
#     https://www.apache.org/licenses/LICENSE-2.0
#
# Unless required by applicable law or agreed to in writing, software
# distributed under the License is distributed on an "AS IS" BASIS,
# WITHOUT WARRANTIES OR CONDITIONS OF ANY KIND, either express or implied.
# See the License for the specific language governing permissions and
# limitations under the License.

from typing import cast

import pytest

import cirq


class _TestDevice(cirq.Device):
    """A device for testing that only supports H and CZ gates on 10 qubits.

    The H gate take 20 nanos, and the CZ gates take 40 nanos.

    This device has 10 QubitLine qubits in a line, with x values ranging from
    0 to 9 (inclusive).
    """

    def __init__(self):
        self.qubits = [cirq.LineQubit(x) for x in range(10)]

    def duration_of(self, operation: cirq.Operation) -> cirq.Duration:
        if isinstance(operation, cirq.GateOperation):
            g = operation.gate
            if isinstance(g, cirq.HGate):
                return cirq.Duration(nanos=20)
            if isinstance(g, cirq.Rot11Gate):
                return cirq.Duration(nanos=40)
        raise ValueError('Unsupported operation: {!r}'.format(operation))

    def validate_gate(self, gate: cirq.Gate):
        if not isinstance(gate, (cirq.HGate, cirq.Rot11Gate)):
            raise ValueError('Unsupported gate type {!r}'.format(gate))

    def validate_operation(self, operation: cirq.Operation):
        if not isinstance(operation, cirq.GateOperation):
            raise ValueError('Unsupported operation: {!r}'.format(operation))

        self.validate_gate(operation.gate)

        for q in operation.qubits:
            if not isinstance(q, cirq.LineQubit):
                raise ValueError('Unsupported qubit type: {!r}'.format(q))
            if q not in self.qubits:
                raise ValueError('Qubit not on device: {!r}'.format(q))

        if len(operation.qubits) == 2:
            p, q = operation.qubits
            if not cast(cirq.LineQubit, p).is_adjacent(cast(cirq.LineQubit, q)):
                raise ValueError(
                    'Non-local interaction: {!r}.'.format(operation))

    def validate_scheduled_operation(
            self,
            schedule: cirq.Schedule,
            scheduled_operation: cirq.ScheduledOperation):
        op = scheduled_operation.operation
        self.validate_operation(op)
        if (isinstance(op, cirq.GateOperation) and
                isinstance(op.gate, cirq.Rot11Gate)):
            for other in schedule.operations_happening_at_same_time_as(
                    scheduled_operation):
                if self.check_if_cz_adjacent(op, other.operation):
                    raise ValueError('Adjacent CZ operations: {} vs {}'.format(
                        scheduled_operation, other))

    def check_if_cz_adjacent(self,
                             cz_op: cirq.GateOperation,
                             other_op: cirq.Operation):
        if (isinstance(other_op, cirq.GateOperation) and
                isinstance(other_op.gate, cirq.HGate)):
            return False
        return any(cast(cirq.LineQubit, q).is_adjacent(cast(cirq.LineQubit, p))
                   for q in cz_op.qubits
                   for p in other_op.qubits)

    def validate_circuit(self, circuit):
        raise NotImplementedError()

    def validate_schedule(self, schedule):
        for scheduled_operation in schedule.scheduled_operations:
            self.validate_scheduled_operation(schedule, scheduled_operation)


class NotImplementedOperation(cirq.Operation):
    def with_qubits(self, *new_qubits) -> 'NotImplementedOperation':
        raise NotImplementedError()

    @property
    def qubits(self):
        raise NotImplementedError()


def test_the_test_device():
    device = _TestDevice()

    device.validate_gate(cirq.H)
    with pytest.raises(ValueError):
        device.validate_gate(cirq.X)

    device.validate_operation(cirq.H(cirq.LineQubit(0)))
    with pytest.raises(ValueError):
        device.validate_operation(NotImplementedOperation())

    device.validate_schedule(cirq.Schedule(device, []))

    device.validate_schedule(
        cirq.Schedule(device, [
            cirq.ScheduledOperation.op_at_on(
                cirq.H(cirq.LineQubit(0)),
                cirq.Timestamp(),
                device),
            cirq.ScheduledOperation.op_at_on(
                cirq.CZ(cirq.LineQubit(0), cirq.LineQubit(1)),
                cirq.Timestamp(),
                device)
        ]))

    with pytest.raises(ValueError):
        device.validate_schedule(
            cirq.Schedule(device, [cirq.ScheduledOperation.op_at_on(
                NotImplementedOperation(),
                cirq.Timestamp(),
                device)]))

    with pytest.raises(ValueError):
        device.validate_schedule(
            cirq.Schedule(device, [cirq.ScheduledOperation.op_at_on(
                cirq.X(cirq.LineQubit(0)),
                cirq.Timestamp(),
                device)]))

    with pytest.raises(ValueError):
        device.validate_schedule(
            cirq.Schedule(device, [cirq.ScheduledOperation.op_at_on(
                cirq.H(cirq.NamedQubit('q')),
                cirq.Timestamp(),
                device)]))

    with pytest.raises(ValueError):
        device.validate_schedule(
            cirq.Schedule(device, [cirq.ScheduledOperation.op_at_on(
                cirq.H(cirq.LineQubit(100)),
                cirq.Timestamp(),
                device)]))

    with pytest.raises(ValueError):
        device.validate_schedule(
            cirq.Schedule(device, [cirq.ScheduledOperation.op_at_on(
                cirq.CZ(cirq.LineQubit(1), cirq.LineQubit(3)),
                cirq.Timestamp(),
                device)]))


def test_moment_by_moment_schedule_no_moments():
    device = _TestDevice()
    circuit = cirq.Circuit([])
    schedule = cirq.moment_by_moment_schedule(device, circuit)
    assert len(schedule.scheduled_operations) == 0


def test_moment_by_moment_schedule_empty_moment():
    device = _TestDevice()
    circuit = cirq.Circuit([cirq.Moment(),])
    schedule = cirq.moment_by_moment_schedule(device, circuit)
    assert len(schedule.scheduled_operations) == 0


def test_moment_by_moment_schedule_moment_of_single_qubit_ops():
    device = _TestDevice()
    qubits = device.qubits

    circuit = cirq.Circuit([cirq.Moment(cirq.H(q) for q in qubits),])
    schedule = cirq.moment_by_moment_schedule(device, circuit)

    zero_ns = cirq.Timestamp()
    assert set(schedule.scheduled_operations) == {
        cirq.ScheduledOperation.op_at_on(cirq.H(q), zero_ns, device)
        for q in qubits}


def test_moment_by_moment_schedule_moment_of_two_qubit_ops():
    device = _TestDevice()
    qubits = device.qubits

    circuit = cirq.Circuit(
<<<<<<< HEAD
        [cirq.Moment((cirq.CZ(qubits[i], qubits[i + 1]) for i in range(0, 9, 3)))])
=======
        [cirq.Moment((cirq.CZ(qubits[i], qubits[i + 1])
                      for i in range(0, 9, 3)))])
>>>>>>> 1f6e9655
    schedule = cirq.moment_by_moment_schedule(device, circuit)

    zero_ns = cirq.Timestamp()
    expected = set(
        cirq.ScheduledOperation.op_at_on(cirq.CZ(qubits[i], qubits[i + 1]),
                                         zero_ns,
                                         device)
        for i in range(0, 9, 3))
    assert set(schedule.scheduled_operations) == expected


def test_moment_by_moment_schedule_two_moments():
    device = _TestDevice()
    qubits = device.qubits

    circuit = cirq.Circuit([cirq.Moment(cirq.H(q) for q in qubits),
                       cirq.Moment((cirq.CZ(qubits[i], qubits[i + 1])
                                    for i in range(0, 9, 3)))])
    schedule = cirq.moment_by_moment_schedule(device, circuit)

    zero_ns = cirq.Timestamp()
    twenty_ns = cirq.Timestamp(nanos=20)
    expected_one_qubit = set(
        cirq.ScheduledOperation.op_at_on(cirq.H(q), zero_ns, device)
        for q in qubits)
    expected_two_qubit = set(
        cirq.ScheduledOperation.op_at_on(
            cirq.CZ(qubits[i], qubits[i + 1]), twenty_ns,
            device) for i in range(0, 9, 3))
    expected = expected_one_qubit.union(expected_two_qubit)
    assert set(schedule.scheduled_operations) == expected


def test_moment_by_moment_schedule_max_duration():
    device = _TestDevice()
    qubits = device.qubits

    circuit = cirq.Circuit([
        cirq.Moment([cirq.H(qubits[0]), cirq.CZ(qubits[1], qubits[2])]),
        cirq.Moment([cirq.H(qubits[0])])])
    schedule = cirq.moment_by_moment_schedule(device, circuit)

    zero_ns = cirq.Timestamp()
    fourty_ns = cirq.Timestamp(nanos=40)
    assert set(schedule.scheduled_operations) == {
        cirq.ScheduledOperation.op_at_on(cirq.H(qubits[0]), zero_ns, device),
        cirq.ScheduledOperation.op_at_on(
            cirq.CZ(qubits[1], qubits[2]), zero_ns, device),
        cirq.ScheduledOperation.op_at_on(cirq.H(qubits[0]), fourty_ns, device),
    }


def test_moment_by_moment_schedule_empty_moment_ignored():
    device = _TestDevice()
    qubits = device.qubits

    circuit = cirq.Circuit([cirq.Moment([cirq.H(qubits[0])]),
                       cirq.Moment([]),
                       cirq.Moment([cirq.H(qubits[0])])])
    schedule = cirq.moment_by_moment_schedule(device, circuit)

    zero_ns = cirq.Timestamp()
    twenty_ns = cirq.Timestamp(nanos=20)
    assert set(schedule.scheduled_operations) == {
        cirq.ScheduledOperation.op_at_on(cirq.H(qubits[0]), zero_ns, device),
        cirq.ScheduledOperation.op_at_on(cirq.H(qubits[0]), twenty_ns, device),
    }


def test_moment_by_moment_schedule_validate_operation_fails():
    device = _TestDevice()
    qubits = device.qubits
    circuit = cirq.Circuit()
    circuit.append(cirq.CNOT(qubits[0], qubits[1]))
    with pytest.raises(ValueError, match="CNOT"):
        _ = cirq.moment_by_moment_schedule(device, circuit)


def test_moment_by_moment_schedule_device_validation_fails():
    device = _TestDevice()
    qubits = device.qubits
    circuit = cirq.Circuit([cirq.Moment([
        cirq.CZ(qubits[0], qubits[1]),
        cirq.CZ(qubits[2], qubits[3])
    ])])
    with pytest.raises(ValueError, match="Adjacent CZ"):
        _ = cirq.moment_by_moment_schedule(device, circuit)<|MERGE_RESOLUTION|>--- conflicted
+++ resolved
@@ -196,12 +196,8 @@
     qubits = device.qubits
 
     circuit = cirq.Circuit(
-<<<<<<< HEAD
-        [cirq.Moment((cirq.CZ(qubits[i], qubits[i + 1]) for i in range(0, 9, 3)))])
-=======
         [cirq.Moment((cirq.CZ(qubits[i], qubits[i + 1])
                       for i in range(0, 9, 3)))])
->>>>>>> 1f6e9655
     schedule = cirq.moment_by_moment_schedule(device, circuit)
 
     zero_ns = cirq.Timestamp()
