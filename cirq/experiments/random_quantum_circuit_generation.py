--- conflicted
+++ resolved
@@ -29,14 +29,10 @@
     Optional,
 )
 
-<<<<<<< HEAD
 import networkx as nx
 import numpy as np
 
-from cirq import circuits, devices, google, ops, protocols, value
-=======
 from cirq import circuits, devices, ops, protocols, value
->>>>>>> 90bf207e
 from cirq._doc import document
 
 if TYPE_CHECKING:
