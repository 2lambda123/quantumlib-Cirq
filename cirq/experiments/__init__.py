from cirq.experiments.google_v2_supremacy_circuit import (
    generate_boixo_2018_supremacy_circuits_v2,
    generate_boixo_2018_supremacy_circuits_v2_bristlecone,
    generate_boixo_2018_supremacy_circuits_v2_grid,
)

from cirq.experiments.qubit_characterizations import (
    rabi_oscillations,
    single_qubit_randomized_benchmarking,
    single_qubit_state_tomography,
    two_qubit_randomized_benchmarking,
    two_qubit_state_tomography,
)

from cirq.experiments.cross_entropy_benchmarking import (
    build_entangling_layers,
    cross_entropy_benchmarking,
)

from cirq.experiments.fidelity_estimation import (
<<<<<<< HEAD
    linear_xeb_fidelity,)

from cirq.experiments.t1_decay_experiment import (
    t1_decay,
    T1DecayResult,
=======
    hog_score_xeb_fidelity_from_probabilities,
    linear_xeb_fidelity,
    linear_xeb_fidelity_from_probabilities,
    log_xeb_fidelity,
    log_xeb_fidelity_from_probabilities,
    xeb_fidelity,
>>>>>>> 25fb10d9
)<|MERGE_RESOLUTION|>--- conflicted
+++ resolved
@@ -18,18 +18,15 @@
 )
 
 from cirq.experiments.fidelity_estimation import (
-<<<<<<< HEAD
-    linear_xeb_fidelity,)
-
-from cirq.experiments.t1_decay_experiment import (
-    t1_decay,
-    T1DecayResult,
-=======
     hog_score_xeb_fidelity_from_probabilities,
     linear_xeb_fidelity,
     linear_xeb_fidelity_from_probabilities,
     log_xeb_fidelity,
     log_xeb_fidelity_from_probabilities,
     xeb_fidelity,
->>>>>>> 25fb10d9
+)
+
+from cirq.experiments.t1_decay_experiment import (
+    t1_decay,
+    T1DecayResult,
 )