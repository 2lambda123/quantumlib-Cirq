# Copyright 2019 The Cirq Developers
#
# Licensed under the Apache License, Version 2.0 (the "License");
# you may not use this file except in compliance with the License.
# You may obtain a copy of the License at
#
#     https://www.apache.org/licenses/LICENSE-2.0
#
# Unless required by applicable law or agreed to in writing, software
# distributed under the License is distributed on an "AS IS" BASIS,
# WITHOUT WARRANTIES OR CONDITIONS OF ANY KIND, either express or implied.
# See the License for the specific language governing permissions and
# limitations under the License.
"""Estimation of fidelity associated with experimental circuit executions."""
import concurrent
from abc import abstractmethod
from concurrent.futures.thread import ThreadPoolExecutor
from dataclasses import dataclass
from typing import (
    Callable,
    List,
    Mapping,
    Optional,
    Sequence,
    Tuple,
    cast,
    TYPE_CHECKING,
<<<<<<< HEAD
    Dict,
=======
>>>>>>> 3dafe384
    Set,
    ContextManager,
)

import numpy as np
import pandas as pd
import scipy.optimize
import sympy
import tqdm

from cirq import ops, sim
from cirq.circuits import Circuit
from cirq.experiments.random_quantum_circuit_generation import CircuitLibraryCombination
from cirq.ops import QubitOrder, QubitOrderOrList
from cirq.sim import final_state_vector

if TYPE_CHECKING:
    import cirq
    import multiprocessing

THETA_SYMBOL, ZETA_SYMBOL, CHI_SYMBOL, GAMMA_SYMBOL, PHI_SYMBOL = sympy.symbols(
    'theta zeta chi gamma phi'
)
SQRT_ISWAP = ops.ISWAP ** 0.5


def linear_xeb_fidelity_from_probabilities(
    hilbert_space_dimension: int,
    probabilities: Sequence[float],
) -> float:
    """Linear XEB fidelity estimator.

    Estimates fidelity from ideal probabilities of observed bitstrings.

    This estimator makes two assumptions. First, it assumes that the circuit
    used in experiment is sufficiently scrambling that its output probabilities
    follow the Porter-Thomas distribution. This assumption holds for typical
    instances of random quantum circuits of sufficient depth. Second, it assumes
    that the circuit uses enough qubits so that the Porter-Thomas distribution
    can be approximated with the exponential distribution.

    In practice the validity of these assumptions can be confirmed by plotting
    a histogram of output probabilities and comparing it to the exponential
    distribution.

    The mean of this estimator is the true fidelity f and the variance is

        (1 + 2f - f^2) / M

    where f is the fidelity and M the number of observations, equal to
    len(probabilities). This is better than logarithmic XEB (see below)
    when fidelity is f < 0.32. Since this estimator is unbiased, the
    variance is equal to the mean squared error of the estimator.

    The estimator is intended for use with xeb_fidelity() below.

    Args:
        hilbert_space_dimension: Dimension of the Hilbert space on which
           the channel whose fidelity is being estimated is defined.
        probabilities: Ideal probabilities of bitstrings observed in
            experiment.
    Returns:
        Estimate of fidelity associated with an experimental realization
        of a quantum circuit.
    """
    return hilbert_space_dimension * np.mean(probabilities) - 1


def log_xeb_fidelity_from_probabilities(
    hilbert_space_dimension: int,
    probabilities: Sequence[float],
) -> float:
    """Logarithmic XEB fidelity estimator.

    Estimates fidelity from ideal probabilities of observed bitstrings.

    See `linear_xeb_fidelity_from_probabilities` for the assumptions made
    by this estimator.

    The mean of this estimator is the true fidelity f and the variance is

        (pi^2/6 - f^2) / M

    where f is the fidelity and M the number of observations, equal to
    len(probabilities). This is better than linear XEB (see above) when
    fidelity is f > 0.32. Since this estimator is unbiased, the variance
    is equal to the mean squared error of the estimator.

    The estimator is intended for use with xeb_fidelity() below.

    Args:
        hilbert_space_dimension: Dimension of the Hilbert space on which
           the channel whose fidelity is being estimated is defined.
        probabilities: Ideal probabilities of bitstrings observed in
            experiment.
    Returns:
        Estimate of fidelity associated with an experimental realization
        of a quantum circuit.
    """
    return np.log(hilbert_space_dimension) + np.euler_gamma + np.mean(np.log(probabilities))


def hog_score_xeb_fidelity_from_probabilities(
    hilbert_space_dimension: int,
    probabilities: Sequence[float],
) -> float:
    """XEB fidelity estimator based on normalized HOG score.

    Estimates fidelity from ideal probabilities of observed bitstrings.

    See `linear_xeb_fidelity_from_probabilities` for the assumptions made
    by this estimator.

    The mean of this estimator is the true fidelity f and the variance is

        (1/log(2)^2 - f^2) / M

    where f is the fidelity and M the number of observations, equal to
    len(probabilities). This is always worse than log XEB (see above).
    Since this estimator is unbiased, the variance is equal to the mean
    squared error of the estimator.

    The estimator is intended for use with xeb_fidelity() below. It is
    based on the HOG problem defined in https://arxiv.org/abs/1612.05903.

    Args:
        hilbert_space_dimension: Dimension of the Hilbert space on which
           the channel whose fidelity is being estimated is defined.
        probabilities: Ideal probabilities of bitstrings observed in
            experiment.
    Returns:
        Estimate of fidelity associated with an experimental realization
        of a quantum circuit.
    """
    score = np.mean(probabilities > np.log(2) / hilbert_space_dimension)
    return (2 * score - 1) / np.log(2)


def xeb_fidelity(
    circuit: Circuit,
    bitstrings: Sequence[int],
    qubit_order: QubitOrderOrList = QubitOrder.DEFAULT,
    amplitudes: Optional[Mapping[int, complex]] = None,
    estimator: Callable[[int, Sequence[float]], float] = linear_xeb_fidelity_from_probabilities,
) -> float:
    """Estimates XEB fidelity from one circuit using user-supplied estimator.

    Fidelity quantifies the similarity of two quantum states. Here, we estimate
    the fidelity between the theoretically predicted output state of circuit and
    the state produced in its experimental realization. Note that we don't know
    the latter state. Nevertheless, we can estimate the fidelity between the two
    states from the knowledge of the bitstrings observed in the experiment.

    In order to make the estimate more robust one should average the estimates
    over many random circuits. The API supports per-circuit fidelity estimation
    to enable users to examine the properties of estimate distribution over
    many circuits.

    See https://arxiv.org/abs/1608.00263 for more details.

    Args:
        circuit: Random quantum circuit which has been executed on quantum
            processor under test.
        bitstrings: Results of terminal all-qubit measurements performed after
            each circuit execution as integer array where each integer is
            formed from measured qubit values according to `qubit_order` from
            most to least significant qubit, i.e. in the order consistent with
            `cirq.final_state_vector`.
        qubit_order: Qubit order used to construct bitstrings enumerating
            qubits starting with the most significant qubit.
        amplitudes: Optional mapping from bitstring to output amplitude.
            If provided, simulation is skipped. Useful for large circuits
            when an offline simulation had already been performed.
        estimator: Fidelity estimator to use, see above. Defaults to the
            linear XEB fidelity estimator.
    Returns:
        Estimate of fidelity associated with an experimental realization of
        circuit which yielded measurements in bitstrings.
    Raises:
        ValueError: Circuit is inconsistent with qubit order or one of the
            bitstrings is inconsistent with the number of qubits.
    """
    dim = np.product(circuit.qid_shape())

    if isinstance(bitstrings, tuple):
        bitstrings = list(bitstrings)

    for bitstring in bitstrings:
        if not 0 <= bitstring < dim:
            raise ValueError(
                f'Bitstring {bitstring} could not have been observed '
                f'on {len(circuit.qid_shape())} qubits.'
            )

    if amplitudes is None:
        output_state = final_state_vector(circuit, qubit_order=qubit_order)
        output_probabilities = np.abs(output_state) ** 2
        bitstring_probabilities = output_probabilities[bitstrings]
    else:
        bitstring_probabilities = np.abs([amplitudes[bitstring] for bitstring in bitstrings]) ** 2
    return estimator(dim, bitstring_probabilities)


def linear_xeb_fidelity(
    circuit: Circuit,
    bitstrings: Sequence[int],
    qubit_order: QubitOrderOrList = QubitOrder.DEFAULT,
    amplitudes: Optional[Mapping[int, complex]] = None,
) -> float:
    """Estimates XEB fidelity from one circuit using linear estimator."""
    return xeb_fidelity(
        circuit,
        bitstrings,
        qubit_order,
        amplitudes,
        estimator=linear_xeb_fidelity_from_probabilities,
    )


def log_xeb_fidelity(
    circuit: Circuit,
    bitstrings: Sequence[int],
    qubit_order: QubitOrderOrList = QubitOrder.DEFAULT,
    amplitudes: Optional[Mapping[int, complex]] = None,
) -> float:
    """Estimates XEB fidelity from one circuit using logarithmic estimator."""
    return xeb_fidelity(
        circuit, bitstrings, qubit_order, amplitudes, estimator=log_xeb_fidelity_from_probabilities
    )


def least_squares_xeb_fidelity_from_expectations(
    measured_expectations: Sequence[float],
    exact_expectations: Sequence[float],
    uniform_expectations: Sequence[float],
) -> Tuple[float, List[float]]:
    """Least squares fidelity estimator.

    An XEB experiment collects data from the execution of random circuits
    subject to noise. The effect of applying a random circuit with unitary U is
    modeled as U followed by a depolarizing channel. The result is that the
    initial state |𝜓⟩ is mapped to a density matrix ρ_U as follows:

        |𝜓⟩ → ρ_U = f |𝜓_U⟩⟨𝜓_U| + (1 - f) I / D

    where |𝜓_U⟩ = U|𝜓⟩, D is the dimension of the Hilbert space, I / D is the
    maximally mixed state, and f is the fidelity with which the circuit is
    applied. Let O_U be an observable that is diagonal in the computational
    basis. Then the expectation of O_U on ρ_U is given by

        Tr(ρ_U O_U) = f ⟨𝜓_U|O_U|𝜓_U⟩ + (1 - f) Tr(O_U / D).

    This equation shows how f can be estimated, since Tr(ρ_U O_U) can be
    estimated from experimental data, and ⟨𝜓_U|O_U|𝜓_U⟩ and Tr(O_U / D) can be
    computed numerically.

    Let e_U = ⟨𝜓_U|O_U|𝜓_U⟩, u_U = Tr(O_U / D), and m_U denote the experimental
    estimate of Tr(ρ_U O_U). Then we estimate f by performing least squares
    minimization of the quantity

        f (e_U - u_U) - (m_U - u_U)

    over different random circuits (giving different U). The solution to the
    least squares problem is given by

        f = (∑_U (m_U - u_U) * (e_U - u_U)) / (∑_U (e_U - u_U)^2).

    Args:
        measured_expectations: A sequence of the m_U, the experimental estimates
            of the observable, one for each circuit U.
        exact_expectations: A sequence of the e_U, the exact value of the
            observable. The order should match the order of the
            `measured_expectations` argument.
        uniform_expectations: A sequence of the u_U, the expectation of the
            observable on a uniformly random bitstring. The order should match
            the order in the other arguments.

    Returns:
        A tuple of two values. The first value is the estimated fidelity.
        The second value is a list of the residuals

            f (e_U - u_U) - (m_U - u_U)

        of the least squares minimization.

    Raises:
        ValueError: The lengths of the input sequences are not all the same.
    """
    if not (len(measured_expectations) == len(exact_expectations) == len(uniform_expectations)):
        raise ValueError(
            'The lengths of measured_expectations, '
            'exact_expectations, and uniform_expectations must '
            'all be the same. Got lengths '
            f'{len(measured_expectations)}, '
            f'{len(exact_expectations)}, and '
            f'{len(uniform_expectations)}.'
        )
    numerator = 0.0
    denominator = 0.0
    for m, e, u in zip(measured_expectations, exact_expectations, uniform_expectations):
        numerator += (m - u) * (e - u)
        denominator += (e - u) ** 2
    fidelity = numerator / denominator
    residuals = [
        fidelity * (e - u) - (m - u)
        for m, e, u in zip(measured_expectations, exact_expectations, uniform_expectations)
    ]
    return fidelity, residuals


def least_squares_xeb_fidelity_from_probabilities(
    hilbert_space_dimension: int,
    observed_probabilities: Sequence[Sequence[float]],
    all_probabilities: Sequence[Sequence[float]],
    observable_from_probability: Optional[Callable[[float], float]] = None,
    normalize_probabilities: bool = True,
) -> Tuple[float, List[float]]:
    """Least squares fidelity estimator with observable based on probabilities.

    Using the notation from the docstring of
    `least_squares_xeb_fidelity_from_expectations`, this function computes the
    least squares fidelity estimate when the observable O_U has eigenvalue
    corresponding to the computational basis state |z⟩ given by g(p(z)), where
    p(z) = |⟨z|𝜓_U⟩|^2 and g is a function that can be specified. By default,
    g is the identity function, but other choices, such as the logarithm, are
    useful. By default, the probability p(z) is actually multiplied by the
    Hilbert space dimension D, so that the observable is actually g(D * p(z)).
    This behavior can be disabled by setting `normalize_probabilities` to
    False.

    Args:
        hilbert_space_dimension: Dimension of the Hilbert space on which
           the channel whose fidelity is being estimated is defined.
        observed_probabilities: Ideal probabilities of bitstrings observed in
            experiments. A list of lists, where each inner list contains the
            probabilities for a single circuit.
        all_probabilities: Ideal probabilities of all possible bitstrings.
            A list of lists, where each inner list contains the probabilities
            for a single circuit, and should have length equal to the Hilbert
            space dimension. The order of the lists should correspond to that
            of `observed_probabilities`.
        observable_from_probability: Function that computes the observable from
            a given probability.
        normalize_probabilities: Whether to multiply the probabilities by the
            Hilbert space dimension before computing the observable.

    Returns:
        A tuple of two values. The first value is the estimated fidelity.
        The second value is a list of the residuals

            f (e_U - u_U) - (m_U - u_U)

        of the least squares minimization.
    """
    if not isinstance(observable_from_probability, np.ufunc):
        if observable_from_probability is None:
            observable_from_probability = lambda p: p
        else:
            observable_from_probability = np.frompyfunc(observable_from_probability, 1, 1)
    observable_from_probability = cast(Callable, observable_from_probability)
    measured_expectations = []
    exact_expectations = []
    uniform_expectations = []
    prefactor = hilbert_space_dimension if normalize_probabilities else 1.0
    for observed_probs, all_probs in zip(observed_probabilities, all_probabilities):
        observed_probs = np.array(observed_probs)
        all_probs = np.array(all_probs)
        observable = observable_from_probability(prefactor * cast(np.ndarray, all_probs))
        measured_expectations.append(
            np.mean(observable_from_probability(prefactor * cast(np.ndarray, observed_probs)))
        )
        exact_expectations.append(np.sum(all_probs * observable))
        uniform_expectations.append(np.sum(observable) / hilbert_space_dimension)
    return least_squares_xeb_fidelity_from_expectations(
        measured_expectations, exact_expectations, uniform_expectations
    )


@dataclass(frozen=True)
class _Sample2qXEBTask:
    """Helper container for grouping a circuit to be sampled.

    `prepared_circuit` is the full-length circuit (with index `circuit_i`) that has been truncated
    to `cycle_depth` and has a measurement gate on it.
    """

    cycle_depth: int
    layer_i: int
    combination_i: int
    prepared_circuit: 'cirq.Circuit'
    combination: List[int]


class _SampleInBatches:
    def __init__(
        self,
        sampler: 'cirq.Sampler',
        repetitions: int,
        combinations_by_layer: List[CircuitLibraryCombination],
    ):
        """This closure will execute a list of `tasks` with one call to
        `run_batch` on the provided sampler for a given number of repetitions.

        It also keeps a record of the circuit library combinations in order to
        back out which qubit pairs correspond to each pair index. We tag
        our return value with this so it is in the resultant DataFrame, which
        is very convenient for dealing with the results (but not strictly
        necessary, as the information could be extracted from (`layer_i`, `pair_i`).
        """
        self.sampler = sampler
        self.repetitions = repetitions
        self.combinations_by_layer = combinations_by_layer

    def __call__(self, tasks: List[_Sample2qXEBTask]):
        prepared_circuits = [task.prepared_circuit for task in tasks]
        results = self.sampler.run_batch(prepared_circuits, repetitions=self.repetitions)
        assert len(results) == len(tasks)
        records = []
        for task, nested_result in zip(tasks, results):
            (result,) = nested_result  # remove nesting due to potential sweeps.
            for pair_i, circuit_i in enumerate(task.combination):
                pair_measurement_key = str(pair_i)
                q0, q1 = self.combinations_by_layer[task.layer_i].pairs[pair_i]
                sampled_inds = result.data[pair_measurement_key].values
                sampled_probs = np.bincount(sampled_inds, minlength=2 ** 2) / len(sampled_inds)

                records += [
                    {
                        'circuit_i': circuit_i,
                        'cycle_depth': task.cycle_depth,
                        'sampled_probs': sampled_probs,
                        # Additional metadata to track *how* this circuit
                        # was zipped and executed.
                        'layer_i': task.layer_i,
                        'pair_i': pair_i,
                        'combination_i': task.combination_i,
                        'pair_name': f'{q0}-{q1}',
                        'q0': q0,
                        'q1': q1,
                    }
                ]
        return records


def _verify_and_get_two_qubits_from_circuits(circuits: Sequence['cirq.Circuit']):
    """Make sure each of the provided circuits uses the same two qubits and return them."""
    all_qubits_set: Set['cirq.Qid'] = set()
    all_qubits_set = all_qubits_set.union(*(circuit.all_qubits() for circuit in circuits))
    all_qubits_list = sorted(all_qubits_set)
    if len(all_qubits_list) != 2:
        raise ValueError(
            "`circuits` should be a sequence of circuits each operating on the same two qubits."
        )
    return all_qubits_list


def _verify_two_line_qubits_from_circuits(circuits: Sequence['cirq.Circuit']):
    if _verify_and_get_two_qubits_from_circuits(circuits) != devices.LineQubit.range(2):
        raise ValueError(
            "`circuits` should be a sequence of circuits each operating on LineQubit(0) and LineQubit(1)"
        )


class _NoProgress:
    """Dummy (lack of) tqdm-style progress bar."""

    def __init__(self, total: int):
        pass

    def __enter__(
        self,
    ):
        return self

    def __exit__(self, exc_type, exc_val, exc_tb):
        pass

    def update(self, n: int = 1):
        pass


@dataclass(frozen=True)
class _ZippedCircuit:
    """A fully-wide circuit made by zipping together a bunch of two-qubit circuits
    and its provenance data.

    Args:
        wide_circuit: The zipped circuit on all pairs
        pairs: The pairs of qubits operated on in the wide circuit.
        layer_i: The index of the GridInteractionLayer to which the pairs correspond.
        combination_i: The row index of the combinations matrix that identifies this
            particular combination of component narrow circuits.
        combination: The row of the combinations matrix. Each entry is an index
            into the (narrow) `circuits` library. Each entry indexes the
            narrow circuit operating on the corresponding pair in `pairs`.
    """

    wide_circuit: 'cirq.Circuit'
    pairs: List[Tuple['cirq.Qid', 'cirq.Qid']]
    layer_i: int
    combination_i: int
    combination: List[int]


def sample_2q_xeb_circuits(
    sampler: 'cirq.Sampler',
    circuits: Sequence['cirq.Circuit'],
    cycle_depths: Sequence[int],
    *,
    repetitions: int = 10_000,
    batch_size: int = 9,
    progress_bar: Optional[Callable[..., ContextManager]] = tqdm.tqdm,
    combinations_by_layer: Optional[List[CircuitLibraryCombination]] = None,
):
    """Sample two-qubit XEB circuits given a sampler.

    Args:
        sampler: A Cirq sampler for executing circuits.
        circuits: A library of two-qubit circuits generated from
            `random_rotations_between_two_qubit_circuit` of sufficient length for `cycle_depths`.
        cycle_depths: A sequence of cylce depths at which we will truncate each of the `circuits`
            to execute.
        repetitions: Each (circuit, cycle_depth) will be sampled for this many repetitions.
        batch_size: We call `run_batch` on the sampler, which can speed up execution in certain
            environments. The number of (circuit, cycle_depth) tasks to be run in each batch
            is given by this number.
        progress_bar: A progress context manager following the `tqdm` API or `None` to not report
            progress.
        combinations_by_layer: Either `None` or the result of
            `rqcg.get_random_combinations_for_device`. If this is `None`, the circuits specified
            by `circuits` will be sampled verbatim, resulting in isolated XEB characterization.
            Otherwise, this contains all the random combinations and metadata required to combine
            the circuits in `circuits` into wide, parallel-XEB-style circuits for execution.

    Returns:
        A pandas dataframe with index given by ['circuit_i', 'cycle_depth'].
        Columns always include "sampled_probs". If `combinations_by_layer` is
        not `None` and you are doing parallel XEB, additional metadata columns
        will be attached to the returned DataFrame.
    """
    # Set up progress reporting
    if progress_bar is None:
        progress_bar = _NoProgress

    # Shim isolated-XEB as a special case of combination-style parallel XEB.
    if combinations_by_layer is None:
        q0, q1 = _verify_and_get_two_qubits_from_circuits(circuits)
        circuits = [
            circuit.transform_qubits(
                lambda q: {q0: devices.LineQubit(0), q1: devices.LineQubit(1)}[q]
            )
            for circuit in circuits
        ]
        combinations_by_layer = [
            CircuitLibraryCombination(
                layer=None,
                combinations=np.arange(len(circuits))[:, np.newaxis],
                pairs=[(q0, q1)],
            )
        ]
        one_pair = True
    else:
        _verify_two_line_qubits_from_circuits(circuits)
        one_pair = False

    # Check `combinations_by_layer` is compatible with `circuits`.
    for layer_combinations in combinations_by_layer:
        if np.any(layer_combinations.combinations < 0) or np.any(layer_combinations.combinations >= len(circuits)):
            raise ValueError("`combinations_by_layer` has invalid indices.")

    # Construct fully-wide "zipped" circuits.
    zipped_circuits: List[_ZippedCircuit] = []
    for layer_i, layer_combinations in enumerate(combinations_by_layer):
        for combination_i, combination in enumerate(layer_combinations.combinations):
            wide_circuit = Circuit.zip(
                *(
                    circuits[i].transform_qubits(lambda q: pair[q.x])
                    for i, pair in zip(combination, layer_combinations.pairs)
                )
            )
            zipped_circuits.append(
                _ZippedCircuit(
                    layer_i=layer_i,
                    combination_i=combination_i,
                    wide_circuit=wide_circuit,
                    pairs=layer_combinations.pairs,
                    combination=combination.tolist(),
                )
            )

    # Construct truncated-with-measurement circuits to run!
    tasks = []
    for cycle_depth in cycle_depths:
        for zipped_circuit in zipped_circuits:
            circuit_depth = cycle_depth * 2 + 1
            assert circuit_depth <= len(zipped_circuit.wide_circuit)
            # Slicing creates a copy, although this isn't documented
            prepared_circuit = zipped_circuit.wide_circuit[:circuit_depth]
            for pair_i, pair in enumerate(zipped_circuit.pairs):
                prepared_circuit += ops.measure(*pair, key=str(pair_i))
            tasks.append(
                _Sample2qXEBTask(
                    cycle_depth=cycle_depth,
                    layer_i=zipped_circuit.layer_i,
                    combination_i=zipped_circuit.combination_i,
                    prepared_circuit=prepared_circuit,
                    combination=zipped_circuit.combination,
                )
            )

    # Batch and run tasks
    n_tasks = len(tasks)
    batched_tasks = [tasks[i : i + batch_size] for i in range(0, n_tasks, batch_size)]

    run_batch = _SampleInBatches(
        sampler=sampler, repetitions=repetitions, combinations_by_layer=combinations_by_layer
    )
    with ThreadPoolExecutor(max_workers=2) as pool:
        futures = [pool.submit(run_batch, task_batch) for task_batch in batched_tasks]

        records = []
        with progress_bar(total=n_tasks) as progress:
            for future in concurrent.futures.as_completed(futures):
                records += future.result()
                progress.update(batch_size)

    # Set up the dataframe.
    df = pd.DataFrame(records).set_index(['circuit_i', 'cycle_depth'])
    if one_pair:
        # TODO: is this helpful or annoying?
        df = df.drop(['layer_i', 'pair_i', 'combination_i'], axis=1)
    return df


@dataclass(frozen=True)
class _Simulate2qXEBTask:
    """Helper container for executing simulation tasks, potentially via multiprocessing."""

    circuit_i: int
    cycle_depths: Sequence[int]
    circuit: 'cirq.Circuit'
    param_resolver: Dict[str, float]


@dataclass(frozen=True)
class _Simulate2qXEBTask:
    """Helper container for executing simulation tasks, potentially via multiprocessing."""

    circuit_i: int
    cycle_depths: Sequence[int]
    circuit: 'cirq.Circuit'
    param_resolver: 'cirq.ParamResolverOrSimilarType'


class _Simulate_2q_XEB_Circuit:
    """Closure used in `simulate_2q_xeb_circuits` so it works with multiprocessing."""

    def __init__(self, simulator: 'cirq.SimulatesIntermediateState'):
        self.simulator = simulator

    def __call__(self, task: _Simulate2qXEBTask):
        """Helper function for simulating a given (circuit, cycle_depth)."""
        circuit_i = task.circuit_i
        cycle_depths = set(task.cycle_depths)
        circuit = task.circuit
        param_resolver = task.param_resolver

        records = []
        for moment_i, step_result in enumerate(
            self.simulator.simulate_moment_steps(circuit=circuit, param_resolver=param_resolver)
        ):
            # circuit_depth = cycle_depth * 2 + 1
            # step_result is the result *after* moment_i, so
            # circuit_depth = moment_i + 1
            # moment_i = cycle_depth * 2
            if moment_i % 2 == 1:
                continue
            cycle_depth = moment_i // 2
            if cycle_depth not in cycle_depths:
                continue
            cycle_depths.remove(cycle_depth)

            psi = cast(sim.SparseSimulatorStep, step_result)
            psi = psi.state_vector()
            pure_probs = np.abs(psi) ** 2

            records += [
                {
                    'circuit_i': circuit_i,
                    'cycle_depth': cycle_depth,
                    'pure_probs': pure_probs,
                }
            ]

        if len(cycle_depths) > 0:
            raise ValueError("`circuit` was not long enough to compute all `cycle_depths`.")
        return records


def simulate_2q_xeb_circuits(
    circuits: Sequence['cirq.Circuit'],
    cycle_depths: Sequence[int],
    param_resolver: 'cirq.ParamResolverOrSimilarType' = None,
    pool: Optional['multiprocessing.pool.Pool'] = None,
    simulator: Optional['cirq.SimulatesIntermediateState'] = None,
):
    """Simulate two-qubit XEB circuits.

    These ideal probabilities can be benchmarked against potentially noisy
    results from `sample_2q_xeb_circuits`.

    Args:
        circuits: A library of two-qubit circuits generated from
            `random_rotations_between_two_qubit_circuit` of sufficient length for `cycle_depths`.
        cycle_depths: A sequence of cycle depths at which we will truncate each of the `circuits`
            to simulate.
        param_resolver: If circuits contain parameters, resolve according to this ParamResolver
            prior to simulation
        pool: If provided, execute the simulations in parallel.
        simulator: A noiseless simulator used to simulate the circuits. By default, this is
            `cirq.Simulator`. The simulator must support the `cirq.SimulatesIntermediateState`
            interface.

    Returns:
        A dataframe with index ['circuit_i', 'cycle_depth'] and column
        "pure_probs" containing the pure-state probabilities for each row.
    """
    if simulator is None:
        # Need an actual object; not np.random or else multiprocessing will
        # fail to pickle the closure object:
        # https://github.com/quantumlib/Cirq/issues/3717
        rs = np.random.RandomState()
        _simulate_2q_xeb_circuit = _Simulate_2q_XEB_Circuit(simulator=sim.Simulator(seed=rs))
    else:
        # coverage: ignore
        _simulate_2q_xeb_circuit = _Simulate_2q_XEB_Circuit(simulator=simulator)

    tasks = []
    for circuit_i, circuit in enumerate(circuits):
        tasks += [
            _Simulate2qXEBTask(
                circuit_i=circuit_i,
                cycle_depths=cycle_depths,
                circuit=circuit,
                param_resolver=param_resolver,
            )
        ]

    if pool is not None:
        records = pool.map(_simulate_2q_xeb_circuit, tasks)
    else:
        records = [_simulate_2q_xeb_circuit(record) for record in tasks]

    records = [record for sublist in records for record in sublist]
    return pd.DataFrame(records).set_index(['circuit_i', 'cycle_depth'])


def benchmark_2q_xeb_fidelities(
    sampled_df: pd.DataFrame,
    circuits: Sequence['cirq.Circuit'],
    cycle_depths: Sequence[int],
    param_resolver: 'cirq.ParamResolverOrSimilarType' = None,
    pool: Optional['multiprocessing.pool.Pool'] = None,
):
    """Simulate and benchmark two-qubit XEB circuits.

    Args:
         sampled_df: The sampled results to benchmark. This is likely produced by a call to
            `sample_2q_xeb_circuits`.
        circuits: The library of circuits corresponding to the sampled results in `sampled_df`.
        cycle_depths: The sequence of cycle depths to simulate the circuits.
        param_resolver: If circuits contain parameters, resolve according to this ParamResolver
            prior to simulation
        pool: If provided, execute the simulations in parallel.

    Returns:
        A DataFrame with columns 'cycle_depth' and 'fidelity'.
    """
    simulated_df = simulate_2q_xeb_circuits(
        circuits=circuits, cycle_depths=cycle_depths, param_resolver=param_resolver, pool=pool
    )
    df = sampled_df.join(simulated_df)

    def _summary_stats(row):
        D = 4  # Two qubits
        row['e_u'] = np.sum(row['pure_probs'] ** 2)
        row['u_u'] = np.sum(row['pure_probs']) / D
        row['m_u'] = np.sum(row['pure_probs'] * row['sampled_probs'])

        row['y'] = row['m_u'] - row['u_u']
        row['x'] = row['e_u'] - row['u_u']

        row['numerator'] = row['x'] * row['y']
        row['denominator'] = row['x'] ** 2
        return row

    df = df.apply(_summary_stats, axis=1)

    def per_cycle_depth(df):
        """This function is applied per cycle_depth in the following groupby aggregation."""
        fid_lsq = df['numerator'].sum() / df['denominator'].sum()
        ret = {'fidelity': fid_lsq}

        def _try_keep(k):
            """If all the values for a key `k` are the same in this group, we can keep it."""
            if k not in df.columns:
                return
            vals = df[k].unique()
            if len(vals) == 1:
                ret[k] = vals[0]

        _try_keep('q0')
        _try_keep('q1')
        _try_keep('pair_name')
        return pd.Series(ret)

    if 'pair_i' in df.columns:
        groupby_names = ['layer_i', 'pair_i', 'cycle_depth']
    else:
        groupby_names = ['cycle_depth']

    return df.reset_index().groupby(groupby_names).apply(per_cycle_depth).reset_index()


# mypy issue: https://github.com/python/mypy/issues/5374
@dataclass(frozen=True)  # type: ignore
class XEBPhasedFSimCharacterizationOptions:
    """Options for calibrating a PhasedFSim-like gate using XEB.

    You may want to use more specific subclasses like `SqrtISwapXEBOptions`
    which have sensible defaults.

    Attributes:
        characterize_theta: Whether to characterize θ angle.
        characterize_zeta: Whether to characterize ζ angle.
        characterize_chi: Whether to characterize χ angle.
        characterize_gamma: Whether to characterize γ angle.
        characterize_phi: Whether to characterize φ angle.
        theta_default: The initial or default value to assume for the θ angle.
        zeta_default: The initial or default value to assume for the ζ angle.
        chi_default: The initial or default value to assume for the χ angle.
        gamma_default: The initial or default value to assume for the γ angle.
        phi_default: The initial or default value to assume for the φ angle.
    """

    characterize_theta: bool = True
    characterize_zeta: bool = True
    characterize_chi: bool = True
    characterize_gamma: bool = True
    characterize_phi: bool = True

    theta_default: float = 0
    zeta_default: float = 0
    chi_default: float = 0
    gamma_default: float = 0
    phi_default: float = 0

    @staticmethod
    @abstractmethod
    def should_parameterize(op: 'cirq.Operation') -> bool:
        """Whether to replace `op` with a parameterized version."""

    def get_initial_simplex_and_names(
        self, initial_simplex_step_size: float = 0.1
    ) -> Tuple[np.ndarray, List[str]]:
        """Get an initial simplex and parameter names for the optimization implied by these options.

        The initial simplex initiates the Nelder-Mead optimization parameter. We
        use the standard simplex of `x0 + s*basis_vec` where x0 is given by the
        `xxx_default` attributes, s is `initial_simplex_step_size` and `basis_vec`
        is a one-hot encoded vector for each parameter for which the `parameterize_xxx`
        attribute is True.

        We also return a list of parameter names so the Cirq `param_resovler`
        can be accurately constructed during optimization.
        """
        x0 = []
        names = []
        if self.characterize_theta:
            x0 += [self.theta_default]
            names += [THETA_SYMBOL.name]
        if self.characterize_zeta:
            x0 += [self.zeta_default]
            names += [ZETA_SYMBOL.name]
        if self.characterize_chi:
            x0 += [self.chi_default]
            names += [CHI_SYMBOL.name]
        if self.characterize_gamma:
            x0 += [self.gamma_default]
            names += [GAMMA_SYMBOL.name]
        if self.characterize_phi:
            x0 += [self.phi_default]
            names += [PHI_SYMBOL.name]

        x0 = np.asarray(x0)
        n_param = len(x0)
        initial_simplex = [x0]
        for i in range(n_param):
            basis_vec = np.eye(1, n_param, i)[0]
            initial_simplex += [x0 + initial_simplex_step_size * basis_vec]
        initial_simplex = np.asarray(initial_simplex)

        return initial_simplex, names


@dataclass(frozen=True)
class SqrtISwapXEBOptions(XEBPhasedFSimCharacterizationOptions):
    """Options for calibrating a sqrt(ISWAP) gate using XEB.

    As such, the default for theta is changed to -pi/4 and the parameterization
    predicate seeks out sqrt(ISWAP) gates.
    """

    theta_default: float = -np.pi / 4

    @staticmethod
    def should_parameterize(op: 'cirq.Operation') -> bool:
        return op.gate == SQRT_ISWAP


def parameterize_phased_fsim_circuit(
    circuit: 'cirq.Circuit',
    phased_fsim_options: XEBPhasedFSimCharacterizationOptions,
) -> 'cirq.Circuit':
    """Parameterize PhasedFSim-like gates in a given circuit according to
    `phased_fsim_options`.
    """
    options = phased_fsim_options
    theta = THETA_SYMBOL if options.characterize_theta else options.theta_default
    zeta = ZETA_SYMBOL if options.characterize_zeta else options.zeta_default
    chi = CHI_SYMBOL if options.characterize_chi else options.chi_default
    gamma = GAMMA_SYMBOL if options.characterize_gamma else options.gamma_default
    phi = PHI_SYMBOL if options.characterize_phi else options.phi_default

    fsim_gate = ops.PhasedFSimGate(theta=theta, zeta=zeta, chi=chi, gamma=gamma, phi=phi)
    return Circuit(
        ops.Moment(
            fsim_gate.on(*op.qubits) if options.should_parameterize(op) else op
            for op in moment.operations
        )
        for moment in circuit.moments
    )


def characterize_phased_fsim_parameters_with_xeb(
    sampled_df: pd.DataFrame,
    parameterized_circuits: List['cirq.Circuit'],
    cycle_depths: Sequence[int],
    phased_fsim_options: XEBPhasedFSimCharacterizationOptions,
    initial_simplex_step_size: float = 0.1,
    xatol: float = 1e-3,
    fatol: float = 1e-3,
    verbose: bool = True,
    pool: Optional['multiprocessing.pool.Pool'] = None,
):
    """Run a classical optimization to fit phased fsim parameters to experimental data, and
    thereby characterize PhasedFSim-like gates.

    Args:
        sampled_df: The DataFrame of sampled two-qubit probability distributions returned
            from `sample_2q_xeb_circuits`.
        parameterized_circuits: The circuits corresponding to those sampled in `sampled_df`,
            but with some gates parameterized, likely by using `parameterize_phased_fsim_circuit`.
        cycle_depths: The depths at which circuits were truncated.
        phased_fsim_options: A set of options that controls the classical optimization loop
            for characterizing the parameterized gates.
        initial_simplex_step_size: Set the size of the initial simplex for Nelder-Mead.
        xatol: The `xatol` argument for Nelder-Mead. This is the absolute error for convergence
            in the parameters.
        fatol: The `fatol` argument for Nelder-Mead. This is the absolute error for convergence
            in the function evaluation.
        verbose: Whether to print progress updates.
        pool: An optional multiprocessing pool to execute circuit simulations in parallel.
    """
    initial_simplex, names = phased_fsim_options.get_initial_simplex_and_names(
        initial_simplex_step_size=initial_simplex_step_size
    )
    x0 = initial_simplex[0]

    def _mean_infidelity(angles):
        params = dict(zip(names, angles))
        if verbose:
            params_str = ''
            for name, val in params.items():
                params_str += f'{name:5s} = {val:7.3g} '
            print("Simulating with {}".format(params_str))
        fids = benchmark_2q_xeb_fidelities(
            sampled_df, parameterized_circuits, cycle_depths, param_resolver=params, pool=pool
        )

        loss = 1 - fids['fidelity'].mean()
        if verbose:
            print("Loss: {:7.3g}".format(loss), flush=True)
        return loss

    res = scipy.optimize.minimize(
        _mean_infidelity,
        x0=x0,
        options={'initial_simplex': initial_simplex, 'xatol': xatol, 'fatol': fatol},
        method='nelder-mead',
    )
    return res<|MERGE_RESOLUTION|>--- conflicted
+++ resolved
@@ -25,10 +25,7 @@
     Tuple,
     cast,
     TYPE_CHECKING,
-<<<<<<< HEAD
     Dict,
-=======
->>>>>>> 3dafe384
     Set,
     ContextManager,
 )
