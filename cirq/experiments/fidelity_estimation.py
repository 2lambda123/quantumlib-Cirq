# Copyright 2019 The Cirq Developers
#
# Licensed under the Apache License, Version 2.0 (the "License");
# you may not use this file except in compliance with the License.
# You may obtain a copy of the License at
#
#     https://www.apache.org/licenses/LICENSE-2.0
#
# Unless required by applicable law or agreed to in writing, software
# distributed under the License is distributed on an "AS IS" BASIS,
# WITHOUT WARRANTIES OR CONDITIONS OF ANY KIND, either express or implied.
# See the License for the specific language governing permissions and
# limitations under the License.
"""Estimation of fidelity associated with experimental circuit executions."""
import concurrent
from abc import abstractmethod
from concurrent.futures.thread import ThreadPoolExecutor
from dataclasses import dataclass
from typing import (
    Callable,
    List,
    Mapping,
    Optional,
    Sequence,
    Tuple,
    cast,
    TYPE_CHECKING,
    Dict,
    Set,
    ContextManager,
)

import numpy as np
import pandas as pd
import scipy.optimize
import sympy
import tqdm

<<<<<<< HEAD
from cirq import ops, sim, devices
=======
from cirq import ops, sim
>>>>>>> bc9ba2c4
from cirq.circuits import Circuit
from cirq.experiments.random_quantum_circuit_generation import CircuitLibraryCombination
from cirq.ops import QubitOrder, QubitOrderOrList
from cirq.sim import final_state_vector

if TYPE_CHECKING:
    import cirq
    import multiprocessing

THETA_SYMBOL, ZETA_SYMBOL, CHI_SYMBOL, GAMMA_SYMBOL, PHI_SYMBOL = sympy.symbols(
    'theta zeta chi gamma phi'
)
SQRT_ISWAP = ops.ISWAP ** 0.5


def linear_xeb_fidelity_from_probabilities(
    hilbert_space_dimension: int,
    probabilities: Sequence[float],
) -> float:
    """Linear XEB fidelity estimator.

    Estimates fidelity from ideal probabilities of observed bitstrings.

    This estimator makes two assumptions. First, it assumes that the circuit
    used in experiment is sufficiently scrambling that its output probabilities
    follow the Porter-Thomas distribution. This assumption holds for typical
    instances of random quantum circuits of sufficient depth. Second, it assumes
    that the circuit uses enough qubits so that the Porter-Thomas distribution
    can be approximated with the exponential distribution.

    In practice the validity of these assumptions can be confirmed by plotting
    a histogram of output probabilities and comparing it to the exponential
    distribution.

    The mean of this estimator is the true fidelity f and the variance is

        (1 + 2f - f^2) / M

    where f is the fidelity and M the number of observations, equal to
    len(probabilities). This is better than logarithmic XEB (see below)
    when fidelity is f < 0.32. Since this estimator is unbiased, the
    variance is equal to the mean squared error of the estimator.

    The estimator is intended for use with xeb_fidelity() below.

    Args:
        hilbert_space_dimension: Dimension of the Hilbert space on which
           the channel whose fidelity is being estimated is defined.
        probabilities: Ideal probabilities of bitstrings observed in
            experiment.
    Returns:
        Estimate of fidelity associated with an experimental realization
        of a quantum circuit.
    """
    return hilbert_space_dimension * np.mean(probabilities) - 1


def log_xeb_fidelity_from_probabilities(
    hilbert_space_dimension: int,
    probabilities: Sequence[float],
) -> float:
    """Logarithmic XEB fidelity estimator.

    Estimates fidelity from ideal probabilities of observed bitstrings.

    See `linear_xeb_fidelity_from_probabilities` for the assumptions made
    by this estimator.

    The mean of this estimator is the true fidelity f and the variance is

        (pi^2/6 - f^2) / M

    where f is the fidelity and M the number of observations, equal to
    len(probabilities). This is better than linear XEB (see above) when
    fidelity is f > 0.32. Since this estimator is unbiased, the variance
    is equal to the mean squared error of the estimator.

    The estimator is intended for use with xeb_fidelity() below.

    Args:
        hilbert_space_dimension: Dimension of the Hilbert space on which
           the channel whose fidelity is being estimated is defined.
        probabilities: Ideal probabilities of bitstrings observed in
            experiment.
    Returns:
        Estimate of fidelity associated with an experimental realization
        of a quantum circuit.
    """
    return np.log(hilbert_space_dimension) + np.euler_gamma + np.mean(np.log(probabilities))


def hog_score_xeb_fidelity_from_probabilities(
    hilbert_space_dimension: int,
    probabilities: Sequence[float],
) -> float:
    """XEB fidelity estimator based on normalized HOG score.

    Estimates fidelity from ideal probabilities of observed bitstrings.

    See `linear_xeb_fidelity_from_probabilities` for the assumptions made
    by this estimator.

    The mean of this estimator is the true fidelity f and the variance is

        (1/log(2)^2 - f^2) / M

    where f is the fidelity and M the number of observations, equal to
    len(probabilities). This is always worse than log XEB (see above).
    Since this estimator is unbiased, the variance is equal to the mean
    squared error of the estimator.

    The estimator is intended for use with xeb_fidelity() below. It is
    based on the HOG problem defined in https://arxiv.org/abs/1612.05903.

    Args:
        hilbert_space_dimension: Dimension of the Hilbert space on which
           the channel whose fidelity is being estimated is defined.
        probabilities: Ideal probabilities of bitstrings observed in
            experiment.
    Returns:
        Estimate of fidelity associated with an experimental realization
        of a quantum circuit.
    """
    score = np.mean(probabilities > np.log(2) / hilbert_space_dimension)
    return (2 * score - 1) / np.log(2)


def xeb_fidelity(
    circuit: Circuit,
    bitstrings: Sequence[int],
    qubit_order: QubitOrderOrList = QubitOrder.DEFAULT,
    amplitudes: Optional[Mapping[int, complex]] = None,
    estimator: Callable[[int, Sequence[float]], float] = linear_xeb_fidelity_from_probabilities,
) -> float:
    """Estimates XEB fidelity from one circuit using user-supplied estimator.

    Fidelity quantifies the similarity of two quantum states. Here, we estimate
    the fidelity between the theoretically predicted output state of circuit and
    the state produced in its experimental realization. Note that we don't know
    the latter state. Nevertheless, we can estimate the fidelity between the two
    states from the knowledge of the bitstrings observed in the experiment.

    In order to make the estimate more robust one should average the estimates
    over many random circuits. The API supports per-circuit fidelity estimation
    to enable users to examine the properties of estimate distribution over
    many circuits.

    See https://arxiv.org/abs/1608.00263 for more details.

    Args:
        circuit: Random quantum circuit which has been executed on quantum
            processor under test.
        bitstrings: Results of terminal all-qubit measurements performed after
            each circuit execution as integer array where each integer is
            formed from measured qubit values according to `qubit_order` from
            most to least significant qubit, i.e. in the order consistent with
            `cirq.final_state_vector`.
        qubit_order: Qubit order used to construct bitstrings enumerating
            qubits starting with the most significant qubit.
        amplitudes: Optional mapping from bitstring to output amplitude.
            If provided, simulation is skipped. Useful for large circuits
            when an offline simulation had already been performed.
        estimator: Fidelity estimator to use, see above. Defaults to the
            linear XEB fidelity estimator.
    Returns:
        Estimate of fidelity associated with an experimental realization of
        circuit which yielded measurements in bitstrings.
    Raises:
        ValueError: Circuit is inconsistent with qubit order or one of the
            bitstrings is inconsistent with the number of qubits.
    """
    dim = np.product(circuit.qid_shape())

    if isinstance(bitstrings, tuple):
        bitstrings = list(bitstrings)

    for bitstring in bitstrings:
        if not 0 <= bitstring < dim:
            raise ValueError(
                f'Bitstring {bitstring} could not have been observed '
                f'on {len(circuit.qid_shape())} qubits.'
            )

    if amplitudes is None:
        output_state = final_state_vector(circuit, qubit_order=qubit_order)
        output_probabilities = np.abs(output_state) ** 2
        bitstring_probabilities = output_probabilities[bitstrings]
    else:
        bitstring_probabilities = np.abs([amplitudes[bitstring] for bitstring in bitstrings]) ** 2
    return estimator(dim, bitstring_probabilities)


def linear_xeb_fidelity(
    circuit: Circuit,
    bitstrings: Sequence[int],
    qubit_order: QubitOrderOrList = QubitOrder.DEFAULT,
    amplitudes: Optional[Mapping[int, complex]] = None,
) -> float:
    """Estimates XEB fidelity from one circuit using linear estimator."""
    return xeb_fidelity(
        circuit,
        bitstrings,
        qubit_order,
        amplitudes,
        estimator=linear_xeb_fidelity_from_probabilities,
    )


def log_xeb_fidelity(
    circuit: Circuit,
    bitstrings: Sequence[int],
    qubit_order: QubitOrderOrList = QubitOrder.DEFAULT,
    amplitudes: Optional[Mapping[int, complex]] = None,
) -> float:
    """Estimates XEB fidelity from one circuit using logarithmic estimator."""
    return xeb_fidelity(
        circuit, bitstrings, qubit_order, amplitudes, estimator=log_xeb_fidelity_from_probabilities
    )


def least_squares_xeb_fidelity_from_expectations(
    measured_expectations: Sequence[float],
    exact_expectations: Sequence[float],
    uniform_expectations: Sequence[float],
) -> Tuple[float, List[float]]:
    """Least squares fidelity estimator.

    An XEB experiment collects data from the execution of random circuits
    subject to noise. The effect of applying a random circuit with unitary U is
    modeled as U followed by a depolarizing channel. The result is that the
    initial state |𝜓⟩ is mapped to a density matrix ρ_U as follows:

        |𝜓⟩ → ρ_U = f |𝜓_U⟩⟨𝜓_U| + (1 - f) I / D

    where |𝜓_U⟩ = U|𝜓⟩, D is the dimension of the Hilbert space, I / D is the
    maximally mixed state, and f is the fidelity with which the circuit is
    applied. Let O_U be an observable that is diagonal in the computational
    basis. Then the expectation of O_U on ρ_U is given by

        Tr(ρ_U O_U) = f ⟨𝜓_U|O_U|𝜓_U⟩ + (1 - f) Tr(O_U / D).

    This equation shows how f can be estimated, since Tr(ρ_U O_U) can be
    estimated from experimental data, and ⟨𝜓_U|O_U|𝜓_U⟩ and Tr(O_U / D) can be
    computed numerically.

    Let e_U = ⟨𝜓_U|O_U|𝜓_U⟩, u_U = Tr(O_U / D), and m_U denote the experimental
    estimate of Tr(ρ_U O_U). Then we estimate f by performing least squares
    minimization of the quantity

        f (e_U - u_U) - (m_U - u_U)

    over different random circuits (giving different U). The solution to the
    least squares problem is given by

        f = (∑_U (m_U - u_U) * (e_U - u_U)) / (∑_U (e_U - u_U)^2).

    Args:
        measured_expectations: A sequence of the m_U, the experimental estimates
            of the observable, one for each circuit U.
        exact_expectations: A sequence of the e_U, the exact value of the
            observable. The order should match the order of the
            `measured_expectations` argument.
        uniform_expectations: A sequence of the u_U, the expectation of the
            observable on a uniformly random bitstring. The order should match
            the order in the other arguments.

    Returns:
        A tuple of two values. The first value is the estimated fidelity.
        The second value is a list of the residuals

            f (e_U - u_U) - (m_U - u_U)

        of the least squares minimization.

    Raises:
        ValueError: The lengths of the input sequences are not all the same.
    """
    if not (len(measured_expectations) == len(exact_expectations) == len(uniform_expectations)):
        raise ValueError(
            'The lengths of measured_expectations, '
            'exact_expectations, and uniform_expectations must '
            'all be the same. Got lengths '
            f'{len(measured_expectations)}, '
            f'{len(exact_expectations)}, and '
            f'{len(uniform_expectations)}.'
        )
    numerator = 0.0
    denominator = 0.0
    for m, e, u in zip(measured_expectations, exact_expectations, uniform_expectations):
        numerator += (m - u) * (e - u)
        denominator += (e - u) ** 2
    fidelity = numerator / denominator
    residuals = [
        fidelity * (e - u) - (m - u)
        for m, e, u in zip(measured_expectations, exact_expectations, uniform_expectations)
    ]
    return fidelity, residuals


def least_squares_xeb_fidelity_from_probabilities(
    hilbert_space_dimension: int,
    observed_probabilities: Sequence[Sequence[float]],
    all_probabilities: Sequence[Sequence[float]],
    observable_from_probability: Optional[Callable[[float], float]] = None,
    normalize_probabilities: bool = True,
) -> Tuple[float, List[float]]:
    """Least squares fidelity estimator with observable based on probabilities.

    Using the notation from the docstring of
    `least_squares_xeb_fidelity_from_expectations`, this function computes the
    least squares fidelity estimate when the observable O_U has eigenvalue
    corresponding to the computational basis state |z⟩ given by g(p(z)), where
    p(z) = |⟨z|𝜓_U⟩|^2 and g is a function that can be specified. By default,
    g is the identity function, but other choices, such as the logarithm, are
    useful. By default, the probability p(z) is actually multiplied by the
    Hilbert space dimension D, so that the observable is actually g(D * p(z)).
    This behavior can be disabled by setting `normalize_probabilities` to
    False.

    Args:
        hilbert_space_dimension: Dimension of the Hilbert space on which
           the channel whose fidelity is being estimated is defined.
        observed_probabilities: Ideal probabilities of bitstrings observed in
            experiments. A list of lists, where each inner list contains the
            probabilities for a single circuit.
        all_probabilities: Ideal probabilities of all possible bitstrings.
            A list of lists, where each inner list contains the probabilities
            for a single circuit, and should have length equal to the Hilbert
            space dimension. The order of the lists should correspond to that
            of `observed_probabilities`.
        observable_from_probability: Function that computes the observable from
            a given probability.
        normalize_probabilities: Whether to multiply the probabilities by the
            Hilbert space dimension before computing the observable.

    Returns:
        A tuple of two values. The first value is the estimated fidelity.
        The second value is a list of the residuals

            f (e_U - u_U) - (m_U - u_U)

        of the least squares minimization.
    """
    if not isinstance(observable_from_probability, np.ufunc):
        if observable_from_probability is None:
            observable_from_probability = lambda p: p
        else:
            observable_from_probability = np.frompyfunc(observable_from_probability, 1, 1)
    observable_from_probability = cast(Callable, observable_from_probability)
    measured_expectations = []
    exact_expectations = []
    uniform_expectations = []
    prefactor = hilbert_space_dimension if normalize_probabilities else 1.0
    for observed_probs, all_probs in zip(observed_probabilities, all_probabilities):
        observed_probs = np.array(observed_probs)
        all_probs = np.array(all_probs)
        observable = observable_from_probability(prefactor * cast(np.ndarray, all_probs))
        measured_expectations.append(
            np.mean(observable_from_probability(prefactor * cast(np.ndarray, observed_probs)))
        )
        exact_expectations.append(np.sum(all_probs * observable))
        uniform_expectations.append(np.sum(observable) / hilbert_space_dimension)
    return least_squares_xeb_fidelity_from_expectations(
        measured_expectations, exact_expectations, uniform_expectations
    )


@dataclass(frozen=True)
class _Sample2qXEBTask:
    """Helper container for grouping a circuit to be sampled.

    `prepared_circuit` is the full-length circuit (with index `circuit_i`) that has been truncated
    to `cycle_depth` and has a measurement gate on it.
    """

    cycle_depth: int
    layer_i: int
    combination_i: int
    prepared_circuit: 'cirq.Circuit'
    combination: List[int]


class _SampleInBatches:
    def __init__(
        self,
        sampler: 'cirq.Sampler',
        repetitions: int,
        combinations_by_layer: List[CircuitLibraryCombination],
    ):
        """This closure will execute a list of `tasks` with one call to
        `run_batch` on the provided sampler for a given number of repetitions.

        It also keeps a record of the circuit library combinations in order to
        back out which qubit pairs correspond to each pair index. We tag
        our return value with this so it is in the resultant DataFrame, which
        is very convenient for dealing with the results (but not strictly
        necessary, as the information could be extracted from (`layer_i`, `pair_i`).
        """
        self.sampler = sampler
        self.repetitions = repetitions
        self.combinations_by_layer = combinations_by_layer

    def __call__(self, tasks: List[_Sample2qXEBTask]):
        prepared_circuits = [task.prepared_circuit for task in tasks]
        results = self.sampler.run_batch(prepared_circuits, repetitions=self.repetitions)
        assert len(results) == len(tasks)
        records = []
        for task, nested_result in zip(tasks, results):
            (result,) = nested_result  # remove nesting due to potential sweeps.
            for pair_i, circuit_i in enumerate(task.combination):
                pair_measurement_key = str(pair_i)
                q0, q1 = self.combinations_by_layer[task.layer_i].pairs[pair_i]
                sampled_inds = result.data[pair_measurement_key].values
                sampled_probs = np.bincount(sampled_inds, minlength=2 ** 2) / len(sampled_inds)

                records += [
                    {
                        'circuit_i': circuit_i,
                        'cycle_depth': task.cycle_depth,
                        'sampled_probs': sampled_probs,
                        # Additional metadata to track *how* this circuit
                        # was zipped and executed.
                        'layer_i': task.layer_i,
                        'pair_i': pair_i,
                        'combination_i': task.combination_i,
                        'pair_name': f'{q0}-{q1}',
                        'q0': q0,
                        'q1': q1,
                    }
                ]
        return records


def _verify_and_get_two_qubits_from_circuits(circuits: Sequence['cirq.Circuit']):
    """Make sure each of the provided circuits uses the same two qubits and return them."""
    all_qubits_set: Set['cirq.Qid'] = set()
    all_qubits_set = all_qubits_set.union(*(circuit.all_qubits() for circuit in circuits))
    all_qubits_list = sorted(all_qubits_set)
    if len(all_qubits_list) != 2:
        raise ValueError(
            "`circuits` should be a sequence of circuits each operating on the same two qubits."
        )
    return all_qubits_list


def _verify_two_line_qubits_from_circuits(circuits: Sequence['cirq.Circuit']):
    if _verify_and_get_two_qubits_from_circuits(circuits) != devices.LineQubit.range(2):
        raise ValueError(
            "`circuits` should be a sequence of circuits each operating on LineQubit(0) and LineQubit(1)"
        )


class _NoProgress:
    """Dummy (lack of) tqdm-style progress bar."""

    def __init__(self, total: int):
        pass

    def __enter__(
        self,
    ):
        return self

    def __exit__(self, exc_type, exc_val, exc_tb):
        pass

    def update(self, n: int = 1):
        pass


@dataclass(frozen=True)
class _ZippedCircuit:
    """A fully-wide circuit made by zipping together a bunch of two-qubit circuits
    and its provenance data.

    Args:
        wide_circuit: The zipped circuit on all pairs
        pairs: The pairs of qubits operated on in the wide circuit.
        layer_i: The index of the GridInteractionLayer to which the pairs correspond.
        combination_i: The row index of the combinations matrix that identifies this
            particular combination of component narrow circuits.
        combination: The row of the combinations matrix. Each entry is an index
            into the (narrow) `circuits` library. Each entry indexes the
            narrow circuit operating on the corresponding pair in `pairs`.
    """

    wide_circuit: 'cirq.Circuit'
    pairs: List[Tuple['cirq.Qid', 'cirq.Qid']]
    layer_i: int
    combination_i: int
    combination: List[int]


def sample_2q_xeb_circuits(
    sampler: 'cirq.Sampler',
    circuits: Sequence['cirq.Circuit'],
    cycle_depths: Sequence[int],
    *,
    repetitions: int = 10_000,
    batch_size: int = 9,
    progress_bar: Optional[Callable[..., ContextManager]] = tqdm.tqdm,
    combinations_by_layer: Optional[List[CircuitLibraryCombination]] = None,
):
    """Sample two-qubit XEB circuits given a sampler.

    Args:
        sampler: A Cirq sampler for executing circuits.
        circuits: A library of two-qubit circuits generated from
            `random_rotations_between_two_qubit_circuit` of sufficient length for `cycle_depths`.
        cycle_depths: A sequence of cylce depths at which we will truncate each of the `circuits`
            to execute.
        repetitions: Each (circuit, cycle_depth) will be sampled for this many repetitions.
        batch_size: We call `run_batch` on the sampler, which can speed up execution in certain
            environments. The number of (circuit, cycle_depth) tasks to be run in each batch
            is given by this number.
        progress_bar: A progress context manager following the `tqdm` API or `None` to not report
            progress.
        combinations_by_layer: Either `None` or the result of
            `rqcg.get_random_combinations_for_device`. If this is `None`, the circuits specified
            by `circuits` will be sampled verbatim, resulting in isolated XEB characterization.
            Otherwise, this contains all the random combinations and metadata required to combine
            the circuits in `circuits` into wide, parallel-XEB-style circuits for execution.

    Returns:
        A pandas dataframe with index given by ['circuit_i', 'cycle_depth'].
        Columns always include "sampled_probs". If `combinations_by_layer` is
        not `None` and you are doing parallel XEB, additional metadata columns
        will be attached to the returned DataFrame.
    """
    # Set up progress reporting
    if progress_bar is None:
        progress_bar = _NoProgress

    # Shim isolated-XEB as a special case of combination-style parallel XEB.
    if combinations_by_layer is None:
        q0, q1 = _verify_and_get_two_qubits_from_circuits(circuits)
        circuits = [
            circuit.transform_qubits(
                lambda q: {q0: devices.LineQubit(0), q1: devices.LineQubit(1)}[q]
            )
            for circuit in circuits
        ]
        combinations_by_layer = [
            CircuitLibraryCombination(
                layer=None,
                combinations=np.arange(len(circuits))[:, np.newaxis],
                pairs=[(q0, q1)],
            )
        ]
        one_pair = True
    else:
        _verify_two_line_qubits_from_circuits(circuits)
        one_pair = False

    # Check `combinations_by_layer` is compatible with `circuits`.
    for layer_combinations in combinations_by_layer:
        if np.any(layer_combinations.combinations < 0) or np.any(
            layer_combinations.combinations >= len(circuits)
        ):
            raise ValueError("`combinations_by_layer` has invalid indices.")

    # Construct fully-wide "zipped" circuits.
    zipped_circuits: List[_ZippedCircuit] = []
    for layer_i, layer_combinations in enumerate(combinations_by_layer):
        for combination_i, combination in enumerate(layer_combinations.combinations):
            wide_circuit = Circuit.zip(
                *(
                    circuits[i].transform_qubits(lambda q: pair[q.x])
                    for i, pair in zip(combination, layer_combinations.pairs)
                )
            )
            zipped_circuits.append(
                _ZippedCircuit(
                    layer_i=layer_i,
                    combination_i=combination_i,
                    wide_circuit=wide_circuit,
                    pairs=layer_combinations.pairs,
                    combination=combination.tolist(),
                )
            )

    # Construct truncated-with-measurement circuits to run!
    tasks = []
    for cycle_depth in cycle_depths:
        for zipped_circuit in zipped_circuits:
            circuit_depth = cycle_depth * 2 + 1
            assert circuit_depth <= len(zipped_circuit.wide_circuit)
            # Slicing creates a copy, although this isn't documented
            prepared_circuit = zipped_circuit.wide_circuit[:circuit_depth]
            for pair_i, pair in enumerate(zipped_circuit.pairs):
                prepared_circuit += ops.measure(*pair, key=str(pair_i))
            tasks.append(
                _Sample2qXEBTask(
                    cycle_depth=cycle_depth,
                    layer_i=zipped_circuit.layer_i,
                    combination_i=zipped_circuit.combination_i,
                    prepared_circuit=prepared_circuit,
                    combination=zipped_circuit.combination,
                )
            )

    # Batch and run tasks
    n_tasks = len(tasks)
    batched_tasks = [tasks[i : i + batch_size] for i in range(0, n_tasks, batch_size)]

    run_batch = _SampleInBatches(
        sampler=sampler, repetitions=repetitions, combinations_by_layer=combinations_by_layer
    )
    with ThreadPoolExecutor(max_workers=2) as pool:
        futures = [pool.submit(run_batch, task_batch) for task_batch in batched_tasks]

        records = []
        with progress_bar(total=n_tasks) as progress:
            for future in concurrent.futures.as_completed(futures):
                records += future.result()
                progress.update(batch_size)

    # Set up the dataframe.
    df = pd.DataFrame(records).set_index(['circuit_i', 'cycle_depth'])
    if one_pair:
        # TODO: is this helpful or annoying?
        df = df.drop(['layer_i', 'pair_i', 'combination_i'], axis=1)
    return df


@dataclass(frozen=True)
class _Simulate2qXEBTask:
    """Helper container for executing simulation tasks, potentially via multiprocessing."""

    circuit_i: int
    cycle_depths: Sequence[int]
    circuit: 'cirq.Circuit'
    param_resolver: Dict[str, float]


@dataclass(frozen=True)
class _Simulate2qXEBTask:
    """Helper container for executing simulation tasks, potentially via multiprocessing."""

    circuit_i: int
    cycle_depths: Sequence[int]
    circuit: 'cirq.Circuit'
    param_resolver: 'cirq.ParamResolverOrSimilarType'


class _Simulate_2q_XEB_Circuit:
    """Closure used in `simulate_2q_xeb_circuits` so it works with multiprocessing."""

    def __init__(self, simulator: 'cirq.SimulatesIntermediateState'):
        self.simulator = simulator

    def __call__(self, task: _Simulate2qXEBTask):
        """Helper function for simulating a given (circuit, cycle_depth)."""
        circuit_i = task.circuit_i
        cycle_depths = set(task.cycle_depths)
        circuit = task.circuit
        param_resolver = task.param_resolver

        records = []
        for moment_i, step_result in enumerate(
            self.simulator.simulate_moment_steps(circuit=circuit, param_resolver=param_resolver)
        ):
            # circuit_depth = cycle_depth * 2 + 1
            # step_result is the result *after* moment_i, so
            # circuit_depth = moment_i + 1
            # moment_i = cycle_depth * 2
            if moment_i % 2 == 1:
                continue
            cycle_depth = moment_i // 2
            if cycle_depth not in cycle_depths:
                continue
            cycle_depths.remove(cycle_depth)

            psi = cast(sim.SparseSimulatorStep, step_result)
            psi = psi.state_vector()
            pure_probs = np.abs(psi) ** 2

            records += [
                {
                    'circuit_i': circuit_i,
                    'cycle_depth': cycle_depth,
                    'pure_probs': pure_probs,
                }
            ]

        if len(cycle_depths) > 0:
            raise ValueError("`circuit` was not long enough to compute all `cycle_depths`.")
        return records


def simulate_2q_xeb_circuits(
    circuits: Sequence['cirq.Circuit'],
    cycle_depths: Sequence[int],
    param_resolver: 'cirq.ParamResolverOrSimilarType' = None,
    pool: Optional['multiprocessing.pool.Pool'] = None,
    simulator: Optional['cirq.SimulatesIntermediateState'] = None,
):
    """Simulate two-qubit XEB circuits.

    These ideal probabilities can be benchmarked against potentially noisy
    results from `sample_2q_xeb_circuits`.

    Args:
        circuits: A library of two-qubit circuits generated from
            `random_rotations_between_two_qubit_circuit` of sufficient length for `cycle_depths`.
        cycle_depths: A sequence of cycle depths at which we will truncate each of the `circuits`
            to simulate.
        param_resolver: If circuits contain parameters, resolve according to this ParamResolver
            prior to simulation
        pool: If provided, execute the simulations in parallel.
        simulator: A noiseless simulator used to simulate the circuits. By default, this is
            `cirq.Simulator`. The simulator must support the `cirq.SimulatesIntermediateState`
            interface.

    Returns:
        A dataframe with index ['circuit_i', 'cycle_depth'] and column
        "pure_probs" containing the pure-state probabilities for each row.
    """
    if simulator is None:
        # Need an actual object; not np.random or else multiprocessing will
        # fail to pickle the closure object:
        # https://github.com/quantumlib/Cirq/issues/3717
        rs = np.random.RandomState()
        _simulate_2q_xeb_circuit = _Simulate_2q_XEB_Circuit(simulator=sim.Simulator(seed=rs))
    else:
        # coverage: ignore
        _simulate_2q_xeb_circuit = _Simulate_2q_XEB_Circuit(simulator=simulator)

    tasks = []
    for circuit_i, circuit in enumerate(circuits):
        tasks += [
            _Simulate2qXEBTask(
                circuit_i=circuit_i,
                cycle_depths=cycle_depths,
                circuit=circuit,
                param_resolver=param_resolver,
            )
        ]

    if pool is not None:
        records = pool.map(_simulate_2q_xeb_circuit, tasks)
    else:
        records = [_simulate_2q_xeb_circuit(record) for record in tasks]

    records = [record for sublist in records for record in sublist]
    return pd.DataFrame(records).set_index(['circuit_i', 'cycle_depth'])


def benchmark_2q_xeb_fidelities(
    sampled_df: pd.DataFrame,
    circuits: Sequence['cirq.Circuit'],
    cycle_depths: Sequence[int],
    param_resolver: 'cirq.ParamResolverOrSimilarType' = None,
    pool: Optional['multiprocessing.pool.Pool'] = None,
):
    """Simulate and benchmark two-qubit XEB circuits.

    Args:
         sampled_df: The sampled results to benchmark. This is likely produced by a call to
            `sample_2q_xeb_circuits`.
        circuits: The library of circuits corresponding to the sampled results in `sampled_df`.
        cycle_depths: The sequence of cycle depths to simulate the circuits.
        param_resolver: If circuits contain parameters, resolve according to this ParamResolver
            prior to simulation
        pool: If provided, execute the simulations in parallel.

    Returns:
        A DataFrame with columns 'cycle_depth' and 'fidelity'.
    """

    # TODO: we can technically intuit the cycle_depths
    if cycle_depths is None:
        cycle_depths = sampled_df.index.unique(level=1).values

    simulated_df = simulate_2q_xeb_circuits(
        circuits=circuits, cycle_depths=cycle_depths, param_resolver=param_resolver, pool=pool
    )
    df = sampled_df.join(simulated_df)

    # def _summary_stats(row):
    #     D = 4  # Two qubits
    #     row['e_u'] = np.sum(row['pure_probs'] ** 2)
    #     row['u_u'] = np.sum(row['pure_probs']) / D
    #     row['m_u'] = np.sum(row['pure_probs'] * row['sampled_probs'])
    #
    #     row['y'] = row['m_u'] - row['u_u']
    #     row['x'] = row['e_u'] - row['u_u']
    #
    #     row['numerator'] = row['x'] * row['y']
    #     row['denominator'] = row['x'] ** 2
    #     return row
    #
    # df = df.apply(_summary_stats, axis=1)

    D = 4  # two qubits
    pure_probs = np.array(df['pure_probs'].to_list())
    sampled_probs = np.array(df['sampled_probs'].to_list())
    df['e_u'] = np.sum(pure_probs ** 2, axis=1)
    df['u_u'] = np.sum(pure_probs, axis=1) / D
    df['m_u'] = np.sum(pure_probs * sampled_probs, axis=1)
    df['y'] = df['m_u'] - df['u_u']
    df['x'] = df['e_u'] - df['u_u']
    df['numerator'] = df['x'] * df['y']
    df['denominator'] = df['x'] ** 2

    def per_cycle_depth(df):
        """This function is applied per cycle_depth in the following groupby aggregation."""
        fid_lsq = df['numerator'].sum() / df['denominator'].sum()
        ret = {'fidelity': fid_lsq}

        def _try_keep(k):
            """If all the values for a key `k` are the same in this group, we can keep it."""
            if k not in df.columns:
                return
            vals = df[k].unique()
            if len(vals) == 1:
                ret[k] = vals[0]

        _try_keep('q0')
        _try_keep('q1')
        _try_keep('pair_name')
        return pd.Series(ret)

    if 'pair_i' in df.columns:
        groupby_names = ['layer_i', 'pair_i', 'cycle_depth']
    else:
        groupby_names = ['cycle_depth']

    return df.reset_index().groupby(groupby_names).apply(per_cycle_depth).reset_index()


# mypy issue: https://github.com/python/mypy/issues/5374
@dataclass(frozen=True)  # type: ignore
class XEBPhasedFSimCharacterizationOptions:
    """Options for calibrating a PhasedFSim-like gate using XEB.

    You may want to use more specific subclasses like `SqrtISwapXEBOptions`
    which have sensible defaults.

    Attributes:
        characterize_theta: Whether to characterize θ angle.
        characterize_zeta: Whether to characterize ζ angle.
        characterize_chi: Whether to characterize χ angle.
        characterize_gamma: Whether to characterize γ angle.
        characterize_phi: Whether to characterize φ angle.
        theta_default: The initial or default value to assume for the θ angle.
        zeta_default: The initial or default value to assume for the ζ angle.
        chi_default: The initial or default value to assume for the χ angle.
        gamma_default: The initial or default value to assume for the γ angle.
        phi_default: The initial or default value to assume for the φ angle.
    """

    characterize_theta: bool = True
    characterize_zeta: bool = True
    characterize_chi: bool = True
    characterize_gamma: bool = True
    characterize_phi: bool = True

    theta_default: float = 0
    zeta_default: float = 0
    chi_default: float = 0
    gamma_default: float = 0
    phi_default: float = 0

    @staticmethod
    @abstractmethod
    def should_parameterize(op: 'cirq.Operation') -> bool:
        """Whether to replace `op` with a parameterized version."""

    def get_initial_simplex_and_names(
        self, initial_simplex_step_size: float = 0.1
    ) -> Tuple[np.ndarray, List[str]]:
        """Get an initial simplex and parameter names for the optimization implied by these options.

        The initial simplex initiates the Nelder-Mead optimization parameter. We
        use the standard simplex of `x0 + s*basis_vec` where x0 is given by the
        `xxx_default` attributes, s is `initial_simplex_step_size` and `basis_vec`
        is a one-hot encoded vector for each parameter for which the `parameterize_xxx`
        attribute is True.

        We also return a list of parameter names so the Cirq `param_resovler`
        can be accurately constructed during optimization.
        """
        x0 = []
        names = []
        if self.characterize_theta:
            x0 += [self.theta_default]
            names += [THETA_SYMBOL.name]
        if self.characterize_zeta:
            x0 += [self.zeta_default]
            names += [ZETA_SYMBOL.name]
        if self.characterize_chi:
            x0 += [self.chi_default]
            names += [CHI_SYMBOL.name]
        if self.characterize_gamma:
            x0 += [self.gamma_default]
            names += [GAMMA_SYMBOL.name]
        if self.characterize_phi:
            x0 += [self.phi_default]
            names += [PHI_SYMBOL.name]

        x0 = np.asarray(x0)
        n_param = len(x0)
        initial_simplex = [x0]
        for i in range(n_param):
            basis_vec = np.eye(1, n_param, i)[0]
            initial_simplex += [x0 + initial_simplex_step_size * basis_vec]
        initial_simplex = np.asarray(initial_simplex)

        return initial_simplex, names


@dataclass(frozen=True)
class SqrtISwapXEBOptions(XEBPhasedFSimCharacterizationOptions):
    """Options for calibrating a sqrt(ISWAP) gate using XEB.

    As such, the default for theta is changed to -pi/4 and the parameterization
    predicate seeks out sqrt(ISWAP) gates.
    """

    theta_default: float = -np.pi / 4

    @staticmethod
    def should_parameterize(op: 'cirq.Operation') -> bool:
        return op.gate == SQRT_ISWAP


def parameterize_phased_fsim_circuit(
    circuit: 'cirq.Circuit',
    phased_fsim_options: XEBPhasedFSimCharacterizationOptions,
) -> 'cirq.Circuit':
    """Parameterize PhasedFSim-like gates in a given circuit according to
    `phased_fsim_options`.
    """
    options = phased_fsim_options
    theta = THETA_SYMBOL if options.characterize_theta else options.theta_default
    zeta = ZETA_SYMBOL if options.characterize_zeta else options.zeta_default
    chi = CHI_SYMBOL if options.characterize_chi else options.chi_default
    gamma = GAMMA_SYMBOL if options.characterize_gamma else options.gamma_default
    phi = PHI_SYMBOL if options.characterize_phi else options.phi_default

    fsim_gate = ops.PhasedFSimGate(theta=theta, zeta=zeta, chi=chi, gamma=gamma, phi=phi)
    return Circuit(
        ops.Moment(
            fsim_gate.on(*op.qubits) if options.should_parameterize(op) else op
            for op in moment.operations
        )
        for moment in circuit.moments
    )


def characterize_phased_fsim_parameters_with_xeb(
    sampled_df: pd.DataFrame,
    parameterized_circuits: List['cirq.Circuit'],
    cycle_depths: Sequence[int],
    phased_fsim_options: XEBPhasedFSimCharacterizationOptions,
    initial_simplex_step_size: float = 0.1,
    xatol: float = 1e-3,
    fatol: float = 1e-3,
    verbose: bool = True,
    pool: Optional['multiprocessing.pool.Pool'] = None,
):
    """Run a classical optimization to fit phased fsim parameters to experimental data, and
    thereby characterize PhasedFSim-like gates.

    Args:
        sampled_df: The DataFrame of sampled two-qubit probability distributions returned
            from `sample_2q_xeb_circuits`.
        parameterized_circuits: The circuits corresponding to those sampled in `sampled_df`,
            but with some gates parameterized, likely by using `parameterize_phased_fsim_circuit`.
        cycle_depths: The depths at which circuits were truncated.
        phased_fsim_options: A set of options that controls the classical optimization loop
            for characterizing the parameterized gates.
        initial_simplex_step_size: Set the size of the initial simplex for Nelder-Mead.
        xatol: The `xatol` argument for Nelder-Mead. This is the absolute error for convergence
            in the parameters.
        fatol: The `fatol` argument for Nelder-Mead. This is the absolute error for convergence
            in the function evaluation.
        verbose: Whether to print progress updates.
        pool: An optional multiprocessing pool to execute circuit simulations in parallel.
    """
    if 'pair_name' in sampled_df.columns:
        print('warning!')
    initial_simplex, names = phased_fsim_options.get_initial_simplex_and_names(
        initial_simplex_step_size=initial_simplex_step_size
    )
    x0 = initial_simplex[0]

    def _mean_infidelity(angles):
        params = dict(zip(names, angles))
        if verbose:
            params_str = ''
            for name, val in params.items():
                params_str += f'{name:5s} = {val:7.3g} '
            print("Simulating with {}".format(params_str))
        fids = benchmark_2q_xeb_fidelities(
            sampled_df, parameterized_circuits, cycle_depths, param_resolver=params, pool=pool
        )

        loss = 1 - fids['fidelity'].mean()
        if verbose:
            print("Loss: {:7.3g}".format(loss), flush=True)
        else:
            print('.', end='')
        return loss

    optimization_result = scipy.optimize.minimize(
        _mean_infidelity,
        x0=x0,
        options={'initial_simplex': initial_simplex, 'xatol': xatol, 'fatol': fatol},
        method='nelder-mead',
    )

    final_params = dict(zip(names, optimization_result.x))
    fidelities_df = benchmark_2q_xeb_fidelities(
        sampled_df, parameterized_circuits, cycle_depths, param_resolver=final_params
    )
    return optimization_result, final_params, fidelities_df


class _CharacterizePhasedFsimParametersWithXebClosure:
    def __init__(
        self,
        parameterized_circuits: List['cirq.Circuit'],
        cycle_depths: Sequence[int],
        phased_fsim_options: XEBPhasedFSimCalibrationOptions,
        initial_simplex_step_size: float = 0.1,
        xatol: float = 1e-3,
        fatol: float = 1e-3,
    ):
        self.parameterized_circuits = parameterized_circuits
        self.cycle_depths = cycle_depths
        self.phased_fsim_options = phased_fsim_options
        self.initial_simplex_step_size = initial_simplex_step_size
        self.xatol = xatol
        self.fatol = fatol

    def __call__(self, sampled_df):
        return characterize_phased_fsim_parameters_with_xeb(
            sampled_df=sampled_df,
            parameterized_circuits=self.parameterized_circuits,
            cycle_depths=self.cycle_depths,
            phased_fsim_options=self.phased_fsim_options,
            initial_simplex_step_size=self.initial_simplex_step_size,
            xatol=self.xatol,
            fatol=self.fatol,
            verbose=False,
            pool=None,
        )


def characterize_phased_fsim_parameters_with_xeb_by_pair(
        sampled_df: pd.DataFrame,
        parameterized_circuits: List['cirq.Circuit'],
        cycle_depths: Sequence[int],
        phased_fsim_options: XEBPhasedFSimCalibrationOptions,
        initial_simplex_step_size: float = 0.1,
        xatol: float = 1e-3,
        fatol: float = 1e-3,
        pool: Optional['multiprocessing.pool.Pool'] = None,
):
    # something about how pool is used here
    pair_names = sampled_df['pair_name'].unique()
    closure = _CharacterizePhasedFsimParametersWithXebClosure(
        parameterized_circuits=parameterized_circuits,
        cycle_depths=cycle_depths,
        phased_fsim_options=phased_fsim_options,
        initial_simplex_step_size=initial_simplex_step_size,
        xatol=xatol,
        fatol=fatol,
    )
    results = pool.map(
        closure, [sampled_df[sampled_df['pair_name'] == pair_name] for pair_name in pair_names]
    )
    optimization_results = {}
    final_params = {}
    fid_dfs = []
    for pair_name, (opt_result, final_params, fid_df) in zip(pair_names, results):
        optimization_results[pair_name] = opt_result
        final_params[pair_name] = final_params
        fid_dfs.append(fid_df)
    return optimization_results, final_params, pd.concat(fid_dfs)


def exp(x, A, fid):
    # TODO: check bases
    return A * np.exp(np.log(fid) * x)


def _one_unique(df, name):
    vals = df[name].unique()
    assert len(vals) == 1
    return vals[0]


def fit_decays(fids: pd.DataFrame):
    records = []
    for pair_name in fids['pair_name'].unique():
        f1 = fids[fids['pair_name'] == pair_name]
        (A, fid), pcov = scipy.optimize.curve_fit(
            exp,
            f1['cycle_depth'],
            f1['fidelity'],
            p0=(0.95, 5e-3),
            bounds=([0, 0], [1, 1]),
        )
        record = {
            'pair_name': pair_name,
            'A': A,
            'fid': fid,
            'cycle_depths': f1['cycle_depth'].values,
            'fidelities': f1['fidelity'].values,
            'layer_i': _one_unique(f1, 'layer_i'),
            'pair_i': _one_unique(f1, 'pair_i'),
            'q0': _one_unique(f1, 'q0'),
            'q1': _one_unique(f1, 'q1'),
        }
        records.append(record)
    return records
<|MERGE_RESOLUTION|>--- conflicted
+++ resolved
@@ -36,11 +36,7 @@
 import sympy
 import tqdm
 
-<<<<<<< HEAD
 from cirq import ops, sim, devices
-=======
-from cirq import ops, sim
->>>>>>> bc9ba2c4
 from cirq.circuits import Circuit
 from cirq.experiments.random_quantum_circuit_generation import CircuitLibraryCombination
 from cirq.ops import QubitOrder, QubitOrderOrList
