--- conflicted
+++ resolved
@@ -11,12 +11,9 @@
 # WITHOUT WARRANTIES OR CONDITIONS OF ANY KIND, either express or implied.
 # See the License for the specific language governing permissions and
 # limitations under the License.
-<<<<<<< HEAD
-=======
 import multiprocessing
 import time
 from typing import Sequence, Dict, Any, cast, Optional
->>>>>>> 90bf207e
 import itertools
 import math
 import multiprocessing
@@ -432,8 +429,6 @@
     pd.testing.assert_frame_equal(df, df2)
 
 
-<<<<<<< HEAD
-=======
 def test_simulate_circuit_length_validation():
     q0, q1 = cirq.LineQubit.range(2)
     circuits = [
@@ -453,7 +448,6 @@
         )
 
 
->>>>>>> 90bf207e
 def test_benchmark_2q_xeb_fidelities():
     q0, q1 = cirq.LineQubit.range(2)
     circuits = [
