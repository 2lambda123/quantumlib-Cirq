--- conflicted
+++ resolved
@@ -397,30 +397,20 @@
 
 def test_characterize_phased_fsim_parameters_with_xeb():
     q0, q1 = cirq.LineQubit.range(2)
-<<<<<<< HEAD
-=======
     rs = np.random.RandomState(52)
->>>>>>> f9d507b9
     circuits = [
         rqcg.random_rotations_between_two_qubit_circuit(
             q0,
             q1,
             depth=20,
             two_qubit_op_factory=lambda a, b, _: SQRT_ISWAP(a, b),
-<<<<<<< HEAD
-=======
             seed=rs,
->>>>>>> f9d507b9
         )
         for _ in range(2)
     ]
     cycle_depths = np.arange(3, 20, 6)
     sampled_df = sample_2q_xeb_circuits(
-<<<<<<< HEAD
-        sampler=cirq.Simulator(seed=52),
-=======
         sampler=cirq.Simulator(seed=rs),
->>>>>>> f9d507b9
         circuits=circuits,
         cycle_depths=cycle_depths,
         progress_bar=None,
