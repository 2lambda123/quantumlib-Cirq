# Copyright 2018 The Cirq Developers
#
# Licensed under the Apache License, Version 2.0 (the "License");
# you may not use this file except in compliance with the License.
# You may obtain a copy of the License at
#
#     https://www.apache.org/licenses/LICENSE-2.0
#
# Unless required by applicable law or agreed to in writing, software
# distributed under the License is distributed on an "AS IS" BASIS,
# WITHOUT WARRANTIES OR CONDITIONS OF ANY KIND, either express or implied.
# See the License for the specific language governing permissions and
# limitations under the License.

from typing import Iterable, cast

from cirq import ops
from cirq.devices import Device
from cirq.google import xmon_gates
from cirq.google.xmon_gate_extensions import xmon_gate_ext
from cirq.devices.grid_qubit import GridQubit
from cirq.value import Duration

from cirq.circuits import TextDiagramDrawer


class XmonDevice(Device):
    """A device with qubits placed in a grid. Neighboring qubits can interact.
    """

    def __init__(self,
                 measurement_duration: Duration,
                 exp_w_duration: Duration,
                 exp_11_duration: Duration,
                 qubits: Iterable[GridQubit]) -> None:
        """Initializes the description of an xmon device.

        Args:
            measurement_duration: The maximum duration of a measurement.
            exp_w_duration: The maximum duration of an ExpW operation.
            exp_11_duration: The maximum duration of an ExpZ operation.
            qubits: Qubits on the device, identified by their x, y location.
        """
        self._measurement_duration = measurement_duration
        self._exp_w_duration = exp_w_duration
        self._exp_z_duration = exp_11_duration
        self.qubits = frozenset(qubits)

    def neighbors_of(self, qubit: GridQubit):
        """Returns the qubits that the given qubit can interact with."""
        possibles = [
            GridQubit(qubit.row + 1, qubit.col),
            GridQubit(qubit.row - 1, qubit.col),
            GridQubit(qubit.row, qubit.col + 1),
            GridQubit(qubit.row, qubit.col - 1),
        ]
        return [e for e in possibles if e in self.qubits]

    def duration_of(self, operation):
        g = xmon_gate_ext.try_cast(xmon_gates.XmonGate, operation.gate)
        if isinstance(g, xmon_gates.Exp11Gate):
            return self._exp_z_duration
        if isinstance(g, xmon_gates.ExpWGate):
            return self._exp_w_duration
        if isinstance(g, xmon_gates.XmonMeasurementGate):
            return self._measurement_duration
        if isinstance(g, xmon_gates.ExpZGate):
            return Duration()  # Z gates are performed in the control software.
        raise ValueError('Unsupported gate type: {}'.format(repr(g)))

    def validate_gate(self, gate: ops.Gate):
        """Raises an error if the given gate isn't allowed.

        Raises:
            ValueError: Unsupported gate.
        """
        if not isinstance(gate, (xmon_gates.Exp11Gate,
                                 xmon_gates.ExpWGate,
                                 xmon_gates.XmonMeasurementGate,
                                 xmon_gates.ExpZGate)):
            raise ValueError('Unsupported gate type: {!r}'.format(gate))

    def validate_operation(self, operation):
        if not isinstance(operation, ops.GateOperation):
            raise ValueError('Unsupported operation: {!r}'.format(operation))

        self.validate_gate(operation.gate)

        for q in operation.qubits:
<<<<<<< HEAD
            if not isinstance(q, XmonQubit):
                raise ValueError('Unsupported qubit type: {!r}'.format(q))
=======
            if not isinstance(q, GridQubit):
                raise ValueError('Unsupported qubit type: {}'.format(repr(q)))
>>>>>>> b88c8a5d
            if q not in self.qubits:
                raise ValueError('Qubit not on device: {!r}'.format(q))

        if (len(operation.qubits) == 2
                and not isinstance(operation.gate,
                                   xmon_gates.XmonMeasurementGate)):
            p, q = operation.qubits
            if not cast(GridQubit, p).is_adjacent(q):
                raise ValueError(
                    'Non-local interaction: {!r}.'.format(operation))

    def check_if_exp11_operation_interacts(self,
                                           exp11_op: ops.GateOperation,
                                           other_op: ops.GateOperation) -> bool:
        if isinstance(other_op.gate, xmon_gates.ExpZGate):
            return False
        # Adjacent ExpW operations may be doable.
        # For now we will play it conservatively.

        return any(cast(GridQubit, q).is_adjacent(cast(GridQubit, p))
                   for q in exp11_op.qubits
                   for p in other_op.qubits)

    def validate_scheduled_operation(self, schedule, scheduled_operation):
        self.validate_operation(scheduled_operation.operation)

        if isinstance(scheduled_operation.operation.gate,
                      xmon_gates.Exp11Gate):
            for other in schedule.operations_happening_at_same_time_as(
                    scheduled_operation):
                if self.check_if_exp11_operation_interacts(
                        scheduled_operation.operation,
                        other.operation):
                    raise ValueError(
                        'Adjacent Exp11 operations: {} vs {}.'.format(
                            scheduled_operation, other))

    def validate_circuit(self, circuit):
        measurement_keys = set()
        for moment in circuit.moments:
            for operation in moment.operations:
                self.validate_operation(operation)
                self.verify_new_measurement_key(operation, measurement_keys)

    def validate_schedule(self, schedule):
        measurement_keys = set()
        for scheduled_operation in schedule.scheduled_operations:
            self.validate_scheduled_operation(schedule, scheduled_operation)
            self.verify_new_measurement_key(
                scheduled_operation.operation, measurement_keys)

    def verify_new_measurement_key(self, operation, previous_keys):
        if isinstance(operation.gate, xmon_gates.XmonMeasurementGate):
            if operation.gate.key in previous_keys:
                raise ValueError('Measurement key {} repeated'.format(
                    operation.gate.key))
            else:
                previous_keys.add(operation.gate.key)

    def __str__(self):
        diagram = TextDiagramDrawer()

        for q in self.qubits:
            diagram.write(q.col, q.row, str(q))
            for q2 in self.neighbors_of(q):
                if q2.col != q.col:
                    diagram.horizontal_line(q.row, q.col, q2.col)
                else:
                    diagram.vertical_line(q.col, q.row, q2.row)

        return diagram.render(
            horizontal_spacing=3,
            vertical_spacing=2,
            use_unicode_characters=True)

    def __eq__(self, other):
        if not isinstance(other, (XmonDevice, type(self))):
            return NotImplemented
        return self._measurement_duration == other._measurement_duration and \
               self._exp_w_duration == other._exp_w_duration and \
               self._exp_z_duration == other._exp_z_duration and \
               self.qubits == other.qubits

    def __ne__(self, other):
        return not self == other

    def __hash__(self):
        return hash((XmonDevice, self._measurement_duration,
                     self._exp_w_duration, self._exp_z_duration, self.qubits))<|MERGE_RESOLUTION|>--- conflicted
+++ resolved
@@ -87,13 +87,8 @@
         self.validate_gate(operation.gate)
 
         for q in operation.qubits:
-<<<<<<< HEAD
-            if not isinstance(q, XmonQubit):
+            if not isinstance(q, GridQubit):
                 raise ValueError('Unsupported qubit type: {!r}'.format(q))
-=======
-            if not isinstance(q, GridQubit):
-                raise ValueError('Unsupported qubit type: {}'.format(repr(q)))
->>>>>>> b88c8a5d
             if q not in self.qubits:
                 raise ValueError('Qubit not on device: {!r}'.format(q))
 
