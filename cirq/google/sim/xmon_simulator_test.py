--- conflicted
+++ resolved
@@ -588,13 +588,8 @@
 
 def test_run_circuit_sweep():
     circuit = cirq.Circuit.from_ops(
-<<<<<<< HEAD
         cirq.X(Q1)**sympy.Symbol('a'),
-        cirq.MeasurementGate('m').on(Q1),
-=======
-        cirq.X(Q1)**cirq.Symbol('a'),
         cirq.measure(Q1, key='m'),
->>>>>>> dc1294f5
     )
 
     sweep = cirq.Linspace('a', 0, 10, 11)
@@ -608,13 +603,8 @@
 
 def test_run_circuit_sweeps():
     circuit = cirq.Circuit.from_ops(
-<<<<<<< HEAD
         cirq.X(Q1)**sympy.Symbol('a'),
-        cirq.MeasurementGate('m').on(Q1),
-=======
-        cirq.X(Q1)**cirq.Symbol('a'),
         cirq.measure(Q1, key='m'),
->>>>>>> dc1294f5
     )
 
     sweep = cirq.Linspace('a', 0, 5, 6)
