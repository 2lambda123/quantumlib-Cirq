# Copyright 2018 The Cirq Developers
#
# Licensed under the Apache License, Version 2.0 (the "License");
# you may not use this file except in compliance with the License.
# You may obtain a copy of the License at
#
#     https://www.apache.org/licenses/LICENSE-2.0
#
# Unless required by applicable law or agreed to in writing, software
# distributed under the License is distributed on an "AS IS" BASIS,
# WITHOUT WARRANTIES OR CONDITIONS OF ANY KIND, either express or implied.
# See the License for the specific language governing permissions and
# limitations under the License.

"""Tests for xmon_simulator."""

import cmath
import itertools
import math
from typing import Sequence

import numpy as np
import pytest

import cirq
from cirq import (
    Circuit,
    CompositeGate,
    Extensions,
    SingleQubitGate,
    Symbol,
    UnconstrainedDevice,
)
from cirq.google import (
    ExpWGate, ExpZGate, Exp11Gate, XmonMeasurementGate, XmonQubit,
)
from cirq.google.sim import xmon_simulator
from cirq.ops.common_gates import CNOT, H, X, Y, Z, CZ
from cirq.schedules import moment_by_moment_schedule
from cirq.study.resolver import ParamResolver
from cirq.study.sweeps import Linspace

Q1 = XmonQubit(0, 0)
Q2 = XmonQubit(1, 0)
Q3 = XmonQubit(2, 0)


def basic_circuit():
    sqrt_x = ExpWGate(half_turns=-0.5, axis_half_turns=0.0)
    z = ExpZGate()
    cz = Exp11Gate()
    circuit = Circuit()
    circuit.append(
        [sqrt_x(Q1), sqrt_x(Q2),
         cz(Q1, Q2),
         sqrt_x(Q1), sqrt_x(Q2),
         z(Q1)])
    return circuit


def large_circuit():
    np.random.seed(0)
    qubits = [XmonQubit(i, 0) for i in range(10)]
    sqrt_x = ExpWGate(half_turns=0.5, axis_half_turns=0.0)
    cz = Exp11Gate()
    circuit = Circuit()
    for _ in range(11):
        circuit.append(
            [sqrt_x(qubit) for qubit in qubits if np.random.random() < 0.5])
        circuit.append([cz(qubits[i], qubits[i + 1]) for i in range(9)])
    circuit.append([XmonMeasurementGate(key='meas')(*qubits)])
    return circuit


def test_xmon_options_negative_num_shards():
    with pytest.raises(AssertionError):
        xmon_simulator.Options(num_shards=-1)


def test_xmon_options_negative_min_qubits_before_shard():
    with pytest.raises(AssertionError):
        xmon_simulator.Options(min_qubits_before_shard=-1)


def test_xmon_options():
    options = xmon_simulator.Options(num_shards=3, min_qubits_before_shard=0)
    assert options.num_prefix_qubits == 1
    assert options.min_qubits_before_shard == 0


def run(simulator, circuit, scheduler, **kw):
    if scheduler is None:
        program = circuit
    else:
        program = scheduler(UnconstrainedDevice, circuit)
    return simulator.run(program, **kw)


SCHEDULERS = [None, moment_by_moment_schedule]


@pytest.mark.parametrize('scheduler', SCHEDULERS)
def test_run_no_results(scheduler):
    simulator = xmon_simulator.Simulator()
    result = run(simulator, basic_circuit(), scheduler)
    assert len(result.measurements) == 0


@pytest.mark.parametrize('scheduler', SCHEDULERS)
def test_run(scheduler):
    np.random.seed(0)
    circuit = basic_circuit()
    circuit.append(
        [XmonMeasurementGate(key='a')(Q1),
         XmonMeasurementGate(key='b')(Q2)])

    simulator = xmon_simulator.Simulator()
    result = run(simulator, circuit, scheduler)
    assert result.measurements == {'a': [False], 'b': [False]}


@pytest.mark.parametrize('scheduler', SCHEDULERS)
def test_run_empty_circuit(scheduler):
    simulator = xmon_simulator.Simulator()
    result = run(simulator, Circuit(), scheduler)
    assert len(result.measurements) == 0


@pytest.mark.parametrize('scheduler', SCHEDULERS)
def test_initial_state_empty_circuit_qubits_specified(scheduler):
    simulator = xmon_simulator.Simulator()

    result = run(simulator,
                 Circuit(),
                 scheduler,
                 qubit_order=[Q1, Q2])
    np.testing.assert_almost_equal(result.final_states[0],
                                   np.array([1, 0, 0, 0]))

    result = run(simulator,
                 Circuit(),
                 scheduler,
                 qubit_order=[Q1, Q2],
                 initial_state=1)
    np.testing.assert_almost_equal(result.final_states[0],
                                   np.array([0, 1, 0, 0]))

    result = run(simulator,
                 Circuit(),
                 scheduler,
                 qubit_order=[Q1, Q2],
                 initial_state=np.array([0, 1, 0, 0],
                                        dtype=np.complex64))
    np.testing.assert_almost_equal(result.final_states[0],
                                   np.array([0, 1, 0, 0]))


@pytest.mark.parametrize('scheduler', SCHEDULERS)
def test_qubit_order_to_wavefunction_order_matches_np_kron(scheduler):
    simulator = xmon_simulator.Simulator()
    zero = [1, 0]
    one = [0, 1]

    result = run(simulator,
                 Circuit.from_ops(X(Q1)),
                 scheduler,
                 qubit_order=[Q1, Q2])
    assert cirq.allclose_up_to_global_phase(
        result.final_states[0],
        np.kron(one, zero))

    result = run(simulator,
                 Circuit.from_ops(X(Q1)),
                 scheduler,
                 qubit_order=[Q2, Q1])
    assert cirq.allclose_up_to_global_phase(
        result.final_states[0],
        np.kron(zero, one))

    result = run(simulator,
                 Circuit.from_ops(X(Q1)),
                 scheduler,
                 qubit_order=cirq.QubitOrder.sorted_by(repr))
    assert cirq.allclose_up_to_global_phase(
        result.final_states[0],
        np.array(one))

    result = run(simulator,
                 Circuit.from_ops(X(Q1), Z(Q2)),
                 scheduler,
                 qubit_order=cirq.QubitOrder.sorted_by(repr))
    assert cirq.allclose_up_to_global_phase(
        result.final_states[0],
        np.kron(one, zero))


@pytest.mark.parametrize('scheduler', SCHEDULERS)
def test_invalid_initial_state_empty_circuit_qubits_specified(scheduler):
    simulator = xmon_simulator.Simulator()

    with pytest.raises(ValueError):
        _ = run(simulator,
                Circuit(),
                scheduler,
                qubit_order=[Q1, Q2],
                initial_state=-1)

    with pytest.raises(ValueError):
        _ = run(simulator,
                Circuit(),
                scheduler,
                qubit_order=[Q1, Q2],
                initial_state=100)

    with pytest.raises(ValueError):
        _ = run(simulator,
                Circuit(),
                scheduler,
                qubit_order=[Q1, Q2],
                initial_state=np.array([0.0, 1.0], dtype=np.complex64))


@pytest.mark.parametrize('scheduler', SCHEDULERS)
def test_initial_state_empty_circuit_qubits_not_specified(scheduler):
    simulator = xmon_simulator.Simulator()

    result = run(simulator, Circuit(), scheduler)
    np.testing.assert_almost_equal(result.final_states[0], np.array([1.0]))

    result = run(simulator, Circuit(), scheduler, initial_state=0)
    np.testing.assert_almost_equal(result.final_states[0], np.array([1.0]))

    result = run(simulator, Circuit(), scheduler,
                 initial_state=np.array([1], dtype=np.complex64))
    np.testing.assert_almost_equal(result.final_states[0], np.array([1.0]))


@pytest.mark.parametrize('scheduler', SCHEDULERS)
def test_invalid_initial_state_empty_circuit_qubits_not_specified(scheduler):
    simulator = xmon_simulator.Simulator()

    with pytest.raises(ValueError):
        _ = run(simulator, Circuit(), scheduler, initial_state=2)

    with pytest.raises(ValueError):
        _ = run(simulator, Circuit(), scheduler,
                initial_state=np.array([2], dtype=np.complex64))

    with pytest.raises(ValueError):
        _ = run(simulator, Circuit(), scheduler,
                initial_state=np.array([1, 0], dtype=np.complex64))


@pytest.mark.parametrize('scheduler', SCHEDULERS)
def test_run_state(scheduler):
    simulator = xmon_simulator.Simulator()
    result = run(simulator, basic_circuit(), scheduler)
    np.testing.assert_almost_equal(result.final_states[0],
                                   np.array([0.5j, 0.5, -0.5, -0.5j]))


@pytest.mark.parametrize('scheduler', SCHEDULERS)
def test_run_initial_state_int(scheduler):
    simulator = xmon_simulator.Simulator()
    result = run(simulator, basic_circuit(), scheduler,
                 initial_state=2)
    np.testing.assert_almost_equal(result.final_states[0],
                                   np.array([0.5, 0.5j, 0.5j, 0.5]))


@pytest.mark.parametrize('scheduler', SCHEDULERS)
def test_initial_state_identity(scheduler):
    simulator = xmon_simulator.Simulator()
    result0 = run(simulator, Circuit(), scheduler,
                  initial_state=0, qubit_order=[Q1, Q2])
    result1 = run(simulator, Circuit(), scheduler,
                  initial_state=1, qubit_order=[Q1, Q2])
    result2 = run(simulator, Circuit(), scheduler,
                  initial_state=2, qubit_order=[Q1, Q2])
    result3 = run(simulator, Circuit(), scheduler,
                  initial_state=3, qubit_order=[Q1, Q2])
    np.testing.assert_almost_equal(result0.final_states[0],
                                   np.array([1, 0, 0, 0]))
    np.testing.assert_almost_equal(result1.final_states[0],
                                   np.array([0, 1, 0, 0]))
    np.testing.assert_almost_equal(result2.final_states[0],
                                   np.array([0, 0, 1, 0]))
    np.testing.assert_almost_equal(result3.final_states[0],
                                   np.array([0, 0, 0, 1]))


@pytest.mark.parametrize('scheduler', SCHEDULERS)
def test_run_initial_state_ndarray(scheduler):
    simulator = xmon_simulator.Simulator()
    result = run(simulator, basic_circuit(), scheduler,
                 initial_state=np.array([0, 0, 1, 0],
                                        dtype=np.complex64))
    np.testing.assert_almost_equal(result.final_states[0],
                                   np.array([0.5, 0.5j, 0.5j, 0.5]))


@pytest.mark.parametrize('scheduler', SCHEDULERS)
def test_run_initial_state_ndarray_upconvert(scheduler):
    simulator = xmon_simulator.Simulator()
    result = run(simulator, basic_circuit(), scheduler,
                 initial_state=np.array([0, 0, 1, 0],
                                        dtype=np.float32))
    np.testing.assert_almost_equal(result.final_states[0],
                                   np.array([0.5, 0.5j, 0.5j, 0.5]))


@pytest.mark.parametrize('scheduler', SCHEDULERS)
def test_run_initial_state_ndarray_not_upconvertable(scheduler):
    simulator = xmon_simulator.Simulator()

    with pytest.raises(TypeError):
        _ = run(simulator, basic_circuit(), scheduler,
                initial_state=np.array([0, 0, 1, 0],
                                       dtype=np.float128))


@pytest.mark.parametrize('scheduler', SCHEDULERS)
def test_run_state_different_order_of_qubits(scheduler):
    simulator = xmon_simulator.Simulator()
    result = run(simulator,
                 basic_circuit(),
                 scheduler,
                 qubit_order=[Q2, Q1])
    np.testing.assert_almost_equal(result.final_states[0],
                                   np.array([0.5j, -0.5, 0.5, -0.5j]))


@pytest.mark.parametrize('scheduler', SCHEDULERS)
def test_consistent_seeded_run_sharded(scheduler):
    circuit = large_circuit()

    simulator = xmon_simulator.Simulator()
    result = run(simulator, circuit, scheduler)
    np.testing.assert_equal(
        result.measurements['meas'],
        [[True, False, False, True, False, False, True, False, False, False]])


@pytest.mark.parametrize('scheduler', SCHEDULERS)
def test_consistent_seeded_run_no_sharding(scheduler):
    circuit = large_circuit()

    simulator = xmon_simulator.Simulator()
    result = run(simulator,
                 circuit,
                 scheduler,
                 options=xmon_simulator.Options(num_shards=1))
    np.testing.assert_equal(
        result.measurements['meas'],
        [[True, False, False, True, False, False, True, False, False, False]])


@pytest.mark.parametrize('scheduler', SCHEDULERS)
def test_run_no_sharing_few_qubits(scheduler):
    np.random.seed(0)
    circuit = basic_circuit()
    circuit.append(
        [XmonMeasurementGate(key='a')(Q1),
         XmonMeasurementGate(key='b')(Q2)])

    simulator = xmon_simulator.Simulator()
    options = xmon_simulator.Options(min_qubits_before_shard=0)
    result = run(simulator, circuit, scheduler, options=options)
    np.testing.assert_equal(result.measurements['a'], [[False]])
    np.testing.assert_equal(result.measurements['b'], [[False]])


def test_moment_steps_no_results():
    simulator = xmon_simulator.Simulator()
    for step in simulator.moment_steps(basic_circuit()):
        assert len(step.measurements) == 0


def test_moment_steps():
    np.random.seed(0)
    circuit = basic_circuit()
    circuit.append(
        [XmonMeasurementGate(key='a')(Q1),
         XmonMeasurementGate(key='b')(Q2)])

    simulator = xmon_simulator.Simulator()
    results = []
    for step in simulator.moment_steps(circuit):
        results.append(step)
    expected = [{}, {}, {}, {}, {'a': [False], 'b': [False]}]
    assert len(results) == len(expected)
    assert all(a.measurements == b for a, b in zip(results, expected))


def test_moment_steps_state():
    np.random.seed(0)
    circuit = basic_circuit()

    simulator = xmon_simulator.Simulator()
    results = []
    for step in simulator.moment_steps(circuit):
        results.append(step.state())
    np.testing.assert_almost_equal(results,
                                   np.array([[0.5, 0.5j, 0.5j, -0.5],
                                             [0.5, 0.5j, 0.5j, 0.5],
                                             [-0.5, 0.5j, 0.5j, -0.5],
                                             [0.5j, 0.5, -0.5, -0.5j]]))


def test_moment_steps_set_state():
    np.random.seed(0)
    circuit = basic_circuit()

    simulator = xmon_simulator.Simulator()
    step = simulator.moment_steps(circuit)

    result = next(step)
    result.set_state(0)
    np.testing.assert_almost_equal(result.state(), np.array([1, 0, 0, 0]))


def test_moment_steps_set_state_2():
    np.random.seed(0)
    circuit = basic_circuit()

    simulator = xmon_simulator.Simulator()
    step = simulator.moment_steps(circuit)

    result = next(step)
    result.set_state(np.array([1j, 0, 0, 0], dtype=np.complex64))
    np.testing.assert_almost_equal(result.state(),
                                   np.array([1j, 0, 0, 0], dtype=np.complex64))


def compute_gate(circuit, resolver, num_qubits=1):
    simulator = xmon_simulator.Simulator()
    gate = []
    for initial_state in range(1 << num_qubits):
        result = simulator.run(circuit,
                               initial_state=initial_state,
                               param_resolver=resolver)
        gate.append(result.final_states[0])
    return np.array(gate).transpose()


def test_param_resolver_exp_w_half_turns():
    exp_w = ExpWGate(
        half_turns=Symbol('a'),
        axis_half_turns=0.0)
    circuit = Circuit()
    circuit.append(exp_w(Q1))
    resolver = ParamResolver({'a': -0.5})
    result = compute_gate(circuit, resolver)
    amp = 1.0 / math.sqrt(2)
    np.testing.assert_almost_equal(result,
                                   np.array([[amp, amp * 1j],
                                             [amp * 1j, amp]]))


def test_param_resolver_exp_w_axis_half_turns():
    exp_w = ExpWGate(
        half_turns=1.0, axis_half_turns=Symbol('a'))
    circuit = Circuit()
    circuit.append(exp_w(Q1))
    resolver = ParamResolver({'a': 0.5})
    result = compute_gate(circuit, resolver)
    np.testing.assert_almost_equal(result,
                                   np.array([[0, -1],
                                             [1, 0]]))


def test_param_resolver_exp_w_multiple_params():
    exp_w = ExpWGate(
        half_turns=Symbol('a'),
        axis_half_turns=Symbol('b'))
    circuit = Circuit()
    circuit.append(exp_w(Q1))
    resolver = ParamResolver({'a': -0.5, 'b': 0.5})
    result = compute_gate(circuit, resolver)
    amp = 1.0 / math.sqrt(2)
    np.testing.assert_almost_equal(result,
                                   np.array([[amp, amp],
                                             [-amp, amp]]))


def test_param_resolver_exp_z_half_turns():
    exp_z = ExpZGate(half_turns=Symbol('a'))
    circuit = Circuit()
    circuit.append(exp_z(Q1))
    resolver = ParamResolver({'a': -0.5})
    result = compute_gate(circuit, resolver)
    np.testing.assert_almost_equal(
        result,
        np.array([[cmath.exp(1j * math.pi * 0.25), 0],
                  [0, cmath.exp(-1j * math.pi * 0.25)]]))


def test_param_resolver_exp_11_half_turns():
    exp_11 = Exp11Gate(half_turns=Symbol('a'))
    circuit = Circuit()
    circuit.append(exp_11(Q1, Q2))
    resolver = ParamResolver({'a': 0.5})
    result = compute_gate(circuit, resolver, num_qubits=2)
    # Slight hack: doesn't depend on order of qubits.
    np.testing.assert_almost_equal(
        result,
        np.diag([1, 1, 1, cmath.exp(1j * math.pi * 0.5)]))


def test_param_resolver_param_dict():
    exp_w = ExpWGate(
        half_turns=Symbol('a'),
        axis_half_turns=0.0)
    circuit = Circuit()
    circuit.append(exp_w(Q1))
    resolver = ParamResolver({'a': 0.5})

    simulator = xmon_simulator.Simulator()
    result = simulator.run(circuit, resolver)
    assert result.params.param_dict == {'a': 0.5}


def test_run_circuit_sweep():
    circuit = Circuit.from_ops(
        ExpWGate(half_turns=Symbol('a')).on(Q1),
        XmonMeasurementGate('m').on(Q1),
    )

    sweep = Linspace('a', 0, 10, 11)
    simulator = xmon_simulator.Simulator()

    for i, result in enumerate(
                        simulator.run_sweep(circuit, sweep, repetitions=1)):
        assert result.params['a'] == i
        assert result.measurements['m'] == [i % 2 != 0]


def test_run_circuit_sweeps():
    circuit = Circuit.from_ops(
        ExpWGate(half_turns=Symbol('a')).on(Q1),
        XmonMeasurementGate('m').on(Q1),
    )

    sweep = Linspace('a', 0, 5, 6)
    sweep2 = Linspace('a', 6, 10, 5)
    simulator = xmon_simulator.Simulator()

    for i, result in enumerate(
                        simulator.run_sweep(circuit, [sweep, sweep2],
                                            repetitions=1)):
        assert result.params['a'] == i
        assert result.measurements['m'] == [i % 2 != 0]


@pytest.mark.parametrize('scheduler', SCHEDULERS)
def test_composite_gates(scheduler):
    circuit = Circuit()
    circuit.append([X(Q1), CNOT(Q1, Q2)])
    m = XmonMeasurementGate('a')
    circuit.append([m(Q1, Q2)])

    simulator = xmon_simulator.Simulator()
    result = run(simulator, circuit, scheduler)
    np.testing.assert_equal(result.measurements['a'], [[True, True]])


class UnsupportedGate(SingleQubitGate):

    def __repr__(self):
        return "UnsupportedGate"


@pytest.mark.parametrize('scheduler', SCHEDULERS)
def test_unsupported_gate(scheduler):
    circuit = Circuit()
    gate = UnsupportedGate()
    circuit.append([H(Q1), gate(Q2)])

    simulator = xmon_simulator.Simulator()
    with pytest.raises(TypeError, message="UnsupportedGate"):
        _ = run(simulator, circuit, scheduler)


class UnsupportedCompositeGate(SingleQubitGate, CompositeGate):

    def __repr__(self):
        return "UnsupportedCompositeGate"

    def default_decompose(self,
                          qubits: Sequence[cirq.QubitId]) -> cirq.OP_TREE:
        qubit = qubits[0]
        yield Z(qubit)
        yield UnsupportedGate().on(qubit)


@pytest.mark.parametrize('scheduler', SCHEDULERS)
def test_unsupported_gate_composite(scheduler):
    circuit = Circuit()
    gate = UnsupportedGate()
    circuit.append([H(Q1), gate(Q2)])

    simulator = xmon_simulator.Simulator()
    with pytest.raises(TypeError, message="UnsupportedGate"):
        _ = run(simulator, circuit, scheduler)


def test_extensions():
    # We test that an extension is being applied, by created an incorrect
    # gate with an extension.

    class WrongH(CompositeGate):
        def default_decompose(self,
                              qubits: Sequence[cirq.QubitId]
                              ) -> cirq.OP_TREE:
            return X(Q1)

    extensions = Extensions(
        desired_to_actual_to_wrapper={CompositeGate: {H: lambda e: WrongH()}})

    circuit = Circuit()
    circuit.append([WrongH()(Q1)])

    simulator = xmon_simulator.Simulator()
    results = simulator.run(circuit, extensions=extensions)
    np.testing.assert_almost_equal(results.final_states[0], np.array([0, -1j]))


@pytest.mark.parametrize('scheduler', SCHEDULERS)
def test_measurement_qubit_order(scheduler):
    circuit = Circuit()
    meas = XmonMeasurementGate()
    circuit.append(X(Q2))
    circuit.append(X(Q1))
    circuit.append([meas.on(Q1, Q3, Q2)])
    simulator = xmon_simulator.Simulator()
    result = run(simulator, circuit, scheduler)
    np.testing.assert_equal(result.measurements[''], [[True, False, True]])


@pytest.mark.parametrize('scheduler', SCHEDULERS)
def test_inverted_measurement(scheduler):
    circuit = Circuit.from_ops(
        XmonMeasurementGate('a', invert_mask=(False,))(Q1),
        X(Q1),
        XmonMeasurementGate('b', invert_mask=(False,))(Q1),
        XmonMeasurementGate('c', invert_mask=(True,))(Q1),
        X(Q1),
        XmonMeasurementGate('d', invert_mask=(True,))(Q1))
    simulator = xmon_simulator.Simulator()
    result = run(simulator, circuit, scheduler)
    assert {'a': [[False]], 'b': [[True]], 'c': [[False]],
            'd': [[True]]} == result.measurements


@pytest.mark.parametrize('scheduler', SCHEDULERS)
def test_inverted_measurement_multiple_qubits(scheduler):
    circuit = Circuit.from_ops(
        XmonMeasurementGate('a', invert_mask=(False, True))(Q1, Q2),
        XmonMeasurementGate('b', invert_mask=(True, False))(Q1, Q2),
        XmonMeasurementGate('c', invert_mask=(True, False))(Q2, Q1))
    simulator = xmon_simulator.Simulator()
    result = run(simulator, circuit, scheduler)
    np.testing.assert_equal(result.measurements['a'], [[False, True]])
    np.testing.assert_equal(result.measurements['b'], [[True, False]])
    np.testing.assert_equal(result.measurements['c'], [[True, False]])


@pytest.mark.parametrize('scheduler', SCHEDULERS)
def test_measurement_multiple_measurements(scheduler):
    circuit = Circuit()
    measure_a = XmonMeasurementGate('a')
    measure_b = XmonMeasurementGate('b')
    circuit.append(X(Q1))
    circuit.append([measure_a.on(Q1, Q2)])
    circuit.append(X(Q1))
    circuit.append([measure_b.on(Q1, Q2)])
    simulator = xmon_simulator.Simulator()
    result = run(simulator, circuit, scheduler)
    np.testing.assert_equal(result.measurements['a'], [[True, False]])
    np.testing.assert_equal(result.measurements['b'], [[False, False]])


@pytest.mark.parametrize('scheduler', SCHEDULERS)
def test_measurement_multiple_measurements_qubit_order(scheduler):
    circuit = Circuit()
    measure_a = XmonMeasurementGate('a')
    measure_b = XmonMeasurementGate('b')
    circuit.append(X(Q1))
    circuit.append([measure_a.on(Q1, Q2)])
    circuit.append([measure_b.on(Q2, Q1)])
    simulator = xmon_simulator.Simulator()
    result = run(simulator, circuit, scheduler)
    np.testing.assert_equal(result.measurements['a'], [[True, False]])
    np.testing.assert_equal(result.measurements['b'], [[False, True]])


@pytest.mark.parametrize('scheduler', SCHEDULERS)
def test_measurement_keys_repeat(scheduler):
    circuit = Circuit()
    meas = XmonMeasurementGate('a')
    circuit.append([meas.on(Q1), X.on(Q1), X.on(Q2), meas.on(Q2)])
    simulator = xmon_simulator.Simulator()
    with pytest.raises(ValueError, message='Repeated Measurement key a'):
        run(simulator, circuit, scheduler)


def test_handedness_of_xmon_exp_x_gate():
    circuit = Circuit.from_ops(ExpWGate(half_turns=0.5).on(Q1))
    simulator = xmon_simulator.Simulator()
    result = list(simulator.moment_steps(circuit))[-1]
    cirq.testing.assert_allclose_up_to_global_phase(
        result.state(),
<<<<<<< HEAD
        np.array([1, -1j]) * np.sqrt(0.5))
=======
        np.array([1, -1j]) * np.sqrt(0.5),
        atol=1e-7)
>>>>>>> 494df134


def test_handedness_of_xmon_exp_y_gate():
    circuit = Circuit.from_ops(ExpWGate(half_turns=0.5,
                                        axis_half_turns=0.5).on(Q1))
    simulator = xmon_simulator.Simulator()
    result = list(simulator.moment_steps(circuit))[-1]
    cirq.testing.assert_allclose_up_to_global_phase(
        result.state(),
<<<<<<< HEAD
        np.array([1, 1]) * np.sqrt(0.5))
=======
        np.array([1, 1]) * np.sqrt(0.5),
        atol=1e-7)
>>>>>>> 494df134


def test_handedness_of_xmon_exp_z_gate():
    circuit = Circuit.from_ops(H(Q1), ExpZGate(half_turns=0.5).on(Q1))
    simulator = xmon_simulator.Simulator()
    result = list(simulator.moment_steps(circuit))[-1]
    cirq.testing.assert_allclose_up_to_global_phase(
        result.state(),
<<<<<<< HEAD
        np.array([1, 1j]) * np.sqrt(0.5))
=======
        np.array([1, 1j]) * np.sqrt(0.5),
        atol=1e-7)
>>>>>>> 494df134


def test_handedness_of_xmon_exp_11_gate():
    circuit = Circuit.from_ops(H(Q1),
                               H(Q2),
                               Exp11Gate(half_turns=0.5).on(Q1, Q2))
    simulator = xmon_simulator.Simulator()
    result = list(simulator.moment_steps(circuit))[-1]
    print(np.round(result.state(), 3))
    cirq.testing.assert_allclose_up_to_global_phase(
        result.state(),
        np.array([1, 1, 1, 1j]) / 2,
        atol=1e-7)


def test_handedness_of_x_gate():
    circuit = Circuit.from_ops(X(Q1)**0.5)
    simulator = xmon_simulator.Simulator()
    result = list(simulator.moment_steps(circuit))[-1]
    cirq.testing.assert_allclose_up_to_global_phase(
        result.state(),
<<<<<<< HEAD
        np.array([1, -1j]) * np.sqrt(0.5))
=======
        np.array([1, -1j]) * np.sqrt(0.5),
        atol=1e-7)
>>>>>>> 494df134


def test_handedness_of_y_gate():
    circuit = Circuit.from_ops(Y(Q1)**0.5)
    simulator = xmon_simulator.Simulator()
    result = list(simulator.moment_steps(circuit))[-1]
    cirq.testing.assert_allclose_up_to_global_phase(
        result.state(),
<<<<<<< HEAD
        np.array([1, 1]) * np.sqrt(0.5))
=======
        np.array([1, 1]) * np.sqrt(0.5),
        atol=1e-7)
>>>>>>> 494df134


def test_handedness_of_z_gate():
    circuit = Circuit.from_ops(H(Q1), Z(Q1)**0.5)
    simulator = xmon_simulator.Simulator()
    result = list(simulator.moment_steps(circuit))[-1]
    cirq.testing.assert_allclose_up_to_global_phase(
        result.state(),
<<<<<<< HEAD
        np.array([1, 1j]) * np.sqrt(0.5))
=======
        np.array([1, 1j]) * np.sqrt(0.5),
        atol=1e-7)
>>>>>>> 494df134


def test_handedness_of_cz_gate():
    circuit = Circuit.from_ops(H(Q1),
                               H(Q2),
                               CZ(Q1, Q2)**0.5)
    simulator = xmon_simulator.Simulator()
    result = list(simulator.moment_steps(circuit))[-1]
    cirq.testing.assert_allclose_up_to_global_phase(
        result.state(),
        np.array([1, 1, 1, 1j]) / 2,
        atol=1e-7)


def test_handedness_of_basic_gates():
    circuit = Circuit.from_ops(
        X(Q1)**-0.5,
        Z(Q1)**-0.5,
        Y(Q1)**0.5,
        XmonMeasurementGate().on(Q1),
    )
    result = xmon_simulator.Simulator().run(circuit)
    np.testing.assert_equal(result.measurements[''],
                            [[True]])


def test_handedness_of_xmon_gates():
    circuit = Circuit.from_ops(
        ExpWGate(half_turns=-0.5).on(Q1),
        ExpZGate(half_turns=-0.5).on(Q1),
        ExpWGate(axis_half_turns=0.5, half_turns=0.5).on(Q1),
        XmonMeasurementGate().on(Q1),
    )
    result = xmon_simulator.Simulator().run(circuit)
    np.testing.assert_equal(result.measurements[''],
                            [[True]])


def bit_flip_circuit(flip0, flip1):
    q1, q2 = XmonQubit(0, 0), XmonQubit(0, 1)
    g1, g2 = ExpWGate(half_turns=flip0)(q1), ExpWGate(half_turns=flip1)(q2)
    m1, m2 = XmonMeasurementGate('q1')(q1), XmonMeasurementGate('q2')(q2)
    circuit = Circuit()
    circuit.append([g1, g2, m1, m2])
    return circuit


def test_circuit_repetitions():
    sim = xmon_simulator.Simulator()
    circuit = bit_flip_circuit(1, 1)

    result = sim.run(circuit, repetitions=10)
    assert result.params.param_dict == {}
    assert result.repetitions == 10
    np.testing.assert_equal(result.measurements['q1'], [[True]] * 10)
    np.testing.assert_equal(result.measurements['q2'], [[True]] * 10)


def test_circuit_parameters():
    sim = xmon_simulator.Simulator()
    circuit = bit_flip_circuit(Symbol('a'), Symbol('b'))

    resolvers = [ParamResolver({'a': b1, 'b': b2})
                 for b1 in range(2) for b2 in range(2)]

    all_trials = sim.run_sweep(circuit, params=resolvers, repetitions=1)
    assert len(all_trials) == 4
    for result in all_trials:
        assert result.repetitions == 1
        expect_a = result.params['a'] == 1
        expect_b = result.params['b'] == 1
        np.testing.assert_equal(result.measurements['q1'], [[expect_a]])
        np.testing.assert_equal(result.measurements['q2'], [[expect_b]])
    # All parameters explored.
    assert (set(itertools.product([0, 1], [0, 1]))
            == {(r.params['a'], r.params['b']) for r in all_trials})


def test_circuit_param_and_reps():
    sim = xmon_simulator.Simulator()
    circuit = bit_flip_circuit(Symbol('a'), Symbol('b'))

    resolvers = [ParamResolver({'a': b1, 'b': b2})
                 for b1 in range(2) for b2 in range(2)]

    all_trials = sim.run_sweep(circuit, params=resolvers, repetitions=3)
    assert len(all_trials) == 4
    for result in all_trials:
        assert result.repetitions == 3
        expect_a = result.params['a'] == 1
        expect_b = result.params['b'] == 1
        np.testing.assert_equal(result.measurements['q1'], [[expect_a]] * 3)
        np.testing.assert_equal(result.measurements['q2'], [[expect_b]] * 3)
    # All parameters explored.
    assert (set(itertools.product([0, 1], [0, 1]))
            == {(r.params['a'], r.params['b']) for r in all_trials})


def assert_simulated_states_match_circuit_matrix_by_basis(circuit):
    basis = [Q1, Q2]
    matrix = circuit.to_unitary_matrix(qubit_order=basis)
    simulator = xmon_simulator.Simulator()
    for i in range(matrix.shape[0]):
        col = matrix[:, i]
        result = list(simulator.moment_steps(
            circuit,
            initial_state=i,
            qubit_order=basis))[-1]
        cirq.testing.assert_allclose_up_to_global_phase(
            col,
            result.state(),
            atol=1e-5)


def test_compare_simulator_states_to_gate_matrices():
    assert_simulated_states_match_circuit_matrix_by_basis(
        Circuit.from_ops(CNOT(Q1, Q2)))

    assert_simulated_states_match_circuit_matrix_by_basis(
        Circuit.from_ops(Z(Q1)**0.5, Z(Q2)))

    assert_simulated_states_match_circuit_matrix_by_basis(
        Circuit.from_ops(X(Q1)**0.5))

    assert_simulated_states_match_circuit_matrix_by_basis(
        Circuit.from_ops(Y(Q2)**(1/3)))

    assert_simulated_states_match_circuit_matrix_by_basis(
        Circuit.from_ops(H(Q2)))

    assert_simulated_states_match_circuit_matrix_by_basis(
        Circuit.from_ops(CZ(Q1, Q2)**0.5))


def test_simulator_trial_result_repr():
    v = xmon_simulator.SimulatorTrialResult(
        params=ParamResolver({'a': 2}),
        repetitions=2,
        measurements={'m': np.array([[1, 2]])},
        final_states=[np.array([0, 1, 0, 0])])

    python2 = ("SimulatorTrialResult("
               "params=ParamResolver({u'a': 2}), "
               "repetitions=2, "
               "measurements={u'm': array([[1, 2]])}, "
               "final_states=[array([0, 1, 0, 0])])")
    python3 = python2.replace("u'", "'")
    assert repr(v) in [python2, python3]


def test_simulator_trial_result_str():
    a = cirq.google.XmonQubit(0, 0)
    b = cirq.google.XmonQubit(0, 1)
    c = cirq.google.XmonQubit(0, 2)
    circuit = cirq.Circuit.from_ops(
        cirq.X(a),
        cirq.CNOT(a, b),
        cirq.MeasurementGate('a')(a),
        cirq.MeasurementGate('b')(b),
        cirq.MeasurementGate('c')(c)
    )
    result = cirq.google.Simulator().run(circuit)
    assert str(result) == "repetition 0 : a=1 b=1 c=0"


def test_simulator_trial_result_str_repetitions():
    a = cirq.google.XmonQubit(0, 0)
    b = cirq.google.XmonQubit(0, 1)
    circuit = cirq.Circuit.from_ops(
        cirq.X(a),
        cirq.CNOT(a, b),
        cirq.MeasurementGate('a')(a),
        cirq.MeasurementGate('b')(b)
    )
    result = cirq.google.Simulator().run(circuit, repetitions=2)
    assert str(result) == 'repetition 0 : a=1 b=1\nrepetition 1 : a=1 b=1'<|MERGE_RESOLUTION|>--- conflicted
+++ resolved
@@ -710,12 +710,8 @@
     result = list(simulator.moment_steps(circuit))[-1]
     cirq.testing.assert_allclose_up_to_global_phase(
         result.state(),
-<<<<<<< HEAD
-        np.array([1, -1j]) * np.sqrt(0.5))
-=======
         np.array([1, -1j]) * np.sqrt(0.5),
         atol=1e-7)
->>>>>>> 494df134
 
 
 def test_handedness_of_xmon_exp_y_gate():
@@ -725,12 +721,8 @@
     result = list(simulator.moment_steps(circuit))[-1]
     cirq.testing.assert_allclose_up_to_global_phase(
         result.state(),
-<<<<<<< HEAD
-        np.array([1, 1]) * np.sqrt(0.5))
-=======
         np.array([1, 1]) * np.sqrt(0.5),
         atol=1e-7)
->>>>>>> 494df134
 
 
 def test_handedness_of_xmon_exp_z_gate():
@@ -739,12 +731,8 @@
     result = list(simulator.moment_steps(circuit))[-1]
     cirq.testing.assert_allclose_up_to_global_phase(
         result.state(),
-<<<<<<< HEAD
-        np.array([1, 1j]) * np.sqrt(0.5))
-=======
         np.array([1, 1j]) * np.sqrt(0.5),
         atol=1e-7)
->>>>>>> 494df134
 
 
 def test_handedness_of_xmon_exp_11_gate():
@@ -766,12 +754,8 @@
     result = list(simulator.moment_steps(circuit))[-1]
     cirq.testing.assert_allclose_up_to_global_phase(
         result.state(),
-<<<<<<< HEAD
-        np.array([1, -1j]) * np.sqrt(0.5))
-=======
         np.array([1, -1j]) * np.sqrt(0.5),
         atol=1e-7)
->>>>>>> 494df134
 
 
 def test_handedness_of_y_gate():
@@ -780,12 +764,8 @@
     result = list(simulator.moment_steps(circuit))[-1]
     cirq.testing.assert_allclose_up_to_global_phase(
         result.state(),
-<<<<<<< HEAD
-        np.array([1, 1]) * np.sqrt(0.5))
-=======
         np.array([1, 1]) * np.sqrt(0.5),
         atol=1e-7)
->>>>>>> 494df134
 
 
 def test_handedness_of_z_gate():
@@ -794,12 +774,8 @@
     result = list(simulator.moment_steps(circuit))[-1]
     cirq.testing.assert_allclose_up_to_global_phase(
         result.state(),
-<<<<<<< HEAD
-        np.array([1, 1j]) * np.sqrt(0.5))
-=======
         np.array([1, 1j]) * np.sqrt(0.5),
         atol=1e-7)
->>>>>>> 494df134
 
 
 def test_handedness_of_cz_gate():
