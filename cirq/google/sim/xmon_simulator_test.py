# Copyright 2018 Google LLC
#
# Licensed under the Apache License, Version 2.0 (the "License");
# you may not use this file except in compliance with the License.
# You may obtain a copy of the License at
#
#     https://www.apache.org/licenses/LICENSE-2.0
#
# Unless required by applicable law or agreed to in writing, software
# distributed under the License is distributed on an "AS IS" BASIS,
# WITHOUT WARRANTIES OR CONDITIONS OF ANY KIND, either express or implied.
# See the License for the specific language governing permissions and
# limitations under the License.

"""Tests for xmon_simulator."""

import cmath
import math
from typing import Sequence

import numpy as np
import pytest

from cirq.circuits import Circuit
from cirq.devices import UnconstrainedDevice
from cirq.google import (
    ExpWGate, ExpZGate, Exp11Gate, XmonMeasurementGate, XmonQubit,
)
from cirq.google.sim import xmon_simulator
<<<<<<< HEAD
from cirq.ops.common_gates import CNOT, X
from cirq.schedules import moment_by_moment_schedule
from cirq.study import ExecutorStudy
=======
from cirq.ops import raw_types
from cirq.ops import op_tree
from cirq.ops.common_gates import CNOT, H, X, Z
from cirq.ops.gate_features import CompositeGate, SingleQubitGate
from cirq.schedules import moment_by_moment_schedule
from cirq.study import ExecutorStudy, ParameterizedValue
>>>>>>> 3be55820
from cirq.study.resolver import ParamResolver
from cirq.study.sweeps import Linspace
from cirq.testing import EqualsTester
from cirq.value import ParameterizedValue

Q1 = XmonQubit(0, 0)
Q2 = XmonQubit(1, 0)


def basic_circuit():
    sqrt_x = ExpWGate(half_turns=0.5, axis_half_turns=0.0)
    z = ExpZGate()
    cz = Exp11Gate()
    circuit = Circuit()
    circuit.append(
        [sqrt_x(Q1), sqrt_x(Q2),
         cz(Q1, Q2),
         sqrt_x(Q1), sqrt_x(Q2),
         z(Q1)])
    return circuit


def large_circuit():
    np.random.seed(0)
    qubits = [XmonQubit(i, 0) for i in range(10)]
    sqrt_x = ExpWGate(half_turns=0.5, axis_half_turns=0.0)
    cz = Exp11Gate()
    circuit = Circuit()
    for _ in range(11):
        circuit.append(
            [sqrt_x(qubit) for qubit in qubits if np.random.random() < 0.5])
        circuit.append([cz(qubits[i], qubits[i + 1]) for i in range(9)])
    for i in range(10):
        circuit.append(
            XmonMeasurementGate(key='meas')(qubits[i]))
    return circuit


def test_trial_context_eq():
    eq = EqualsTester()
    eq.add_equality_group(xmon_simulator.TrialContext({}),
                          xmon_simulator.TrialContext({}, None))
    eq.add_equality_group(xmon_simulator.TrialContext({}, 0))
    eq.add_equality_group(xmon_simulator.TrialContext({}, 1))
    eq.add_equality_group(xmon_simulator.TrialContext({'a': 1}, 0))
    eq.add_equality_group(xmon_simulator.TrialContext({'b': 1}, 0))
    eq.add_equality_group(xmon_simulator.TrialContext({'a': 2}, 0))


def test_xmon_options_negative_num_shards():
    with pytest.raises(AssertionError):
        xmon_simulator.Options(num_shards=-1)


def test_xmon_options_negative_min_qubits_before_shard():
    with pytest.raises(AssertionError):
        xmon_simulator.Options(min_qubits_before_shard=-1)


def test_xmon_options():
    options = xmon_simulator.Options(num_shards=3, min_qubits_before_shard=0)
    assert options.num_prefix_qubits == 1
    assert options.min_qubits_before_shard == 0


def assert_empty_context(context):
    assert xmon_simulator.TrialContext(param_dict={}) == context


def run(simulator, circuit, scheduler, **kw):
    if scheduler is None:
        program = circuit
    else:
        program = scheduler(UnconstrainedDevice, circuit)
    return simulator.run(program, **kw)


SCHEDULERS = [None, moment_by_moment_schedule]


@pytest.mark.parametrize('scheduler', SCHEDULERS)
def test_run_no_results(scheduler):
    simulator = xmon_simulator.Simulator()
    context, result = run(simulator, basic_circuit(), scheduler)
    assert len(result.measurements) == 0
    assert_empty_context(context)


@pytest.mark.parametrize('scheduler', SCHEDULERS)
def test_run(scheduler):
    np.random.seed(0)
    circuit = basic_circuit()
    circuit.append(
        [XmonMeasurementGate(key='a')(Q1),
         XmonMeasurementGate(key='b')(Q2),])

    simulator = xmon_simulator.Simulator()
    context, result = run(simulator, circuit, scheduler)
    assert result.measurements == {'a': [False], 'b': [False]}
    assert_empty_context(context)


@pytest.mark.parametrize('scheduler', SCHEDULERS)
def test_run_state(scheduler):
    simulator = xmon_simulator.Simulator()
    context, result = run(simulator, basic_circuit(), scheduler,
                          qubits=[Q1, Q2])
    np.testing.assert_almost_equal(result.final_state,
                                   np.array([-0.5j, 0.5, -0.5, 0.5j]))
    assert_empty_context(context)


@pytest.mark.parametrize('scheduler', SCHEDULERS)
def test_run_state_different_order_of_qubits(scheduler):
    simulator = xmon_simulator.Simulator()
    context, result = run(simulator, basic_circuit(), scheduler,
                          qubits=[Q2, Q1])
    np.testing.assert_almost_equal(result.final_state,
                                   np.array([-0.5j, -0.5, 0.5, 0.5j]))
    assert_empty_context(context)


@pytest.mark.parametrize('scheduler', SCHEDULERS)
def test_consistent_seeded_run_sharded(scheduler):
    circuit = large_circuit()

    simulator = xmon_simulator.Simulator()
    context, result = run(simulator, circuit, scheduler)
    assert result.measurements == {
        'meas': [True, False, False, True, False, False, True, False, False,
                 False]}
    assert_empty_context(context)


@pytest.mark.parametrize('scheduler', SCHEDULERS)
def test_consistent_seeded_run_no_sharding(scheduler):
    circuit = large_circuit()

    simulator = xmon_simulator.Simulator()
    _, result = run(simulator,
                    circuit,
                    scheduler,
                    options=xmon_simulator.Options(num_shards=1))
    assert result.measurements == {
        'meas': [True, False, False, True, False, False, True, False, False,
                 False]}

@pytest.mark.parametrize('scheduler', SCHEDULERS)
def test_run_no_sharing_few_qubits(scheduler):
    np.random.seed(0)
    circuit = basic_circuit()
    circuit.append(
        [XmonMeasurementGate(key='a')(Q1),
         XmonMeasurementGate(key='b')(Q2),])

    simulator = xmon_simulator.Simulator()
    options = xmon_simulator.Options(min_qubits_before_shard=0)
    context, result = run(simulator, circuit, scheduler, options=options)
    assert result.measurements == {'a': [False], 'b': [False]}
    assert_empty_context(context)


def test_moment_steps_no_results():
    simulator = xmon_simulator.Simulator()
    for step in simulator.moment_steps(basic_circuit()):
        assert len(step.measurements) == 0


def test_moment_steps():
    np.random.seed(0)
    circuit = basic_circuit()
    circuit.append(
        [XmonMeasurementGate(key='a')(Q1),
         XmonMeasurementGate(key='b')(Q2),])

    simulator = xmon_simulator.Simulator()
    results = []
    for step in simulator.moment_steps(circuit):
        results.append(step)
    expected = [{}, {}, {}, {}, {'a': [False], 'b': [False]}]
    assert len(results) == len(expected)
    assert all(a.measurements == b for a, b in zip(results, expected))


def test_moment_steps_state():
    np.random.seed(0)
    circuit = basic_circuit()

    simulator = xmon_simulator.Simulator()
    results = []
    for step in simulator.moment_steps(circuit, qubits=[Q1, Q2]):
        results.append(step.state())
    np.testing.assert_almost_equal(results,
                                   np.array([[0.5, 0.5j, 0.5j, -0.5],
                                             [0.5, 0.5j, 0.5j, 0.5],
                                             [-0.5, 0.5j, 0.5j, -0.5],
                                             [-0.5j, 0.5, -0.5, 0.5j]]))


def test_moment_steps_set_state():
    np.random.seed(0)
    circuit = basic_circuit()

    simulator = xmon_simulator.Simulator()
    step = simulator.moment_steps(circuit, qubits=[Q1, Q2])

    result = next(step)
    result.set_state(0)
    np.testing.assert_almost_equal(result.state(), np.array([1, 0, 0, 0]))


def test_moment_steps_set_state_2():
    np.random.seed(0)
    circuit = basic_circuit()

    simulator = xmon_simulator.Simulator()
    step = simulator.moment_steps(circuit, qubits=[Q1, Q2])

    result = next(step)
    result.set_state(np.array([1j, 0, 0, 0], dtype=np.complex64))
    np.testing.assert_almost_equal(result.state(),
                                   np.array([1j, 0, 0, 0], dtype=np.complex64))


def compute_gate(circuit, resolver, num_qubits=1):
    simulator = xmon_simulator.Simulator()
    gate = []
    for initial_state in range(1 << num_qubits):
        _, result = simulator.run(circuit, initial_state=initial_state,
                                       param_resolver=resolver)
        gate.append(result.final_state)
    return np.array(gate).transpose()


@pytest.mark.parametrize('offset', (0.0, 0.2))
def test_param_resolver_exp_w_half_turns(offset):
    exp_w = ExpWGate(
        half_turns=ParameterizedValue('a', offset),
        axis_half_turns=0.0)
    circuit = Circuit()
    circuit.append(exp_w(Q1))
    resolver = ParamResolver({'a': 0.5 - offset})
    result = compute_gate(circuit, resolver)
    amp = 1.0 / math.sqrt(2)
    np.testing.assert_almost_equal(result,
                                   np.array([[amp, amp * 1j],
                                             [amp * 1j, amp]]))


@pytest.mark.parametrize('offset', (0.0, 0.2))
def test_param_resolver_exp_w_axis_half_turns(offset):
    exp_w = ExpWGate(
        half_turns=1.0, axis_half_turns=ParameterizedValue('a', offset))
    circuit = Circuit()
    circuit.append(exp_w(Q1))
    resolver = ParamResolver({'a': 0.5 - offset})
    result = compute_gate(circuit, resolver)
    np.testing.assert_almost_equal(result,
                                   np.array([[0, 1],
                                             [-1, 0]]))


@pytest.mark.parametrize('offset', (0.0, 0.2))
def test_param_resolver_exp_w_multiple_params(offset):
    exp_w = ExpWGate(
        half_turns=ParameterizedValue('a', offset),
        axis_half_turns=ParameterizedValue('b', offset))
    circuit = Circuit()
    circuit.append(exp_w(Q1))
    resolver = ParamResolver({'a': 0.5 - offset, 'b': 0.5 - offset})
    result = compute_gate(circuit, resolver)
    amp = 1.0 / math.sqrt(2)
    np.testing.assert_almost_equal(result,
                                   np.array([[amp, amp],
                                             [-amp, amp]]))


@pytest.mark.parametrize('offset', (0.0, 0.2))
def test_param_resolver_exp_z_half_turns(offset):
    exp_z = ExpZGate(half_turns=ParameterizedValue('a', offset))
    circuit = Circuit()
    circuit.append(exp_z(Q1))
    resolver = ParamResolver({'a': 0.5 - offset})
    result = compute_gate(circuit, resolver)
    np.testing.assert_almost_equal(
        result,
        np.array([[cmath.exp(1j * math.pi * 0.25), 0],
                  [0, cmath.exp(-1j * math.pi * 0.25)]]))


@pytest.mark.parametrize('offset', (0.0, 0.2))
def test_param_resolver_exp_11_half_turns(offset):
    exp_11 = Exp11Gate(half_turns=ParameterizedValue('a', offset))
    circuit = Circuit()
    circuit.append(exp_11(Q1, Q2))
    resolver = ParamResolver({'a': 0.5 - offset})
    result = compute_gate(circuit, resolver, num_qubits=2)
    # Slight hack: doesn't depend on order of qubits.
    np.testing.assert_almost_equal(
        result,
        np.diag([1, 1, 1, cmath.exp(1j * math.pi * 0.5)]))


@pytest.mark.parametrize('offset', (0.0, 0.2))
def test_param_resolver_param_dict(offset):
    exp_w = ExpWGate(
        half_turns=ParameterizedValue('a', offset),
        axis_half_turns=0.0)
    circuit = Circuit()
    circuit.append(exp_w(Q1))
    resolver = ParamResolver({'a': 0.5})

    simulator = xmon_simulator.Simulator()
    context, _ = simulator.run(circuit, param_resolver=resolver)
    assert context.param_dict == {'a': 0.5}


def test_run_study():
    circuit = Circuit.from_ops(
        ExpWGate(half_turns=ParameterizedValue('a')).on(Q1),
        XmonMeasurementGate('m').on(Q1),
    )

    sweep = Linspace('a', 0, 10, 11)

    executor = ExecutorStudy(
        xmon_simulator.Simulator(), circuit, sweep, repetitions=1)

    for i, (context, result) in enumerate(executor.run_study()):
        assert context.param_dict['a'] == i
        assert result.measurements['m'] == [i%2 != 0]


@pytest.mark.parametrize('scheduler', SCHEDULERS)
def test_composite_gates(scheduler):
    circuit = Circuit()
    circuit.append([X(Q1), CNOT(Q1, Q2)])
    m = XmonMeasurementGate('a')
    circuit.append([m(Q1), m(Q2)])

    simulator = xmon_simulator.Simulator()
    _, result = run(simulator, circuit, scheduler)
    assert result.measurements['a'] == [True, True]


class UnsupportedGate(SingleQubitGate):

    def matrix(self) -> np.ndarray:
        return np.ndarray([[1, 0], [0, 1j]])

    def __repr__(self):
        return "UnsupportedGate"


@pytest.mark.parametrize('scheduler', SCHEDULERS)
def test_unsupported_gate(scheduler):
    circuit = Circuit()
    gate = UnsupportedGate()
    circuit.append([H(Q1), gate(Q2)])

    simulator = xmon_simulator.Simulator()
    with pytest.raises(TypeError, msg="UnsupportedGate"):
        _, _ = run(simulator, circuit, scheduler)


class UnsupportedCompositeGate(SingleQubitGate, CompositeGate):

    def matrix(self) -> np.ndarray:
        return np.ndarray([[1, 0], [0, -1j]])

    def __repr__(self):
        return "UnsupportedCompositeGate"

    def default_decompose(
        self, qubits: Sequence[raw_types.QubitId]) -> op_tree.OP_TREE:
        qubit = qubits[0]
        yield Z(qubit)
        yield UnsupportedGate(qubit)


@pytest.mark.parametrize('scheduler', SCHEDULERS)
def test_unsupported_gate_composite(scheduler):
    circuit = Circuit()
    gate = UnsupportedGate()
    circuit.append([H(Q1), gate(Q2)])

    simulator = xmon_simulator.Simulator()
    with pytest.raises(TypeError, msg="UnsupportedGate"):
        _, _ = run(simulator, circuit, scheduler)


def test_measurement_order():
    circuit = Circuit.from_ops(
        XmonMeasurementGate().on(Q1),
        X(Q1),
        XmonMeasurementGate().on(Q1),
    )
    _, result = xmon_simulator.Simulator().run(circuit)
    assert result.measurements[''] == [False, True]


def test_inverted_measurement():
    circuit = Circuit.from_ops(
        XmonMeasurementGate(invert_result=False)(Q1),
        X(Q1),
        XmonMeasurementGate(invert_result=False)(Q1),
        XmonMeasurementGate(invert_result=True)(Q1),
        X(Q1),
        XmonMeasurementGate(invert_result=True)(Q1))

    _, result = xmon_simulator.Simulator().run(circuit)
    assert result.measurements[''] == [False, True, False, True]<|MERGE_RESOLUTION|>--- conflicted
+++ resolved
@@ -27,18 +27,12 @@
     ExpWGate, ExpZGate, Exp11Gate, XmonMeasurementGate, XmonQubit,
 )
 from cirq.google.sim import xmon_simulator
-<<<<<<< HEAD
-from cirq.ops.common_gates import CNOT, X
-from cirq.schedules import moment_by_moment_schedule
-from cirq.study import ExecutorStudy
-=======
+from cirq.ops import op_tree
 from cirq.ops import raw_types
-from cirq.ops import op_tree
 from cirq.ops.common_gates import CNOT, H, X, Z
 from cirq.ops.gate_features import CompositeGate, SingleQubitGate
 from cirq.schedules import moment_by_moment_schedule
-from cirq.study import ExecutorStudy, ParameterizedValue
->>>>>>> 3be55820
+from cirq.study import ExecutorStudy
 from cirq.study.resolver import ParamResolver
 from cirq.study.sweeps import Linspace
 from cirq.testing import EqualsTester
