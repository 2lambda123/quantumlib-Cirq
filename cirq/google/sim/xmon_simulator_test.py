--- conflicted
+++ resolved
@@ -492,7 +492,6 @@
         run(simulator, circuit, scheduler)
 
 
-<<<<<<< HEAD
 def test_handedness_of_xmon_exp_x_gate():
     circuit = Circuit.from_ops(ExpWGate(half_turns=0.5).on(Q1))
     simulator = xmon_simulator.Simulator()
@@ -585,7 +584,8 @@
     result = xmon_simulator.Simulator().run(circuit)
     np.testing.assert_equal(result.measurements[''],
                             [[True]])
-=======
+
+
 def bit_flip_circuit(flip0, flip1):
     q1, q2 = XmonQubit(0, 0), XmonQubit(0, 1)
     g1, g2 = ExpWGate(half_turns=flip0)(q1), ExpWGate(half_turns=flip1)(q2)
@@ -644,5 +644,4 @@
     # All parameters explored.
     # All parameters explored.
     assert (set(itertools.product([0, 1], [0, 1]))
-            == {(r.params['a'], r.params['b']) for r in all_trials})
->>>>>>> d3cc6d1b
+            == {(r.params['a'], r.params['b']) for r in all_trials})