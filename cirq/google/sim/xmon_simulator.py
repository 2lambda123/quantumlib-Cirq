--- conflicted
+++ resolved
@@ -597,22 +597,12 @@
 
 def find_measurement_keys(circuit: Circuit) -> Set[str]:
     keys = set()  # type: Set[str]
-<<<<<<< HEAD
-    for moment in circuit:
-        for op in moment.operations:
-            if isinstance(op.gate, xmon_gates.XmonMeasurementGate):
-                key = cast(str, op.gate.key)
-                if key in keys:
-                    raise ValueError('Repeated Measurement key {}'.format(key))
-                keys.add(key)
-=======
     for _, _, gate in circuit.findall_operations_with_gate_type(
             xmon_gates.XmonMeasurementGate):
         key = gate.key
         if key in keys:
             raise ValueError('Repeated Measurement key {}'.format(key))
         keys.add(key)
->>>>>>> 5cf957dd
     return keys
 
 
