--- conflicted
+++ resolved
@@ -442,39 +442,6 @@
         keys = find_measurement_keys(xmon_circuit)
         return xmon_circuit, keys
 
-<<<<<<< HEAD
-=======
-    def _to_circuit_with_parameters_resolved(
-            self,
-            circuit: Circuit,
-            param_resolver: ParamResolver,
-            extensions: Extensions,
-            ) -> Circuit:
-        resolved_circuit = Circuit()
-        for moment in circuit:
-            resolved_circuit.append(_resolve_operations(
-                moment.operations,
-                param_resolver,
-                extensions))
-        return resolved_circuit
-
-
-def _resolve_operations(
-        operations: Iterable[ops.Operation],
-        param_resolver: ParamResolver,
-        extensions) -> List[ops.Operation]:
-    resolved_operations = []  # type: List[ops.Operation]
-    for op in operations:
-        cast_op = extensions.try_cast(ops.ParameterizableEffect, op)
-        if cast_op is None:
-            resolved_op = op
-        else:
-            resolved_op = cast_op.with_parameters_resolved_by(
-                param_resolver)
-        resolved_operations.append(resolved_op)
-    return resolved_operations
-
->>>>>>> d76b23e9
 
 def _simulator_iterator(
         circuit: Circuit,
