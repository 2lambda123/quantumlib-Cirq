--- conflicted
+++ resolved
@@ -32,13 +32,8 @@
     convert_to_xmon_gates.ConvertToXmonGates(),
     merge_rotations.MergeRotations(tolerance=_TOLERANCE),
     eject_full_w.EjectFullW(tolerance=_TOLERANCE),
-<<<<<<< HEAD
-    eject_z.EjectZ(tolerance=_TOLERANCE),
+    optimizers.EjectZ(tolerance=_TOLERANCE),
     optimizers.DropNegligible(tolerance=_TOLERANCE),
-=======
-    optimizers.EjectZ(tolerance=_TOLERANCE),
-    circuits.DropNegligible(tolerance=_TOLERANCE),
->>>>>>> 50022c41
     merge_rotations.MergeRotations(tolerance=_TOLERANCE),
 ]
 
@@ -50,13 +45,8 @@
     convert_to_xmon_gates.ConvertToXmonGates(),
     merge_rotations.MergeRotations(tolerance=_TOLERANCE),
     eject_full_w.EjectFullW(tolerance=_TOLERANCE),
-<<<<<<< HEAD
-    eject_z.EjectZ(tolerance=_TOLERANCE),
+                          optimizers.EjectZ(tolerance=_TOLERANCE),
     optimizers.DropNegligible(tolerance=_TOLERANCE),
-=======
-    optimizers.EjectZ(tolerance=_TOLERANCE),
-    circuits.DropNegligible(tolerance=_TOLERANCE),
->>>>>>> 50022c41
     merge_rotations.MergeRotations(tolerance=_TOLERANCE),
 ]
 
