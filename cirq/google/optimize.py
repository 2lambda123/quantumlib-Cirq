# Copyright 2018 The Cirq Developers
#
# Licensed under the Apache License, Version 2.0 (the "License");
# you may not use this file except in compliance with the License.
# You may obtain a copy of the License at
#
#     https://www.apache.org/licenses/LICENSE-2.0
#
# Unless required by applicable law or agreed to in writing, software
# distributed under the License is distributed on an "AS IS" BASIS,
# WITHOUT WARRANTIES OR CONDITIONS OF ANY KIND, either express or implied.
# See the License for the specific language governing permissions and
# limitations under the License.

"""A combination of several optimizations targeting XmonDevice."""
from typing import Optional, Callable, cast

<<<<<<< HEAD
from cirq import circuits, devices, ops, optimizers
from cirq.google import (
    convert_to_xmon_gates,
    merge_rotations,
    eject_z,
=======
from cirq import circuits, ops, devices, optimizers
from cirq.google import (
    convert_to_xmon_gates,
    merge_rotations,
    eject_full_w,
>>>>>>> 50022c41
    xmon_device)

_TOLERANCE = 1e-5

_OPTIMIZERS = [
    convert_to_xmon_gates.ConvertToXmonGates(),

    circuits.MergeInteractions(tolerance=_TOLERANCE,
                               allow_partial_czs=False),
    convert_to_xmon_gates.ConvertToXmonGates(),
    merge_rotations.MergeRotations(tolerance=_TOLERANCE),
<<<<<<< HEAD
    optimizers.EjectPhasedPaulis(tolerance=_TOLERANCE),
    eject_z.EjectZ(tolerance=_TOLERANCE),
=======
    eject_full_w.EjectFullW(tolerance=_TOLERANCE),
    optimizers.EjectZ(tolerance=_TOLERANCE),
>>>>>>> 50022c41
    circuits.DropNegligible(tolerance=_TOLERANCE),
    merge_rotations.MergeRotations(tolerance=_TOLERANCE),
]

_OPTIMIZERS_PART_CZ = [
    convert_to_xmon_gates.ConvertToXmonGates(),

    circuits.MergeInteractions(tolerance=_TOLERANCE,
                               allow_partial_czs=True),
    convert_to_xmon_gates.ConvertToXmonGates(),
    merge_rotations.MergeRotations(tolerance=_TOLERANCE),
<<<<<<< HEAD
    optimizers.EjectPhasedPaulis(tolerance=_TOLERANCE),
    eject_z.EjectZ(tolerance=_TOLERANCE),
=======
    eject_full_w.EjectFullW(tolerance=_TOLERANCE),
    optimizers.EjectZ(tolerance=_TOLERANCE),
>>>>>>> 50022c41
    circuits.DropNegligible(tolerance=_TOLERANCE),
    merge_rotations.MergeRotations(tolerance=_TOLERANCE),
]


def optimized_for_xmon(
        circuit: circuits.Circuit,
        new_device: Optional[xmon_device.XmonDevice] = None,
        qubit_map: Callable[[ops.QubitId], devices.GridQubit] =
            lambda e: cast(devices.GridQubit, e),
        allow_partial_czs: bool = False,
) -> circuits.Circuit:
    """Optimizes a circuit with XmonDevice in mind.

    Starts by converting the circuit's operations to the xmon gate set, then
    begins merging interactions and rotations, ejecting pi-rotations and phasing
    operations, dropping unnecessary operations, and pushing operations earlier.

    Args:
        circuit: The circuit to optimize.
        new_device: The device the optimized circuit should be targeted at. If
            set to None, the circuit's current device is used.
        qubit_map: Transforms the qubits (e.g. so that they are GridQubits).
        allow_partial_czs: If true, the optimized circuit may contain partial CZ
            gates.  Otherwise all partial CZ gates will be converted to full CZ
            gates.  At worst, two CZ gates will be put in place of each partial
            CZ from the input.

    Returns:
        The optimized circuit.
    """
    copy = circuit.copy()
    opts = _OPTIMIZERS_PART_CZ if allow_partial_czs else _OPTIMIZERS
    for optimizer in opts:
        optimizer.optimize_circuit(copy)

    return circuits.Circuit.from_ops(
        (op.transform_qubits(qubit_map) for op in copy.all_operations()),
        strategy=circuits.InsertStrategy.EARLIEST,
        device=new_device or copy.device)<|MERGE_RESOLUTION|>--- conflicted
+++ resolved
@@ -15,19 +15,10 @@
 """A combination of several optimizations targeting XmonDevice."""
 from typing import Optional, Callable, cast
 
-<<<<<<< HEAD
 from cirq import circuits, devices, ops, optimizers
 from cirq.google import (
     convert_to_xmon_gates,
     merge_rotations,
-    eject_z,
-=======
-from cirq import circuits, ops, devices, optimizers
-from cirq.google import (
-    convert_to_xmon_gates,
-    merge_rotations,
-    eject_full_w,
->>>>>>> 50022c41
     xmon_device)
 
 _TOLERANCE = 1e-5
@@ -39,13 +30,8 @@
                                allow_partial_czs=False),
     convert_to_xmon_gates.ConvertToXmonGates(),
     merge_rotations.MergeRotations(tolerance=_TOLERANCE),
-<<<<<<< HEAD
     optimizers.EjectPhasedPaulis(tolerance=_TOLERANCE),
-    eject_z.EjectZ(tolerance=_TOLERANCE),
-=======
-    eject_full_w.EjectFullW(tolerance=_TOLERANCE),
     optimizers.EjectZ(tolerance=_TOLERANCE),
->>>>>>> 50022c41
     circuits.DropNegligible(tolerance=_TOLERANCE),
     merge_rotations.MergeRotations(tolerance=_TOLERANCE),
 ]
@@ -57,13 +43,8 @@
                                allow_partial_czs=True),
     convert_to_xmon_gates.ConvertToXmonGates(),
     merge_rotations.MergeRotations(tolerance=_TOLERANCE),
-<<<<<<< HEAD
     optimizers.EjectPhasedPaulis(tolerance=_TOLERANCE),
-    eject_z.EjectZ(tolerance=_TOLERANCE),
-=======
-    eject_full_w.EjectFullW(tolerance=_TOLERANCE),
     optimizers.EjectZ(tolerance=_TOLERANCE),
->>>>>>> 50022c41
     circuits.DropNegligible(tolerance=_TOLERANCE),
     merge_rotations.MergeRotations(tolerance=_TOLERANCE),
 ]
