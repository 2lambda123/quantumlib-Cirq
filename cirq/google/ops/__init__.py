# Copyright 2019 The Cirq Developers
#
# Licensed under the Apache License, Version 2.0 (the "License");
# you may not use this file except in compliance with the License.
# You may obtain a copy of the License at
#
#     https://www.apache.org/licenses/LICENSE-2.0
#
# Unless required by applicable law or agreed to in writing, software
# distributed under the License is distributed on an "AS IS" BASIS,
# WITHOUT WARRANTIES OR CONDITIONS OF ANY KIND, either express or implied.
# See the License for the specific language governing permissions and
# limitations under the License.

from cirq.google.ops.calibration_tag import (
    CalibrationTag,)

from cirq.google.ops.physical_z_tag import (
    PhysicalZTag,)

from cirq.google.ops.sycamore_gate import (
    SycamoreGate,
    SYC,
<<<<<<< HEAD
)

from cirq.google.ops.physical_z_tag import (
    PhysicalZTag,)

from cirq.google.ops.focused_calibration_tag import (
    FocusedCalibrationTag,)
=======
)
>>>>>>> 9811ce80
<|MERGE_RESOLUTION|>--- conflicted
+++ resolved
@@ -21,14 +21,4 @@
 from cirq.google.ops.sycamore_gate import (
     SycamoreGate,
     SYC,
-<<<<<<< HEAD
-)
-
-from cirq.google.ops.physical_z_tag import (
-    PhysicalZTag,)
-
-from cirq.google.ops.focused_calibration_tag import (
-    FocusedCalibrationTag,)
-=======
-)
->>>>>>> 9811ce80
+)