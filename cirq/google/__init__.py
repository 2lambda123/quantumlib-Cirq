# Copyright 2018 The Cirq Developers
#
# Licensed under the Apache License, Version 2.0 (the "License");
# you may not use this file except in compliance with the License.
# You may obtain a copy of the License at
#
#     https://www.apache.org/licenses/LICENSE-2.0
#
# Unless required by applicable law or agreed to in writing, software
# distributed under the License is distributed on an "AS IS" BASIS,
# WITHOUT WARRANTIES OR CONDITIONS OF ANY KIND, either express or implied.
# See the License for the specific language governing permissions and
# limitations under the License.

"""Classes for working with Google's Quantum Engine API."""

from cirq.google import api

from cirq.google.arg_func_langs import (
    arg_from_proto,
)

from cirq.google.calibration import (
    FloquetPhasedFSimCalibrationOptions,
    FloquetPhasedFSimCalibrationRequest,
    FloquetPhasedFSimCalibrationResult,
    PhasedFSimCalibrationRequest,
    PhasedFSimCalibrationResult,
<<<<<<< HEAD
    PhasedFSimEngineSimulator,
    PhasedFSimParameters,
    default_phased_fsim_floquet_options,
=======
>>>>>>> 2109834c
    floquet_calibration_for_circuit,
    floquet_calibration_for_moment,
    run_calibrations,
    run_floquet_calibration_for_circuit
)

from cirq.google.devices import (
    Bristlecone,
    Foxtail,
    SerializableDevice,
    Sycamore,
    Sycamore23,
    XmonDevice,
)

from cirq.google.engine import (
    Calibration,
    CalibrationLayer,
    CalibrationResult,
    Engine,
    engine_from_environment,
    EngineJob,
    EngineProgram,
    EngineProcessor,
    EngineTimeSlot,
    ProtoVersion,
    QuantumEngineSampler,
    get_engine,
    get_engine_calibration,
    get_engine_device,
    get_engine_sampler,
)

from cirq.google.gate_sets import (
    XMON,
    FSIM_GATESET,
    SQRT_ISWAP_GATESET,
    SYC_GATESET,
    NAMED_GATESETS,
)

from cirq.google.line import (
    AnnealSequenceSearchStrategy,
    GreedySequenceSearchStrategy,
    line_on_device,
    LinePlacementStrategy,
)

from cirq.google.ops import (
    CalibrationTag,
    PhysicalZTag,
    SycamoreGate,
    SYC,
)

from cirq.google.optimizers import (
    ConvertToXmonGates,
    ConvertToSqrtIswapGates,
    ConvertToSycamoreGates,
    GateTabulation,
    optimized_for_sycamore,
    optimized_for_xmon,
)

from cirq.google.op_deserializer import (
    DeserializingArg,
    GateOpDeserializer,
)

from cirq.google.op_serializer import (
    GateOpSerializer,
    SerializingArg,
)

from cirq.google.serializable_gate_set import (
    SerializableGateSet,
)<|MERGE_RESOLUTION|>--- conflicted
+++ resolved
@@ -26,12 +26,8 @@
     FloquetPhasedFSimCalibrationResult,
     PhasedFSimCalibrationRequest,
     PhasedFSimCalibrationResult,
-<<<<<<< HEAD
     PhasedFSimEngineSimulator,
     PhasedFSimParameters,
-    default_phased_fsim_floquet_options,
-=======
->>>>>>> 2109834c
     floquet_calibration_for_circuit,
     floquet_calibration_for_moment,
     run_calibrations,
