--- conflicted
+++ resolved
@@ -33,12 +33,8 @@
     SQRT_ISWAP_PARAMETERS,
     THETA_ZETA_GAMMA_FLOQUET_PHASED_FSIM_CHARACTERIZATION,
     make_zeta_chi_gamma_compensation_for_moments,
-<<<<<<< HEAD
     merge_matching_results,
-    prepare_floquet_characterization_for_circuit,
-=======
     prepare_floquet_characterization_for_moments,
->>>>>>> 6aa46d7c
     prepare_floquet_characterization_for_moment,
     run_calibrations,
     run_floquet_characterization_for_moments,
