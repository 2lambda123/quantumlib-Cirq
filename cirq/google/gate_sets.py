--- conflicted
+++ resolved
@@ -12,13 +12,11 @@
 # See the License for the specific language governing permissions and
 # limitations under the License.
 """Gate sets supported by Google's apis."""
-<<<<<<< HEAD
 from typing import cast
+
 import numpy as np
 import sympy
-=======
-from typing import cast, List
->>>>>>> 25fb10d9
+
 
 from cirq import ops
 from cirq.google import op_serializer, op_deserializer, serializable_gate_set
@@ -29,9 +27,12 @@
     SINGLE_QUBIT_HALF_PI_DESERIALIZERS,
     MEASUREMENT_SERIALIZER,
     MEASUREMENT_DESERIALIZER,
-<<<<<<< HEAD
     CZ_POW_SERIALIZER,
     CZ_POW_DESERIALIZER,
+    SYC_SERIALIZER,
+    SYC_DESERIALIZER,
+    SQRT_ISWAP_SERIALIZERS,
+    SQRT_ISWAP_DESERIALIZERS,
 )
 
 
@@ -44,26 +45,6 @@
 def _near_mod_2pi(e, t, atol=1e-8):
     return _near_mod_n(e, t, n=2 * np.pi, atol=atol)
 
-
-_SYC_SERIALIZER = op_serializer.GateOpSerializer(
-    gate_type=ops.FSimGate,
-    serialized_gate_id='syc',
-    args=[],
-    can_serialize_predicate=(
-        lambda e: _near_mod_2pi(cast(ops.FSimGate, e).theta, np.pi / 2) and
-        _near_mod_2pi(cast(ops.FSimGate, e).phi, np.pi / 6)))
-
-_SYC_DESERIALIZER = op_deserializer.GateOpDeserializer(
-    serialized_gate_id='syc',
-    gate_constructor=lambda: ops.FSimGate(theta=np.pi / 2, phi=np.pi / 6),
-    args=[])
-=======
-    SYC_SERIALIZER,
-    SYC_DESERIALIZER,
-    SQRT_ISWAP_SERIALIZERS,
-    SQRT_ISWAP_DESERIALIZERS,
-)
->>>>>>> 25fb10d9
 
 SYC_GATESET = serializable_gate_set.SerializableGateSet(
     gate_set_name='sycamore',
