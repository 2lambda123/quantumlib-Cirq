--- conflicted
+++ resolved
@@ -27,11 +27,6 @@
 from cirq.extension import Extensions
 from cirq.google import convert_to_xmon_gates
 from cirq.google.decompositions import two_qubit_matrix_to_native_gates
-<<<<<<< HEAD
-from cirq.google.merge_rotations import MergeRotations
-from cirq.google.eject_full_w import EjectFullW
-=======
->>>>>>> e9c5acb0
 from cirq.google.xmon_gates import XmonGate
 
 
@@ -71,22 +66,15 @@
         keep |= any(not XmonGate.is_xmon_op(op) for op in old_operations)
         if not keep:
             return None
-<<<<<<< HEAD
-=======
 
         converter = convert_to_xmon_gates.ConvertToXmonGates()
         new_xmon_operations = [converter.convert(op)
                                for op in new_operations]
->>>>>>> e9c5acb0
 
         return PointOptimizationSummary(
             clear_span=max(indices) + 1 - index,
             clear_qubits=op.qubits,
-<<<<<<< HEAD
-            new_operations=new_operations)
-=======
             new_operations=new_xmon_operations)
->>>>>>> e9c5acb0
 
     def _op_to_matrix(self,
                       op: Optional[ops.Operation],
