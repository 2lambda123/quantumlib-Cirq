--- conflicted
+++ resolved
@@ -12,11 +12,8 @@
 # See the License for the specific language governing permissions and
 # limitations under the License.
 
-<<<<<<< HEAD
-=======
 from typing import Iterable
 
->>>>>>> 8750e8cc
 import cirq
 import cirq.google as cg
 from cirq.google.eject_z import _try_get_known_z_half_turns
