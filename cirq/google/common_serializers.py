--- conflicted
+++ resolved
@@ -255,8 +255,6 @@
                                              value_func=lambda _: 0.5),
         ]),
 ]
-<<<<<<< HEAD
-
 
 #
 # CZ Serializer and deserializer
@@ -277,8 +275,10 @@
         op_deserializer.DeserializingArg(serialized_name='half_turns',
                                          constructor_arg_name='exponent')
     ])
-=======
-"""Sycamore serializer"""
+
+#
+# Sycamore Gate Serializer and deserializer
+#
 SYC_SERIALIZER = op_serializer.GateOpSerializer(
     gate_type=ops.FSimGate,
     serialized_gate_id='syc',
@@ -286,12 +286,17 @@
     can_serialize_predicate=(
         lambda e: _near_mod_2pi(cast(ops.FSimGate, e).theta, np.pi / 2) and
         _near_mod_2pi(cast(ops.FSimGate, e).phi, np.pi / 6)))
-"""Sycamore deserializer"""
+
+
 SYC_DESERIALIZER = op_deserializer.GateOpDeserializer(
     serialized_gate_id='syc',
     gate_constructor=lambda: ops.FSimGate(theta=np.pi / 2, phi=np.pi / 6),
     args=[])
-"""Sqrt(ISWAP) serializer"""
+
+#
+# sqrt(ISWAP) serializer and deserializer
+# (e.g. ISWAP ** 0.5)
+#
 SQRT_ISWAP_SERIALIZERS = [
     op_serializer.GateOpSerializer(
         gate_type=ops.FSimGate,
@@ -320,7 +325,7 @@
         can_serialize_predicate=(lambda e: _near_mod_n(
             cast(ops.ISwapPowGate, e).exponent, +0.5, 4))),
 ]
-"""Sqrt(ISWAP) deserializer"""
+
 SQRT_ISWAP_DESERIALIZERS = [
     op_deserializer.GateOpDeserializer(
         serialized_gate_id='fsim_pi_4',
@@ -330,5 +335,4 @@
         serialized_gate_id='inv_fsim_pi_4',
         gate_constructor=lambda: ops.FSimGate(theta=-np.pi / 4, phi=0),
         args=[]),
-]
->>>>>>> 25fb10d9
+]