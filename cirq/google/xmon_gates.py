--- conflicted
+++ resolved
@@ -160,107 +160,6 @@
                                                     repr(self.invert_mask))
 
 
-<<<<<<< HEAD
-class Exp11Gate(XmonGate,
-                ops.TwoQubitGate,
-                ops.TextDiagrammable,
-                ops.InterchangeableQubitsGate,
-                ops.PhaseableEffect,
-                ops.QasmConvertibleGate):
-    """A two-qubit interaction that phases the amplitude of the 11 state.
-
-    This gate is exp(i * pi * |11><11|  * half_turn).
-
-    Note that this half_turn parameter is such that a full turn is the
-    identity matrix, in contrast to the single qubit gates, where a full
-    turn is minus identity. The single qubit half-turn gates are defined
-    so that a full turn corresponds to a rotation on the Bloch sphere of a
-    360 degree rotation. For two qubit gates, there isn't a Bloch sphere,
-    so the half_turn corresponds to half of a full rotation in U(4).
-    """
-
-    def __init__(self, *,  # Forces keyword args.
-                 half_turns: Optional[Union[value.Symbol, float]] = None,
-                 rads: Optional[float] = None,
-                 degs: Optional[float] = None) -> None:
-        """Initializes the gate.
-
-        At most one angle argument may be specified. If more are specified,
-        the result is considered ambiguous and an error is thrown. If no angle
-        argument is given, the default value of one half turn is used.
-
-        Args:
-            half_turns: The amount of phasing of the 11 state, in half_turns.
-            rads: The amount of phasing of the 11 state, in radians.
-            degs: The amount of phasing of the 11 state, in degrees.
-        """
-        self.half_turns = value.chosen_angle_to_canonical_half_turns(
-            half_turns=half_turns,
-            rads=rads,
-            degs=degs)
-
-    def phase_by(self, phase_turns, qubit_index):
-        return self
-
-    def to_proto_dict(self, *qubits):
-        if len(qubits) != 2:
-            raise ValueError('Wrong number of qubits.')
-        p, q = qubits
-        exp_11 = {
-            'target1': p.to_proto_dict(),
-            'target2': q.to_proto_dict(),
-            'half_turns': self.parameterized_value_to_proto_dict(
-                self.half_turns)
-        }
-        return {'exp_11': exp_11}
-
-    def _unitary_(self) -> Union[np.ndarray, type(NotImplemented)]:
-        if isinstance(self.half_turns, value.Symbol):
-            return NotImplemented
-        return protocols.unitary(
-            ops.Rot11Gate(half_turns=self.half_turns))
-
-    def text_diagram_info(self, args: ops.TextDiagramInfoArgs
-                          ) -> ops.TextDiagramInfo:
-        return ops.TextDiagramInfo(('@', '@'), self.half_turns)
-
-    def known_qasm_output(self,
-                          qubits: Tuple[ops.QubitId, ...],
-                          args: ops.QasmOutputArgs) -> Optional[str]:
-        if self.half_turns != 1:
-            return None  # Don't have an equivalent gate in QASM
-        args.validate_version('2.0')
-        return args.format('cz {0},{1};\n', qubits[0], qubits[1])
-
-    def __str__(self):
-        if self.half_turns == 1:
-            return 'CZ'
-        return self.__repr__()
-
-    def __repr__(self):
-        return 'cirq.google.Exp11Gate(half_turns={})'.format(
-            repr(self.half_turns))
-
-    def __eq__(self, other):
-        if not isinstance(other, (ops.Rot11Gate, type(self))):
-            return NotImplemented
-        return self.half_turns == other.half_turns
-
-    def __ne__(self, other):
-        return not self == other
-
-    def __hash__(self):
-        return hash((Exp11Gate, self.half_turns))
-
-    def _is_parameterized_(self) -> bool:
-        return isinstance(self.half_turns, value.Symbol)
-
-    def _resolve_parameters_(self, param_resolver) -> 'Exp11Gate':
-        return Exp11Gate(half_turns=param_resolver.value_of(self.half_turns))
-
-
-=======
->>>>>>> b3afdb24
 class ExpWGate(XmonGate,
                ops.SingleQubitGate,
                ops.TextDiagrammable,
