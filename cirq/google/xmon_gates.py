--- conflicted
+++ resolved
@@ -15,11 +15,7 @@
 """Gates that can be directly described to the API, without decomposition."""
 
 import json
-<<<<<<< HEAD
-from typing import cast, Dict, Optional, Tuple, Union, Any
-=======
-from typing import Dict, Optional, Tuple, Union
->>>>>>> b5f9f6e1
+from typing import Dict, Optional, Tuple, Union, Any
 
 import numpy as np
 
@@ -264,14 +260,7 @@
 class ExpWGate(XmonGate,
                ops.SingleQubitGate,
                ops.TextDiagrammable,
-               ops.PhaseableEffect,
-<<<<<<< HEAD
-               ops.BoundedEffect,
-               ops.ParameterizableEffect):
-=======
-               PotentialImplementation[Union[
-                   ops.ReversibleEffect]]):
->>>>>>> b5f9f6e1
+               ops.PhaseableEffect):
     """A rotation around an axis in the XY plane of the Bloch sphere.
 
     This gate is a "phased X rotation". Specifically:
@@ -350,30 +339,12 @@
         }
         return {'exp_w': exp_w}
 
-<<<<<<< HEAD
     def __pow__(self, exponent: Any):
-        if exponent != -1 or self.is_parameterized():
+        if self._is_parameterized_() and exponent != 1:
             return NotImplemented
-=======
-    def __pow__(self, power):
-        if protocols.is_parameterized(self) and power != 1:
+        if self.half_turns != 1 and isinstance(exponent, value.Symbol):
             return NotImplemented
-        return ExpWGate(half_turns=self.half_turns * power,
-                        axis_half_turns=self.axis_half_turns)
-
-    def try_cast_to(self, desired_type, ext):
-        if desired_type is ops.ReversibleEffect and self.has_inverse():
-            return self
-        return super().try_cast_to(desired_type, ext)
-
-    def has_inverse(self):
-        return not isinstance(self.half_turns, value.Symbol)
-
-    def inverse(self):
-        if not self.has_inverse():
-            raise ValueError("Don't have a known inverse.")
->>>>>>> b5f9f6e1
-        return ExpWGate(half_turns=-self.half_turns,
+        return ExpWGate(half_turns=self.half_turns * exponent,
                         axis_half_turns=self.axis_half_turns)
 
     def _unitary_(self) -> Union[np.ndarray, type(NotImplemented)]:
@@ -462,23 +433,11 @@
                 axis_half_turns=param_resolver.value_of(self.axis_half_turns))
 
 
-<<<<<<< HEAD
-class ExpZGate(XmonGate,
-               ops.SingleQubitGate,
-               ops.TextDiagrammable,
-               ops.ParameterizableEffect,
-               ops.PhaseableEffect,
-               ops.BoundedEffect,
-               ops.QasmConvertibleGate):
-=======
 class ExpZGate(XmonGate, ops.RotZGate):
->>>>>>> b5f9f6e1
     """A rotation around the Z axis of the Bloch sphere.
-
     This gate is exp(-i * pi * Z * half_turns / 2) where Z is the Z matrix
         Z = [[1, 0],
              [0, -1]]
-
     Note the half_turn nomenclature here comes from viewing this as a rotation
     on the Bloch sphere. Two half_turns correspond to a rotation in the
     bloch sphere of 360 degrees.
@@ -489,11 +448,9 @@
                  rads: Optional[float] = None,
                  degs: Optional[float] = None) -> None:
         """Initializes the gate.
-
         At most one angle argument may be specified. If more are specified,
         the result is considered ambiguous and an error is thrown. If no angle
         argument is given, the default value of one half turn is used.
-
         Args:
             half_turns: The relative phasing of Z's eigenstates, in half_turns.
             rads: The relative phasing of Z's eigenstates, in radians.
@@ -504,51 +461,9 @@
                          degs=degs,
                          global_shift_in_half_turns=-0.5)
 
-<<<<<<< HEAD
-        if self.half_turns in [-0.5, 0.5]:
-            return ops.TextDiagramInfo(
-                wire_symbols=('S',),
-                exponent=cast(float, self.half_turns) * 2)
-
-        return ops.TextDiagramInfo(
-            wire_symbols=('Z',),
-            exponent=self.half_turns)
-
-    def known_qasm_output(self,
-                          qubits: Tuple[ops.QubitId, ...],
-                          args: ops.QasmOutputArgs) -> Optional[str]:
-        args.validate_version('2.0')
-        if self.half_turns == 1:
-            return args.format('z {0};\n', qubits[0])
-        else:
-            return args.format('rz({0:half_turns}) {1};\n',
-                               self.half_turns, qubits[0])
-
-    def __pow__(self, exponent: Any):
-        if exponent != -1 or self.is_parameterized():
-            return NotImplemented
-        return ExpZGate(half_turns=-self.half_turns)
-
-    def phase_by(self,
-                 phase_turns: float,
-                 qubit_index: int):
-        return self
-
-    def _unitary_(self) -> Union[np.ndarray, type(NotImplemented)]:
-        if isinstance(self.half_turns, value.Symbol):
-            return NotImplemented
-        h = cast(float, self.half_turns)
-        return np.diag([(-1j)**h, 1j**h])
-
-    def trace_distance_bound(self):
-        if isinstance(self.half_turns, value.Symbol):
-            return 1
-        return abs(self.half_turns) * 3.5
-=======
     def _with_exponent(self,
                        exponent: Union[value.Symbol, float]) -> 'ExpZGate':
         return ExpZGate(half_turns=exponent)
->>>>>>> b5f9f6e1
 
     def to_proto_dict(self, *qubits):
         if len(qubits) != 1:
