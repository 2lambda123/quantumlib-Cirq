# Copyright 2018 The Cirq Developers
#
# Licensed under the Apache License, Version 2.0 (the "License");
# you may not use this file except in compliance with the License.
# You may obtain a copy of the License at
#
#     https://www.apache.org/licenses/LICENSE-2.0
#
# Unless required by applicable law or agreed to in writing, software
# distributed under the License is distributed on an "AS IS" BASIS,
# WITHOUT WARRANTIES OR CONDITIONS OF ANY KIND, either express or implied.
# See the License for the specific language governing permissions and
# limitations under the License.

import pytest

import cirq
import cirq.google as cg


def square_device(width: int, height: int, holes=()) -> cg.XmonDevice:
    ns = cirq.Duration(nanos=1)
    return cg.XmonDevice(measurement_duration=ns,
                         exp_w_duration=2 * ns,
                         exp_11_duration=3 * ns,
                         qubits=[cirq.GridQubit(row, col)
                                 for col in range(width)
                                 for row in range(height)
                                 if cirq.GridQubit(col, row) not in holes])


class NotImplementedOperation(cirq.Operation):
    def with_qubits(self, *new_qubits) -> 'NotImplementedOperation':
        raise NotImplementedError()

    @property
    def qubits(self):
        raise NotImplementedError()


def test_init():
    d = square_device(2, 2, holes=[cirq.GridQubit(1, 1)])
    ns = cirq.Duration(nanos=1)
    q00 = cirq.GridQubit(0, 0)
    q01 = cirq.GridQubit(0, 1)
    q10 = cirq.GridQubit(1, 0)

    assert d.qubits == {q00, q01, q10}
    assert d.duration_of(cg.ExpZGate().on(q00)) == 0 * ns
    assert d.duration_of(cirq.measure(q00)) == ns
    assert d.duration_of(cirq.measure(q00, q01)) == ns
    assert d.duration_of(cg.ExpWGate().on(q00)) == 2 * ns
    assert d.duration_of(cg.Exp11Gate().on(q00, q01)) == 3 * ns
    with pytest.raises(ValueError):
        _ = d.duration_of(cirq.Gate().on(q00))


@cirq.testing.only_test_in_python3
def test_repr():
    d = square_device(2, 2, holes=[])

<<<<<<< HEAD
    assert repr(d) == ("XmonDevice(measurement_duration=Duration(picos=1000), "
                       "exp_w_duration=Duration(picos=2000), "
                       "exp_11_duration=Duration(picos=3000))")
=======
    assert repr(d) == ("XmonDevice("
                       "measurement_duration=cirq.Duration(picos=1000), "
                       "exp_w_duration=cirq.Duration(picos=2000), "
                       "exp_11_duration=cirq.Duration(picos=3000) "
                       "qubits=[cirq.GridQubit(0, 0), cirq.GridQubit(0, 1), "
                       "cirq.GridQubit(1, 0), "
                       "cirq.GridQubit(1, 1)])")
>>>>>>> 7a54c9f9


def test_can_add_operation_into_moment():
    d = square_device(2, 2)
    q00 = cirq.GridQubit(0, 0)
    q01 = cirq.GridQubit(0, 1)
    q10 = cirq.GridQubit(1, 0)
    q11 = cirq.GridQubit(1, 1)
    m = cirq.Moment([cg.Exp11Gate().on(q00, q01)])
    assert not d.can_add_operation_into_moment(
        cg.Exp11Gate().on(q10, q11), m)


def test_validate_moment():
    d = square_device(2, 2)
    q00 = cirq.GridQubit(0, 0)
    q01 = cirq.GridQubit(0, 1)
    q10 = cirq.GridQubit(1, 0)
    q11 = cirq.GridQubit(1, 1)
    m = cirq.Moment([cg.Exp11Gate().on(q00, q01),
                     cg.Exp11Gate().on(q10, q11)])
    with pytest.raises(ValueError):
        d.validate_moment(m)


def test_validate_operation_adjacent_qubits():
    d = square_device(3, 3)

    d.validate_operation(cirq.GateOperation(
        cg.Exp11Gate(),
        (cirq.GridQubit(0, 0), cirq.GridQubit(1, 0))))

    with pytest.raises(ValueError):
        d.validate_operation(cirq.GateOperation(
            cg.Exp11Gate(),
            (cirq.GridQubit(0, 0), cirq.GridQubit(2, 0))))


def test_validate_measurement_non_adjacent_qubits_ok():
    d = square_device(3, 3)

    d.validate_operation(cirq.GateOperation(
        cg.XmonMeasurementGate(key=''),
        (cirq.GridQubit(0, 0), cirq.GridQubit(2, 0))))


def test_validate_operation_existing_qubits():
    d = square_device(3, 3, holes=[cirq.GridQubit(1, 1)])

    d.validate_operation(cirq.GateOperation(
        cg.Exp11Gate(),
        (cirq.GridQubit(0, 0), cirq.GridQubit(1, 0))))
    d.validate_operation(cg.ExpZGate().on(cirq.GridQubit(0, 0)))

    with pytest.raises(ValueError):
        d.validate_operation(
            cg.Exp11Gate().on(cirq.GridQubit(0, 0), cirq.GridQubit(-1, 0)))
    with pytest.raises(ValueError):
        d.validate_operation(cg.ExpZGate().on(cirq.GridQubit(-1, 0)))
    with pytest.raises(ValueError):
        d.validate_operation(
            cg.Exp11Gate().on(cirq.GridQubit(1, 0), cirq.GridQubit(1, 1)))


def test_validate_operation_supported_gate():
    d = square_device(3, 3)

    class MyGate(cirq.Gate):
        pass

    d.validate_operation(cirq.GateOperation(cg.ExpZGate(),
                                            [cirq.GridQubit(0, 0)]))
    with pytest.raises(ValueError):
        d.validate_operation(cirq.GateOperation(
            MyGate, [cirq.GridQubit(0, 0)]))
    with pytest.raises(ValueError):
        d.validate_operation(NotImplementedOperation())


def test_validate_scheduled_operation_adjacent_exp_11_exp_w():
    d = square_device(3, 3, holes=[cirq.GridQubit(1, 1)])
    q0 = cirq.GridQubit(0, 0)
    q1 = cirq.GridQubit(1, 0)
    q2 = cirq.GridQubit(2, 0)
    s = cirq.Schedule(d, [
        cirq.ScheduledOperation.op_at_on(
            cg.ExpWGate().on(q0), cirq.Timestamp(), d),
        cirq.ScheduledOperation.op_at_on(
            cg.Exp11Gate().on(q1, q2), cirq.Timestamp(), d),
    ])
    d.validate_schedule(s)


def test_validate_scheduled_operation_adjacent_exp_11_exp_z():
    d = square_device(3, 3, holes=[cirq.GridQubit(1, 1)])
    q0 = cirq.GridQubit(0, 0)
    q1 = cirq.GridQubit(1, 0)
    q2 = cirq.GridQubit(2, 0)
    s = cirq.Schedule(d, [
        cirq.ScheduledOperation.op_at_on(
            cg.ExpZGate().on(q0), cirq.Timestamp(), d),
        cirq.ScheduledOperation.op_at_on(
            cg.Exp11Gate().on(q1, q2), cirq.Timestamp(), d),
    ])
    d.validate_schedule(s)


def test_validate_scheduled_operation_not_adjacent_exp_11_exp_w():
    d = square_device(3, 3, holes=[cirq.GridQubit(1, 1)])
    q0 = cirq.GridQubit(0, 0)
    p1 = cirq.GridQubit(1, 2)
    p2 = cirq.GridQubit(2, 2)
    s = cirq.Schedule(d, [
        cirq.ScheduledOperation.op_at_on(
            cg.ExpWGate().on(q0), cirq.Timestamp(), d),
        cirq.ScheduledOperation.op_at_on(
            cg.Exp11Gate().on(p1, p2), cirq.Timestamp(), d),
    ])
    d.validate_schedule(s)


def test_validate_circuit_repeat_measurement_keys():
    d = square_device(3, 3)

    circuit = cirq.Circuit()
    circuit.append([cg.XmonMeasurementGate('a').on(cirq.GridQubit(0, 0)),
                    cg.XmonMeasurementGate('a').on(cirq.GridQubit(0, 1))])

    with pytest.raises(ValueError, message='Measurement key a repeated'):
        d.validate_circuit(circuit)


def test_validate_schedule_repeat_measurement_keys():
    d = square_device(3, 3)

    s = cirq.Schedule(d, [
        cirq.ScheduledOperation.op_at_on(
            cg.XmonMeasurementGate('a').on(
                cirq.GridQubit(0, 0)), cirq.Timestamp(), d),
        cirq.ScheduledOperation.op_at_on(
            cg.XmonMeasurementGate('a').on(
                cirq.GridQubit(0, 1)), cirq.Timestamp(), d),
    ])

    with pytest.raises(ValueError, message='Measurement key a repeated'):
        d.validate_schedule(s)


def test_xmon_device_eq():
    eq = cirq.testing.EqualsTester()
    eq.make_equality_group(lambda: square_device(3, 3))
    eq.make_equality_group(
        lambda: square_device(3, 3, holes=[cirq.GridQubit(1, 1)]))
    eq.make_equality_group(
        lambda: cg.XmonDevice(cirq.Duration(nanos=1), cirq.Duration(nanos=2),
                              cirq.Duration(nanos=3), []))
    eq.make_equality_group(
        lambda: cg.XmonDevice(cirq.Duration(nanos=1), cirq.Duration(nanos=1),
                              cirq.Duration(nanos=1), []))


def test_xmon_device_str():
    assert str(square_device(2, 2)).strip() == """
(0, 0)───(0, 1)
│        │
│        │
(1, 0)───(1, 1)
    """.strip()


def test_at():
    d = square_device(3, 3)
    assert d.at(-1, -1) is None
    assert d.at(0, 0) == cirq.GridQubit(0, 0)

    assert d.at(-1, 1) is None
    assert d.at(0, 1) == cirq.GridQubit(0, 1)
    assert d.at(1, 1) == cirq.GridQubit(1, 1)
    assert d.at(2, 1) == cirq.GridQubit(2, 1)
    assert d.at(3, 1) is None

    assert d.at(1, -1) is None
    assert d.at(1, 0) == cirq.GridQubit(1, 0)
    assert d.at(1, 1) == cirq.GridQubit(1, 1)
    assert d.at(1, 2) == cirq.GridQubit(1, 2)
    assert d.at(1, 3) is None


def test_row_and_col():
    d = square_device(2, 3)
    assert d.col(-1) == []
    assert d.col(0) == [cirq.GridQubit(0, 0),
                        cirq.GridQubit(1, 0),
                        cirq.GridQubit(2, 0)]
    assert d.col(1) == [cirq.GridQubit(0, 1),
                        cirq.GridQubit(1, 1),
                        cirq.GridQubit(2, 1)]
    assert d.col(2) == []
    assert d.col(5000) == []

    assert d.row(-1) == []
    assert d.row(0) == [cirq.GridQubit(0, 0), cirq.GridQubit(0, 1)]
    assert d.row(1) == [cirq.GridQubit(1, 0), cirq.GridQubit(1, 1)]
    assert d.row(2) == [cirq.GridQubit(2, 0), cirq.GridQubit(2, 1)]
    assert d.row(3) == []

    b = cg.Bristlecone
    assert b.col(0) == [cirq.GridQubit(5, 0)]
    assert b.row(0) == [cirq.GridQubit(0, 5), cirq.GridQubit(0, 6)]
    assert b.col(1) == [cirq.GridQubit(4, 1),
                        cirq.GridQubit(5, 1),
                        cirq.GridQubit(6, 1)]<|MERGE_RESOLUTION|>--- conflicted
+++ resolved
@@ -58,12 +58,7 @@
 @cirq.testing.only_test_in_python3
 def test_repr():
     d = square_device(2, 2, holes=[])
-
-<<<<<<< HEAD
-    assert repr(d) == ("XmonDevice(measurement_duration=Duration(picos=1000), "
-                       "exp_w_duration=Duration(picos=2000), "
-                       "exp_11_duration=Duration(picos=3000))")
-=======
+    
     assert repr(d) == ("XmonDevice("
                        "measurement_duration=cirq.Duration(picos=1000), "
                        "exp_w_duration=cirq.Duration(picos=2000), "
@@ -71,7 +66,6 @@
                        "qubits=[cirq.GridQubit(0, 0), cirq.GridQubit(0, 1), "
                        "cirq.GridQubit(1, 0), "
                        "cirq.GridQubit(1, 1)])")
->>>>>>> 7a54c9f9
 
 
 def test_can_add_operation_into_moment():
