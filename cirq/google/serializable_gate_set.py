--- conflicted
+++ resolved
@@ -13,11 +13,6 @@
 # limitations under the License.
 """Support for serializing and deserializing cirq.api.google.v2 protos."""
 
-<<<<<<< HEAD
-from collections import defaultdict
-
-=======
->>>>>>> 17d94cf4
 from typing import (
     cast,
     Dict,
