--- conflicted
+++ resolved
@@ -28,13 +28,8 @@
 from google.protobuf import json_format
 
 from cirq import circuits, ops, schedules, value
-<<<<<<< HEAD
-from cirq.google import op_deserializer, op_serializer
+from cirq.google import op_deserializer, op_serializer, arg_func_langs
 from cirq.google.api import v2
-=======
-from cirq.api.google import v2
-from cirq.google import op_deserializer, op_serializer, arg_func_langs
->>>>>>> 15c142df
 
 if TYPE_CHECKING:
     import cirq
@@ -105,16 +100,10 @@
         return False
 
     def serialize_dict(self,
-<<<<<<< HEAD
-                       program: Union[circuits.Circuit, schedules.Schedule]
-                      ) -> Dict:
-        """Serialize a Circuit or Schedule to cirq.google.api.v2.Program proto.
-=======
                        program: Union[circuits.Circuit, schedules.Schedule],
                        *,
                        arg_function_language: Optional[str] = None) -> Dict:
-        """Serialize a Circuit or Schedule to cirq.api.google.v2.Program proto.
->>>>>>> 15c142df
+        """Serialize a Circuit or Schedule to cirq.google.api.v2.Program proto.
 
         Args:
             program: The Circuit or Schedule to serialize.
@@ -165,16 +154,11 @@
         msg.language.arg_function_language = arg_function_language
         return msg
 
-<<<<<<< HEAD
-    def serialize_op_dict(self, op: 'cirq.Operation') -> Dict:
-        """Serialize an Operation to cirq.google.api.v2.Operation proto.
-=======
     def serialize_op_dict(self,
                           op: 'cirq.Operation',
                           *,
                           arg_function_language: Optional[str] = '') -> Dict:
-        """Serialize an Operation to cirq.api.google.v2.Operation proto.
->>>>>>> 15c142df
+        """Serialize an Operation to cirq.google.api.v2.Operation proto.
 
         Args:
             op: The operation to serialize.
@@ -188,13 +172,6 @@
                                          preserving_proto_field_name=True,
                                          use_integers_for_enums=True)
 
-<<<<<<< HEAD
-    def serialize_op(self,
-                     op: 'cirq.Operation',
-                     msg: Optional[v2.program_pb2.Operation] = None
-                    ) -> v2.program_pb2.Operation:
-        """Serialize an Operation to cirq.google.api.v2.Operation proto.
-=======
     def serialize_op(
             self,
             op: 'cirq.Operation',
@@ -202,8 +179,7 @@
             *,
             arg_function_language: Optional[str] = '',
     ) -> v2.program_pb2.Operation:
-        """Serialize an Operation to cirq.api.google.v2.Operation proto.
->>>>>>> 15c142df
+        """Serialize an Operation to cirq.google.api.v2.Operation proto.
 
         Args:
             op: The operation to serialize.
@@ -286,17 +262,12 @@
         raise ValueError(
             'Program proto does not contain a circuit or schedule.')
 
-<<<<<<< HEAD
-    def deserialize_op_dict(self, operation_proto: Dict) -> 'cirq.Operation':
-        """Deserialize an Operation from a cirq.google.api.v2.Operation.
-=======
     def deserialize_op_dict(self,
                             operation_proto: Dict,
                             *,
                             arg_function_language: str = ''
                            ) -> 'cirq.Operation':
-        """Deserialize an Operation from a cirq.api.google.v2.Operation.
->>>>>>> 15c142df
+        """Deserialize an Operation from a cirq.google.api.v2.Operation.
 
         Args:
             operation_proto: A dictionary representing a
@@ -307,13 +278,6 @@
         """
         msg = v2.program_pb2.Operation()
         json_format.ParseDict(operation_proto, msg)
-<<<<<<< HEAD
-        return self.deserialize_op(msg)
-
-    def deserialize_op(self, operation_proto: v2.program_pb2.Operation
-                      ) -> 'cirq.Operation':
-        """Deserialize an Operation from a cirq.google.api.v2.Operation.
-=======
         return self.deserialize_op(msg,
                                    arg_function_language=arg_function_language)
 
@@ -323,8 +287,7 @@
             *,
             arg_function_language: str = '',
     ) -> 'cirq.Operation':
-        """Deserialize an Operation from a cirq.api.google.v2.Operation.
->>>>>>> 15c142df
+        """Deserialize an Operation from a cirq.google.api.v2.Operation.
 
         Args:
             operation_proto: A dictionary representing a
