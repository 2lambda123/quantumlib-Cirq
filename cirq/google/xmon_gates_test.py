--- conflicted
+++ resolved
@@ -527,31 +527,18 @@
 
 
 def test_trace_bound():
-<<<<<<< HEAD
-    assert cg.ExpZGate(half_turns=.001).trace_distance_bound() < 0.01
-    assert cg.ExpWGate(half_turns=.001).trace_distance_bound() < 0.01
-    assert cg.ExpZGate(
-        half_turns=cirq.Symbol('a')).trace_distance_bound() >= 1
-    assert cg.ExpWGate(
-        half_turns=cirq.Symbol('a')).trace_distance_bound() >= 1
-=======
     assert cirq.trace_distance_bound(cg.ExpZGate(half_turns=.001)) < 0.01
     assert cirq.trace_distance_bound(cg.ExpWGate(half_turns=.001)) < 0.01
     assert cirq.trace_distance_bound(cg.ExpZGate(
         half_turns=cirq.Symbol('a'))) >= 1
     assert cirq.trace_distance_bound(cg.ExpWGate(
         half_turns=cirq.Symbol('a'))) >= 1
->>>>>>> b5f9f6e1
 
 
 def test_z_inverse():
     assert cirq.inverse(cg.ExpZGate(half_turns=cirq.Symbol('a')), None) is None
-<<<<<<< HEAD
-    assert cirq.inverse(cg.ExpZGate()) == cg.ExpZGate()
-=======
     assert cirq.inverse(cg.ExpZGate()) == cg.ExpZGate(half_turns=-1)
     assert cirq.inverse(cg.ExpZGate()) != cg.ExpZGate()
->>>>>>> b5f9f6e1
 
 
 def test_measure_key_on():
