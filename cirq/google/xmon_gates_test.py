--- conflicted
+++ resolved
@@ -387,11 +387,7 @@
 
 
 def test_w_diagram_chars():
-<<<<<<< HEAD
-    q = cirq.google.XmonQubit(0, 1)
-=======
-    q = cirq.GridQubit(0, 1)
->>>>>>> 72041b6a
+    q = cirq.google.GridQubit(0, 1)
     c = cirq.Circuit.from_ops(
         cirq.google.ExpWGate(axis_half_turns=0).on(q),
         cirq.google.ExpWGate(axis_half_turns=0.25).on(q),
