--- conflicted
+++ resolved
@@ -695,15 +695,10 @@
         if isinstance(next(iter(iterable)), Sweep):
             sweeps = iterable
             return list(sweeps)
-<<<<<<< HEAD
+
         resolvers = iterable
         return [_resolver_to_sweep(p) for p in resolvers]
-=======
-
-        resolvers = iterable
-        return [_resolver_to_sweep(p) for p in resolvers]
-
->>>>>>> 40e82359
+
     raise TypeError('Unexpected Sweepable.')  # coverage: ignore
 
 
