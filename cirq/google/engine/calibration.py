# Copyright 2019 The Cirq Developers
#
# Licensed under the Apache License, Version 2.0 (the "License");
# you may not use this file except in compliance with the License.
# You may obtain a copy of the License at
#
#     https://www.apache.org/licenses/LICENSE-2.0
#
# Unless required by applicable law or agreed to in writing, software
# distributed under the License is distributed on an "AS IS" BASIS,
# WITHOUT WARRANTIES OR CONDITIONS OF ANY KIND, either express or implied.
# See the License for the specific language governing permissions and
# limitations under the License.
"""Calibration wrapper for calibrations returned from the Quantum Engine."""

from collections import abc, defaultdict
import datetime

from typing import (Any, Dict, Iterator, List, Optional, SupportsFloat, Tuple,
                    TYPE_CHECKING, Union)

import google.protobuf.json_format as json_format
from cirq import devices, vis
from cirq.google.api import v2

if TYPE_CHECKING:
    import cirq


# Calibration Metric types
METRIC_KEY = Tuple[Union[devices.GridQubit, str], ...]
METRIC_VALUE = List[Union[str, int, float]]
METRIC_DICT = Dict[METRIC_KEY, METRIC_VALUE]
ALL_METRICS = Dict[str, METRIC_DICT]


class Calibration(abc.Mapping):
    """A convenience wrapper for calibrations that acts like a dictionary.

    Calibrations act as dictionaries whose keys are the names of the metric,
    and whose values are the metric values.  The metric values themselves are
    represented as a dictionary.  These metric value dictionaries have
    keys that are tuples of `cirq.GridQubit`s and values that are lists of the
    metric values for those qubits. If a metric acts globally and is attached
    to no specified number of qubits, the map will be from the empty tuple
    to the metrics values.

    Calibrations act just like a python dictionary. For example you can get
    a list of all of the metric names using

        `calibration.keys()`

    and query a single value by looking up the name by index:

        `calibration['t1']`

    This class can be instantiated either from a `MetricsSnapshot` proto
    or from a dictionary of metric values.

    Attributes:
        timestamp: The time that this calibration was run, in milliseconds since
            the epoch.
    """

<<<<<<< HEAD
    def __init__(self,
                 calibration: v2.metrics_pb2.MetricsSnapshot = v2.metrics_pb2.
                 MetricsSnapshot(),
                 metrics: Optional[ALL_METRICS] = None) -> None:
=======
    def __init__(
        self,
        calibration: v2.metrics_pb2.MetricsSnapshot = v2.metrics_pb2.MetricsSnapshot(),
        metrics: Optional[Dict[str, Dict[Tuple['cirq.GridQubit', ...], Any]]] = None,
    ) -> None:
>>>>>>> cdfa4bcd
        self.timestamp = calibration.timestamp_ms
        if metrics is None:
            self._metric_dict = self._compute_metric_dict(calibration.metrics)
        else:
            self._metric_dict = metrics

<<<<<<< HEAD
    def _compute_metric_dict(self, metrics: v2.metrics_pb2.MetricsSnapshot
                            ) -> ALL_METRICS:
        results: ALL_METRICS = defaultdict(dict)
=======
    def _compute_metric_dict(
        self, metrics: v2.metrics_pb2.MetricsSnapshot
    ) -> Dict[str, Dict[Tuple['cirq.GridQubit', ...], Any]]:
        results: Dict[str, Dict[Tuple[devices.GridQubit, ...], Any]] = defaultdict(dict)
>>>>>>> cdfa4bcd
        for metric in metrics:
            name = metric.name
            # Flatten the values to a list, removing keys containing type names
            # (e.g. proto version of each value is {<type>: value}).
            flat_values = [getattr(v, v.WhichOneof('val')) for v in metric.values]
            if metric.targets:
<<<<<<< HEAD
                qubits = tuple(self.str_to_key(t) for t in metric.targets)
=======
                qubits = tuple(v2.grid_qubit_from_proto_id(t) for t in metric.targets)
>>>>>>> cdfa4bcd
                results[name][qubits] = flat_values
            else:
                assert len(results[name]) == 0, (
                    'Only one metric of a given name can have no targets. '
                    'Found multiple for key {}'.format(name)
                )
                results[name][()] = flat_values
        return results

    def __getitem__(self, key: str) -> METRIC_DICT:
        """Supports getting calibrations by index.

        Calibration may be accessed by key:

            `calibration['t1']`.

        This returns a map from tuples of `cirq.GridQubit`s to a list of the
        values of the metric. If there are no targets, the only key will only
        be an empty tuple.
        """
        if not isinstance(key, str):
            raise TypeError('Calibration metrics only have string keys. Key was {}'.format(key))
        if key not in self._metric_dict:
            raise KeyError('Metric named {} not in calibration'.format(key))
        return self._metric_dict[key]

    def __iter__(self) -> Iterator:
        return iter(self._metric_dict)

    def __len__(self) -> int:
        return len(self._metric_dict)

    def __str__(self) -> str:
        return f'Calibration(keys={list(sorted(self.keys()))})'

    def __repr__(self) -> str:
        return f'cirq.google.Calibration(metrics={dict(self._metric_dict)!r})'

    def to_proto(self) -> v2.metrics_pb2.MetricsSnapshot:
        """Reconstruct the protobuf message represented by this class."""
        proto = v2.metrics_pb2.MetricsSnapshot()
        for key in self._metric_dict:
            for targets, value_list in self._metric_dict[key].items():
                current_metric = proto.metrics.add()
                current_metric.name = key
<<<<<<< HEAD
                current_metric.targets.extend([
                    target
                    if isinstance(target, str) else v2.qubit_to_proto_id(target)
                    for target in targets
                ])
=======
                current_metric.targets.extend([v2.qubit_to_proto_id(q) for q in target])
>>>>>>> cdfa4bcd
                for value in value_list:
                    current_value = current_metric.values.add()
                    if isinstance(value, float):
                        current_value.double_val = value
                    elif isinstance(value, int):
                        current_value.int64_val = value
                    elif isinstance(value, str):
                        current_value.str_val = value
                    else:
                        raise ValueError(
                            f'Unsupported metric value {value}. '
                            'Must be int, float, or str to '
                            'convert to proto.'
                        )
        return proto

    @classmethod
    def _from_json_dict_(cls, metrics: str, **kwargs) -> 'Calibration':
        """Magic method for the JSON serialization protocol."""
        metric_proto = v2.metrics_pb2.MetricsSnapshot()
        return cls(json_format.ParseDict(metrics, metric_proto))

    def _json_dict_(self) -> Dict[str, Any]:
        """Magic method for the JSON serialization protocol."""
        return {'cirq_type': 'Calibration', 'metrics': json_format.MessageToDict(self.to_proto())}

    def timestamp_str(self, tz: Optional[datetime.tzinfo] = None, timespec: str = 'auto') -> str:
        """Return a string for the calibration timestamp.

        Args:
            tz: The timezone for the string. If None, the method uses the
                platform's local date and time.
            timespec: See datetime.isoformat for valid values.

        Returns:
            The string in ISO 8601 format YYYY-MM-DDTHH:MM:SS.ffffff.
        """
        dt = datetime.datetime.fromtimestamp(self.timestamp / 1000, tz)
        dt += datetime.timedelta(microseconds=self.timestamp % 1000000)
        return dt.isoformat(sep=' ', timespec=timespec)

    def str_to_key(self, target: str) -> Union[devices.GridQubit, str]:
        """Turns a string into a calibration key.

        Attempts to parse it as a GridQubit.  If this fails,
        returns the string itself.
        """
        try:
            return v2.grid_qubit_from_proto_id(target)
        except ValueError:
            return target

    @staticmethod
    def key_to_qubit(target: METRIC_KEY) -> devices.GridQubit:
        """Returns a single qubit from a metric key.

        If the metric key is multiple qubits, return the first one.

        Raises:
           ValueError if the metric key is a tuple of strings.
        """
        if (target and isinstance(target, tuple) and
                isinstance(target[0], devices.GridQubit)):
            return target[0]
        raise ValueError(f'The metric target {target} was not a qubit.')

    @staticmethod
    def value_to_float(value: METRIC_VALUE) -> float:
        """Returns a single float from a metric value.

        Metric values can be a list of strings, ints, or floats.
        However, the typical case is that they are a single float.
        This converts the metric value to a single float.

        If the metric value has multiple values, only the first will be
        returned.  If the value is empty or a string that cannot be converted,
        this function will raise a ValueError.
        """
        if not value:
            raise ValueError('Metric Value was empty')
        return float(value[0])

    def heatmap(self, key: str) -> vis.Heatmap:
        """Return a heatmap for metrics that target single qubits.

        Args:
            key: The metric key to return a heatmap for.

        Returns:
            A `cirq.Heatmap` for the metric.

        Raises:
            AssertionError if the heatmap is not for single qubits or the metric
            values are not single floats.
        """
        metrics = self[key]
<<<<<<< HEAD
        assert all(len(k) == 1 for k in metrics.keys()), (
            'Heatmaps are only supported if all the targets in a metric'
            ' are single qubits.')
        assert all(len(k) == 1 for k in metrics.values()), (
            'Heatmaps are only supported if all the values in a metric'
            ' are single metric values.')
        value_map: Dict['cirq.GridQubit', SupportsFloat] = {
            self.key_to_qubit(target): float(value)
            for target, (value,) in metrics.items()
        }
=======
        assert all(
            len(k) == 1 for k in metrics.keys()
        ), 'Heatmaps are only supported if all the targets in a metric are single qubits.'
        assert all(
            len(k) == 1 for k in metrics.values()
        ), 'Heatmaps are only supported if all the values in a metric are single metric values.'
        value_map = {qubit: value for (qubit,), (value,) in metrics.items()}
>>>>>>> cdfa4bcd
        return vis.Heatmap(value_map)<|MERGE_RESOLUTION|>--- conflicted
+++ resolved
@@ -62,45 +62,26 @@
             the epoch.
     """
 
-<<<<<<< HEAD
     def __init__(self,
                  calibration: v2.metrics_pb2.MetricsSnapshot = v2.metrics_pb2.
                  MetricsSnapshot(),
                  metrics: Optional[ALL_METRICS] = None) -> None:
-=======
-    def __init__(
-        self,
-        calibration: v2.metrics_pb2.MetricsSnapshot = v2.metrics_pb2.MetricsSnapshot(),
-        metrics: Optional[Dict[str, Dict[Tuple['cirq.GridQubit', ...], Any]]] = None,
-    ) -> None:
->>>>>>> cdfa4bcd
         self.timestamp = calibration.timestamp_ms
         if metrics is None:
             self._metric_dict = self._compute_metric_dict(calibration.metrics)
         else:
             self._metric_dict = metrics
 
-<<<<<<< HEAD
     def _compute_metric_dict(self, metrics: v2.metrics_pb2.MetricsSnapshot
                             ) -> ALL_METRICS:
         results: ALL_METRICS = defaultdict(dict)
-=======
-    def _compute_metric_dict(
-        self, metrics: v2.metrics_pb2.MetricsSnapshot
-    ) -> Dict[str, Dict[Tuple['cirq.GridQubit', ...], Any]]:
-        results: Dict[str, Dict[Tuple[devices.GridQubit, ...], Any]] = defaultdict(dict)
->>>>>>> cdfa4bcd
         for metric in metrics:
             name = metric.name
             # Flatten the values to a list, removing keys containing type names
             # (e.g. proto version of each value is {<type>: value}).
             flat_values = [getattr(v, v.WhichOneof('val')) for v in metric.values]
             if metric.targets:
-<<<<<<< HEAD
                 qubits = tuple(self.str_to_key(t) for t in metric.targets)
-=======
-                qubits = tuple(v2.grid_qubit_from_proto_id(t) for t in metric.targets)
->>>>>>> cdfa4bcd
                 results[name][qubits] = flat_values
             else:
                 assert len(results[name]) == 0, (
@@ -146,15 +127,11 @@
             for targets, value_list in self._metric_dict[key].items():
                 current_metric = proto.metrics.add()
                 current_metric.name = key
-<<<<<<< HEAD
                 current_metric.targets.extend([
                     target
                     if isinstance(target, str) else v2.qubit_to_proto_id(target)
                     for target in targets
                 ])
-=======
-                current_metric.targets.extend([v2.qubit_to_proto_id(q) for q in target])
->>>>>>> cdfa4bcd
                 for value in value_list:
                     current_value = current_metric.values.add()
                     if isinstance(value, float):
@@ -251,7 +228,6 @@
             values are not single floats.
         """
         metrics = self[key]
-<<<<<<< HEAD
         assert all(len(k) == 1 for k in metrics.keys()), (
             'Heatmaps are only supported if all the targets in a metric'
             ' are single qubits.')
@@ -262,13 +238,4 @@
             self.key_to_qubit(target): float(value)
             for target, (value,) in metrics.items()
         }
-=======
-        assert all(
-            len(k) == 1 for k in metrics.keys()
-        ), 'Heatmaps are only supported if all the targets in a metric are single qubits.'
-        assert all(
-            len(k) == 1 for k in metrics.values()
-        ), 'Heatmaps are only supported if all the values in a metric are single metric values.'
-        value_map = {qubit: value for (qubit,), (value,) in metrics.items()}
->>>>>>> cdfa4bcd
         return vis.Heatmap(value_map)