--- conflicted
+++ resolved
@@ -173,13 +173,8 @@
 
 @pytest.mark.parametrize('sweep,expected', [
     (
-<<<<<<< HEAD
-            UnitSweep,
-            UnitSweep
-=======
         UnitSweep,
         UnitSweep
->>>>>>> 1f6e9655
     ),
     (
         Linspace('a', 0, 10, 25),
