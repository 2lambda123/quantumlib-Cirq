# Copyright 2018 The Cirq Developers
#
# Licensed under the Apache License, Version 2.0 (the "License");
# you may not use this file except in compliance with the License.
# You may obtain a copy of the License at
#
#     https://www.apache.org/licenses/LICENSE-2.0
#
# Unless required by applicable law or agreed to in writing, software
# distributed under the License is distributed on an "AS IS" BASIS,
# WITHOUT WARRANTIES OR CONDITIONS OF ANY KIND, either express or implied.
# See the License for the specific language governing permissions and
# limitations under the License.

from cirq import ops
from cirq.extension import Extensions
from cirq.google import xmon_gates


xmon_gate_ext = Extensions()

xmon_gate_ext.add_cast(  # type: ignore
    desired_type=xmon_gates.XmonGate,
    actual_type=ops.RotXGate,
    conversion=lambda e: xmon_gates.ExpWGate(half_turns=e.half_turns,
                                             axis_half_turns=0))

xmon_gate_ext.add_cast(  # type: ignore
    desired_type=xmon_gates.XmonGate,
    actual_type=ops.RotYGate,
    conversion=lambda e: xmon_gates.ExpWGate(half_turns=e.half_turns,
                                             axis_half_turns=0.5))

xmon_gate_ext.add_cast(  # type: ignore
    desired_type=xmon_gates.XmonGate,
    actual_type=ops.RotZGate,
    conversion=lambda e: xmon_gates.ExpZGate(half_turns=e.half_turns))

xmon_gate_ext.add_cast(  # type: ignore
    desired_type=xmon_gates.XmonGate,
<<<<<<< HEAD
    actual_type=ops.Rot11Gate,
    conversion=lambda e: xmon_gates.Exp11Gate(half_turns=e.half_turns))

xmon_gate_ext.add_cast(  # type: ignore
    desired_type=xmon_gates.XmonGate,
=======
>>>>>>> 97d58d1e
    actual_type=ops.MeasurementGate,
    conversion=lambda e: xmon_gates.XmonMeasurementGate(
        key=e.key,
        invert_mask=e.invert_mask))<|MERGE_RESOLUTION|>--- conflicted
+++ resolved
@@ -38,14 +38,6 @@
 
 xmon_gate_ext.add_cast(  # type: ignore
     desired_type=xmon_gates.XmonGate,
-<<<<<<< HEAD
-    actual_type=ops.Rot11Gate,
-    conversion=lambda e: xmon_gates.Exp11Gate(half_turns=e.half_turns))
-
-xmon_gate_ext.add_cast(  # type: ignore
-    desired_type=xmon_gates.XmonGate,
-=======
->>>>>>> 97d58d1e
     actual_type=ops.MeasurementGate,
     conversion=lambda e: xmon_gates.XmonMeasurementGate(
         key=e.key,
