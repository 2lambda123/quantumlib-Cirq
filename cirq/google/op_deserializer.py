# Copyright 2019 The Cirq Developers
#
# Licensed under the Apache License, Version 2.0 (the "License");
# you may not use this file except in compliance with the License.
# You may obtain a copy of the License at
#
#     https://www.apache.org/licenses/LICENSE-2.0
#
# Unless required by applicable law or agreed to in writing, software
# distributed under the License is distributed on an "AS IS" BASIS,
# WITHOUT WARRANTIES OR CONDITIONS OF ANY KIND, either express or implied.
# See the License for the specific language governing permissions and
# limitations under the License.

from typing import (
    Any,
    Callable,
    Dict,
    Optional,
    Sequence,
    TYPE_CHECKING,
)
from dataclasses import dataclass

from cirq.google.api import v2
from cirq.google import arg_func_langs

if TYPE_CHECKING:
    import cirq


@dataclass(frozen=True)
class DeserializingArg:
    """Specification of the arguments to deserialize an argument to a gate.

    Args:
        serialized_name: The serialized name of the gate that is being
            deserialized.
        constructor_arg_name: The name of the argument in the constructor of
            the gate corresponding to this serialized argument.
        value_func: Sometimes a value from the serialized proto needs to
            converted to an appropriate type or form. This function takes the
            serialized value and returns the appropriate type. Defaults to
            None.
        required: Whether a value must be specified when constructing the
            deserialized gate. Defaults to True.
    """
    serialized_name: str
    constructor_arg_name: str
    value_func: Optional[Callable[[arg_func_langs.ARG_LIKE], Any]] = None
    required: bool = True


class GateOpDeserializer:
    """Describes how to deserialize a proto to a given Gate type.

    Attributes:
        serialized_gate_id: The id used when serializing the gate.
    """

    def __init__(
            self,
            serialized_gate_id: str,
            gate_constructor: Callable,
            args: Sequence[DeserializingArg],
            num_qubits_param: Optional[str] = None,
            op_wrapper: Callable[['cirq.Operation', v2.program_pb2.Operation],
                                 'cirq.Operation'] = lambda x, y: x):
        """Constructs a deserializer.

        Args:
            serialized_gate_id: The serialized id of the gate that is being
                deserialized.
            gate_constructor: A function that produces the deserialized gate
                given arguments from args.
            args: A list of the arguments to be read from the serialized
                gate and the information required to use this to construct
                the gate using the gate_constructor above.
            num_qubits_param: Some gate constructors require that the number
                of qubits be passed to their constructor. This is the name
                of the parameter in the constructor for this value. If None,
                no number of qubits is passed to the constructor.
            op_wrapper: An optional Callable to modify the resulting
                GateOperation, for instance, to add tags
        """
        self.serialized_gate_id = serialized_gate_id
        self.gate_constructor = gate_constructor
        self.args = args
        self.num_qubits_param = num_qubits_param
        self.op_wrapper = op_wrapper

<<<<<<< HEAD
=======
    def from_proto_dict(self, proto: Dict, *,
                        arg_function_language: str = '') -> 'cirq.Operation':
        """Turns a cirq.google.api.v2.Operation proto into a GateOperation."""

        msg = v2.program_pb2.Operation()
        json_format.ParseDict(proto, msg)
        return self.from_proto(msg, arg_function_language=arg_function_language)

>>>>>>> 9d926d6e
    def from_proto(self,
                   proto: v2.program_pb2.Operation,
                   *,
                   arg_function_language: str = '') -> 'cirq.Operation':
        """Turns a cirq.google.api.v2.Operation proto into a GateOperation."""
        qubits = [v2.grid_qubit_from_proto_id(q.id) for q in proto.qubits]
        args = self._args_from_proto(
            proto, arg_function_language=arg_function_language)
        if self.num_qubits_param is not None:
            args[self.num_qubits_param] = len(qubits)
        gate = self.gate_constructor(**args)
        return self.op_wrapper(gate.on(*qubits), proto)

    def _args_from_proto(self, proto: v2.program_pb2.Operation, *,
                         arg_function_language: str
                        ) -> Dict[str, arg_func_langs.ARG_LIKE]:
        return_args = {}
        for arg in self.args:
            if arg.serialized_name not in proto.args and arg.required:
                raise ValueError(
                    'Argument {} not in deserializing args, but is required.'.
                    format(arg.serialized_name))

            value = arg_func_langs._arg_from_proto(
                proto.args[arg.serialized_name],
                arg_function_language=arg_function_language,
                required_arg_name=None
                if not arg.required else arg.serialized_name)

            if arg.value_func is not None:
                value = arg.value_func(value)

            if value is not None:
                return_args[arg.constructor_arg_name] = value
        return return_args<|MERGE_RESOLUTION|>--- conflicted
+++ resolved
@@ -89,17 +89,6 @@
         self.num_qubits_param = num_qubits_param
         self.op_wrapper = op_wrapper
 
-<<<<<<< HEAD
-=======
-    def from_proto_dict(self, proto: Dict, *,
-                        arg_function_language: str = '') -> 'cirq.Operation':
-        """Turns a cirq.google.api.v2.Operation proto into a GateOperation."""
-
-        msg = v2.program_pb2.Operation()
-        json_format.ParseDict(proto, msg)
-        return self.from_proto(msg, arg_function_language=arg_function_language)
-
->>>>>>> 9d926d6e
     def from_proto(self,
                    proto: v2.program_pb2.Operation,
                    *,
