--- conflicted
+++ resolved
@@ -9,10 +9,6 @@
     PhasedFSimParameters,
     PhasedFSimCalibrationRequest,
     PhasedFSimCalibrationResult,
-<<<<<<< HEAD
-    default_phased_fsim_floquet_options,
-=======
->>>>>>> 2109834c
     floquet_calibration_for_circuit,
     floquet_calibration_for_moment,
     run_calibrations,
