<<<<<<< HEAD
from typing import Dict, MutableMapping, Optional, Tuple, TYPE_CHECKING
=======
# Copyright 2021 The Cirq Developers
#
# Licensed under the Apache License, Version 2.0 (the "License");
# you may not use this file except in compliance with the License.
# You may obtain a copy of the License at
#
#     https://www.apache.org/licenses/LICENSE-2.0
#
# Unless required by applicable law or agreed to in writing, software
# distributed under the License is distributed on an "AS IS" BASIS,
# WITHOUT WARRANTIES OR CONDITIONS OF ANY KIND, either express or implied.
# See the License for the specific language governing permissions and
# limitations under the License.

from typing import Dict, Optional, Tuple, TYPE_CHECKING
>>>>>>> 5d689180

import abc
import collections
import dataclasses
import functools
import numpy as np
import re

from cirq.circuits import Circuit
from cirq.ops import (
    FSimGate,
    Gate,
    ISwapPowGate,
    PhasedFSimGate,
    PhasedISwapPowGate,
    Qid
)
from cirq.google.api import v2
from cirq.google.engine import CalibrationLayer, CalibrationResult


_FLOQUET_PHASED_FSIM_HANDLER_NAME = 'floquet_phased_fsim_characterization'

if TYPE_CHECKING:
    # Workaround for mypy custom dataclasses (python/mypy#5406)
    from dataclasses import dataclass as json_serializable_dataclass
else:
    from cirq.protocols import json_serializable_dataclass


@json_serializable_dataclass(frozen=True)
class PhasedFSimCharacterization:
    """Holder for the unitary angles of the cirq.PhasedFSimGate.

    This class stores five unitary parameters (θ, ζ, χ, γ and φ) that describe the
    cirq.PhasedFSimGate which is the most general particle conserving two-qubit gate. The unitary
    of the underlying gate is:

        [[1,                        0,                       0,                0],
         [0,    exp(-i(γ + ζ)) cos(θ), -i exp(-i(γ - χ)) sin(θ),               0],
         [0, -i exp(-i(γ + χ)) sin(θ),    exp(-i(γ - ζ)) cos(θ),               0],
         [0,                        0,                       0,  exp(-i(2γ + φ))]]

    The parameters θ, γ and φ are symmetric and parameters ζ and χ asymmetric under the qubits
    exchange.

    All the angles described by this class are optional and can be left unknown. This is relevant
    for characterization routines that characterize only subset of the gate parameters. All the
    angles are assumed to take a fixed numerical values which reflect the current state of the
    characterized gate.

    This class supports JSON serialization and deserialization.

    Attributes:
        theta: θ angle in radians or None when unknown.
        zeta: ζ angle in radians or None when unknown.
        chi: χ angle in radians or None when unknown.
        gamma: γ angle in radians or None when unknown.
        phi: φ angle in radians or None when unknown.
    """

    theta: Optional[float] = None
    zeta: Optional[float] = None
    chi: Optional[float] = None
    gamma: Optional[float] = None
    phi: Optional[float] = None

    def asdict(self) -> Dict[str, float]:
        """Converts parameters to a dictionary that maps angle names to values."""
        return dataclasses.asdict(self)

    def all_none(self) -> bool:
        """Returns True if all the angles are None"""
        return (
            self.theta is None
            and self.zeta is None
            and self.chi is None
            and self.gamma is None
            and self.phi is None
        )

    def any_none(self) -> bool:
        """Returns True if any the angle is None"""
        return (
            self.theta is None
            or self.zeta is None
            or self.chi is None
            or self.gamma is None
            or self.phi is None
        )

    def parameters_for_qubits_swapped(self) -> 'PhasedFSimCharacterization':
        """Parameters for the gate with qubits swapped between each other.

        The angles theta, gamma and phi are kept unchanged. The angles zeta and chi are negated for
        the gate with swapped qubits.

        Returns:
            New instance with angles adjusted for swapped qubits.
        """
        return PhasedFSimCharacterization(
            theta=self.theta,
            zeta=-self.zeta if self.zeta is not None else None,
            chi=-self.chi if self.chi is not None else None,
            gamma=self.gamma,
            phi=self.phi,
        )

    def merge_with(self, other: 'PhasedFSimCharacterization') -> 'PhasedFSimCharacterization':
        """Substitutes missing parameter with values from other.

        Args:
            other: Parameters to use for None values.

        Returns:
            New instance of PhasedFSimCharacterization with values from this instance if they are
            set or values from other when some parameter is None.
        """
        return PhasedFSimCharacterization(
            theta=other.theta if self.theta is None else self.theta,
            zeta=other.zeta if self.zeta is None else self.zeta,
            chi=other.chi if self.chi is None else self.chi,
            gamma=other.gamma if self.gamma is None else self.gamma,
            phi=other.phi if self.phi is None else self.phi,
        )

    def override_by(self, other: 'PhasedFSimCharacterization') -> 'PhasedFSimCharacterization':
        """Overrides other parameters that are not None.

        Args:
            other: Parameters to use for override.

        Returns:
            New instance of PhasedFSimCharacterization with values from other if set (values from
            other that are not None). Otherwise the current values are used.
        """
        return other.merge_with(self)


# TODO: Add support for JSON serialization
# TODO: Add start and end calibration timestamp
# TODO: Add export to Panda's data frame
@dataclasses.dataclass(frozen=True)
class PhasedFSimCalibrationResult:
    """The PhasedFSimGate characterization result.

    Attributes:
        parameters: Map from qubit pair to characterization result. For each pair of characterized
            quibts a and b either only (a, b) or only (b, a) is present.
        gate: Characterized gate for each qubit pair.
    """

    # TODO: Add validation that only either (a, b) or (b, a) is present.
    parameters: Dict[Tuple[Qid, Qid], PhasedFSimCharacterization]
    gate: Gate

    def get_parameters(self, a: Qid, b: Qid) -> Optional['PhasedFSimCharacterization']:
        """Returns parameters for a qubit pair (a, b) or None when unknown."""
        if (a, b) in self.parameters:
            return self.parameters[(a, b)]
        elif (b, a) in self.parameters:
            return self.parameters[(b, a)].parameters_for_qubits_swapped()
        else:
            return None


# TODO: Add support for JSON serialization
@dataclasses.dataclass(frozen=True)
class PhasedFSimCalibrationRequest(abc.ABC):
    """Description of the request to characterize PhasedFSimGate.

    Attributes:
        pairs: Set of qubit pairs to characterize. A single qubit can appear on at most one pair in
            the set.
        gate: Gate to characterize for each qubit pair from pairs. This must be a supported gate
            which can be described cirq.PhasedFSim gate.
    """

    # TODO: Validate that each pair is unique and non-overlaping with any other pair.
    pairs: Tuple[Tuple[Qid, Qid], ...]
    gate: Gate  # Any gate which can be described by cirq.PhasedFSim

    @property
    @functools.lru_cache
    def qubit_pairs(self) -> MutableMapping[Qid, Tuple[Qid, Qid]]:
        # Returning mutable mapping as a cached result because it's hard to get a frozen dictionary
        # in Python...
        return collections.ChainMap(*({q: pair for q in pair} for pair in self.pairs))

    @abc.abstractmethod
    def to_calibration_layer(self) -> CalibrationLayer:
        """Encodes this characterization request in a CalibrationLayer object."""

    @abc.abstractmethod
    def parse_result(self, result: CalibrationResult) -> PhasedFSimCalibrationResult:
        """Decodes the characterization result issued for this request."""


# TODO: Add support for JSON serialization
@dataclasses.dataclass(frozen=True)
class FloquetPhasedFSimCalibrationOptions:
    """Options specific to Floquet PhasedFSimCalibration.

    Some angles require another angle to be characterized first so result might have more angles
    characterized than requested here.

    Attributes:
        characterize_theta: Whether to characterize θ angle.
        characterize_zeta: Whether to characterize ζ angle.
        characterize_chi: Whether to characterize χ angle.
        characterize_gamma: Whether to characterize γ angle.
        characterize_phi: Whether to characterize φ angle.
    """

    characterize_theta: bool
    characterize_zeta: bool
    characterize_chi: bool
    characterize_gamma: bool
    characterize_phi: bool

    @staticmethod
    def all_options() -> 'FloquetPhasedFSimCalibrationOptions':
        return FloquetPhasedFSimCalibrationOptions(
            characterize_theta=True,
            characterize_zeta=True,
            characterize_chi=True,
            characterize_gamma=True,
            characterize_phi=True
        )

    @staticmethod
    def all_except_for_chi_options() -> 'FloquetPhasedFSimCalibrationOptions':
        return FloquetPhasedFSimCalibrationOptions(
            characterize_theta=True,
            characterize_zeta=True,
            characterize_chi=False,
            characterize_gamma=True,
            characterize_phi=True
        )


# TODO: Add support for JSON serialization
@dataclasses.dataclass(frozen=True)
class FloquetPhasedFSimCalibrationResult(PhasedFSimCalibrationResult):
    """PhasedFSim characterization result specific to Floquet calibration.

    Attributes:
        options: Options of the characterization from the request.
    """

    options: FloquetPhasedFSimCalibrationOptions


# TODO: Add support for JSON serialization
@dataclasses.dataclass(frozen=True)
class FloquetPhasedFSimCalibrationRequest(PhasedFSimCalibrationRequest):
    """PhasedFSim characterization request specific to Floquet calibration.

    Attributes:
        options: Floquet-specific characterization options.
    """

    options: FloquetPhasedFSimCalibrationOptions

    def to_calibration_layer(self) -> CalibrationLayer:
        circuit = Circuit([self.gate.on(*pair) for pair in self.pairs])
        return CalibrationLayer(
            calibration_type=_FLOQUET_PHASED_FSIM_HANDLER_NAME,
            program=circuit,
            args={
                'est_theta': self.options.characterize_theta,
                'est_zeta': self.options.characterize_zeta,
                'est_chi': self.options.characterize_chi,
                'est_gamma': self.options.characterize_gamma,
                'est_phi': self.options.characterize_phi,
                'readout_corrections': True,
            },
        )

    # TODO: Handle unsuccessful calibrations and throw appropriate exceptions.
    def parse_result(self, result: CalibrationResult) -> PhasedFSimCalibrationResult:
        decoded = collections.defaultdict(lambda: {})
        for keys, values in result.metrics['angles'].items():
            for key, value in zip(keys, values):
                match = re.match(r'(\d+)_(.+)', key)
                if not match:
                    raise ValueError(f'Unknown metric name {key}')
                index = int(match[1])
                name = match[2]
                decoded[index][name] = value

        parsed = {}
        for data in decoded.values():
            a = v2.qubit_from_proto_id(data['qubit_a'])
            b = v2.qubit_from_proto_id(data['qubit_b'])
            parsed[(a, b)] = PhasedFSimCharacterization(
                theta=data.get('theta_est', None),
                zeta=data.get('zeta_est', None),
                chi=data.get('chi_est', None),
                gamma=data.get('gamma_est', None),
                phi=data.get('phi_est', None),
            )

        return FloquetPhasedFSimCalibrationResult(
            parameters=parsed, gate=self.gate, options=self.options
        )


# TODO: Add support for ISWAP ** 0.5 as well.
def sqrt_iswap_gates_translator(gate: Gate) -> Optional[FSimGate]:
    if isinstance(gate, FSimGate):
        if not np.isclose(gate.phi, 0.0):
            return None
        angle = gate.theta
    elif isinstance(gate, ISwapPowGate):
        angle = -gate.exponent * np.pi / 2
    elif isinstance(gate, PhasedFSimGate):
        if (not np.isclose(gate.zeta, 0.0) or
                not np.isclose(gate.chi, 0.0) or
                not np.isclose(gate.gamma, 0.0) or
                not np.isclose(gate.phi, 0.0)):
            return None
        angle = gate.theta
    elif isinstance(gate, PhasedISwapPowGate):
        if not np.isclose(-gate.phase_exponent - 0.5, 0.0):
            return None
        angle = gate.exponent * np.pi / 2
    else:
        return None

    if np.isclose(angle, np.pi / 4):
        return FSimGate(theta=np.pi / 4, phi=0.0)

    return None<|MERGE_RESOLUTION|>--- conflicted
+++ resolved
@@ -1,6 +1,3 @@
-<<<<<<< HEAD
-from typing import Dict, MutableMapping, Optional, Tuple, TYPE_CHECKING
-=======
 # Copyright 2021 The Cirq Developers
 #
 # Licensed under the Apache License, Version 2.0 (the "License");
@@ -15,8 +12,7 @@
 # See the License for the specific language governing permissions and
 # limitations under the License.
 
-from typing import Dict, Optional, Tuple, TYPE_CHECKING
->>>>>>> 5d689180
+from typing import Dict, MutableMapping, Optional, Tuple, TYPE_CHECKING
 
 import abc
 import collections
