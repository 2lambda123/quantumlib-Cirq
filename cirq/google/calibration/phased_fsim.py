--- conflicted
+++ resolved
@@ -189,7 +189,7 @@
                 for pair, pair_parameters in self.parameters.items()
             },
             gate=self.gate,
-            options=self.options
+            options=self.options,
         )
 
     def get_parameters(self, a: Qid, b: Qid) -> Optional['PhasedFSimCharacterization']:
@@ -391,10 +391,7 @@
     """Error that occurs when a moment is not supported by a calibration routine."""
 
 
-<<<<<<< HEAD
-def sqrt_iswap_gates_translator(gate: Gate) -> Optional[Tuple[FSimGate, float]]:
-=======
-def try_convert_sqrt_iswap_to_fsim(gate: Gate) -> Optional[FSimGate]:
+def try_convert_sqrt_iswap_to_fsim(gate: Gate) -> Optional[Tuple[FSimGate, float]]:
     """Converts an equivalent gate to FSimGate(theta=π/4, phi=0) if possible.
 
     Args:
@@ -404,7 +401,6 @@
         FSimGate(theta=π/4, phi=0) if provided gate either  FSimGate, ISWapPowGate, PhasedFSimGate
         or PhasedISwapPowGate that is equivalent to FSimGate(theta=π/4, phi=0). None otherwise.
     """
->>>>>>> d418e021
     if isinstance(gate, FSimGate):
         if not np.isclose(gate.phi, 0.0):
             return None
