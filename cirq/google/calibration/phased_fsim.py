<<<<<<< HEAD
from typing import Dict, MutableMapping, Optional, Tuple, TYPE_CHECKING
=======
from typing import Dict, Optional, Tuple
>>>>>>> 021c1095

import abc
import collections
import dataclasses
import functools
import numpy as np
import re

from cirq.circuits import Circuit
from cirq.ops import (
    FSimGate,
    Gate,
    ISwapPowGate,
    PhasedFSimGate,
    PhasedISwapPowGate,
    Qid
)
from cirq.google.api import v2
from cirq.google.engine import CalibrationLayer, CalibrationResult
from cirq.google.serializable_gate_set import SerializableGateSet


_FLOQUET_PHASED_FSIM_HANDLER_NAME = 'floquet_phased_fsim_characterization'


# TODO: Add JSON serialization support
@dataclasses.dataclass(frozen=True)
class PhasedFSimCharacterization:
    """Holder for the unitary angles of the cirq.PhasedFSimGate.

    This class stores five unitary parameters (θ, ζ, χ, γ and φ) that describe the
    cirq.PhasedFSimGate which is the most general particle conserving two-qubit gate. The unitary
    of the underlying gate is:

        [[1,                        0,                       0,                0],
         [0,    exp(-i(γ + ζ)) cos(θ), -i exp(-i(γ - χ)) sin(θ),               0],
         [0, -i exp(-i(γ + χ)) sin(θ),    exp(-i(γ - ζ)) cos(θ),               0],
         [0,                        0,                       0,  exp(-i(2γ + φ))]]

    The parameters θ, γ and φ are symmetric and parameters ζ and χ asymmetric under the qubits
    exchange.

    All the angles described by this class are optional and can be left unknown. This is relevant
    for characterization routines that characterize only subset of the gate parameters. All the
    angles are assumed to take a fixed numerical values which reflect the current state of the
    characterized gate.

    Attributes:
        theta: θ angle in radians or None when unknown.
        zeta: ζ angle in radians or None when unknown.
        chi: χ angle in radians or None when unknown.
        gamma: γ angle in radians or None when unknown.
        phi: φ angle in radians or None when unknown.
    """

    theta: Optional[float] = None
    zeta: Optional[float] = None
    chi: Optional[float] = None
    gamma: Optional[float] = None
    phi: Optional[float] = None

    def asdict(self) -> Dict[str, float]:
        """Converts parameters to a dictionary that maps angle names to values."""
        return dataclasses.asdict(self)

    def all_none(self) -> bool:
        """Returns True if all the angles are None"""
        return (
            self.theta is None
            and self.zeta is None
            and self.chi is None
            and self.gamma is None
            and self.phi is None
        )

    def any_none(self) -> bool:
        """Returns True if any the angle is None"""
        return (
            self.theta is None
            or self.zeta is None
            or self.chi is None
            or self.gamma is None
            or self.phi is None
        )

    def parameters_for_qubits_swapped(self) -> 'PhasedFSimCharacterization':
        """Parameters for the gate with qubits swapped between each other.

        The angles theta, gamma and phi are kept unchanged. The angles zeta and chi are negated for
        the gate with swapped qubits.

        Returns:
            New instance with angles adjusted for swapped qubits.
        """
        return PhasedFSimCharacterization(
            theta=self.theta,
            zeta=-self.zeta if self.zeta is not None else None,
            chi=-self.chi if self.chi is not None else None,
            gamma=self.gamma,
            phi=self.phi,
        )

    def merge_with(self, other: 'PhasedFSimCharacterization') -> 'PhasedFSimCharacterization':
        """Substitutes missing parameter with values from other.

        Args:
            other: Parameters to use for None values.

        Returns:
            New instance of PhasedFSimCharacterization with values from this instance if they are
            set or values from other when some parameter is None.
        """
        return PhasedFSimCharacterization(
            theta=other.theta if self.theta is None else self.theta,
            zeta=other.zeta if self.zeta is None else self.zeta,
            chi=other.chi if self.chi is None else self.chi,
            gamma=other.gamma if self.gamma is None else self.gamma,
            phi=other.phi if self.phi is None else self.phi,
        )

    def override_by(self, other: 'PhasedFSimCharacterization') -> 'PhasedFSimCharacterization':
        """Overrides other parameters that are not None.

        Args:
            other: Parameters to use for override.

        Returns:
            New instance of PhasedFSimCharacterization with values from other if set (values from
            other that are not None). Otherwise the current values are used.
        """
        return other.merge_with(self)


<<<<<<< HEAD
@json_serializable_dataclass(frozen=True)
class FloquetPhasedFSimCalibrationOptions:
    characterize_theta: bool
    characterize_zeta: bool
    characterize_chi: bool
    characterize_gamma: bool
    characterize_phi: bool

    @staticmethod
    def all_options() -> 'FloquetPhasedFSimCalibrationOptions':
        return FloquetPhasedFSimCalibrationOptions(
            characterize_theta=True,
            characterize_zeta=True,
            characterize_chi=True,
            characterize_gamma=True,
            characterize_phi=True
        )

    @staticmethod
    def all_except_for_chi_options() -> 'FloquetPhasedFSimCalibrationOptions':
        return FloquetPhasedFSimCalibrationOptions(
            characterize_theta=True,
            characterize_zeta=True,
            characterize_chi=False,
            characterize_gamma=True,
            characterize_phi=True
        )


# TODO: Fix json serialization (the default one doesn't work with tuples as dictionary keys).
=======
# TODO: Add support for JSON serialization
>>>>>>> 021c1095
# TODO: Add start and end calibration timestamp
# TODO: Add export to Panda's data frame
@dataclasses.dataclass(frozen=True)
class PhasedFSimCalibrationResult:
    """The PhasedFSimGate characterization result.

    Attributes:
        parameters: Map from qubit pair to characterization result. For each pair of characterized
            quibts a and b either only (a, b) or only (b, a) is present.
        gate: Characterized gate for each qubit pair.
        gate_set: Gate set provied for the characterization request.
    """

    # TODO: Add validation that only either (a, b) or (b, a) is present.
    parameters: Dict[Tuple[Qid, Qid], PhasedFSimCharacterization]
    gate: Gate
    gate_set: SerializableGateSet

    def get_parameters(self, a: Qid, b: Qid) -> Optional['PhasedFSimCharacterization']:
        """Returns parameters for a qubit pair (a, b) or None when unknown."""
        if (a, b) in self.parameters:
            return self.parameters[(a, b)]
        elif (b, a) in self.parameters:
            return self.parameters[(b, a)].parameters_for_qubits_swapped()
        else:
            return None


# TODO: Add support for JSON serialization
@dataclasses.dataclass(frozen=True)
class PhasedFSimCalibrationRequest(abc.ABC):
    """Description of the request to characterize PhasedFSimGate.

    Attributes:
        gate: Gate to characterize for each qubit pair from pairs. This must be a supported gate
            which can be described cirq.PhasedFSim gate.
        gate_set: Gate set to use for characterization request.
        pairs: Set of qubit pairs to characterize. A single qubit can appear on at most one pair in
            the set.
    """

    gate: Gate  # Any gate which can be described by cirq.PhasedFSim
    gate_set: SerializableGateSet
    # TODO: Validate that each pair is unique and non-overlaping with any other pair.
    pairs: Tuple[Tuple[Qid, Qid]]

    @property
    @functools.lru_cache
    def qubit_pairs(self) -> MutableMapping[Qid, Tuple[Qid, Qid]]:
        # Returning mutable mapping as a cached result because it's hard to get a frozen dictionary
        # in Python...
        return collections.ChainMap(*({q: pair for q in pair} for pair in self.pairs))

    @abc.abstractmethod
    def to_calibration_layer(self) -> CalibrationLayer:
        """Encodes this characterization request in a CalibrationLayer object."""

    @abc.abstractmethod
    def parse_result(self, result: CalibrationResult) -> PhasedFSimCalibrationResult:
        """Decodes the characterization result issued for this request."""


# TODO: Add support for JSON serialization
@dataclasses.dataclass(frozen=True)
class FloquetPhasedFSimCalibrationOptions:
    """Options specific to Floquet PhasedFSimCalibration.

    Some angles require another angle to be characterized first so result might have more angles
    characterized than requested here.

    Attributes:
        characterize_theta: Whether to characterize θ angle.
        characterize_zeta: Whether to characterize ζ angle.
        characterize_chi: Whether to characterize χ angle.
        characterize_gamma: Whether to characterize γ angle.
        characterize_phi: Whether to characterize φ angle.
    """

    characterize_theta: bool
    characterize_zeta: bool
    characterize_chi: bool
    characterize_gamma: bool
    characterize_phi: bool


# TODO: Add support for JSON serialization
@dataclasses.dataclass(frozen=True)
class FloquetPhasedFSimCalibrationResult(PhasedFSimCalibrationResult):
    """PhasedFSim characterization result specific to Floquet calibration.

    Attributes:
        options: Options of the characterization from the request.
    """

    options: FloquetPhasedFSimCalibrationOptions


# TODO: Add support for JSON serialization
@dataclasses.dataclass(frozen=True)
class FloquetPhasedFSimCalibrationRequest(PhasedFSimCalibrationRequest):
    """PhasedFSim characterization request specific to Floquet calibration.

    Attributes:
        options: Floquet-specific characterization options.
    """

    options: FloquetPhasedFSimCalibrationOptions

    def to_calibration_layer(self) -> CalibrationLayer:
        circuit = Circuit([self.gate.on(*pair) for pair in self.pairs])
        return CalibrationLayer(
            calibration_type=_FLOQUET_PHASED_FSIM_HANDLER_NAME,
            program=circuit,
            args={
                'est_theta': self.options.characterize_theta,
                'est_zeta': self.options.characterize_zeta,
                'est_chi': self.options.characterize_chi,
                'est_gamma': self.options.characterize_gamma,
                'est_phi': self.options.characterize_phi,
                'readout_corrections': True,
            },
        )

    def parse_result(self, result: CalibrationResult) -> PhasedFSimCalibrationResult:
        decoded = collections.defaultdict(lambda: {})
        for keys, values in result.metrics['angles'].items():
            for key, value in zip(keys, values):
                match = re.match(r'(\d+)_(.+)', key)
                if not match:
                    raise ValueError(f'Unknown metric name {key}')
                index = int(match[1])
                name = match[2]
                decoded[index][name] = value

        parsed = {}
        for data in decoded.values():
            a = v2.qubit_from_proto_id(data['qubit_a'])
            b = v2.qubit_from_proto_id(data['qubit_b'])
            parsed[(a, b)] = PhasedFSimCharacterization(
                theta=data.get('theta_est', None),
                zeta=data.get('zeta_est', None),
                chi=data.get('chi_est', None),
                gamma=data.get('gamma_est', None),
                phi=data.get('phi_est', None),
            )

        return FloquetPhasedFSimCalibrationResult(
<<<<<<< HEAD
            parameters=parsed,
            gate=self.gate,
            gate_set=self.gate_set,
            options=self.options
        )


# TODO: Add support for ISWAP ** 0.5 as well.
def sqrt_iswap_gates_translator(gate: Gate) -> Optional[FSimGate]:
    if isinstance(gate, FSimGate):
        if not np.isclose(gate.phi, 0.0):
            return None
        angle = gate.theta
    elif isinstance(gate, ISwapPowGate):
        angle = -gate.exponent * np.pi / 2
    elif isinstance(gate, PhasedFSimGate):
        if (not np.isclose(gate.zeta, 0.0) or
                not np.isclose(gate.chi, 0.0) or
                not np.isclose(gate.gamma, 0.0) or
                not np.isclose(gate.phi, 0.0)):
            return None
        angle = gate.theta
    elif isinstance(gate, PhasedISwapPowGate):
        if not np.isclose(-gate.phase_exponent - 0.5, 0.0):
            return None
        angle = gate.exponent * np.pi / 2
    else:
        return None

    if np.isclose(angle, np.pi / 4):
        return FSimGate(theta=np.pi / 4, phi=0.0)

    return None
=======
            parameters=parsed, gate=self.gate, gate_set=self.gate_set, options=self.options
        )
>>>>>>> 021c1095
<|MERGE_RESOLUTION|>--- conflicted
+++ resolved
@@ -1,8 +1,4 @@
-<<<<<<< HEAD
-from typing import Dict, MutableMapping, Optional, Tuple, TYPE_CHECKING
-=======
-from typing import Dict, Optional, Tuple
->>>>>>> 021c1095
+from typing import Dict, MutableMapping, Optional, Tuple
 
 import abc
 import collections
@@ -136,9 +132,85 @@
         return other.merge_with(self)
 
 
-<<<<<<< HEAD
-@json_serializable_dataclass(frozen=True)
+# TODO: Add support for JSON serialization
+# TODO: Add start and end calibration timestamp
+# TODO: Add export to Panda's data frame
+@dataclasses.dataclass(frozen=True)
+class PhasedFSimCalibrationResult:
+    """The PhasedFSimGate characterization result.
+
+    Attributes:
+        parameters: Map from qubit pair to characterization result. For each pair of characterized
+            quibts a and b either only (a, b) or only (b, a) is present.
+        gate: Characterized gate for each qubit pair.
+        gate_set: Gate set provied for the characterization request.
+    """
+
+    # TODO: Add validation that only either (a, b) or (b, a) is present.
+    parameters: Dict[Tuple[Qid, Qid], PhasedFSimCharacterization]
+    gate: Gate
+    gate_set: SerializableGateSet
+
+    def get_parameters(self, a: Qid, b: Qid) -> Optional['PhasedFSimCharacterization']:
+        """Returns parameters for a qubit pair (a, b) or None when unknown."""
+        if (a, b) in self.parameters:
+            return self.parameters[(a, b)]
+        elif (b, a) in self.parameters:
+            return self.parameters[(b, a)].parameters_for_qubits_swapped()
+        else:
+            return None
+
+
+# TODO: Add support for JSON serialization
+@dataclasses.dataclass(frozen=True)
+class PhasedFSimCalibrationRequest(abc.ABC):
+    """Description of the request to characterize PhasedFSimGate.
+
+    Attributes:
+        gate: Gate to characterize for each qubit pair from pairs. This must be a supported gate
+            which can be described cirq.PhasedFSim gate.
+        gate_set: Gate set to use for characterization request.
+        pairs: Set of qubit pairs to characterize. A single qubit can appear on at most one pair in
+            the set.
+    """
+
+    gate: Gate  # Any gate which can be described by cirq.PhasedFSim
+    gate_set: SerializableGateSet
+    # TODO: Validate that each pair is unique and non-overlaping with any other pair.
+    pairs: Tuple[Tuple[Qid, Qid]]
+
+    @property
+    @functools.lru_cache
+    def qubit_pairs(self) -> MutableMapping[Qid, Tuple[Qid, Qid]]:
+        # Returning mutable mapping as a cached result because it's hard to get a frozen dictionary
+        # in Python...
+        return collections.ChainMap(*({q: pair for q in pair} for pair in self.pairs))
+
+    @abc.abstractmethod
+    def to_calibration_layer(self) -> CalibrationLayer:
+        """Encodes this characterization request in a CalibrationLayer object."""
+
+    @abc.abstractmethod
+    def parse_result(self, result: CalibrationResult) -> PhasedFSimCalibrationResult:
+        """Decodes the characterization result issued for this request."""
+
+
+# TODO: Add support for JSON serialization
+@dataclasses.dataclass(frozen=True)
 class FloquetPhasedFSimCalibrationOptions:
+    """Options specific to Floquet PhasedFSimCalibration.
+
+    Some angles require another angle to be characterized first so result might have more angles
+    characterized than requested here.
+
+    Attributes:
+        characterize_theta: Whether to characterize θ angle.
+        characterize_zeta: Whether to characterize ζ angle.
+        characterize_chi: Whether to characterize χ angle.
+        characterize_gamma: Whether to characterize γ angle.
+        characterize_phi: Whether to characterize φ angle.
+    """
+
     characterize_theta: bool
     characterize_zeta: bool
     characterize_chi: bool
@@ -164,95 +236,6 @@
             characterize_gamma=True,
             characterize_phi=True
         )
-
-
-# TODO: Fix json serialization (the default one doesn't work with tuples as dictionary keys).
-=======
-# TODO: Add support for JSON serialization
->>>>>>> 021c1095
-# TODO: Add start and end calibration timestamp
-# TODO: Add export to Panda's data frame
-@dataclasses.dataclass(frozen=True)
-class PhasedFSimCalibrationResult:
-    """The PhasedFSimGate characterization result.
-
-    Attributes:
-        parameters: Map from qubit pair to characterization result. For each pair of characterized
-            quibts a and b either only (a, b) or only (b, a) is present.
-        gate: Characterized gate for each qubit pair.
-        gate_set: Gate set provied for the characterization request.
-    """
-
-    # TODO: Add validation that only either (a, b) or (b, a) is present.
-    parameters: Dict[Tuple[Qid, Qid], PhasedFSimCharacterization]
-    gate: Gate
-    gate_set: SerializableGateSet
-
-    def get_parameters(self, a: Qid, b: Qid) -> Optional['PhasedFSimCharacterization']:
-        """Returns parameters for a qubit pair (a, b) or None when unknown."""
-        if (a, b) in self.parameters:
-            return self.parameters[(a, b)]
-        elif (b, a) in self.parameters:
-            return self.parameters[(b, a)].parameters_for_qubits_swapped()
-        else:
-            return None
-
-
-# TODO: Add support for JSON serialization
-@dataclasses.dataclass(frozen=True)
-class PhasedFSimCalibrationRequest(abc.ABC):
-    """Description of the request to characterize PhasedFSimGate.
-
-    Attributes:
-        gate: Gate to characterize for each qubit pair from pairs. This must be a supported gate
-            which can be described cirq.PhasedFSim gate.
-        gate_set: Gate set to use for characterization request.
-        pairs: Set of qubit pairs to characterize. A single qubit can appear on at most one pair in
-            the set.
-    """
-
-    gate: Gate  # Any gate which can be described by cirq.PhasedFSim
-    gate_set: SerializableGateSet
-    # TODO: Validate that each pair is unique and non-overlaping with any other pair.
-    pairs: Tuple[Tuple[Qid, Qid]]
-
-    @property
-    @functools.lru_cache
-    def qubit_pairs(self) -> MutableMapping[Qid, Tuple[Qid, Qid]]:
-        # Returning mutable mapping as a cached result because it's hard to get a frozen dictionary
-        # in Python...
-        return collections.ChainMap(*({q: pair for q in pair} for pair in self.pairs))
-
-    @abc.abstractmethod
-    def to_calibration_layer(self) -> CalibrationLayer:
-        """Encodes this characterization request in a CalibrationLayer object."""
-
-    @abc.abstractmethod
-    def parse_result(self, result: CalibrationResult) -> PhasedFSimCalibrationResult:
-        """Decodes the characterization result issued for this request."""
-
-
-# TODO: Add support for JSON serialization
-@dataclasses.dataclass(frozen=True)
-class FloquetPhasedFSimCalibrationOptions:
-    """Options specific to Floquet PhasedFSimCalibration.
-
-    Some angles require another angle to be characterized first so result might have more angles
-    characterized than requested here.
-
-    Attributes:
-        characterize_theta: Whether to characterize θ angle.
-        characterize_zeta: Whether to characterize ζ angle.
-        characterize_chi: Whether to characterize χ angle.
-        characterize_gamma: Whether to characterize γ angle.
-        characterize_phi: Whether to characterize φ angle.
-    """
-
-    characterize_theta: bool
-    characterize_zeta: bool
-    characterize_chi: bool
-    characterize_gamma: bool
-    characterize_phi: bool
 
 
 # TODO: Add support for JSON serialization
@@ -317,11 +300,7 @@
             )
 
         return FloquetPhasedFSimCalibrationResult(
-<<<<<<< HEAD
-            parameters=parsed,
-            gate=self.gate,
-            gate_set=self.gate_set,
-            options=self.options
+            parameters=parsed, gate=self.gate, gate_set=self.gate_set, options=self.options
         )
 
 
@@ -350,8 +329,4 @@
     if np.isclose(angle, np.pi / 4):
         return FSimGate(theta=np.pi / 4, phi=0.0)
 
-    return None
-=======
-            parameters=parsed, gate=self.gate, gate_set=self.gate_set, options=self.options
-        )
->>>>>>> 021c1095
+    return None