--- conflicted
+++ resolved
@@ -188,21 +188,11 @@
     """Description of the request to characterize PhasedFSimGate.
 
     Attributes:
-<<<<<<< HEAD
-        gate: Gate to characterize for each qubit pair from pairs. This must be a supported gate
-            which can be described cirq.PhasedFSim gate.
-=======
->>>>>>> 516a594a
         pairs: Set of qubit pairs to characterize. A single qubit can appear on at most one pair in
             the set.
         gate: Gate to characterize for each qubit pair from pairs. This must be a supported gate
             which can be described cirq.PhasedFSim gate.
     """
-
-<<<<<<< HEAD
-    gate: Gate  # Any gate which can be described by cirq.PhasedFSim
-=======
->>>>>>> 516a594a
     # TODO: Validate that each pair is unique and non-overlaping with any other pair.
     pairs: Tuple[Tuple[Qid, Qid], ...]
     gate: Gate  # Any gate which can be described by cirq.PhasedFSim
@@ -324,7 +314,6 @@
 
         return FloquetPhasedFSimCalibrationResult(
             parameters=parsed, gate=self.gate, options=self.options
-<<<<<<< HEAD
         )
 
     @classmethod
@@ -340,16 +329,13 @@
         Converts serialized dictionary into a dict suitable for
         class instantiation."""
         instantiation_pairs = tuple((entry['qubit_a'], entry['qubit_b']) for entry in pairs)
-        return cls(gate, instantiation_pairs, options)
+        return cls(instantiation_pairs, gate, options)
 
     def _json_dict_(self) -> Dict[str, Any]:
         """Magic method for the JSON serialization protocol."""
         return {
             'cirq_type': 'FloquetPhasedFSimCalibrationRequest',
+            'pairs': [{'qubit_a': pair[0], 'qubit_b': pair[1]} for pair in self.pairs],
             'gate': self.gate,
-            'pairs': [{'qubit_a': pair[0], 'qubit_b': pair[1]} for pair in self.pairs],
             'options': self.options,
-        }
-=======
-        )
->>>>>>> 516a594a
+        }