# Copyright 2021 The Cirq Developers
#
# Licensed under the Apache License, Version 2.0 (the "License");
# you may not use this file except in compliance with the License.
# You may obtain a copy of the License at
#
#     https://www.apache.org/licenses/LICENSE-2.0
#
# Unless required by applicable law or agreed to in writing, software
# distributed under the License is distributed on an "AS IS" BASIS,
# WITHOUT WARRANTIES OR CONDITIONS OF ANY KIND, either express or implied.
# See the License for the specific language governing permissions and
# limitations under the License.
from typing import (
    Any,
    Callable,
    Dict,
    List,
    MutableMapping,
    Optional,
    Tuple,
    TypeVar,
    TYPE_CHECKING,
)

import abc
import collections
import dataclasses
import functools
import re

import numpy as np

from cirq.circuits import Circuit
<<<<<<< HEAD
from cirq.ops import FSimGate, Gate, ISwapPowGate, Moment, PhasedFSimGate, PhasedISwapPowGate, Qid
=======
from cirq.ops import (
    FSimGate,
    Gate,
    ISwapPowGate,
    Operation,
    PhasedFSimGate,
    PhasedISwapPowGate,
    Qid,
    TwoQubitGate,
    rz,
)
>>>>>>> 1590ff13
from cirq.google.api import v2
from cirq.google.engine import CalibrationLayer, CalibrationResult

if TYPE_CHECKING:
    # Workaround for mypy custom dataclasses (python/mypy#5406)
    from dataclasses import dataclass as json_serializable_dataclass
else:
    from cirq.protocols import json_serializable_dataclass


_FLOQUET_PHASED_FSIM_HANDLER_NAME = 'floquet_phased_fsim_characterization'
T = TypeVar('T')


# Workaround for: https://github.com/python/mypy/issues/5858
def lru_cache_typesafe(func: Callable[..., T]) -> T:
    return functools.lru_cache(maxsize=None)(func)  # type: ignore


def _create_pairs_from_moment(moment: Moment) -> Tuple[Tuple[Tuple[Qid, Qid], ...], Gate]:
    """Creates instantiation parameters from a Moment.

    Given a moment, creates a tuple of pairs of qubits and the
    gate for instantiation of a sub-class of PhasedFSimCalibrationRequest,
    Sub-classes of PhasedFSimCalibrationRequest can call this function
    to implement a from_moment function.
    """
    gate = None
    pairs: List[Tuple[Qid, Qid]] = []
    for op in moment:
        if op.gate is None:
            raise ValueError('All gates in request object must be two qubit gates: {op}')
        if gate is None:
            gate = op.gate
        elif gate != op.gate:
            raise ValueError('All gates in request object must be identical {gate}!={op.gate}')
        if len(op.qubits) != 2:
            raise ValueError('All gates in request object must be two qubit gates: {op}')
        pairs.append((op.qubits[0], op.qubits[1]))
    if gate is None:
        raise ValueError('No gates found to create request {moment}')
    return tuple(pairs), gate


@json_serializable_dataclass(frozen=True)
class PhasedFSimCharacterization:
    """Holder for the unitary angles of the cirq.PhasedFSimGate.

    This class stores five unitary parameters (θ, ζ, χ, γ and φ) that describe the
    cirq.PhasedFSimGate which is the most general particle conserving two-qubit gate. The unitary
    of the underlying gate is:

        [[1,                        0,                       0,                0],
         [0,    exp(-i(γ + ζ)) cos(θ), -i exp(-i(γ - χ)) sin(θ),               0],
         [0, -i exp(-i(γ + χ)) sin(θ),    exp(-i(γ - ζ)) cos(θ),               0],
         [0,                        0,                       0,  exp(-i(2γ + φ))]]

    The parameters θ, γ and φ are symmetric and parameters ζ and χ asymmetric under the qubits
    exchange.

    All the angles described by this class are optional and can be left unknown. This is relevant
    for characterization routines that characterize only subset of the gate parameters. All the
    angles are assumed to take a fixed numerical values which reflect the current state of the
    characterized gate.

    This class supports JSON serialization and deserialization.

    Attributes:
        theta: θ angle in radians or None when unknown.
        zeta: ζ angle in radians or None when unknown.
        chi: χ angle in radians or None when unknown.
        gamma: γ angle in radians or None when unknown.
        phi: φ angle in radians or None when unknown.
    """

    theta: Optional[float] = None
    zeta: Optional[float] = None
    chi: Optional[float] = None
    gamma: Optional[float] = None
    phi: Optional[float] = None

    def asdict(self) -> Dict[str, float]:
        """Converts parameters to a dictionary that maps angle names to values."""
        return dataclasses.asdict(self)

    def all_none(self) -> bool:
        """Returns True if all the angles are None"""
        return (
            self.theta is None
            and self.zeta is None
            and self.chi is None
            and self.gamma is None
            and self.phi is None
        )

    def any_none(self) -> bool:
        """Returns True if any the angle is None"""
        return (
            self.theta is None
            or self.zeta is None
            or self.chi is None
            or self.gamma is None
            or self.phi is None
        )

    def parameters_for_qubits_swapped(self) -> 'PhasedFSimCharacterization':
        """Parameters for the gate with qubits swapped between each other.

        The angles theta, gamma and phi are kept unchanged. The angles zeta and chi are negated for
        the gate with swapped qubits.

        Returns:
            New instance with angles adjusted for swapped qubits.
        """
        return PhasedFSimCharacterization(
            theta=self.theta,
            zeta=-self.zeta if self.zeta is not None else None,
            chi=-self.chi if self.chi is not None else None,
            gamma=self.gamma,
            phi=self.phi,
        )

    def merge_with(self, other: 'PhasedFSimCharacterization') -> 'PhasedFSimCharacterization':
        """Substitutes missing parameter with values from other.

        Args:
            other: Parameters to use for None values.

        Returns:
            New instance of PhasedFSimCharacterization with values from this instance if they are
            set or values from other when some parameter is None.
        """
        return PhasedFSimCharacterization(
            theta=other.theta if self.theta is None else self.theta,
            zeta=other.zeta if self.zeta is None else self.zeta,
            chi=other.chi if self.chi is None else self.chi,
            gamma=other.gamma if self.gamma is None else self.gamma,
            phi=other.phi if self.phi is None else self.phi,
        )

    def override_by(self, other: 'PhasedFSimCharacterization') -> 'PhasedFSimCharacterization':
        """Overrides other parameters that are not None.

        Args:
            other: Parameters to use for override.

        Returns:
            New instance of PhasedFSimCharacterization with values from other if set (values from
            other that are not None). Otherwise the current values are used.
        """
        return other.merge_with(self)


SQRT_ISWAP_PARAMETERS = PhasedFSimCharacterization(
    theta=np.pi / 4, zeta=0.0, chi=0.0, gamma=0.0, phi=0.0
)


class PhasedFSimCalibrationOptions(abc.ABC):
    """Base class for calibration-specific options passed together with the requests."""


@dataclasses.dataclass(frozen=True)
class PhasedFSimCalibrationResult:
    """The PhasedFSimGate characterization result.

    Attributes:
        parameters: Map from qubit pair to characterization result. For each pair of characterized
            quibts a and b either only (a, b) or only (b, a) is present.
        gate: Characterized gate for each qubit pair. This is copied from the matching
            PhasedFSimCalibrationRequest and is included to preserve execution context.
    """

    parameters: Dict[Tuple[Qid, Qid], PhasedFSimCharacterization]
    gate: Gate
    options: PhasedFSimCalibrationOptions

    def override(self, parameters: PhasedFSimCharacterization) -> 'PhasedFSimCalibrationResult':
        """Creates the new results with certain parameters overridden for all characterizations.

        This functionality can be used to zero-out the corrected angles and do the analysis on
        remaining errors.

        Args:
            parameters: Parameters that will be used when overriding. The angles of that object
                which are not None will be used to replace current parameters for every pair stored.

        Returns:
            New instance of PhasedFSimCalibrationResult with certain parameters overriden.
        """
        return PhasedFSimCalibrationResult(
            parameters={
                pair: pair_parameters.override_by(parameters)
                for pair, pair_parameters in self.parameters.items()
            },
            gate=self.gate,
            options=self.options,
        )

    def get_parameters(self, a: Qid, b: Qid) -> Optional['PhasedFSimCharacterization']:
        """Returns parameters for a qubit pair (a, b) or None when unknown."""
        if (a, b) in self.parameters:
            return self.parameters[(a, b)]
        elif (b, a) in self.parameters:
            return self.parameters[(b, a)].parameters_for_qubits_swapped()
        else:
            return None

    @classmethod
    def _create_parameters_dict(
        cls,
        parameters: List[Tuple[Qid, Qid, PhasedFSimCharacterization]],
    ) -> Dict[Tuple[Qid, Qid], PhasedFSimCharacterization]:
        """Utility function to create parameters from JSON.

        Can be used from child classes to instantiate classes in a _from_json_dict_
        method."""
        return {(q_a, q_b): params for q_a, q_b, params in parameters}

    @classmethod
    def _from_json_dict_(
        cls,
        **kwargs,
    ) -> 'PhasedFSimCalibrationResult':
        """Magic method for the JSON serialization protocol.

        Converts serialized dictionary into a dict suitable for
        class instantiation."""
        del kwargs['cirq_type']
        kwargs['parameters'] = cls._create_parameters_dict(kwargs['parameters'])
        return cls(**kwargs)

    def _json_dict_(self) -> Dict[str, Any]:
        """Magic method for the JSON serialization protocol."""
        return {
            'cirq_type': 'PhasedFSimCalibrationResult',
            'gate': self.gate,
            'parameters': [(q_a, q_b, params) for (q_a, q_b), params in self.parameters.items()],
            'options': self.options,
        }


# We have to relax a mypy constraint, see https://github.com/python/mypy/issues/5374
@dataclasses.dataclass(frozen=True)  # type: ignore
class PhasedFSimCalibrationRequest(abc.ABC):
    """Description of the request to characterize PhasedFSimGate.

    Attributes:
        pairs: Set of qubit pairs to characterize. A single qubit can appear on at most one pair in
            the set.
        gate: Gate to characterize for each qubit pair from pairs. This must be a supported gate
            which can be described cirq.PhasedFSim gate. This gate must be serialized by the
            cirq.google.SerializableGateSet used
    """

    pairs: Tuple[Tuple[Qid, Qid], ...]
    gate: Gate  # Any gate which can be described by cirq.PhasedFSim

    # Workaround for: https://github.com/python/mypy/issues/1362
    @property  # type: ignore
    @lru_cache_typesafe
    def qubit_to_pair(self) -> MutableMapping[Qid, Tuple[Qid, Qid]]:
        """Returns mapping from qubit to a qubit pair that it belongs to."""
        # Returning mutable mapping as a cached result because it's hard to get a frozen dictionary
        # in Python...
        return collections.ChainMap(*({q: pair for q in pair} for pair in self.pairs))

    @abc.abstractmethod
    def to_calibration_layer(self) -> CalibrationLayer:
        """Encodes this characterization request in a CalibrationLayer object."""

    @abc.abstractmethod
    def parse_result(self, result: CalibrationResult) -> PhasedFSimCalibrationResult:
        """Decodes the characterization result issued for this request."""


@json_serializable_dataclass(frozen=True)
class FloquetPhasedFSimCalibrationOptions(PhasedFSimCalibrationOptions):
    """Options specific to Floquet PhasedFSimCalibration.

    Some angles require another angle to be characterized first so result might have more angles
    characterized than requested here.

    Attributes:
        characterize_theta: Whether to characterize θ angle.
        characterize_zeta: Whether to characterize ζ angle.
        characterize_chi: Whether to characterize χ angle.
        characterize_gamma: Whether to characterize γ angle.
        characterize_phi: Whether to characterize φ angle.
    """

    characterize_theta: bool
    characterize_zeta: bool
    characterize_chi: bool
    characterize_gamma: bool
    characterize_phi: bool

    def zeta_chi_gamma_correction_override(self) -> PhasedFSimCharacterization:
        """Gives a PhasedFSimCharacterization that can be used to override characterization after
        correcting for zeta, chi and gamma angles.
        """
        return PhasedFSimCharacterization(
            zeta=0.0 if self.characterize_zeta else None,
            chi=0.0 if self.characterize_chi else None,
            gamma=0.0 if self.characterize_gamma else None,
        )


"""PhasedFSimCalibrationOptions options with all angles characterization requests set to True."""
ALL_ANGLES_FLOQUET_PHASED_FSIM_CHARACTERIZATION = FloquetPhasedFSimCalibrationOptions(
    characterize_theta=True,
    characterize_zeta=True,
    characterize_chi=True,
    characterize_gamma=True,
    characterize_phi=True,
)


"""PhasedFSimCalibrationOptions with all but chi angle characterization requests set to True."""
WITHOUT_CHI_FLOQUET_PHASED_FSIM_CHARACTERIZATION = FloquetPhasedFSimCalibrationOptions(
    characterize_theta=True,
    characterize_zeta=True,
    characterize_chi=False,
    characterize_gamma=True,
    characterize_phi=True,
)


"""PhasedFSimCalibrationOptions with theta, zeta and gamma angles characterization requests set to
True.

Those are the most efficient options that can be used to cancel out the errors by adding the
appropriate single-qubit Z rotations to the circuit. The angles zeta, chi and gamma can be removed
by those additions. The angle chi is disabled because it's not supported by Floquet characterization
currently. The angle theta is set enabled because it is characterized together with zeta and adding
it doesn't cost anything.
"""
THETA_ZETA_GAMMA_FLOQUET_PHASED_FSIM_CHARACTERIZATION = FloquetPhasedFSimCalibrationOptions(
    characterize_theta=True,
    characterize_zeta=True,
    characterize_chi=False,
    characterize_gamma=True,
    characterize_phi=False,
)


@dataclasses.dataclass(frozen=True)
class FloquetPhasedFSimCalibrationRequest(PhasedFSimCalibrationRequest):
    """PhasedFSim characterization request specific to Floquet calibration.

    Attributes:
        options: Floquet-specific characterization options.
    """

    options: FloquetPhasedFSimCalibrationOptions

    @classmethod
    def from_moment(cls, moment: Moment, options: FloquetPhasedFSimCalibrationOptions):
        """Creates a FloquetPhasedFSimCalibrationRequest from a Moment.

        Given a `Moment` object, this function extracts out the pairs of
        qubits and the `Gate` used to create a `FloquetPhasedFSimCalibrationRequest`
        object.  The moment must contain only identical two-qubit FSimGates.
        If dissimilar gates are passed in, a ValueError is raised.
        """
        pairs, gate = _create_pairs_from_moment(moment)
        return cls(pairs, gate, options)

    def to_calibration_layer(self) -> CalibrationLayer:
        circuit = Circuit([self.gate.on(*pair) for pair in self.pairs])
        return CalibrationLayer(
            calibration_type=_FLOQUET_PHASED_FSIM_HANDLER_NAME,
            program=circuit,
            args={
                'est_theta': self.options.characterize_theta,
                'est_zeta': self.options.characterize_zeta,
                'est_chi': self.options.characterize_chi,
                'est_gamma': self.options.characterize_gamma,
                'est_phi': self.options.characterize_phi,
                # Experimental option that should always be set to True.
                'readout_corrections': True,
            },
        )

    def parse_result(self, result: CalibrationResult) -> PhasedFSimCalibrationResult:
        decoded: Dict[int, Dict[str, Any]] = collections.defaultdict(lambda: {})
        for keys, values in result.metrics['angles'].items():
            for key, value in zip(keys, values):
                match = re.match(r'(\d+)_(.+)', str(key))
                if not match:
                    raise ValueError(f'Unknown metric name {key}')
                index = int(match[1])
                name = match[2]
                decoded[index][name] = value

        parsed = {}
        for data in decoded.values():
            a = v2.qubit_from_proto_id(data['qubit_a'])
            b = v2.qubit_from_proto_id(data['qubit_b'])
            parsed[(a, b)] = PhasedFSimCharacterization(
                theta=data.get('theta_est', None),
                zeta=data.get('zeta_est', None),
                chi=data.get('chi_est', None),
                gamma=data.get('gamma_est', None),
                phi=data.get('phi_est', None),
            )

        return PhasedFSimCalibrationResult(parameters=parsed, gate=self.gate, options=self.options)

    @classmethod
    def _from_json_dict_(
        cls,
        gate: Gate,
        pairs: List[Tuple[Qid, Qid]],
        options: FloquetPhasedFSimCalibrationOptions,
        **kwargs,
    ) -> 'PhasedFSimCalibrationRequest':
        """Magic method for the JSON serialization protocol.

        Converts serialized dictionary into a dict suitable for
        class instantiation."""
        instantiation_pairs = tuple((q_a, q_b) for q_a, q_b in pairs)
        return cls(instantiation_pairs, gate, options)

    def _json_dict_(self) -> Dict[str, Any]:
        """Magic method for the JSON serialization protocol."""
        return {
            'cirq_type': 'FloquetPhasedFSimCalibrationRequest',
            'pairs': [(pair[0], pair[1]) for pair in self.pairs],
            'gate': self.gate,
            'options': self.options,
        }


class IncompatibleMomentError(Exception):
    """Error that occurs when a moment is not supported by a calibration routine."""


@dataclasses.dataclass(frozen=True)
class PhaseCalibratedFSimGate:
    """Association of a user gate with gate to calibrate.

    This association stores information regarding rotation of the calibrated FSim gate by
    phase_exponent p:

        (Z^-p ⊗ Z^p) FSim (Z^p ⊗ Z^-p).

    The rotation should be reflected back during the compilation after the gate is calibrated and
    is equivalent to the shift of -2πp in the χ angle of PhasedFSimGate.

    Attributes:
        engine_gate: Gate that should be used for calibration purposes.
        phase_exponent: Phase rotation exponent p.
    """

    engine_gate: FSimGate
    phase_exponent: float

    def as_characterized_phased_fsim_gate(
        self, parameters: PhasedFSimCharacterization
    ) -> PhasedFSimGate:
        """Creates a PhasedFSimGate which represents the characterized engine_gate but includes
        deviations in unitary parameters.

        Args:
            parameters: The results of characterization of the engine gate.

        Returns:
            Instance of PhasedFSimGate that executes a gate according to the characterized
            parameters of the engine_gate.
        """
        return PhasedFSimGate(
            theta=parameters.theta,
            zeta=parameters.zeta,
            chi=parameters.chi - 2 * np.pi * self.phase_exponent,
            gamma=parameters.gamma,
            phi=parameters.phi,
        )

    def with_zeta_chi_gamma_compensated(
        self,
        qubits: Tuple[Qid, Qid],
        parameters: PhasedFSimCharacterization,
        *,
        engine_gate: Optional[TwoQubitGate] = None,
    ) -> Tuple[Tuple[Operation, ...], ...]:
        """Creates a composite operation that compensates for zeta, chi and gamma angles of the
        characterization.

        Args:
            qubits: Qubits that the gate should act on.
            parameters: The results of characterization of the engine gate.
            engine_gate: TwoQubitGate that represents the engine gate. When None, the internal
                engine_gate of this instance is used. This argument is useful for testing
                purposes.

        Returns:
            Tuple of tuple of operations that describe the compensated gate. The first index
            iterates over moments of the composed operation.
        """
        assert parameters.zeta is not None, "Zeta value must not be None"
        zeta = parameters.zeta

        assert parameters.gamma is not None, "Gamma value must not be None"
        gamma = parameters.gamma

        assert parameters.chi is not None, "Chi value must not be None"
        chi = parameters.chi + 2 * np.pi * self.phase_exponent

        if engine_gate is None:
            engine_gate = self.engine_gate

        a, b = qubits

        alpha = 0.5 * (zeta + chi)
        beta = 0.5 * (zeta - chi)

        return (
            (rz(0.5 * gamma - alpha).on(a), rz(0.5 * gamma + alpha).on(b)),
            (engine_gate.on(a, b),),
            (rz(0.5 * gamma - beta).on(a), rz(0.5 * gamma + beta).on(b)),
        )


def try_convert_sqrt_iswap_to_fsim(gate: Gate) -> Optional[PhaseCalibratedFSimGate]:
    """Converts an equivalent gate to FSimGate(theta=π/4, phi=0) if possible.

    Args:
        gate: Gate to verify.

    Returns:
        FSimGateCalibration with engine_gate FSimGate(theta=π/4, phi=0) if the provided gate is
        either FSimGate, ISWapPowGate, PhasedFSimGate or PhasedISwapPowGate that is equivalent to
        FSimGate(theta=±π/4, phi=0). None otherwise.
    """
    if isinstance(gate, FSimGate):
        if not np.isclose(gate.phi, 0.0):
            return None
        angle = gate.theta
    elif isinstance(gate, ISwapPowGate):
        angle = -gate.exponent * np.pi / 2
    elif isinstance(gate, PhasedFSimGate):
        if (
            not np.isclose(gate.zeta, 0.0)
            or not np.isclose(gate.chi, 0.0)
            or not np.isclose(gate.gamma, 0.0)
            or not np.isclose(gate.phi, 0.0)
        ):
            return None
        angle = gate.theta
    elif isinstance(gate, PhasedISwapPowGate):
        if not np.isclose(-gate.phase_exponent - 0.5, 0.0):
            return None
        angle = gate.exponent * np.pi / 2
    else:
        return None

    angle_canonical = angle % (2 * np.pi)

    if np.isclose(angle_canonical, np.pi / 4):
        return PhaseCalibratedFSimGate(FSimGate(theta=np.pi / 4, phi=0.0), 0.0)
    elif np.isclose(angle_canonical, 7 * np.pi / 4):
        return PhaseCalibratedFSimGate(FSimGate(theta=np.pi / 4, phi=0.0), 0.5)

    return None<|MERGE_RESOLUTION|>--- conflicted
+++ resolved
@@ -32,13 +32,11 @@
 import numpy as np
 
 from cirq.circuits import Circuit
-<<<<<<< HEAD
-from cirq.ops import FSimGate, Gate, ISwapPowGate, Moment, PhasedFSimGate, PhasedISwapPowGate, Qid
-=======
 from cirq.ops import (
     FSimGate,
     Gate,
     ISwapPowGate,
+    Moment,
     Operation,
     PhasedFSimGate,
     PhasedISwapPowGate,
@@ -46,7 +44,6 @@
     TwoQubitGate,
     rz,
 )
->>>>>>> 1590ff13
 from cirq.google.api import v2
 from cirq.google.engine import CalibrationLayer, CalibrationResult
 
