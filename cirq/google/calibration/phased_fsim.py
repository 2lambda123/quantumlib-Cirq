--- conflicted
+++ resolved
@@ -43,12 +43,6 @@
     from cirq.protocols import json_serializable_dataclass
 
 
-<<<<<<< HEAD
-_FLOQUET_PHASED_FSIM_HANDLER_NAME = 'floquet_phased_fsim_characterization'
-
-
-=======
->>>>>>> 30f4c33c
 T = TypeVar('T')
 
 
@@ -380,13 +374,10 @@
         }
 
 
-<<<<<<< HEAD
 class IncompatibleMomentError(Exception):
     """Error that occurs when a moment is not supported by a calibration routine."""
 
 
-=======
->>>>>>> 30f4c33c
 def try_convert_sqrt_iswap_to_fsim(gate: Gate) -> Optional[FSimGate]:
     """Converts an equivalent gate to FSimGate(theta=π/4, phi=0) if possible.
 
