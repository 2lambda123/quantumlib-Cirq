--- conflicted
+++ resolved
@@ -66,15 +66,10 @@
         self,
         simulator: Simulator,
         *,
-<<<<<<< HEAD
-        drift_generator: Callable[[Qid, Qid, FSimGate], PhasedFSimGate],
+        drift_generator: ParametersDriftGenerator,
         gates_translator: Callable[
             [Gate], Optional[Tuple[FSimGate, float]]
         ] = try_convert_sqrt_iswap_to_fsim,
-=======
-        drift_generator: ParametersDriftGenerator,
-        gates_translator: Callable[[Gate], Optional[FSimGate]] = try_convert_sqrt_iswap_to_fsim,
->>>>>>> d849ef45
     ) -> None:
         """Initializes the PhasedFSimEngineSimulator.
 
@@ -331,9 +326,11 @@
             else:
                 raise ValueError(f'Unsupported calibration request {request}')
 
-            translated_gate, _ = self._gates_translator(request.gate)
-            if translated_gate is None:
+            translated = self._gates_translator(request.gate)
+            if translated is None:
                 raise ValueError(f'Calibration request contains unsupported gate {request.gate}')
+
+            translated_gate, _ = translated
 
             parameters = {}
             for a, b in request.pairs:
@@ -397,17 +394,14 @@
             if isinstance(op.gate, (MeasurementGate, SingleQubitGate, WaitGate)):
                 new_op = op
             else:
-<<<<<<< HEAD
-                translated_gate, translate_phase_exponent = self._outer._gates_translator(op.gate)
-=======
                 if op.gate is None:
                     raise IncompatibleMomentError(f'Operation {op} has a missing gate')
-                translated_gate = self._outer._gates_translator(op.gate)
->>>>>>> d849ef45
-                if translated_gate is None:
+                translated = self._outer._gates_translator(op.gate)
+                if translated is None:
                     raise IncompatibleMomentError(
                         f'Moment contains non-single qubit operation ' f'{op} with unsupported gate'
                     )
+                translated_gate, translate_phase_exponent = translated
                 # TODO: Introduce phase corrections by adjusting chi.
                 if not np.isclose(translate_phase_exponent, 0.0):
                     raise RuntimeError('Gates with phase exponents not yet supported')
