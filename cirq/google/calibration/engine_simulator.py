<<<<<<< HEAD
from typing import Callable, Dict, Iterable, List, Optional, Tuple, Union
=======
from typing import Callable, Dict, Iterable, Iterator, List, Optional, Tuple, Union, cast
>>>>>>> 62b89928

import numpy as np
import random

from cirq.circuits import (
    Circuit,
    PointOptimizer,
    PointOptimizationSummary
)
from cirq.ops import (
    FSimGate,
    Gate,
    MeasurementGate,
    Operation,
    PhasedFSimGate,
    Qid,
<<<<<<< HEAD
    SingleQubitGate,
    WaitGate
=======
    QubitOrderOrList,
    SingleQubitGate,
    WaitGate
)
from cirq.sim import (
    Simulator,
    SimulatesSamples,
    SimulatesIntermediateStateVector,
    SparseSimulatorStep
>>>>>>> 62b89928
)
from cirq.study import ParamResolver

from cirq.google.calibration.phased_fsim import (
<<<<<<< HEAD
=======
    FloquetPhasedFSimCalibrationRequest,
>>>>>>> 62b89928
    IncompatibleMomentError,
    PhasedFSimCalibrationRequest,
    PhasedFSimCalibrationResult,
    PhasedFSimParameters,
    sqrt_iswap_gates_translator
)


SQRT_ISWAP_PARAMETERS = PhasedFSimParameters(
    theta=np.pi / 4,
    zeta=0.0,
    chi=0.0,
    gamma=0.0,
    phi=0.0
)


class PhasedFSimEngineSimulator(SimulatesSamples, SimulatesIntermediateStateVector):

    def __init__(
            self,
            simulator: Simulator, *,
            drift_generator: Callable[[Qid, Qid, FSimGate], PhasedFSimGate],
            gates_translator: Callable[[Gate], Optional[FSimGate]] = sqrt_iswap_gates_translator
    ) -> None:
        self._simulator = simulator
        self._drift_generator = drift_generator
        self._gates_translator = gates_translator
        self._drifted_gates: Dict[Tuple[Qid, Qid, FSimGate], PhasedFSimGate] = {}

    @staticmethod
    def create_with_ideal_sqrt_iswap(simulator: Simulator) -> 'PhasedFSimEngineSimulator':

        def sample_gate(_1: Qid, _2: Qid, gate: FSimGate) -> PhasedFSimGate:
            assert np.isclose(gate.theta, np.pi / 4) and np.isclose(gate.phi, 0.0), (
                f'Expected ISWAP ** -0.5 like gate, got {gate}'
            )
            return PhasedFSimGate(
                theta=np.pi / 4,
                zeta=0.0,
                chi=0.0,
                gamma=0.0,
                phi=0.0
            )

        return PhasedFSimEngineSimulator(
            simulator,
            drift_generator=sample_gate,
            gates_translator=sqrt_iswap_gates_translator
        )

    @staticmethod
    def create_with_random_gaussian_sqrt_iswap(
            simulator: Simulator, *,
            mean: PhasedFSimParameters,
            sigma: PhasedFSimParameters = PhasedFSimParameters(
                theta=0.02,
                zeta=0.05,
                chi=0.05,
                gamma=0.05,
                phi=0.02
            ),
            rand: Optional[Union[int, random.Random]] = None
    ) -> 'PhasedFSimEngineSimulator':

        def sample_gate(_1: Qid, _2: Qid, gate: FSimGate) -> PhasedFSimGate:
            assert np.isclose(gate.theta, np.pi / 4) and np.isclose(gate.phi, 0.0), (
                f'Expected ISWAP ** -0.5 like gate, got {gate}'
            )
            return PhasedFSimGate(
                theta=rand.gauss(mean.theta, sigma.theta),
                zeta=rand.gauss(mean.zeta, sigma.zeta),
                chi=rand.gauss(mean.chi, sigma.chi),
                gamma=rand.gauss(mean.gamma, sigma.gamma),
                phi=rand.gauss(mean.phi, sigma.phi)
            )

        if mean.any_none():
            raise ValueError(f'All mean values must be provided, got {mean=}')

        if sigma.any_none():
            raise ValueError(f'All sigma values must be provided, got {sigma=}')

        if rand is not None:
            if isinstance(rand, int):
                rand = random.Random(rand)
            elif not isinstance(rand, random.Random):
                raise ValueError(
                    f'Provided rand argument {rand} is neither of type int or random.Random')
        else:
            rand = random.Random(rand)

        return PhasedFSimEngineSimulator(
            simulator,
            drift_generator=sample_gate,
            gates_translator=sqrt_iswap_gates_translator
        )

    @staticmethod
    def create_from_dictionary_sqrt_iswap(
            simulator: Simulator, *,
            parameters: Dict[Tuple[Qid, Qid], Union[Dict[str, float], PhasedFSimParameters]],
            ideal_when_missing_gate: bool = False,
            ideal_when_missing_parameter: bool = False
    ) -> 'PhasedFSimEngineSimulator':

        def sample_gate(a: Qid, b: Qid, gate: FSimGate) -> PhasedFSimGate:
            assert np.isclose(gate.theta, np.pi / 4) and np.isclose(gate.phi, 0.0), (
                f'Expected ISWAP ** -0.5 like gate, got {gate}'
            )

            pair = (a, b) if a < b else (b, a)

            if pair in parameters:
                pair_parameters = parameters[pair]
                if not isinstance(pair_parameters, PhasedFSimParameters):
                    pair_parameters = PhasedFSimParameters(**pair_parameters)

                if pair_parameters.any_none():
                    if not ideal_when_missing_parameter:
                        raise ValueError(f'Missing parameter value for pair {pair}, '
                                         f'parameters={pair_parameters}')
                    pair_parameters = pair_parameters.other_when_none(SQRT_ISWAP_PARAMETERS)
            elif ideal_when_missing_gate:
                pair_parameters = SQRT_ISWAP_PARAMETERS
            else:
                raise ValueError(f'Missing parameters for pair {pair}')

            return PhasedFSimGate(**pair_parameters.asdict())

        for a, b in parameters:
            if a > b:
                raise ValueError(
                    f'All qubit pairs must be given in canonical order where the first qubit is '
                    f'less than the second, got {a} > {b}')

        return PhasedFSimEngineSimulator(
            simulator,
            drift_generator=sample_gate,
            gates_translator=sqrt_iswap_gates_translator
        )

    @staticmethod
    def create_from_characterizations_sqrt_iswap(
            simulator: Simulator, *,
            characterizations: Iterable[PhasedFSimCalibrationResult],
            ideal_when_missing_gate: bool = False,
            ideal_when_missing_parameter: bool = False
    ) -> 'PhasedFSimEngineSimulator':
        return NotImplemented

<<<<<<< HEAD
    def get_calibrations(self,
                         requests: List[PhasedFSimCalibrationRequest]
                         ) -> List[PhasedFSimCalibrationResult]:
        return NotImplemented
=======
    def final_state_vector(self, program: Circuit) -> np.array:
        result = self.simulate(program)
        return cast(SparseSimulatorStep, result).state_vector()

    def get_calibrations(self,
                         requests: List[PhasedFSimCalibrationRequest]
                         ) -> List[PhasedFSimCalibrationResult]:
        results = []
        for request in requests:
            if isinstance(request, FloquetPhasedFSimCalibrationRequest):
                estimate_theta = request.options.estimate_theta
                estimate_zeta = request.options.estimate_zeta
                estimate_chi = request.options.estimate_chi
                estimate_gamma = request.options.estimate_gamma
                estimate_phi = request.options.estimate_phi
            else:
                raise ValueError(f'Unsupported calibration request {request}')

            translated_gate = self._gates_translator(request.gate)
            if translated_gate is None:
                raise ValueError(f'Calibration request contains unsupported gate {request.gate}')

            parameters = {}
            for a, b in request.pairs:
                drifted = self._get_or_create_gate(a, b, translated_gate)
                parameters[a, b] = PhasedFSimParameters(
                    theta=drifted.theta if estimate_theta else None,
                    zeta=drifted.zeta if estimate_zeta else None,
                    chi=drifted.chi if estimate_chi else None,
                    gamma=drifted.gamma if estimate_gamma else None,
                    phi=drifted.phi if estimate_phi else None,
                )

            results.append(PhasedFSimCalibrationResult(
                gate=request.gate,
                gate_set=request.gate_set,
                parameters=parameters
            ))

        return results
>>>>>>> 62b89928

    def _run(self, circuit: Circuit, param_resolver: ParamResolver, repetitions: int
             ) -> Dict[str, np.ndarray]:
        converted = self._convert_to_circuit_with_drift(circuit)
        return self._simulator._run(converted, param_resolver, repetitions)

<<<<<<< HEAD
=======
    def _simulator_iterator(
        self,
        circuit: Circuit,
        param_resolver:ParamResolver,
        qubit_order: QubitOrderOrList,
        initial_state: np.ndarray,
    ) -> Iterator:
        converted = self._convert_to_circuit_with_drift(circuit)
        return self._simulator._simulator_iterator(
            converted, param_resolver, qubit_order, initial_state)

>>>>>>> 62b89928
    def _convert_to_circuit_with_drift(self, circuit: Circuit) -> Circuit:
        copied = Circuit(circuit)
        converter = self._PhasedFSimConverter(self)
        converter.optimize_circuit(copied)
        return copied

    def _get_or_create_gate(self, a: Qid, b: Qid, gate: FSimGate) -> PhasedFSimGate:
        drifted_gate = self._drifted_gates.get((a, b, gate), None)
        if drifted_gate is None:
            drifted_gate = self._drift_generator(a, b, gate)
            self._drifted_gates[(a, b, gate)] = drifted_gate
            self._drifted_gates[(b, a, gate)] = PhasedFSimGate(
                theta=drifted_gate.theta,
                zeta=-drifted_gate.zeta,
                chi=-drifted_gate.chi,
                gamma=drifted_gate.gamma,
                phi=drifted_gate.phi
            )
        return drifted_gate

    class _PhasedFSimConverter(PointOptimizer):

        def __init__(self, outer: 'PhasedFSimEngineSimulator') -> None:
            super().__init__()
            self._outer = outer

        def optimization_at(
                self, circuit: Circuit, index: int, op: Operation
        ) -> Optional[PointOptimizationSummary]:

            if isinstance(op.gate, (MeasurementGate, SingleQubitGate, WaitGate)):
                new_op = op
            else:
                translated_gate = self._outer._gates_translator(op.gate)
                if translated_gate is None:
<<<<<<< HEAD
                    raise IncompatibleMomentError(
                        f'Moment contains non-single qubit operation {op} with gate that is not '
                        f'equal to cirq.ISWAP ** -0.5'
                    )
                a, b = op.qubits
                new_op = self._outer._get_or_create_gate(a, b, translated_gate)
=======
                    raise IncompatibleMomentError(f'Moment contains non-single qubit operation '
                                                  f'{op} with unsupported gate')
                a, b = op.qubits
                new_op = self._outer._get_or_create_gate(a, b, translated_gate).on(a, b)
>>>>>>> 62b89928

            return PointOptimizationSummary(
                clear_span=1, clear_qubits=op.qubits, new_operations=new_op
            )<|MERGE_RESOLUTION|>--- conflicted
+++ resolved
@@ -1,8 +1,4 @@
-<<<<<<< HEAD
-from typing import Callable, Dict, Iterable, List, Optional, Tuple, Union
-=======
 from typing import Callable, Dict, Iterable, Iterator, List, Optional, Tuple, Union, cast
->>>>>>> 62b89928
 
 import numpy as np
 import random
@@ -19,10 +15,6 @@
     Operation,
     PhasedFSimGate,
     Qid,
-<<<<<<< HEAD
-    SingleQubitGate,
-    WaitGate
-=======
     QubitOrderOrList,
     SingleQubitGate,
     WaitGate
@@ -32,15 +24,11 @@
     SimulatesSamples,
     SimulatesIntermediateStateVector,
     SparseSimulatorStep
->>>>>>> 62b89928
 )
 from cirq.study import ParamResolver
 
 from cirq.google.calibration.phased_fsim import (
-<<<<<<< HEAD
-=======
     FloquetPhasedFSimCalibrationRequest,
->>>>>>> 62b89928
     IncompatibleMomentError,
     PhasedFSimCalibrationRequest,
     PhasedFSimCalibrationResult,
@@ -192,12 +180,6 @@
     ) -> 'PhasedFSimEngineSimulator':
         return NotImplemented
 
-<<<<<<< HEAD
-    def get_calibrations(self,
-                         requests: List[PhasedFSimCalibrationRequest]
-                         ) -> List[PhasedFSimCalibrationResult]:
-        return NotImplemented
-=======
     def final_state_vector(self, program: Circuit) -> np.array:
         result = self.simulate(program)
         return cast(SparseSimulatorStep, result).state_vector()
@@ -238,15 +220,12 @@
             ))
 
         return results
->>>>>>> 62b89928
 
     def _run(self, circuit: Circuit, param_resolver: ParamResolver, repetitions: int
              ) -> Dict[str, np.ndarray]:
         converted = self._convert_to_circuit_with_drift(circuit)
         return self._simulator._run(converted, param_resolver, repetitions)
 
-<<<<<<< HEAD
-=======
     def _simulator_iterator(
         self,
         circuit: Circuit,
@@ -258,7 +237,6 @@
         return self._simulator._simulator_iterator(
             converted, param_resolver, qubit_order, initial_state)
 
->>>>>>> 62b89928
     def _convert_to_circuit_with_drift(self, circuit: Circuit) -> Circuit:
         copied = Circuit(circuit)
         converter = self._PhasedFSimConverter(self)
@@ -294,19 +272,10 @@
             else:
                 translated_gate = self._outer._gates_translator(op.gate)
                 if translated_gate is None:
-<<<<<<< HEAD
-                    raise IncompatibleMomentError(
-                        f'Moment contains non-single qubit operation {op} with gate that is not '
-                        f'equal to cirq.ISWAP ** -0.5'
-                    )
-                a, b = op.qubits
-                new_op = self._outer._get_or_create_gate(a, b, translated_gate)
-=======
                     raise IncompatibleMomentError(f'Moment contains non-single qubit operation '
                                                   f'{op} with unsupported gate')
                 a, b = op.qubits
                 new_op = self._outer._get_or_create_gate(a, b, translated_gate).on(a, b)
->>>>>>> 62b89928
 
             return PointOptimizationSummary(
                 clear_span=1, clear_qubits=op.qubits, new_operations=new_op
