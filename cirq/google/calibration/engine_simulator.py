--- conflicted
+++ resolved
@@ -46,13 +46,9 @@
         simulator: Simulator,
         *,
         drift_generator: Callable[[Qid, Qid, FSimGate], PhasedFSimGate],
-<<<<<<< HEAD
         gates_translator: Callable[
             [Gate], Optional[Tuple[FSimGate, float]]
-        ] = sqrt_iswap_gates_translator,
-=======
-        gates_translator: Callable[[Gate], Optional[FSimGate]] = try_convert_sqrt_iswap_to_fsim,
->>>>>>> d418e021
+        ] = try_convert_sqrt_iswap_to_fsim,
     ) -> None:
         self._simulator = simulator
         self._drift_generator = drift_generator
