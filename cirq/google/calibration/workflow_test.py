--- conflicted
+++ resolved
@@ -104,14 +104,9 @@
     circuit = cirq.Circuit(
         [
             [cirq.X(a), cirq.Y(c)],
-<<<<<<< HEAD
-            [cirq.FSimGate(np.pi / 4, 0.0).on(a, b), cirq.FSimGate(np.pi / 4, 0.0).on(c, d)],
-            [cirq.FSimGate(np.pi / 4, 0.0).on(b, c)],
-            [cirq.WaitGate(duration=cirq.Duration(micros=5.0)).on(b)],
-=======
             [SQRT_ISWAP_GATE.on(a, b), SQRT_ISWAP_GATE.on(c, d)],
             [SQRT_ISWAP_GATE.on(b, c)],
->>>>>>> 9928cb9f
+            [cirq.WaitGate(duration=cirq.Duration(micros=5.0)).on(b)],
         ]
     )
     options = WITHOUT_CHI_FLOQUET_PHASED_FSIM_CHARACTERIZATION
@@ -128,13 +123,9 @@
             pairs=((b, c),), gate=SQRT_ISWAP_GATE, options=options
         ),
     ]
-<<<<<<< HEAD
-    assert request.moment_allocations == [None, 0, 1, None]
-=======
 
     assert circuit_calibration.circuit == circuit
-    assert circuit_calibration.moment_allocations == [None, 0, 1]
->>>>>>> 9928cb9f
+    assert circuit_calibration.moment_allocations == [None, 0, 1, None]
 
 
 def test_make_floquet_request_for_circuit_merges_sub_sets() -> None:
@@ -543,33 +534,10 @@
         phase_exponent=0.0,
         characterization_index=5,
     )
-    actual = cirq.unitary(cirq.Circuit(corrected_gate))
+    actual = cirq.unitary(corrected.as_circuit())
 
     assert cirq.equal_up_to_global_phase(actual, expected)
-    assert corrected_mapping == [None, 5, None]
-
-
-def test_phased_calibration_for_circuit():
-    a, b = cirq.LineQubit.range(2)
-
-    characterizations = [
-        PhasedFSimCalibrationResult(
-            parameters={(a, b): SQRT_ISWAP_PARAMETERS},
-            gate=SQRT_ISWAP_GATE,
-            options=ALL_ANGLES_FLOQUET_PHASED_FSIM_CHARACTERIZATION,
-        )
-    ]
-    mapping = [0]
-
-    for circuit in [
-        cirq.Circuit(cirq.FSimGate(theta=np.pi / 4, phi=0.0).on(a, b)),
-        cirq.Circuit(cirq.FSimGate(theta=-np.pi / 4, phi=0.0).on(a, b)),
-    ]:
-        corrected_circuit, corrected_mapping = workflow.phased_calibration_for_circuit(
-            circuit, characterizations, mapping
-        )
-        assert np.allclose(cirq.unitary(circuit), cirq.unitary(corrected_circuit))
-        assert corrected_mapping == [None, 0, None]
+    assert corrected.moment_allocations == [None, 5, None]
 
 
 @pytest.mark.parametrize(
@@ -586,7 +554,7 @@
     expected_gate = cirq.PhasedFSimGate(theta=-theta, zeta=-zeta, chi=-chi, gamma=-gamma, phi=phi)
     expected = cirq.unitary(expected_gate)
 
-    corrected_gate, corrected_mapping = workflow.create_corrected_fsim_gate(
+    corrected = workflow.PhaseCorrectedFSimOperations(
         (a, b),
         cirq.FSimGate(theta=theta, phi=phi),
         cirq.google.PhasedFSimCharacterization(
@@ -601,88 +569,27 @@
     assert corrected.moment_allocations == [None, 5, None]
 
 
-def test_run_zeta_chi_gamma_calibration_for_moments() -> None:
-    parameters_ab = cirq.google.PhasedFSimCharacterization(zeta=0.5, chi=0.4, gamma=0.3)
-    parameters_bc = cirq.google.PhasedFSimCharacterization(zeta=-0.5, chi=-0.4, gamma=-0.3)
-    parameters_cd = cirq.google.PhasedFSimCharacterization(zeta=0.2, chi=0.3, gamma=0.4)
-
-    a, b, c, d = cirq.LineQubit.range(4)
-    engine_simulator = cirq.google.PhasedFSimEngineSimulator.create_from_dictionary_sqrt_iswap(
-        parameters={
-            (a, b): parameters_ab.merge_with(SQRT_ISWAP_PARAMETERS),
-            (b, c): parameters_bc.merge_with(SQRT_ISWAP_PARAMETERS),
-            (c, d): parameters_cd.merge_with(SQRT_ISWAP_PARAMETERS),
-        }
-    )
-
-    circuit = cirq.Circuit(
-        [
-            [cirq.X(a), cirq.Y(c)],
-            [SQRT_ISWAP_GATE.on(a, b), SQRT_ISWAP_GATE.on(c, d)],
-            [SQRT_ISWAP_GATE.on(b, c)],
-        ]
-    )
-
-    options = cirq.google.FloquetPhasedFSimCalibrationOptions(
-        characterize_theta=False,
-        characterize_zeta=True,
-        characterize_chi=True,
-        characterize_gamma=True,
-        characterize_phi=False,
-    )
-
-    calibrated_circuit, calibrations = workflow.run_zeta_chi_gamma_calibration_for_moments(
-        circuit,
-        engine_simulator,
-        processor_id=None,
-        gate_set=cirq.google.SQRT_ISWAP_GATESET,
-        options=options,
-    )
-
-    assert cirq.allclose_up_to_global_phase(
-        engine_simulator.final_state_vector(calibrated_circuit.circuit),
-        cirq.final_state_vector(circuit),
-    )
-    assert calibrations == [
-        cirq.google.PhasedFSimCalibrationResult(
+def test_zeta_chi_gamma_calibration_for_moments():
+    a, b = cirq.LineQubit.range(2)
+
+    characterizations = [
+        PhasedFSimCalibrationResult(
+            parameters={(a, b): SQRT_ISWAP_PARAMETERS},
             gate=SQRT_ISWAP_GATE,
-            parameters={(a, b): parameters_ab, (c, d): parameters_cd},
-            options=options,
-        ),
-        cirq.google.PhasedFSimCalibrationResult(
-            gate=SQRT_ISWAP_GATE, parameters={(b, c): parameters_bc}, options=options
-        ),
-    ]
-    assert calibrated_circuit.moment_allocations == [None, None, 0, None, None, 1, None]
-
-
-def test_run_zeta_chi_gamma_calibration_for_moments_no_chi() -> None:
-    parameters_ab = cirq.google.PhasedFSimCharacterization(theta=np.pi / 4, zeta=0.5, gamma=0.3)
-    parameters_bc = cirq.google.PhasedFSimCharacterization(theta=np.pi / 4, zeta=-0.5, gamma=-0.3)
-    parameters_cd = cirq.google.PhasedFSimCharacterization(theta=np.pi / 4, zeta=0.2, gamma=0.4)
-
-    a, b, c, d = cirq.LineQubit.range(4)
-    engine_simulator = cirq.google.PhasedFSimEngineSimulator.create_from_dictionary_sqrt_iswap(
-        parameters={(a, b): parameters_ab, (b, c): parameters_bc, (c, d): parameters_cd},
-        ideal_when_missing_parameter=True,
-    )
-
-    circuit = cirq.Circuit(
-        [
-            [cirq.X(a), cirq.Y(c)],
-            [SQRT_ISWAP_GATE.on(a, b), SQRT_ISWAP_GATE.on(c, d)],
-            [SQRT_ISWAP_GATE.on(b, c)],
-        ]
-    )
-
-    calibrated_circuit, *_ = workflow.run_zeta_chi_gamma_calibration_for_moments(
-        circuit, engine_simulator, processor_id=None, gate_set=cirq.google.SQRT_ISWAP_GATESET
-    )
-
-    assert cirq.allclose_up_to_global_phase(
-        engine_simulator.final_state_vector(calibrated_circuit.circuit),
-        cirq.final_state_vector(circuit),
-    )
+            options=ALL_ANGLES_FLOQUET_PHASED_FSIM_CHARACTERIZATION,
+        )
+    ]
+    moment_allocations = [0]
+
+    for circuit in [
+        cirq.Circuit(cirq.FSimGate(theta=np.pi / 4, phi=0.0).on(a, b)),
+        cirq.Circuit(cirq.FSimGate(theta=-np.pi / 4, phi=0.0).on(a, b)),
+    ]:
+        calibrated_circuit = workflow.zeta_chi_gamma_calibration_for_moments(
+            workflow.CircuitCalibration(circuit, moment_allocations), characterizations
+        )
+        assert np.allclose(cirq.unitary(circuit), cirq.unitary(calibrated_circuit.circuit))
+        assert calibrated_circuit.moment_allocations == [None, 0, None]
 
 
 def test_zeta_chi_gamma_calibration_for_moments_invalid_argument_fails() -> None:
@@ -736,4 +643,88 @@
                 options=WITHOUT_CHI_FLOQUET_PHASED_FSIM_CHARACTERIZATION,
             )
         ]
-        workflow.zeta_chi_gamma_calibration_for_moments(circuit_calibration, characterizations)+        workflow.zeta_chi_gamma_calibration_for_moments(circuit_calibration, characterizations)
+
+
+def test_run_zeta_chi_gamma_calibration_for_moments() -> None:
+    parameters_ab = cirq.google.PhasedFSimCharacterization(zeta=0.5, chi=0.4, gamma=0.3)
+    parameters_bc = cirq.google.PhasedFSimCharacterization(zeta=-0.5, chi=-0.4, gamma=-0.3)
+    parameters_cd = cirq.google.PhasedFSimCharacterization(zeta=0.2, chi=0.3, gamma=0.4)
+
+    a, b, c, d = cirq.LineQubit.range(4)
+    engine_simulator = cirq.google.PhasedFSimEngineSimulator.create_from_dictionary_sqrt_iswap(
+        parameters={
+            (a, b): parameters_ab.merge_with(SQRT_ISWAP_PARAMETERS),
+            (b, c): parameters_bc.merge_with(SQRT_ISWAP_PARAMETERS),
+            (c, d): parameters_cd.merge_with(SQRT_ISWAP_PARAMETERS),
+        }
+    )
+
+    circuit = cirq.Circuit(
+        [
+            [cirq.X(a), cirq.Y(c)],
+            [SQRT_ISWAP_GATE.on(a, b), SQRT_ISWAP_GATE.on(c, d)],
+            [SQRT_ISWAP_GATE.on(b, c)],
+        ]
+    )
+
+    options = cirq.google.FloquetPhasedFSimCalibrationOptions(
+        characterize_theta=False,
+        characterize_zeta=True,
+        characterize_chi=True,
+        characterize_gamma=True,
+        characterize_phi=False,
+    )
+
+    calibrated_circuit, calibrations = workflow.run_zeta_chi_gamma_calibration_for_moments(
+        circuit,
+        engine_simulator,
+        processor_id=None,
+        gate_set=cirq.google.SQRT_ISWAP_GATESET,
+        options=options,
+    )
+
+    assert cirq.allclose_up_to_global_phase(
+        engine_simulator.final_state_vector(calibrated_circuit.circuit),
+        cirq.final_state_vector(circuit),
+    )
+    assert calibrations == [
+        cirq.google.PhasedFSimCalibrationResult(
+            gate=SQRT_ISWAP_GATE,
+            parameters={(a, b): parameters_ab, (c, d): parameters_cd},
+            options=options,
+        ),
+        cirq.google.PhasedFSimCalibrationResult(
+            gate=SQRT_ISWAP_GATE, parameters={(b, c): parameters_bc}, options=options
+        ),
+    ]
+    assert calibrated_circuit.moment_allocations == [None, None, 0, None, None, 1, None]
+
+
+def test_run_zeta_chi_gamma_calibration_for_moments_no_chi() -> None:
+    parameters_ab = cirq.google.PhasedFSimCharacterization(theta=np.pi / 4, zeta=0.5, gamma=0.3)
+    parameters_bc = cirq.google.PhasedFSimCharacterization(theta=np.pi / 4, zeta=-0.5, gamma=-0.3)
+    parameters_cd = cirq.google.PhasedFSimCharacterization(theta=np.pi / 4, zeta=0.2, gamma=0.4)
+
+    a, b, c, d = cirq.LineQubit.range(4)
+    engine_simulator = cirq.google.PhasedFSimEngineSimulator.create_from_dictionary_sqrt_iswap(
+        parameters={(a, b): parameters_ab, (b, c): parameters_bc, (c, d): parameters_cd},
+        ideal_when_missing_parameter=True,
+    )
+
+    circuit = cirq.Circuit(
+        [
+            [cirq.X(a), cirq.Y(c)],
+            [SQRT_ISWAP_GATE.on(a, b), SQRT_ISWAP_GATE.on(c, d)],
+            [SQRT_ISWAP_GATE.on(b, c)],
+        ]
+    )
+
+    calibrated_circuit, *_ = workflow.run_zeta_chi_gamma_calibration_for_moments(
+        circuit, engine_simulator, processor_id=None, gate_set=cirq.google.SQRT_ISWAP_GATESET
+    )
+
+    assert cirq.allclose_up_to_global_phase(
+        engine_simulator.final_state_vector(calibrated_circuit.circuit),
+        cirq.final_state_vector(circuit),
+    )