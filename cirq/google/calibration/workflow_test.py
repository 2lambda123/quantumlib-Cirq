# Copyright 2021 The Cirq Developers
#
# Licensed under the Apache License, Version 2.0 (the "License");
# you may not use this file except in compliance with the License.
# You may obtain a copy of the License at
#
#     https://www.apache.org/licenses/LICENSE-2.0
#
# Unless required by applicable law or agreed to in writing, software
# distributed under the License is distributed on an "AS IS" BASIS,
# WITHOUT WARRANTIES OR CONDITIONS OF ANY KIND, either express or implied.
# See the License for the specific language governing permissions and
# limitations under the License.
from typing import Optional

from unittest import mock
import itertools
import numpy as np
import pytest

import cirq
import cirq.google.calibration.workflow as workflow

from cirq.google.calibration.phased_fsim import (
    FloquetPhasedFSimCalibrationOptions,
    FloquetPhasedFSimCalibrationRequest,
    PhasedFSimCharacterization,
    PhasedFSimCalibrationResult,
    WITHOUT_CHI_FLOQUET_PHASED_FSIM_CHARACTERIZATION,
)


SQRT_ISWAP_PARAMETERS = cirq.google.PhasedFSimCharacterization(
    theta=np.pi / 4, zeta=0.0, chi=0.0, gamma=0.0, phi=0.0
)
SQRT_ISWAP_GATE = cirq.FSimGate(np.pi / 4, 0.0)


def _fsim_identity_converter(gate: cirq.Gate) -> Optional[cirq.FSimGate]:
    if isinstance(gate, cirq.FSimGate):
        return gate
    return None


def test_make_floquet_request_for_moment_none_for_measurements() -> None:
    a, b, c, d = cirq.LineQubit.range(4)
    moment = cirq.Moment(cirq.measure(a, b, c, d))
    assert (
        workflow.make_floquet_request_for_moment(
            moment, WITHOUT_CHI_FLOQUET_PHASED_FSIM_CHARACTERIZATION
        )
        is None
    )


def test_make_floquet_request_for_moment_fails_for_non_gate_operation() -> None:
    moment = cirq.Moment(cirq.GlobalPhaseOperation(coefficient=1.0))
    with pytest.raises(workflow.IncompatibleMomentError):
        workflow.make_floquet_request_for_moment(
            moment, WITHOUT_CHI_FLOQUET_PHASED_FSIM_CHARACTERIZATION
        )


def test_make_floquet_request_for_moment_fails_for_unsupported_gate() -> None:
    a, b = cirq.LineQubit.range(2)
    moment = cirq.Moment(cirq.CZ(a, b))
    with pytest.raises(workflow.IncompatibleMomentError):
        workflow.make_floquet_request_for_moment(
            moment,
            WITHOUT_CHI_FLOQUET_PHASED_FSIM_CHARACTERIZATION,
            gates_translator=_fsim_identity_converter,
        )


def test_make_floquet_request_for_moment_fails_for_mixed_gates() -> None:
    a, b, c, d = cirq.LineQubit.range(4)
    moment = cirq.Moment(
        [
            cirq.FSimGate(theta=np.pi / 4, phi=0.0).on(a, b),
            cirq.FSimGate(theta=np.pi / 8, phi=0.0).on(c, d),
        ]
    )
    with pytest.raises(workflow.IncompatibleMomentError):
        workflow.make_floquet_request_for_moment(
            moment,
            WITHOUT_CHI_FLOQUET_PHASED_FSIM_CHARACTERIZATION,
            gates_translator=_fsim_identity_converter,
        )


def test_make_floquet_request_for_moment_fails_for_mixed_moment() -> None:
    a, b, c = cirq.LineQubit.range(3)
    moment = cirq.Moment([cirq.FSimGate(theta=np.pi / 4, phi=0.0).on(a, b), cirq.Z.on(c)])
    with pytest.raises(workflow.IncompatibleMomentError):
        workflow.make_floquet_request_for_moment(
            moment, WITHOUT_CHI_FLOQUET_PHASED_FSIM_CHARACTERIZATION
        )


def test_make_floquet_request_for_circuit() -> None:
    a, b, c, d = cirq.LineQubit.range(4)
    circuit = cirq.Circuit(
        [
            [cirq.X(a), cirq.Y(c)],
            [cirq.FSimGate(np.pi / 4, 0.0).on(a, b), cirq.FSimGate(np.pi / 4, 0.0).on(c, d)],
            [cirq.FSimGate(np.pi / 4, 0.0).on(b, c)],
        ]
    )
    options = WITHOUT_CHI_FLOQUET_PHASED_FSIM_CHARACTERIZATION

    request = workflow.make_floquet_request_for_circuit(circuit, options=options)

    assert request.requests == [
        cirq.google.calibration.FloquetPhasedFSimCalibrationRequest(
            pairs=((a, b), (c, d)), gate=SQRT_ISWAP_GATE, options=options
        ),
        cirq.google.calibration.FloquetPhasedFSimCalibrationRequest(
            pairs=((b, c),), gate=SQRT_ISWAP_GATE, options=options
        ),
    ]
    assert request.moment_allocations == [None, 0, 1]


def test_make_floquet_request_for_circuit_merges_sub_sets() -> None:
    a, b, c, d, e = cirq.LineQubit.range(5)
    circuit = cirq.Circuit(
        [
            [cirq.X(a), cirq.Y(c)],
            [cirq.FSimGate(np.pi / 4, 0.0).on(a, b), cirq.FSimGate(np.pi / 4, 0.0).on(c, d)],
            [cirq.FSimGate(np.pi / 4, 0.0).on(b, c)],
            [cirq.FSimGate(np.pi / 4, 0.0).on(a, b)],
        ]
    )
    circuit += cirq.Moment(
        [cirq.FSimGate(np.pi / 4, 0.0).on(b, c), cirq.FSimGate(np.pi / 4, 0.0).on(d, e)]
    )
    options = WITHOUT_CHI_FLOQUET_PHASED_FSIM_CHARACTERIZATION

    request = workflow.make_floquet_request_for_circuit(circuit, options=options)

    assert request.requests == [
        cirq.google.calibration.FloquetPhasedFSimCalibrationRequest(
            pairs=((a, b), (c, d)), gate=SQRT_ISWAP_GATE, options=options
        ),
        cirq.google.calibration.FloquetPhasedFSimCalibrationRequest(
            pairs=((b, c), (d, e)), gate=SQRT_ISWAP_GATE, options=options
        ),
    ]
    assert request.moment_allocations == [None, 0, 1, 0, 1]


def test_make_floquet_request_for_circuit_merges_many_circuits() -> None:
    options = WITHOUT_CHI_FLOQUET_PHASED_FSIM_CHARACTERIZATION
    a, b, c, d, e = cirq.LineQubit.range(5)

    circuit_1 = cirq.Circuit(
        [
            [cirq.X(a), cirq.Y(c)],
            [cirq.FSimGate(np.pi / 4, 0.0).on(a, b), cirq.FSimGate(np.pi / 4, 0.0).on(c, d)],
            [cirq.FSimGate(np.pi / 4, 0.0).on(b, c)],
            [cirq.FSimGate(np.pi / 4, 0.0).on(a, b)],
        ]
    )

    request_1 = workflow.make_floquet_request_for_circuit(circuit_1, options=options)

    assert request_1.requests == [
        cirq.google.calibration.FloquetPhasedFSimCalibrationRequest(
            pairs=((a, b), (c, d)), gate=SQRT_ISWAP_GATE, options=options
        ),
        cirq.google.calibration.FloquetPhasedFSimCalibrationRequest(
            pairs=((b, c),), gate=SQRT_ISWAP_GATE, options=options
        ),
    ]
    assert request_1.moment_allocations == [None, 0, 1, 0]

    circuit_2 = cirq.Circuit(
        [cirq.FSimGate(np.pi / 4, 0.0).on(b, c), cirq.FSimGate(np.pi / 4, 0.0).on(d, e)]
    )

    request_2 = workflow.make_floquet_request_for_circuit(
        circuit_2, options=options, initial=request_1.requests
    )

    assert request_2.requests == [
        cirq.google.calibration.FloquetPhasedFSimCalibrationRequest(
            pairs=((a, b), (c, d)), gate=SQRT_ISWAP_GATE, options=options
        ),
        cirq.google.calibration.FloquetPhasedFSimCalibrationRequest(
            pairs=((b, c), (d, e)), gate=SQRT_ISWAP_GATE, options=options
        ),
    ]
    assert request_2.moment_allocations == [1]


def test_make_floquet_request_for_circuit_does_not_merge_sub_sets_when_disabled() -> None:
    a, b, c, d, e = cirq.LineQubit.range(5)
    circuit = cirq.Circuit(
        [
            [cirq.X(a), cirq.Y(c)],
            [cirq.FSimGate(np.pi / 4, 0.0).on(a, b), cirq.FSimGate(np.pi / 4, 0.0).on(c, d)],
            [cirq.FSimGate(np.pi / 4, 0.0).on(b, c)],
            [cirq.FSimGate(np.pi / 4, 0.0).on(a, b)],
        ]
    )
    circuit += cirq.Circuit(
        [cirq.FSimGate(np.pi / 4, 0.0).on(b, c), cirq.FSimGate(np.pi / 4, 0.0).on(d, e)],
        [cirq.FSimGate(np.pi / 4, 0.0).on(b, c)],
    )
    options = WITHOUT_CHI_FLOQUET_PHASED_FSIM_CHARACTERIZATION

    request = workflow.make_floquet_request_for_circuit(
        circuit, options=options, merge_subsets=False
    )

    assert request.requests == [
        cirq.google.calibration.FloquetPhasedFSimCalibrationRequest(
            pairs=((a, b), (c, d)), gate=SQRT_ISWAP_GATE, options=options
        ),
        cirq.google.calibration.FloquetPhasedFSimCalibrationRequest(
            pairs=((b, c),), gate=SQRT_ISWAP_GATE, options=options
        ),
        cirq.google.calibration.FloquetPhasedFSimCalibrationRequest(
            pairs=((a, b),), gate=SQRT_ISWAP_GATE, options=options
        ),
        cirq.google.calibration.FloquetPhasedFSimCalibrationRequest(
            pairs=((b, c), (d, e)), gate=SQRT_ISWAP_GATE, options=options
        ),
    ]
    assert request.moment_allocations == [None, 0, 1, 2, 3, 1]


def test_make_floquet_request_for_circuit_merges_compatible_sets() -> None:
    a, b, c, d, e, f = cirq.LineQubit.range(6)
    circuit = cirq.Circuit([cirq.X(a), cirq.Y(c)])
    circuit += cirq.Moment([cirq.FSimGate(np.pi / 4, 0.0).on(a, b)])
    circuit += cirq.Moment(
        [cirq.FSimGate(np.pi / 4, 0.0).on(b, c), cirq.FSimGate(np.pi / 4, 0.0).on(d, e)]
    )
    circuit += cirq.Moment([cirq.FSimGate(np.pi / 4, 0.0).on(c, d)])
    circuit += cirq.Moment(
        [cirq.FSimGate(np.pi / 4, 0.0).on(a, f), cirq.FSimGate(np.pi / 4, 0.0).on(d, e)]
    )
    options = WITHOUT_CHI_FLOQUET_PHASED_FSIM_CHARACTERIZATION

    request = workflow.make_floquet_request_for_circuit(circuit, options=options)

    assert request.requests == [
        cirq.google.calibration.FloquetPhasedFSimCalibrationRequest(
            pairs=((a, b), (c, d)), gate=SQRT_ISWAP_GATE, options=options
        ),
        cirq.google.calibration.FloquetPhasedFSimCalibrationRequest(
            pairs=((a, f), (b, c), (d, e)), gate=SQRT_ISWAP_GATE, options=options
        ),
    ]
    assert request.moment_allocations == [None, 0, 1, 0, 1]


def test_run_characterization_empty():
    assert workflow.run_characterizations([], None, 'qproc', cirq.google.FSIM_GATESET) == []


def test_run_characterization_fails_when_invalid_arguments():
    with pytest.raises(ValueError):
        assert workflow.run_characterizations(
            [], None, 'qproc', cirq.google.FSIM_GATESET, max_layers_per_request=0
        )


def test_run_characterization():
    q_00, q_01, q_02, q_03 = [cirq.GridQubit(0, index) for index in range(4)]
    gate = cirq.FSimGate(theta=np.pi / 4, phi=0.0)

    request = FloquetPhasedFSimCalibrationRequest(
        gate=gate,
        pairs=((q_00, q_01), (q_02, q_03)),
        options=FloquetPhasedFSimCalibrationOptions(
            characterize_theta=True,
            characterize_zeta=True,
            characterize_chi=False,
            characterize_gamma=False,
            characterize_phi=True,
        ),
    )

    result = cirq.google.CalibrationResult(
        code=cirq.google.api.v2.calibration_pb2.SUCCESS,
        error_message=None,
        token=None,
        valid_until=None,
        metrics=cirq.google.Calibration(
            cirq.google.api.v2.metrics_pb2.MetricsSnapshot(
                metrics=[
                    cirq.google.api.v2.metrics_pb2.Metric(
                        name='angles',
                        targets=[
                            '0_qubit_a',
                            '0_qubit_b',
                            '0_theta_est',
                            '0_zeta_est',
                            '0_phi_est',
                            '1_qubit_a',
                            '1_qubit_b',
                            '1_theta_est',
                            '1_zeta_est',
                            '1_phi_est',
                        ],
                        values=[
                            cirq.google.api.v2.metrics_pb2.Value(str_val='0_0'),
                            cirq.google.api.v2.metrics_pb2.Value(str_val='0_1'),
                            cirq.google.api.v2.metrics_pb2.Value(double_val=0.1),
                            cirq.google.api.v2.metrics_pb2.Value(double_val=0.2),
                            cirq.google.api.v2.metrics_pb2.Value(double_val=0.3),
                            cirq.google.api.v2.metrics_pb2.Value(str_val='0_2'),
                            cirq.google.api.v2.metrics_pb2.Value(str_val='0_3'),
                            cirq.google.api.v2.metrics_pb2.Value(double_val=0.4),
                            cirq.google.api.v2.metrics_pb2.Value(double_val=0.5),
                            cirq.google.api.v2.metrics_pb2.Value(double_val=0.6),
                        ],
                    )
                ]
            )
        ),
    )

    job = cirq.google.engine.EngineJob('', '', '', None)
    job._calibration_results = [result]

    engine = mock.MagicMock(spec=cirq.google.Engine)
    engine.run_calibration.return_value = job

    progress_calls = []

    def progress(step: int, steps: int) -> None:
        progress_calls.append((step, steps))

    actual = workflow.run_characterizations(
        [request], engine, 'qproc', cirq.google.FSIM_GATESET, progress_func=progress
    )

    expected = [
        PhasedFSimCalibrationResult(
            parameters={
                (q_00, q_01): PhasedFSimCharacterization(
                    theta=0.1, zeta=0.2, chi=None, gamma=None, phi=0.3
                ),
                (q_02, q_03): PhasedFSimCharacterization(
                    theta=0.4, zeta=0.5, chi=None, gamma=None, phi=0.6
                ),
            },
            gate=gate,
            options=FloquetPhasedFSimCalibrationOptions(
                characterize_theta=True,
                characterize_zeta=True,
                characterize_chi=False,
                characterize_gamma=False,
                characterize_phi=True,
            ),
        )
    ]

    assert actual == expected
    assert progress_calls == [(1, 1)]


def test_run_floquet_characterization_for_circuit():
    q_00, q_01, q_02, q_03 = [cirq.GridQubit(0, index) for index in range(4)]
    gate = cirq.FSimGate(theta=np.pi / 4, phi=0.0)

    circuit = cirq.Circuit([gate.on(q_00, q_01), gate.on(q_02, q_03)])

    options = FloquetPhasedFSimCalibrationOptions(
        characterize_theta=True,
        characterize_zeta=True,
        characterize_chi=False,
        characterize_gamma=False,
        characterize_phi=True,
    )

    job = cirq.google.engine.EngineJob('', '', '', None)
    job._calibration_results = [
        cirq.google.CalibrationResult(
            code=cirq.google.api.v2.calibration_pb2.SUCCESS,
            error_message=None,
            token=None,
            valid_until=None,
            metrics=cirq.google.Calibration(
                cirq.google.api.v2.metrics_pb2.MetricsSnapshot(
                    metrics=[
                        cirq.google.api.v2.metrics_pb2.Metric(
                            name='angles',
                            targets=[
                                '0_qubit_a',
                                '0_qubit_b',
                                '0_theta_est',
                                '0_zeta_est',
                                '0_phi_est',
                                '1_qubit_a',
                                '1_qubit_b',
                                '1_theta_est',
                                '1_zeta_est',
                                '1_phi_est',
                            ],
                            values=[
                                cirq.google.api.v2.metrics_pb2.Value(str_val='0_0'),
                                cirq.google.api.v2.metrics_pb2.Value(str_val='0_1'),
                                cirq.google.api.v2.metrics_pb2.Value(double_val=0.1),
                                cirq.google.api.v2.metrics_pb2.Value(double_val=0.2),
                                cirq.google.api.v2.metrics_pb2.Value(double_val=0.3),
                                cirq.google.api.v2.metrics_pb2.Value(str_val='0_2'),
                                cirq.google.api.v2.metrics_pb2.Value(str_val='0_3'),
                                cirq.google.api.v2.metrics_pb2.Value(double_val=0.4),
                                cirq.google.api.v2.metrics_pb2.Value(double_val=0.5),
                                cirq.google.api.v2.metrics_pb2.Value(double_val=0.6),
                            ],
                        )
                    ]
                )
            ),
        )
    ]

    engine = mock.MagicMock(spec=cirq.google.Engine)
    engine.run_calibration.return_value = job

    characterization = workflow.run_floquet_characterization_for_circuit(
        circuit, engine, 'qproc', cirq.google.FSIM_GATESET, options=options
    )

    assert characterization.results == [
        PhasedFSimCalibrationResult(
            parameters={
                (q_00, q_01): PhasedFSimCharacterization(
                    theta=0.1, zeta=0.2, chi=None, gamma=None, phi=0.3
                ),
                (q_02, q_03): PhasedFSimCharacterization(
                    theta=0.4, zeta=0.5, chi=None, gamma=None, phi=0.6
                ),
            },
            gate=gate,
            options=options,
        )
    ]
<<<<<<< HEAD
    assert mapping == [0]


@pytest.mark.parametrize(
    'theta,zeta,chi,gamma,phi',
    itertools.product([0.1, 0.7], [-0.3, 0.1, 0.5], [-0.3, 0.2, 0.4], [-0.6, 0.1, 0.6], [0.2, 0.6]),
)
def test_create_corrected_fsim_gate(
    theta: float, zeta: float, chi: float, gamma: float, phi: float
) -> None:
    a, b = cirq.LineQubit.range(2)

    expected_gate = cirq.PhasedFSimGate(theta=theta, zeta=-zeta, chi=-chi, gamma=-gamma, phi=phi)
    expected = cirq.unitary(expected_gate)

    corrected_gate, corrected_mapping = workflow.create_corrected_fsim_gate(
        (a, b),
        cirq.FSimGate(theta=theta, phi=phi),
        cirq.google.PhasedFSimCharacterization(
            theta=theta, zeta=zeta, chi=chi, gamma=gamma, phi=phi
        ),
        5,
    )
    actual = cirq.unitary(cirq.Circuit(corrected_gate))

    assert cirq.equal_up_to_global_phase(actual, expected)
    assert corrected_mapping == [None, 5, None]


def test_run_floquet_calibration() -> None:
    parameters_ab = cirq.google.PhasedFSimCharacterization(zeta=0.5, chi=0.4, gamma=0.3)
    parameters_bc = cirq.google.PhasedFSimCharacterization(zeta=-0.5, chi=-0.4, gamma=-0.3)
    parameters_cd = cirq.google.PhasedFSimCharacterization(zeta=0.2, chi=0.3, gamma=0.4)

    a, b, c, d = cirq.LineQubit.range(4)
    engine_simulator = cirq.google.PhasedFSimEngineSimulator.create_from_dictionary_sqrt_iswap(
        parameters={
            (a, b): parameters_ab.merge_with(SQRT_ISWAP_PARAMETERS),
            (b, c): parameters_bc.merge_with(SQRT_ISWAP_PARAMETERS),
            (c, d): parameters_cd.merge_with(SQRT_ISWAP_PARAMETERS),
        }
    )

    circuit = cirq.Circuit(
        [
            [cirq.X(a), cirq.Y(c)],
            [cirq.FSimGate(np.pi / 4, 0.0).on(a, b), cirq.FSimGate(np.pi / 4, 0.0).on(c, d)],
            [cirq.FSimGate(np.pi / 4, 0.0).on(b, c)],
        ]
    )

    options = cirq.google.FloquetPhasedFSimCalibrationOptions(
        characterize_theta=False,
        characterize_zeta=True,
        characterize_chi=True,
        characterize_gamma=True,
        characterize_phi=False,
    )

    (
        calibrated,
        calibrations,
        mapping,
        calibrated_parameters,
    ) = workflow.run_floquet_phased_calibration_for_circuit(
        circuit,
        engine_simulator,
        processor_id=None,
        gate_set=cirq.google.SQRT_ISWAP_GATESET,
        options=options,
    )

    assert cirq.allclose_up_to_global_phase(
        engine_simulator.final_state_vector(calibrated), cirq.final_state_vector(circuit)
    )
    assert calibrations == [
        cirq.google.PhasedFSimCalibrationResult(
            gate=cirq.FSimGate(np.pi / 4, 0.0),
            parameters={(a, b): parameters_ab, (c, d): parameters_cd},
            options=options,
        ),
        cirq.google.PhasedFSimCalibrationResult(
            gate=cirq.FSimGate(np.pi / 4, 0.0), parameters={(b, c): parameters_bc}, options=options
        ),
    ]
    assert mapping == [None, None, 0, None, None, 1, None]
    assert calibrated_parameters == cirq.google.PhasedFSimCharacterization(
        zeta=0.0, chi=0.0, gamma=0.0
    )


# TODO: Check if calibration preserves moments.


def test_run_floquet_calibration_no_chi() -> None:
    parameters_ab = cirq.google.PhasedFSimCharacterization(theta=np.pi / 4, zeta=0.5, gamma=0.3)
    parameters_bc = cirq.google.PhasedFSimCharacterization(theta=np.pi / 4, zeta=-0.5, gamma=-0.3)
    parameters_cd = cirq.google.PhasedFSimCharacterization(theta=np.pi / 4, zeta=0.2, gamma=0.4)

    a, b, c, d = cirq.LineQubit.range(4)
    engine_simulator = cirq.google.PhasedFSimEngineSimulator.create_from_dictionary_sqrt_iswap(
        parameters={(a, b): parameters_ab, (b, c): parameters_bc, (c, d): parameters_cd},
        ideal_when_missing_parameter=True,
    )

    circuit = cirq.Circuit(
        [
            [cirq.X(a), cirq.Y(c)],
            [cirq.FSimGate(np.pi / 4, 0.0).on(a, b), cirq.FSimGate(np.pi / 4, 0.0).on(c, d)],
            [cirq.FSimGate(np.pi / 4, 0.0).on(b, c)],
        ]
    )

    calibrated, *_ = workflow.run_floquet_phased_calibration_for_circuit(
        circuit, engine_simulator, processor_id=None, gate_set=cirq.google.SQRT_ISWAP_GATESET
    )

    assert cirq.allclose_up_to_global_phase(
        engine_simulator.final_state_vector(calibrated), cirq.final_state_vector(circuit)
    )
=======
    assert characterization.moment_allocations == [0]
>>>>>>> f08cc4ed
<|MERGE_RESOLUTION|>--- conflicted
+++ resolved
@@ -441,8 +441,7 @@
             options=options,
         )
     ]
-<<<<<<< HEAD
-    assert mapping == [0]
+    assert characterization.moment_allocations == [0]
 
 
 @pytest.mark.parametrize(
@@ -561,7 +560,4 @@
 
     assert cirq.allclose_up_to_global_phase(
         engine_simulator.final_state_vector(calibrated), cirq.final_state_vector(circuit)
-    )
-=======
-    assert characterization.moment_allocations == [0]
->>>>>>> f08cc4ed
+    )