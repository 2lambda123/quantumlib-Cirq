--- conflicted
+++ resolved
@@ -256,9 +256,6 @@
     assert workflow.run_characterizations([], None, 'qproc', cirq.google.FSIM_GATESET) == []
 
 
-<<<<<<< HEAD
-def test_run_characterization():
-=======
 def test_run_characterization_fails_when_invalid_arguments():
     with pytest.raises(ValueError):
         assert workflow.run_characterizations(
@@ -266,9 +263,7 @@
         )
 
 
-@mock.patch('cirq.google.engine.Engine')
-def test_run_characterization(engine):
->>>>>>> 42cf9c59
+def test_run_characterization():
     q_00, q_01, q_02, q_03 = [cirq.GridQubit(0, index) for index in range(4)]
     gate = cirq.FSimGate(theta=np.pi / 4, phi=0.0)
 
@@ -330,9 +325,6 @@
     engine = mock.MagicMock(spec=cirq.google.Engine)
     engine.run_calibration.return_value = job
 
-<<<<<<< HEAD
-    actual = workflow.run_characterizations([request], engine, 'qproc', cirq.google.FSIM_GATESET)
-=======
     progress_calls = []
 
     def progress(step: int, steps: int) -> None:
@@ -342,7 +334,6 @@
         [request], engine, 'qproc', cirq.google.FSIM_GATESET, progress_func=progress
     )
 
->>>>>>> 42cf9c59
     expected = [
         PhasedFSimCalibrationResult(
             parameters={
