<<<<<<< HEAD
import numpy as np

import cirq
from cirq.google.calibration.phased_fsim import (
    FloquetPhasedFSimCalibrationOptions,
    FloquetPhasedFSimCalibrationRequest,
    FloquetPhasedFSimCalibrationResult,
    PhasedFSimCharacterization,
)
=======
# Copyright 2021 The Cirq Developers
#
# Licensed under the Apache License, Version 2.0 (the "License");
# you may not use this file except in compliance with the License.
# You may obtain a copy of the License at
#
#     https://www.apache.org/licenses/LICENSE-2.0
#
# Unless required by applicable law or agreed to in writing, software
# distributed under the License is distributed on an "AS IS" BASIS,
# WITHOUT WARRANTIES OR CONDITIONS OF ANY KIND, either express or implied.
# See the License for the specific language governing permissions and
# limitations under the License.

from cirq.google.calibration.phased_fsim import PhasedFSimCharacterization
>>>>>>> 77e2bca8


def test_asdict():
    characterization_angles = {'theta': 0.1, 'zeta': 0.2, 'chi': 0.3, 'gamma': 0.4, 'phi': 0.5}
    characterization = PhasedFSimCharacterization(**characterization_angles)
    assert characterization.asdict() == characterization_angles


def test_all_none():
    assert PhasedFSimCharacterization().all_none()

    characterization_angles = {'theta': 0.1, 'zeta': 0.2, 'chi': 0.3, 'gamma': 0.4, 'phi': 0.5}
    for angle, value in characterization_angles.items():
        assert not PhasedFSimCharacterization(**{angle: value}).all_none()


def test_any_none():
    characterization_angles = {'theta': 0.1, 'zeta': 0.2, 'chi': 0.3, 'gamma': 0.4, 'phi': 0.5}
    assert not PhasedFSimCharacterization(**characterization_angles).any_none()

    for angle in characterization_angles:
        none_angles = dict(characterization_angles)
        del none_angles[angle]
        assert PhasedFSimCharacterization(**none_angles).any_none()


def test_parameters_for_qubits_swapped():
    characterization = PhasedFSimCharacterization(theta=0.1, zeta=0.2, chi=0.3, gamma=0.4, phi=0.5)
    assert characterization.parameters_for_qubits_swapped() == PhasedFSimCharacterization(
        theta=0.1, zeta=-0.2, chi=-0.3, gamma=0.4, phi=0.5
    )


def test_merge_with():
    characterization = PhasedFSimCharacterization(theta=0.1, zeta=0.2, chi=0.3)
    other = PhasedFSimCharacterization(gamma=0.4, phi=0.5, theta=0.6)
    assert characterization.merge_with(other) == PhasedFSimCharacterization(
        theta=0.1, zeta=0.2, chi=0.3, gamma=0.4, phi=0.5
    )


def test_override_by():
    characterization = PhasedFSimCharacterization(theta=0.1, zeta=0.2, chi=0.3)
    other = PhasedFSimCharacterization(gamma=0.4, phi=0.5, theta=0.6)
    assert characterization.override_by(other) == PhasedFSimCharacterization(
        theta=0.6, zeta=0.2, chi=0.3, gamma=0.4, phi=0.5
    )


def test_floquet_to_calibration_layer():
    q_00, q_01, q_02, q_03 = [cirq.GridQubit(0, index) for index in range(4)]
    gate = cirq.FSimGate(theta=np.pi / 4, phi=0.0)
    request = FloquetPhasedFSimCalibrationRequest(
        gate=gate,
        pairs=((q_00, q_01), (q_02, q_03)),
        options=FloquetPhasedFSimCalibrationOptions(
            characterize_theta=True,
            characterize_zeta=True,
            characterize_chi=False,
            characterize_gamma=False,
            characterize_phi=True,
        ),
    )

    assert request.to_calibration_layer() == cirq.google.CalibrationLayer(
        calibration_type='floquet_phased_fsim_characterization',
        program=cirq.Circuit([gate.on(q_00, q_01), gate.on(q_02, q_03)]),
        args={
            'est_theta': True,
            'est_zeta': True,
            'est_chi': False,
            'est_gamma': False,
            'est_phi': True,
            'readout_corrections': True,
        },
    )


def test_floquet_parse_result():
    q_00, q_01, q_02, q_03 = [cirq.GridQubit(0, index) for index in range(4)]
    gate = cirq.FSimGate(theta=np.pi / 4, phi=0.0)
    request = FloquetPhasedFSimCalibrationRequest(
        gate=gate,
        pairs=((q_00, q_01), (q_02, q_03)),
        options=FloquetPhasedFSimCalibrationOptions(
            characterize_theta=True,
            characterize_zeta=True,
            characterize_chi=False,
            characterize_gamma=False,
            characterize_phi=True,
        ),
    )

    result = cirq.google.CalibrationResult(
        code=cirq.google.api.v2.calibration_pb2.SUCCESS,
        error_message=None,
        token=None,
        valid_until=None,
        metrics=cirq.google.Calibration(
            cirq.google.api.v2.metrics_pb2.MetricsSnapshot(
                metrics=[
                    cirq.google.api.v2.metrics_pb2.Metric(
                        name='angles',
                        targets=[
                            '0_qubit_a',
                            '0_qubit_b',
                            '0_theta_est',
                            '0_zeta_est',
                            '0_phi_est',
                            '1_qubit_a',
                            '1_qubit_b',
                            '1_theta_est',
                            '1_zeta_est',
                            '1_phi_est',
                        ],
                        values=[
                            cirq.google.api.v2.metrics_pb2.Value(str_val='0_0'),
                            cirq.google.api.v2.metrics_pb2.Value(str_val='0_1'),
                            cirq.google.api.v2.metrics_pb2.Value(double_val=0.1),
                            cirq.google.api.v2.metrics_pb2.Value(double_val=0.2),
                            cirq.google.api.v2.metrics_pb2.Value(double_val=0.3),
                            cirq.google.api.v2.metrics_pb2.Value(str_val='0_2'),
                            cirq.google.api.v2.metrics_pb2.Value(str_val='0_3'),
                            cirq.google.api.v2.metrics_pb2.Value(double_val=0.4),
                            cirq.google.api.v2.metrics_pb2.Value(double_val=0.5),
                            cirq.google.api.v2.metrics_pb2.Value(double_val=0.6),
                        ],
                    )
                ]
            )
        ),
    )

    assert request.parse_result(result) == FloquetPhasedFSimCalibrationResult(
        parameters={
            (q_00, q_01): PhasedFSimCharacterization(
                theta=0.1, zeta=0.2, chi=None, gamma=None, phi=0.3
            ),
            (q_02, q_03): PhasedFSimCharacterization(
                theta=0.4, zeta=0.5, chi=None, gamma=None, phi=0.6
            ),
        },
        gate=gate,
        options=FloquetPhasedFSimCalibrationOptions(
            characterize_theta=True,
            characterize_zeta=True,
            characterize_chi=False,
            characterize_gamma=False,
            characterize_phi=True,
        ),
    )<|MERGE_RESOLUTION|>--- conflicted
+++ resolved
@@ -1,14 +1,3 @@
-<<<<<<< HEAD
-import numpy as np
-
-import cirq
-from cirq.google.calibration.phased_fsim import (
-    FloquetPhasedFSimCalibrationOptions,
-    FloquetPhasedFSimCalibrationRequest,
-    FloquetPhasedFSimCalibrationResult,
-    PhasedFSimCharacterization,
-)
-=======
 # Copyright 2021 The Cirq Developers
 #
 # Licensed under the Apache License, Version 2.0 (the "License");
@@ -23,8 +12,15 @@
 # See the License for the specific language governing permissions and
 # limitations under the License.
 
-from cirq.google.calibration.phased_fsim import PhasedFSimCharacterization
->>>>>>> 77e2bca8
+import numpy as np
+
+import cirq
+from cirq.google.calibration.phased_fsim import (
+    FloquetPhasedFSimCalibrationOptions,
+    FloquetPhasedFSimCalibrationRequest,
+    FloquetPhasedFSimCalibrationResult,
+    PhasedFSimCharacterization,
+)
 
 
 def test_asdict():
