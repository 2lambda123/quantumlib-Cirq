--- conflicted
+++ resolved
@@ -11,8 +11,10 @@
 # WITHOUT WARRANTIES OR CONDITIONS OF ANY KIND, either express or implied.
 # See the License for the specific language governing permissions and
 # limitations under the License.
-<<<<<<< HEAD
 from typing import Callable, Dict, List, Optional, Sequence, Tuple, Union, cast
+
+import dataclasses
+
 
 from cirq.circuits import Circuit
 from cirq.ops import FSimGate, Gate, GateOperation, MeasurementGate, Moment, Qid, SingleQubitGate
@@ -21,17 +23,6 @@
     FloquetPhasedFSimCalibrationOptions,
     FloquetPhasedFSimCalibrationRequest,
     IncompatibleMomentError,
-=======
-from typing import Callable, Dict, List, Optional, Sequence, Tuple, cast
-
-import dataclasses
-
-from cirq.circuits import Circuit
-from cirq.ops import FSimGate, Gate, GateOperation, MeasurementGate, Moment, Qid, SingleQubitGate
-from cirq.google.calibration.phased_fsim import (
-    FloquetPhasedFSimCalibrationOptions,
-    FloquetPhasedFSimCalibrationRequest,
->>>>>>> 30f4c33c
     PhasedFSimCalibrationRequest,
     PhasedFSimCalibrationResult,
     WITHOUT_CHI_FLOQUET_PHASED_FSIM_CHARACTERIZATION,
@@ -41,13 +32,6 @@
 from cirq.google.serializable_gate_set import SerializableGateSet
 
 
-<<<<<<< HEAD
-=======
-class IncompatibleMomentError(Exception):
-    """Error that occurs when a moment is not supported by a calibration routine."""
-
-
->>>>>>> 30f4c33c
 def make_floquet_request_for_moment(
     moment: Moment,
     options: FloquetPhasedFSimCalibrationOptions,
@@ -122,8 +106,6 @@
     )
 
 
-<<<<<<< HEAD
-=======
 @dataclasses.dataclass(frozen=True)
 class CircuitFloquetPhasedFSimCalibrationRequests:
     """Circuit-specific characterization requests.
@@ -139,18 +121,13 @@
     moment_allocations: List[Optional[int]]
 
 
->>>>>>> 30f4c33c
 def make_floquet_request_for_circuit(
     circuit: Circuit,
     options: FloquetPhasedFSimCalibrationOptions = WITHOUT_CHI_FLOQUET_PHASED_FSIM_CHARACTERIZATION,
     gates_translator: Callable[[Gate], Optional[FSimGate]] = try_convert_sqrt_iswap_to_fsim,
     merge_subsets: bool = True,
     initial: Optional[List[FloquetPhasedFSimCalibrationRequest]] = None,
-<<<<<<< HEAD
-) -> Tuple[List[FloquetPhasedFSimCalibrationRequest], List[Optional[int]]]:
-=======
 ) -> CircuitFloquetPhasedFSimCalibrationRequests:
->>>>>>> 30f4c33c
     """Extracts a minimal set of Floquet characterization requests necessary to characterize given
     circuit.
 
@@ -166,24 +143,12 @@
         merge_subsets: Whether to merge moments that can be characterized at the same time
             together.
         initial: The characterization requests obtained by a previous scan of another circuit; i.e.,
-<<<<<<< HEAD
-            the first element of a tuple returned by make_floquet_request_for_circuit invoked on
-=======
             the requests field of the return value of make_floquet_request_for_circuit invoked on
->>>>>>> 30f4c33c
             another circuit. This might be used to find a minimal set of moments to characterize
             across many circuits.
 
     Returns:
-<<<<<<< HEAD
-        Tuple of:
-          - list of calibration requests,
-          - list of indices of the generated characterization requests for each moment in the
-            supplied circuit. If None occurs at certain position, it means that the related moment
-            does not require characterization.
-=======
         Instance of CircuitFloquetPhasedFSimCalibrationRequests.
->>>>>>> 30f4c33c
 
     Raises:
         IncompatibleMomentError when circuit contains a moment with operations other than the
@@ -213,11 +178,7 @@
         else:
             allocations.append(None)
 
-<<<<<<< HEAD
-    return calibrations, allocations
-=======
     return CircuitFloquetPhasedFSimCalibrationRequests(calibrations, allocations)
->>>>>>> 30f4c33c
 
 
 def _append_into_calibrations_if_missing(
@@ -307,15 +268,9 @@
 
 def run_characterizations(
     calibrations: Sequence[PhasedFSimCalibrationRequest],
-<<<<<<< HEAD
     engine: Union[Engine, PhasedFSimEngineSimulator],
     processor_id: Optional[str] = None,
     gate_set: Optional[SerializableGateSet] = None,
-=======
-    engine: Engine,
-    processor_id: str,
-    gate_set: SerializableGateSet,
->>>>>>> 30f4c33c
     max_layers_per_request: int = 1,
     progress_func: Optional[Callable[[int, int], None]] = None,
 ) -> List[PhasedFSimCalibrationResult]:
@@ -344,7 +299,6 @@
     if not calibrations:
         return []
 
-<<<<<<< HEAD
     if isinstance(engine, Engine):
         if processor_id is None:
             raise ValueError('processor_id must be provided when running on the engine')
@@ -377,27 +331,6 @@
         raise ValueError(f'Unsupported engine type {type(engine)}')
 
     return results
-=======
-    requests = [
-        [
-            calibration.to_calibration_layer()
-            for calibration in calibrations[offset : offset + max_layers_per_request]
-        ]
-        for offset in range(0, len(calibrations), max_layers_per_request)
-    ]
-
-    results = []
-
-    for request in requests:
-        job = engine.run_calibration(request, processor_id=processor_id, gate_set=gate_set)
-        results += [
-            calibration.parse_result(result)
-            for calibration, result in zip(calibrations, job.calibration_results())
-        ]
-        if progress_func:
-            progress_func(len(results), len(calibrations))
-
-    return results
 
 
 @dataclasses.dataclass(frozen=True)
@@ -413,16 +346,11 @@
 
     results: List[PhasedFSimCalibrationResult]
     moment_allocations: List[Optional[int]]
->>>>>>> 30f4c33c
 
 
 def run_floquet_characterization_for_circuit(
     circuit: Circuit,
-<<<<<<< HEAD
-    engine: Union[Engine, PhasedFSimEngineSimulator],
-=======
     engine: Engine,
->>>>>>> 30f4c33c
     processor_id: str,
     gate_set: SerializableGateSet,
     options: FloquetPhasedFSimCalibrationOptions = WITHOUT_CHI_FLOQUET_PHASED_FSIM_CHARACTERIZATION,
@@ -430,11 +358,7 @@
     merge_subsets: bool = True,
     max_layers_per_request: int = 1,
     progress_func: Optional[Callable[[int, int], None]] = None,
-<<<<<<< HEAD
-) -> Tuple[List[PhasedFSimCalibrationResult], List[Optional[int]]]:
-=======
 ) -> CircuitPhasedFSimCalibrationResults:
->>>>>>> 30f4c33c
     """Extracts moments within a circuit to characterize and characterizes them against engine.
 
     The method calls floquet_characterization_for_circuit to extract moments to characterize and
@@ -458,41 +382,21 @@
             layers already calibrated and the second one the total number of layers to calibrate.
 
     Returns:
-<<<<<<< HEAD
-        Tuple of:
-          - list of PhasedFSimCalibrationResult for each recognized moment to characterize.
-          - list of indices of the generated characterization requests for each moment in the
-            supplied circuit. If None occurs at certain position, it means that the related moment
-            does not require characterization.
-=======
         Instance of CircuitPhasedFSimCalibrationResults.
->>>>>>> 30f4c33c
 
     Raises:
         IncompatibleMomentError when circuit contains a moment with operations other than the
         operations matched by gates_translator, or it mixes a single qubit and two qubit gates.
     """
-<<<<<<< HEAD
-    requests, allocations = make_floquet_request_for_circuit(
-        circuit, options, gates_translator, merge_subsets=merge_subsets
-    )
-    results = run_characterizations(
-        requests,
-=======
     request = make_floquet_request_for_circuit(
         circuit, options, gates_translator, merge_subsets=merge_subsets
     )
     results = run_characterizations(
         request.requests,
->>>>>>> 30f4c33c
         engine,
         processor_id,
         gate_set,
         max_layers_per_request=max_layers_per_request,
         progress_func=progress_func,
     )
-<<<<<<< HEAD
-    return results, allocations
-=======
-    return CircuitPhasedFSimCalibrationResults(results, request.moment_allocations)
->>>>>>> 30f4c33c
+    return CircuitPhasedFSimCalibrationResults(results, request.moment_allocations)