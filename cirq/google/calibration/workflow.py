--- conflicted
+++ resolved
@@ -34,13 +34,9 @@
     IncompatibleMomentError,
     PhasedFSimCalibrationRequest,
     PhasedFSimCalibrationResult,
-<<<<<<< HEAD
     PhasedFSimCharacterization,
-    sqrt_iswap_gates_translator,
-=======
     WITHOUT_CHI_FLOQUET_PHASED_FSIM_CHARACTERIZATION,
     try_convert_sqrt_iswap_to_fsim,
->>>>>>> 93600be9
 )
 from cirq.google.engine import Engine
 from cirq.google.serializable_gate_set import SerializableGateSet
@@ -340,7 +336,7 @@
     circuit: Circuit,
     characterizations: List[PhasedFSimCalibrationResult],
     moments_mapping: List[Optional[int]],
-    gates_translator: Callable[[Gate], Optional[FSimGate]] = sqrt_iswap_gates_translator,
+    gates_translator: Callable[[Gate], Optional[FSimGate]] = try_convert_sqrt_iswap_to_fsim,
 ) -> Tuple[Circuit, List[Optional[int]]]:
     default_phases = PhasedFSimCharacterization(zeta=0.0, chi=0.0, gamma=0.0)
 
@@ -476,8 +472,7 @@
         max_layers_per_request=max_layers_per_request,
         progress_func=progress_func,
     )
-<<<<<<< HEAD
-    return results, mapping
+    return results, allocations
 
 
 def run_floquet_phased_calibration_for_circuit(
@@ -485,7 +480,7 @@
     engine: Union[Engine, PhasedFSimEngineSimulator],
     processor_id: Optional[str],
     gate_set: SerializableGateSet,
-    gates_translator: Callable[[Gate], Optional[FSimGate]] = sqrt_iswap_gates_translator,
+    gates_translator: Callable[[Gate], Optional[FSimGate]] = try_convert_sqrt_iswap_to_fsim,
     options: FloquetPhasedFSimCalibrationOptions = FloquetPhasedFSimCalibrationOptions(
         characterize_theta=False,
         characterize_zeta=True,
@@ -493,14 +488,14 @@
         characterize_gamma=True,
         characterize_phi=False,
     ),
-    merge_sub_sets: bool = True,
+    merge_subsets: bool = True,
     max_layers_per_request: int = 1,
     progress_func: Optional[Callable[[int, int], None]] = None,
 ) -> Tuple[
     Circuit, List[PhasedFSimCalibrationResult], List[Optional[int]], PhasedFSimCharacterization
 ]:
-    requests, mapping = floquet_characterization_for_circuit(
-        circuit, options, gates_translator, merge_sub_sets=merge_sub_sets
+    requests, mapping = make_floquet_request_for_circuit(
+        circuit, options, gates_translator, merge_subsets=merge_subsets
     )
     characterizations = run_characterizations(
         requests,
@@ -518,7 +513,4 @@
         chi=0.0 if options.characterize_chi else None,
         gamma=0.0 if options.characterize_gamma else None,
     )
-    return calibrated_circuit, characterizations, calibrated_mapping, override
-=======
-    return results, allocations
->>>>>>> 93600be9
+    return calibrated_circuit, characterizations, calibrated_mapping, override