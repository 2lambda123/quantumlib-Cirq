--- conflicted
+++ resolved
@@ -181,20 +181,6 @@
     a = cirq.QubitId()
     b = cirq.QubitId()
 
-<<<<<<< HEAD
-    assert Moment([ops.X(a), ops.X(b)]).qubits == {a , b}
-    assert Moment([ops.X(a)]).qubits == {a}
-    assert Moment([ops.CZ(a, b)]).qubits == {a, b}
-
-def test_with_qubits_mapped():
-    x, y, z = (ops.QubitId() for _ in 'xyz')
-
-    moment = Moment([ops.X(x), ops.CNOT(y, z)])
-    qubit_map = {x: z, y: y, z: x}
-    mapped_moment = Moment([ops.X(z), ops.CNOT(y, x)])
-    assert moment.with_qubits_mapped(qubit_map) == mapped_moment
-=======
     assert Moment([cirq.X(a), cirq.X(b)]).qubits == {a , b}
     assert Moment([cirq.X(a)]).qubits == {a}
-    assert Moment([cirq.CZ(a, b)]).qubits == {a, b}
->>>>>>> 6cee12ea
+    assert Moment([cirq.CZ(a, b)]).qubits == {a, b}