# Copyright 2018 The Cirq Developers
#
# Licensed under the Apache License, Version 2.0 (the "License");
# you may not use this file except in compliance with the License.
# You may obtain a copy of the License at
#
#     https://www.apache.org/licenses/LICENSE-2.0
#
# Unless required by applicable law or agreed to in writing, software
# distributed under the License is distributed on an "AS IS" BASIS,
# WITHOUT WARRANTIES OR CONDITIONS OF ANY KIND, either express or implied.
# See the License for the specific language governing permissions and
# limitations under the License.

"""The circuit data structure.

Circuits consist of a list of Moments, each Moment made up of a set of
Operations. Each Operation is a Gate that acts on some Qubits, for a given
Moment the Operations must all act on distinct Qubits.
"""

from collections import defaultdict
from itertools import groupby
import math

from typing import (AbstractSet, Any, Callable, cast, Dict, FrozenSet, Iterable,
                    Iterator, List, Optional, overload, Sequence, Set, Tuple,
                    Type, TYPE_CHECKING, TypeVar, Union)

import html
import numpy as np

from cirq import devices, ops, protocols, qis
from cirq.circuits._bucket_priority_queue import BucketPriorityQueue
from cirq.circuits.insert_strategy import InsertStrategy
from cirq.circuits.text_diagram_drawer import TextDiagramDrawer
from cirq.circuits.qasm_output import QasmOutput
from cirq.circuits.quil_output import QuilOutput
from cirq.type_workarounds import NotImplementedType
from cirq._compat import deprecated
import cirq._version

if TYPE_CHECKING:
    import cirq

T_DESIRED_GATE_TYPE = TypeVar('T_DESIRED_GATE_TYPE', bound='ops.Gate')


class Circuit:
    """A mutable list of groups of operations to apply to some qubits.

    Methods returning information about the circuit:
        next_moment_operating_on
        prev_moment_operating_on
        next_moments_operating_on
        operation_at
        all_qubits
        all_operations
        findall_operations
        findall_operations_between
        findall_operations_until_blocked
        findall_operations_with_gate_type
        reachable_frontier_from
        has_measurements
        are_all_matches_terminal
        are_all_measurements_terminal
        unitary
        final_state_vector
        to_text_diagram
        to_text_diagram_drawer

    Methods for mutation:
        insert
        append
        insert_into_range
        clear_operations_touching
        batch_insert
        batch_remove
        batch_insert_into
        insert_at_frontier

    Circuits can also be iterated over,
        for moment in circuit:
            ...
    and sliced,
        circuit[1:3] is a new Circuit made up of two moments, the first being
            circuit[1] and the second being circuit[2];
        circuit[:, qubit] is a new Circuit with the same moments, but with only
            those operations which act on the given Qubit;
        circuit[:, qubits], where 'qubits' is list of Qubits, is a new Circuit
            with the same moments, but only with those operations which touch
            any of the given qubits;
        circuit[1:3, qubit] is equivalent to circuit[1:3][:, qubit];
        circuit[1:3, qubits] is equivalent to circuit[1:3][:, qubits];
    and concatenated,
        circuit1 + circuit2 is a new Circuit made up of the moments in circuit1
            followed by the moments in circuit2;
    and multiplied by an integer,
        circuit * k is a new Circuit made up of the moments in circuit repeated
            k times.
    and mutated,
        circuit[1:7] = [Moment(...)]
    """

    def __bool__(self):
        return bool(self._moments)

    def __eq__(self, other):
        if not isinstance(other, type(self)):
            return NotImplemented
        return self._moments == other._moments and self._device == other._device

    def _approx_eq_(self, other: Any, atol: Union[int, float]) -> bool:
        """See `cirq.protocols.SupportsApproximateEquality`."""
        if not isinstance(other, type(self)):
            return NotImplemented
        return cirq.protocols.approx_eq(
            self._moments,
            other._moments,
            atol=atol
        ) and self._device == other._device

    def __ne__(self, other) -> bool:
        return not self == other

    def __len__(self) -> int:
        return len(self._moments)

    def __iter__(self) -> Iterator['cirq.Moment']:
        return iter(self._moments)

    def _decompose_(self) -> 'cirq.OP_TREE':
        """See `cirq.SupportsDecompose`."""
        return self.all_operations()

    def __str__(self) -> str:
        return self.to_text_diagram()

    def _repr_html_(self) -> str:
        """Print ASCII diagram in Jupyter notebook without wrapping lines."""
        return ('<pre style="overflow: auto; white-space: pre;">' +
                html.escape(self.to_text_diagram()) + '</pre>')

    def _first_moment_operating_on(self, qubits: Iterable['cirq.Qid'],
                                   indices: Iterable[int]) -> Optional[int]:
        qubits = frozenset(qubits)
        for m in indices:
            if self._has_op_at(m, qubits):
                return m
        return None

    def next_moment_operating_on(self,
                                 qubits: Iterable['cirq.Qid'],
                                 start_moment_index: int = 0,
                                 max_distance: int = None) -> Optional[int]:
        """Finds the index of the next moment that touches the given qubits.

        Args:
            qubits: We're looking for operations affecting any of these qubits.
            start_moment_index: The starting point of the search.
            max_distance: The number of moments (starting from the start index
                and moving forward) to check. Defaults to no limit.

        Returns:
            None if there is no matching moment, otherwise the index of the
            earliest matching moment.

        Raises:
          ValueError: negative max_distance.
        """
        max_circuit_distance = len(self._moments) - start_moment_index
        if max_distance is None:
            max_distance = max_circuit_distance
        elif max_distance < 0:
            raise ValueError('Negative max_distance: {}'.format(max_distance))
        else:
            max_distance = min(max_distance, max_circuit_distance)

        return self._first_moment_operating_on(
            qubits,
            range(start_moment_index, start_moment_index + max_distance))

    def next_moments_operating_on(self,
                                  qubits: Iterable['cirq.Qid'],
                                  start_moment_index: int = 0
                                 ) -> Dict['cirq.Qid', int]:
        """Finds the index of the next moment that touches each qubit.

        Args:
            qubits: The qubits to find the next moments acting on.
            start_moment_index: The starting point of the search.

        Returns:
            The index of the next moment that touches each qubit. If there
            is no such moment, the next moment is specified as the number of
            moments in the circuit. Equivalently, can be characterized as one
            plus the index of the last moment after start_moment_index
            (inclusive) that does *not* act on a given qubit.
        """
        next_moments = {}
        for q in qubits:
            next_moment = self.next_moment_operating_on(
                [q], start_moment_index)
            next_moments[q] = (len(self._moments) if next_moment is None else
                               next_moment)
        return next_moments

    def prev_moment_operating_on(self,
                                 qubits: Sequence['cirq.Qid'],
                                 end_moment_index: Optional[int] = None,
                                 max_distance: Optional[int] = None
                                ) -> Optional[int]:
        """Finds the index of the next moment that touches the given qubits.

        Args:
            qubits: We're looking for operations affecting any of these qubits.
            end_moment_index: The moment index just after the starting point of
                the reverse search. Defaults to the length of the list of
                moments.
            max_distance: The number of moments (starting just before from the
                end index and moving backward) to check. Defaults to no limit.

        Returns:
            None if there is no matching moment, otherwise the index of the
            latest matching moment.

        Raises:
            ValueError: negative max_distance.
        """
        if end_moment_index is None:
            end_moment_index = len(self._moments)

        if max_distance is None:
            max_distance = len(self._moments)
        elif max_distance < 0:
            raise ValueError('Negative max_distance: {}'.format(max_distance))
        else:
            max_distance = min(end_moment_index, max_distance)

        # Don't bother searching indices past the end of the list.
        if end_moment_index > len(self._moments):
            d = end_moment_index - len(self._moments)
            end_moment_index -= d
            max_distance -= d
        if max_distance <= 0:
            return None

        return self._first_moment_operating_on(qubits,
                                               (end_moment_index - k - 1
                                                for k in range(max_distance)))

    def reachable_frontier_from(
            self,
            start_frontier: Dict['cirq.Qid', int],
            *,
            is_blocker: Callable[['cirq.Operation'], bool] = lambda op: False
    ) -> Dict['cirq.Qid', int]:
        """Determines how far can be reached into a circuit under certain rules.

        The location L = (qubit, moment_index) is *reachable* if and only if:

            a) There is not a blocking operation covering L.

            AND

            [
                b1) qubit is in start frontier and moment_index =
                    max(start_frontier[qubit], 0).

                OR

                b2) There is no operation at L and prev(L) = (qubit,
                    moment_index-1) is reachable.

                OR

                b3) There is an (non-blocking) operation P covering L such that
                    (q', moment_index - 1) is reachable for every q' on which P
                    acts.
            ]

        An operation in moment moment_index is blocking if

            a) `is_blocker` returns a truthy value.

            OR

            b) The operation acts on a qubit not in start_frontier.

            OR

            c) The operation acts on a qubit q such that start_frontier[q] >
                moment_index.

        In other words, the reachable region extends forward through time along
        each qubit in start_frontier until it hits a blocking operation. Any
        location involving a qubit not in start_frontier is unreachable.

        For each qubit q in `start_frontier`, the reachable locations will
        correspond to a contiguous range starting at start_frontier[q] and
        ending just before some index end_q. The result of this method is a
        dictionary, and that dictionary maps each qubit q to its end_q.

        Examples:

            If start_frontier is {
                cirq.LineQubit(0): 6,
                cirq.LineQubit(1): 2,
                cirq.LineQubit(2): 2,
            } then the reachable wire locations in the following circuit are
            highlighted with '█' characters:

                0   1   2   3   4   5   6   7   8   9   10  11  12  13
            0: ───H───@─────────────────█████████████████████─@───H───
                      │                                       │
            1: ───────@─██H███@██████████████████████─@───H───@───────
                              │                       │
            2: ─────────██████@███H██─@───────@───H───@───────────────
                                      │       │
            3: ───────────────────────@───H───@───────────────────────

            And the computed end_frontier is {
                cirq.LineQubit(0): 11,
                cirq.LineQubit(1): 9,
                cirq.LineQubit(2): 6,
            }

            Note that the frontier indices (shown above the circuit) are
            best thought of (and shown) as happening *between* moment indices.

            If we specify a blocker as follows:

                is_blocker=lambda: op == cirq.CZ(cirq.LineQubit(1),
                                                 cirq.LineQubit(2))

            and use this start_frontier:

                {
                    cirq.LineQubit(0): 0,
                    cirq.LineQubit(1): 0,
                    cirq.LineQubit(2): 0,
                    cirq.LineQubit(3): 0,
                }

            Then this is the reachable area:

                0   1   2   3   4   5   6   7   8   9   10  11  12  13
            0: ─██H███@██████████████████████████████████████─@───H───
                      │                                       │
            1: ─██████@███H██─@───────────────────────@───H───@───────
                              │                       │
            2: ─█████████████─@───H───@───────@───H───@───────────────
                                      │       │
            3: ─█████████████████████─@───H───@───────────────────────

            and the computed end_frontier is:

                {
                    cirq.LineQubit(0): 11,
                    cirq.LineQubit(1): 3,
                    cirq.LineQubit(2): 3,
                    cirq.LineQubit(3): 5,
                }

        Args:
            start_frontier: A starting set of reachable locations.
            is_blocker: A predicate that determines if operations block
                reachability. Any location covered by an operation that causes
                `is_blocker` to return True is considered to be an unreachable
                location.

        Returns:
            An end_frontier dictionary, containing an end index for each qubit q
            mapped to a start index by the given `start_frontier` dictionary.

            To determine if a location (q, i) was reachable, you can use
            this expression:

                q in start_frontier and start_frontier[q] <= i < end_frontier[q]

            where i is the moment index, q is the qubit, and end_frontier is the
            result of this method.
        """
        active: Set['cirq.Qid'] = set()
        end_frontier = {}
        queue = BucketPriorityQueue[ops.Operation](drop_duplicate_entries=True)

        def enqueue_next(qubit: 'cirq.Qid', moment: int) -> None:
            next_moment = self.next_moment_operating_on([qubit], moment)
            if next_moment is None:
                end_frontier[qubit] = max(len(self), start_frontier[qubit])
                if qubit in active:
                    active.remove(qubit)
            else:
                next_op = self.operation_at(qubit, next_moment)
                assert next_op is not None
                queue.enqueue(next_moment, next_op)

        for start_qubit, start_moment in start_frontier.items():
            enqueue_next(start_qubit, start_moment)

        while queue:
            cur_moment, cur_op = queue.dequeue()
            for q in cur_op.qubits:
                if (q in start_frontier and
                        cur_moment >= start_frontier[q] and
                        q not in end_frontier):
                    active.add(q)

            continue_past = (
                cur_op is not None and
                active.issuperset(cur_op.qubits) and
                not is_blocker(cur_op)
            )
            if continue_past:
                for q in cur_op.qubits:
                    enqueue_next(q, cur_moment + 1)
            else:
                for q in cur_op.qubits:
                    if q in active:
                        end_frontier[q] = cur_moment
                        active.remove(q)

        return end_frontier

    def findall_operations_between(self,
                                   start_frontier: Dict['cirq.Qid', int],
                                   end_frontier: Dict['cirq.Qid', int],
                                   omit_crossing_operations: bool = False
                                  ) -> List[Tuple[int, 'cirq.Operation']]:
        """Finds operations between the two given frontiers.

        If a qubit is in `start_frontier` but not `end_frontier`, its end index
        defaults to the end of the circuit. If a qubit is in `end_frontier` but
        not `start_frontier`, its start index defaults to the start of the
        circuit. Operations on qubits not mentioned in either frontier are not
        included in the results.

        Args:
            start_frontier: Just before where to start searching for operations,
                for each qubit of interest. Start frontier indices are
                inclusive.
            end_frontier: Just before where to stop searching for operations,
                for each qubit of interest. End frontier indices are exclusive.
            omit_crossing_operations: Determines whether or not operations that
                cross from a location between the two frontiers to a location
                outside the two frontiers are included or excluded. (Operations
                completely inside are always included, and operations completely
                outside are always excluded.)

        Returns:
            A list of tuples. Each tuple describes an operation found between
            the two frontiers. The first item of each tuple is the index of the
            moment containing the operation, and the second item is the
            operation itself. The list is sorted so that the moment index
            increases monotonically.
        """
        result = BucketPriorityQueue[ops.Operation](
            drop_duplicate_entries=True)

        involved_qubits = set(start_frontier.keys()) | set(end_frontier.keys())
        # Note: only sorted to ensure a deterministic result ordering.
        for q in sorted(involved_qubits):
            for i in range(start_frontier.get(q, 0),
                           end_frontier.get(q, len(self))):
                op = self.operation_at(q, i)
                if op is None:
                    continue
                if (omit_crossing_operations and
                        not involved_qubits.issuperset(op.qubits)):
                    continue
                result.enqueue(i, op)

        return list(result)

    def findall_operations_until_blocked(
            self,
            start_frontier: Dict['cirq.Qid', int],
            is_blocker: Callable[['cirq.Operation'], bool] = lambda op: False
    ) -> List[Tuple[int, ops.Operation]]:
        """
        Finds all operations until a blocking operation is hit.

        An operation is considered blocking if

        a) It is in the 'light cone' of start_frontier.

        AND

        (

            1) is_blocker returns a truthy value.

            OR

            2) It acts on a blocked qubit.
        )

        Every qubit acted on by a blocking operation is thereafter itself
        blocked.


        The notion of reachability here differs from that in
        reachable_frontier_from in two respects:

        1) An operation is not considered blocking only because it is in a
            moment before the start_frontier of one of the qubits on which it
            acts.
        2) Operations that act on qubits not in start_frontier are not
            automatically blocking.

        For every (moment_index, operation) returned:

        1) moment_index >= min((start_frontier[q] for q in operation.qubits
            if q in start_frontier), default=0)
        2) set(operation.qubits).intersection(start_frontier)

        Below are some examples, where on the left the opening parentheses show
        `start_frontier` and on the right are the operations included (with
        their moment indices) in the output. `F` and `T` indicate that
        `is_blocker` return `False` or `True`, respectively, when applied to
        the gates; `M` indicates that it doesn't matter.


        ─(─F───F───────    ┄(─F───F─)┄┄┄┄┄
           │   │              │   │
        ─(─F───F───T─── => ┄(─F───F─)┄┄┄┄┄
                   │                  ┊
        ───────────T───    ┄┄┄┄┄┄┄┄┄┄┄┄┄┄┄


        ───M─────(─F───    ┄┄┄┄┄┄┄┄┄(─F─)┄┄
           │       │          ┊       │
        ───M───M─(─F───    ┄┄┄┄┄┄┄┄┄(─F─)┄┄
               │        =>        ┊
        ───────M───M───    ┄┄┄┄┄┄┄┄┄┄┄┄┄┄┄
                   │                  ┊
        ───────────M───    ┄┄┄┄┄┄┄┄┄┄┄┄┄┄┄


        ───M─(─────M───     ┄┄┄┄┄()┄┄┄┄┄┄┄┄
           │       │           ┊       ┊
        ───M─(─T───M───     ┄┄┄┄┄()┄┄┄┄┄┄┄┄
               │        =>         ┊
        ───────T───M───     ┄┄┄┄┄┄┄┄┄┄┄┄┄┄┄
                   │                   ┊
        ───────────M───     ┄┄┄┄┄┄┄┄┄┄┄┄┄┄┄


        ─(─F───F───    ┄(─F───F─)┄
           │   │    =>    │   │
        ───F─(─F───    ┄(─F───F─)┄


        ─(─F───────────    ┄(─F─)┄┄┄┄┄┄┄┄┄
           │                  │
        ───F───F───────    ┄(─F─)┄┄┄┄┄┄┄┄┄
               │        =>        ┊
        ───────F───F───    ┄┄┄┄┄┄┄┄┄(─F─)┄
                   │                  │
        ─(─────────F───    ┄┄┄┄┄┄┄┄┄(─F─)┄

        Args:
            start_frontier: A starting set of reachable locations.
            is_blocker: A predicate that determines if operations block
                reachability. Any location covered by an operation that causes
                `is_blocker` to return True is considered to be an unreachable
                location.

        Returns:
            A list of tuples. Each tuple describes an operation found between
            the start frontier and a blocking operation. The first item of
            each tuple is the index of the moment containing the operation,
            and the second item is the operation itself.

        """
        op_list = []  # type: List[Tuple[int, ops.Operation]]
        if not start_frontier:
            return op_list
        start_index = min(start_frontier.values())
        blocked_qubits = set()  # type: Set[cirq.Qid]
        for index, moment in enumerate(self[start_index:], start_index):
            active_qubits = set(
                q for q, s in start_frontier.items() if s <= index)
            for op in moment.operations:
                if is_blocker(op) or blocked_qubits.intersection(op.qubits):
                    blocked_qubits.update(op.qubits)
                elif active_qubits.intersection(op.qubits):
                    op_list.append((index, op))
            if blocked_qubits.issuperset(start_frontier):
                break
        return op_list

    def operation_at(self, qubit: 'cirq.Qid',
                     moment_index: int) -> Optional['cirq.Operation']:
        """Finds the operation on a qubit within a moment, if any.

        Args:
            qubit: The qubit to check for an operation on.
            moment_index: The index of the moment to check for an operation
                within. Allowed to be beyond the end of the circuit.

        Returns:
            None if there is no operation on the qubit at the given moment, or
            else the operation.
        """
        if not 0 <= moment_index < len(self._moments):
            return None
        for op in self._moments[moment_index].operations:
            if qubit in op.qubits:
                return op
        return None

    def findall_operations(self, predicate: Callable[['cirq.Operation'], bool]
                          ) -> Iterable[Tuple[int, 'cirq.Operation']]:
        """Find the locations of all operations that satisfy a given condition.

        This returns an iterator of (index, operation) tuples where each
        operation satisfies op_cond(operation) is truthy. The indices are
        in order of the moments and then order of the ops within that moment.

        Args:
            predicate: A method that takes an Operation and returns a Truthy
                value indicating the operation meets the find condition.

        Returns:
            An iterator (index, operation)'s that satisfy the op_condition.
        """
        for index, moment in enumerate(self._moments):
            for op in moment.operations:
                if predicate(op):
                    yield index, op

    def findall_operations_with_gate_type(
            self,
            gate_type: Type[T_DESIRED_GATE_TYPE]
    ) -> Iterable[Tuple[int,
                        ops.GateOperation,
                        T_DESIRED_GATE_TYPE]]:
        """Find the locations of all gate operations of a given type.

        Args:
            gate_type: The type of gate to find, e.g. XPowGate or
                MeasurementGate.

        Returns:
            An iterator (index, operation, gate)'s for operations with the given
            gate type.
        """
        result = self.findall_operations(lambda operation: isinstance(
            operation.gate, gate_type))
        for index, op in result:
            gate_op = cast(ops.GateOperation, op)
            yield index, gate_op, cast(T_DESIRED_GATE_TYPE, gate_op.gate)

    def has_measurements(self):
        return any(self.findall_operations(protocols.is_measurement))

    def are_all_measurements_terminal(self):
        """Whether all measurement gates are at the end of the circuit."""
        return self.are_all_matches_terminal(protocols.is_measurement)

    def are_all_matches_terminal(self,
                                 predicate: Callable[['cirq.Operation'], bool]):
        """Check whether all of the ops that satisfy a predicate are terminal.

        Args:
            predicate: A predicate on ops.Operations which is being checked.

        Returns:
            Whether or not all `Operation` s in a circuit that satisfy the
            given predicate are terminal.
        """
        return all(
            self.next_moment_operating_on(op.qubits, i + 1) is None for
            (i, op) in self.findall_operations(predicate)
        )

    def _has_op_at(self, moment_index: int,
                   qubits: Iterable['cirq.Qid']) -> bool:
        return (0 <= moment_index < len(self._moments) and
                self._moments[moment_index].operates_on(qubits))

    def _validate_op_tree_qids(self, op_tree: 'cirq.OP_TREE') -> None:
        """Raises an exception if any operation in `op_tree` has qids that don't
        match its qid shape.

        Args:
            operation: The operation to validate.

        Raises:
            ValueError: The operation had qids that don't match its qid shape.
        """
        # Cast from Iterable[Operation, Moment] because preserve_moments is
        # False.
        for op in cast(Iterable['cirq.Operation'],
                       ops.flatten_op_tree(op_tree)):
            if protocols.qid_shape(op) != protocols.qid_shape(op.qubits):
                raise ValueError(
                    'Invalid operation. '
                    'An operation has qid shape <{!r}> but is on qids with '
                    'shape <{!r}>. The operation is <{!r}>.'.format(
                        protocols.qid_shape(op), protocols.qid_shape(op.qubits),
                        op))

    def all_qubits(self) -> FrozenSet['cirq.Qid']:
        """Returns the qubits acted upon by Operations in this circuit."""
        return frozenset(q for m in self._moments for q in m.qubits)

    def all_operations(self) -> Iterator[ops.Operation]:
        """Iterates over the operations applied by this circuit.

        Operations from earlier moments will be iterated over first. Operations
        within a moment are iterated in the order they were given to the
        moment's constructor.
        """
        return (op for moment in self for op in moment.operations)

    def qid_shape(self,
                  qubit_order: 'cirq.QubitOrderOrList' = ops.QubitOrder.DEFAULT
                 ) -> Tuple[int, ...]:
        qids = ops.QubitOrder.as_qubit_order(qubit_order).order_for(
            self.all_qubits())
        return protocols.qid_shape(qids)

    def all_measurement_keys(self) -> Tuple[str, ...]:
        return protocols.measurement_keys(self)

    def _qid_shape_(self) -> Tuple[int, ...]:
        return self.qid_shape()

    def _has_unitary_(self) -> bool:
        if not self.are_all_measurements_terminal():
            return False

        unitary_ops = protocols.decompose(
            self.all_operations(),
            keep=protocols.has_unitary,
            intercepting_decomposer=_decompose_measurement_inversions,
            on_stuck_raise=None)
        return all(protocols.has_unitary(e) for e in unitary_ops)

    def _unitary_(self) -> Union[np.ndarray, NotImplementedType]:
        """Converts the circuit into a unitary matrix, if possible.

        If the circuit contains any non-terminal measurements, the conversion
        into a unitary matrix fails (i.e. returns NotImplemented). Terminal
        measurements are ignored when computing the unitary matrix. The unitary
        matrix is the product of the unitary matrix of all operations in the
        circuit (after expanding them to apply to the whole system).
        """
        if not self._has_unitary_():
            return NotImplemented
        return self.unitary(ignore_terminal_measurements=True)

    def unitary(self,
                qubit_order: 'cirq.QubitOrderOrList' = ops.QubitOrder.DEFAULT,
                qubits_that_should_be_present: Iterable['cirq.Qid'] = (),
                ignore_terminal_measurements: bool = True,
                dtype: Type[np.number] = np.complex128) -> np.ndarray:
        """Converts the circuit into a unitary matrix, if possible.

        Returns the same result as `cirq.unitary`, but provides more options.

        Args:
            qubit_order: Determines how qubits are ordered when passing matrices
                into np.kron.
            qubits_that_should_be_present: Qubits that may or may not appear
                in operations within the circuit, but that should be included
                regardless when generating the matrix.
            ignore_terminal_measurements: When set, measurements at the end of
                the circuit are ignored instead of causing the method to
                fail.
            dtype: The numpy dtype for the returned unitary. Defaults to
                np.complex128. Specifying np.complex64 will run faster at the
                cost of precision. `dtype` must be a complex np.dtype, unless
                all operations in the circuit have unitary matrices with
                exclusively real coefficients (e.g. an H + TOFFOLI circuit).

        Returns:
            A (possibly gigantic) 2d numpy array corresponding to a matrix
            equivalent to the circuit's effect on a quantum state.

        Raises:
            ValueError: The circuit contains measurement gates that are not
                ignored.
            TypeError: The circuit contains gates that don't have a known
                unitary matrix, e.g. gates parameterized by a Symbol.
        """

        if not ignore_terminal_measurements and any(
                protocols.is_measurement(op)
                for op in self.all_operations()):
            raise ValueError('Circuit contains a measurement.')

        if not self.are_all_measurements_terminal():
            raise ValueError('Circuit contains a non-terminal measurement.')

        qs = ops.QubitOrder.as_qubit_order(qubit_order).order_for(
            self.all_qubits().union(qubits_that_should_be_present))

        # Force qubits to have dimension at least 2 for backwards compatibility.
        qid_shape = self.qid_shape(qubit_order=qs)
        side_len = np.product(qid_shape, dtype=int)

        state = qis.eye_tensor(qid_shape, dtype=dtype)

        result = _apply_unitary_circuit(self, state, qs, dtype)
        return result.reshape((side_len, side_len))

    def final_state_vector(
            self,
            initial_state: 'cirq.STATE_VECTOR_LIKE' = 0,
            qubit_order: 'cirq.QubitOrderOrList' = ops.QubitOrder.DEFAULT,
            qubits_that_should_be_present: Iterable['cirq.Qid'] = (),
            ignore_terminal_measurements: bool = True,
            dtype: Type[np.number] = np.complex128) -> np.ndarray:
        """Left-multiplies a state vector by the circuit's unitary effect.

        A circuit's "unitary effect" is the unitary matrix produced by
        multiplying together all of its gates' unitary matrices. A circuit
        with non-unitary gates (such as measurement or parameterized gates) does
        not have a well-defined unitary effect, and the method will fail if such
        operations are present.

        For convenience, terminal measurements are automatically ignored
        instead of causing a failure. Set the `ignore_terminal_measurements`
        argument to False to disable this behavior.

        This method is equivalent to left-multiplying the input state by
        `cirq.unitary(circuit)` but it's computed in a more efficient
        way.

        Args:
            initial_state: The input state for the circuit. This can be a list
                of qudit values, a big endian int encoding the qudit values,
                a vector of amplitudes, or a tensor of amplitudes.

                When this is an int, it refers to a computational
                basis state (e.g. 5 means initialize to ``|5⟩ = |...000101⟩``).

                If this is a vector of amplitudes (a flat numpy array of the
                correct length for the system) or a tensor of amplitudes (a
                numpy array whose shape equals this circuit's `qid_shape`), it
                directly specifies the initial state's amplitudes. The vector
                type must be convertible to the given `dtype` argument.
            qubit_order: Determines how qubits are ordered when passing matrices
                into np.kron.
            qubits_that_should_be_present: Qubits that may or may not appear
                in operations within the circuit, but that should be included
                regardless when generating the matrix.
            ignore_terminal_measurements: When set, measurements at the end of
                the circuit are ignored instead of causing the method to
                fail.
            dtype: The numpy dtype for the returned unitary. Defaults to
                np.complex128. Specifying np.complex64 will run faster at the
                cost of precision. `dtype` must be a complex np.dtype, unless
                all operations in the circuit have unitary matrices with
                exclusively real coefficients (e.g. an H + TOFFOLI circuit).

        Returns:
            A (possibly gigantic) numpy array storing the superposition that
            came out of the circuit for the given input state.

        Raises:
            ValueError: The circuit contains measurement gates that are not
                ignored.
            TypeError: The circuit contains gates that don't have a known
                unitary matrix, e.g. gates parameterized by a Symbol.
        """

        if not ignore_terminal_measurements and any(
                protocols.is_measurement(op) for op in self.all_operations()):
            raise ValueError('Circuit contains a measurement.')

        if not self.are_all_measurements_terminal():
            raise ValueError('Circuit contains a non-terminal measurement.')

        qs = ops.QubitOrder.as_qubit_order(qubit_order).order_for(
            self.all_qubits().union(qubits_that_should_be_present))

        # Force qubits to have dimension at least 2 for backwards compatibility.
        qid_shape = self.qid_shape(qubit_order=qs)
        state_len = np.product(qid_shape, dtype=int)

        state = qis.to_valid_state_vector(initial_state,
                                          qid_shape=qid_shape,
                                          dtype=dtype).reshape(qid_shape)
        result = _apply_unitary_circuit(self, state, qs, dtype)
        return result.reshape((state_len,))

    @deprecated(deadline='v0.10.0', fix='Use final_state_vector instead.')
    def final_wavefunction(
            self,
            initial_state: 'cirq.STATE_VECTOR_LIKE' = 0,
            qubit_order: 'cirq.QubitOrderOrList' = ops.QubitOrder.DEFAULT,
            qubits_that_should_be_present: Iterable['cirq.Qid'] = (),
            ignore_terminal_measurements: bool = True,
            dtype: Type[np.number] = np.complex128) -> np.ndarray:
        """Deprecated. Please use `final_state_vector`."""
        return self.final_state_vector(
            initial_state=initial_state,
            qubit_order=qubit_order,
            qubits_that_should_be_present=qubits_that_should_be_present,
            ignore_terminal_measurements=ignore_terminal_measurements,
            dtype=dtype)

    def to_text_diagram(
            self,
            *,
            use_unicode_characters: bool = True,
            transpose: bool = False,
            include_tags: bool = True,
            precision: Optional[int] = 3,
            qubit_order: 'cirq.QubitOrderOrList' = ops.QubitOrder.DEFAULT
    ) -> str:
        """Returns text containing a diagram describing the circuit.

        Args:
            use_unicode_characters: Determines if unicode characters are
                allowed (as opposed to ascii-only diagrams).
            transpose: Arranges qubit wires vertically instead of horizontally.
            include_tags: Whether tags on TaggedOperations should be printed
            precision: Number of digits to display in text diagram
            qubit_order: Determines how qubits are ordered in the diagram.

        Returns:
            The text diagram.
        """
        diagram = self.to_text_diagram_drawer(
            use_unicode_characters=use_unicode_characters,
            include_tags=include_tags,
            precision=precision,
            qubit_order=qubit_order,
            transpose=transpose)

        return diagram.render(
            crossing_char=(None
                           if use_unicode_characters
                           else ('-' if transpose else '|')),
            horizontal_spacing=1 if transpose else 3,
            use_unicode_characters=use_unicode_characters)

    def to_text_diagram_drawer(
            self,
            *,
            use_unicode_characters: bool = True,
            qubit_namer: Optional[Callable[['cirq.Qid'], str]] = None,
            transpose: bool = False,
            include_tags: bool = True,
            draw_moment_groups: bool = True,
            precision: Optional[int] = 3,
            qubit_order: 'cirq.QubitOrderOrList' = ops.QubitOrder.DEFAULT,
            get_circuit_diagram_info: Optional[
                Callable[['cirq.Operation', 'cirq.CircuitDiagramInfoArgs'],
                         'cirq.CircuitDiagramInfo']] = None
    ) -> TextDiagramDrawer:
        """Returns a TextDiagramDrawer with the circuit drawn into it.

        Args:
            use_unicode_characters: Determines if unicode characters are
                allowed (as opposed to ascii-only diagrams).
            qubit_namer: Names qubits in diagram. Defaults to str.
            transpose: Arranges qubit wires vertically instead of horizontally.
            draw_moment_groups: Whether to draw moment symbol or not
            precision: Number of digits to use when representing numbers.
            qubit_order: Determines how qubits are ordered in the diagram.
            get_circuit_diagram_info: Gets circuit diagram info. Defaults to
                protocol with fallback.

        Returns:
            The TextDiagramDrawer instance.
        """
        qubits = ops.QubitOrder.as_qubit_order(qubit_order).order_for(
            self.all_qubits())
        qubit_map = {qubits[i]: i for i in range(len(qubits))}

        if qubit_namer is None:
            qubit_namer = lambda q: str(q) + ('' if transpose else ': ')
        diagram = TextDiagramDrawer()
        diagram.write(0, 0, '')
        for q, i in qubit_map.items():
            diagram.write(0, i, qubit_namer(q))

        if any(
                isinstance(op.untagged, cirq.GlobalPhaseOperation)
                for op in self.all_operations()):
            diagram.write(0,
                          max(qubit_map.values(), default=0) + 1,
                          'global phase:')

        moment_groups = []  # type: List[Tuple[int, int]]
        for moment in self._moments:
            _draw_moment_in_diagram(moment, use_unicode_characters, qubit_map,
                                    diagram, precision, moment_groups,
                                    get_circuit_diagram_info, include_tags)

        w = diagram.width()
        for i in qubit_map.values():
            diagram.horizontal_line(i, 0, w)

        if moment_groups and draw_moment_groups:
            _draw_moment_groups_in_diagram(moment_groups,
                                           use_unicode_characters,
                                           diagram)

        if transpose:
            diagram = diagram.transpose()

        return diagram

    def _is_parameterized_(self) -> bool:
        return any(protocols.is_parameterized(op)
                   for op in self.all_operations())

    def _parameter_names_(self) -> AbstractSet[str]:
        return {
            name for op in self.all_operations()
            for name in protocols.parameter_names(op)
        }

    def _qasm_(self) -> str:
        return self.to_qasm()

    def _to_qasm_output(
            self,
            header: Optional[str] = None,
            precision: int = 10,
            qubit_order: 'cirq.QubitOrderOrList' = ops.QubitOrder.DEFAULT,
    ) -> QasmOutput:
        """Returns a QASM object equivalent to the circuit.

        Args:
            header: A multi-line string that is placed in a comment at the top
                of the QASM. Defaults to a cirq version specifier.
            precision: Number of digits to use when representing numbers.
            qubit_order: Determines how qubits are ordered in the QASM
                register.
        """
        if header is None:
            header = 'Generated from Cirq v{}'.format(
                cirq._version.__version__)
        qubits = ops.QubitOrder.as_qubit_order(qubit_order).order_for(
            self.all_qubits())
        return QasmOutput(operations=self.all_operations(),
                          qubits=qubits,
                          header=header,
                          precision=precision,
                          version='2.0')

    def _to_quil_output(
            self, qubit_order: 'cirq.QubitOrderOrList' = ops.QubitOrder.DEFAULT
    ) -> QuilOutput:
        qubits = ops.QubitOrder.as_qubit_order(qubit_order).order_for(
            self.all_qubits())
        return QuilOutput(operations=self.all_operations(), qubits=qubits)

    def to_qasm(
            self,
            header: Optional[str] = None,
            precision: int = 10,
            qubit_order: 'cirq.QubitOrderOrList' = ops.QubitOrder.DEFAULT,
    ) -> str:
        """Returns QASM equivalent to the circuit.

        Args:
            header: A multi-line string that is placed in a comment at the top
                of the QASM. Defaults to a cirq version specifier.
            precision: Number of digits to use when representing numbers.
            qubit_order: Determines how qubits are ordered in the QASM
                register.
        """

        return str(self._to_qasm_output(header, precision, qubit_order))

    def to_quil(self,
                qubit_order: 'cirq.QubitOrderOrList' = ops.QubitOrder.DEFAULT
               ) -> str:
        return str(self._to_quil_output(qubit_order))

    def save_qasm(
            self,
            file_path: Union[str, bytes, int],
            header: Optional[str] = None,
            precision: int = 10,
            qubit_order: 'cirq.QubitOrderOrList' = ops.QubitOrder.DEFAULT,
    ) -> None:
        """Save a QASM file equivalent to the circuit.

        Args:
            file_path: The location of the file where the qasm will be written.
            header: A multi-line string that is placed in a comment at the top
                of the QASM. Defaults to a cirq version specifier.
            precision: Number of digits to use when representing numbers.
            qubit_order: Determines how qubits are ordered in the QASM
                register.
        """
        self._to_qasm_output(header, precision, qubit_order).save(file_path)

    def _json_dict_(self):
        return protocols.obj_to_dict_helper(self, ['moments', 'device'])

    @classmethod
    def _from_json_dict_(cls, moments, device, **kwargs):
        return cls(moments, device=device)

    def __init__(self,
                 *contents: 'cirq.OP_TREE',
                 strategy: 'cirq.InsertStrategy' = InsertStrategy.EARLIEST,
                 device: 'cirq.Device' = devices.UNCONSTRAINED_DEVICE) -> None:
        """Initializes a circuit.

        Args:
            contents: The initial list of moments and operations defining the
                circuit. You can also pass in operations, lists of operations,
                or generally anything meeting the `cirq.OP_TREE` contract.
                Non-moment entries will be inserted according to the specified
                insertion strategy.
            strategy: When initializing the circuit with operations and moments
                from `contents`, this determines how the operations are packed
                together. This option does not affect later insertions into the
                circuit.
            device: Hardware that the circuit should be able to run on.
        """
        self._moments: List['cirq.Moment'] = []
        self._device = device
        self.append(contents, strategy=strategy)

    @property
    def device(self) -> devices.Device:
        return self._device

    @device.setter
    def device(self, new_device: 'cirq.Device') -> None:
        new_device.validate_circuit(self)
        self._device = new_device

    def __copy__(self) -> 'Circuit':
        return self.copy()

    def copy(self) -> 'Circuit':
        copied_circuit = Circuit(device=self._device)
        copied_circuit._moments = self._moments[:]
        return copied_circuit

    # pylint: disable=function-redefined
    @overload
    def __getitem__(self, key: slice) -> 'cirq.Circuit':
        pass

    @overload
    def __getitem__(self, key: int) -> 'cirq.Moment':
        pass

    @overload
    def __getitem__(self, key: Tuple[int, 'cirq.Qid']) -> 'cirq.Operation':
        pass

    @overload
    def __getitem__(self,
                    key: Tuple[int, Iterable['cirq.Qid']]) -> 'cirq.Moment':
        pass

    @overload
    def __getitem__(self, key: Tuple[slice, 'cirq.Qid']) -> 'cirq.Circuit':
        pass

    @overload
    def __getitem__(self,
                    key: Tuple[slice, Iterable['cirq.Qid']]) -> 'cirq.Circuit':
        pass

    def __getitem__(self, key):
        if isinstance(key, slice):
            sliced_circuit = Circuit(device=self.device)
            sliced_circuit._moments = self._moments[key]
            return sliced_circuit
        if hasattr(key, '__index__'):
            return self._moments[key]
        if isinstance(key, tuple):
            if len(key) != 2:
                raise ValueError('If key is tuple, it must be a pair.')
            moment_idx, qubit_idx = key
            # moment_idx - int or slice; qubit_idx - Qid or Iterable[Qid].
            selected_moments = self._moments[moment_idx]
            # selected_moments - Moment or list[Moment].
            if isinstance(selected_moments, list):
                if isinstance(qubit_idx, cirq.Qid):
                    qubit_idx = [qubit_idx]
                new_circuit = Circuit(device=self.device)
                new_circuit._moments = [
                    moment[qubit_idx] for moment in selected_moments
                ]
                return new_circuit
            return selected_moments[qubit_idx]

        raise TypeError(
            '__getitem__ called with key not of type slice, int or tuple.')

    @overload
    def __setitem__(self, key: int, value: 'cirq.Moment'):
        pass

    @overload
    def __setitem__(self, key: slice, value: Iterable['cirq.Moment']):
        pass

    def __setitem__(self, key, value):
        if isinstance(key, int):
            if not isinstance(value, ops.Moment):
                raise TypeError('Can only assign Moments into Circuits.')
            self._device.validate_moment(value)
            self._validate_op_tree_qids(value)

        if isinstance(key, slice):
            value = list(value)
            if any(not isinstance(v, ops.Moment) for v in value):
                raise TypeError('Can only assign Moments into Circuits.')
            for moment in value:
                self._device.validate_moment(moment)
                self._validate_op_tree_qids(moment)

        self._moments[key] = value
    # pylint: enable=function-redefined

    def __delitem__(self, key: Union[int, slice]):
        del self._moments[key]

    def __iadd__(self, other):
        self.append(other)
        return self

    def __add__(self, other):
        if isinstance(other, type(self)):
            if (devices.UNCONSTRAINED_DEVICE not in [
                    self._device, other.device
            ] and self._device != other.device):
                raise ValueError(
                    "Can't add circuits with incompatible devices.")
        elif not isinstance(other, (ops.Operation, Iterable)):
            return NotImplemented

        result = self.copy()
        return result.__iadd__(other)

    def __radd__(self, other):
        # The Circuit + Circuit case is handled by __add__
        if not isinstance(other, (ops.Operation, Iterable)):
            return NotImplemented
        # Auto wrap OP_TREE inputs into a circuit.
        result = self.copy()
        result._moments[:0] = Circuit(other)._moments
        result._device.validate_circuit(result)
        return result

    def __imul__(self, repetitions: int):
        if not isinstance(repetitions, int):
            return NotImplemented
        self._moments *= repetitions
        return self

    def __mul__(self, repetitions: int):
        if not isinstance(repetitions, int):
            return NotImplemented
        return Circuit(self._moments * repetitions,
                       device=self._device)

    def __rmul__(self, repetitions: int):
        if not isinstance(repetitions, int):
            return NotImplemented
        return self * repetitions

    def __pow__(self, exponent: int) -> 'Circuit':
        """A circuit raised to a power, only valid for exponent -1, the inverse.

        This will fail if anything other than -1 is passed to the Circuit by
        returning NotImplemented.  Otherwise this will return the inverse
        circuit, which is the circuit with its moment order reversed and for
        every moment all the moment's operations are replaced by its inverse.
        If any of the operations do not support inverse, NotImplemented will be
        returned.
        """
        if exponent != -1:
            return NotImplemented
        inv_moments = []
        for moment in self[::-1]:
            inv_moment = cirq.inverse(moment, default=NotImplemented)
            if inv_moment is NotImplemented:
                return NotImplemented
            inv_moments.append(inv_moment)
        return cirq.Circuit(inv_moments, device=self._device)

    def __repr__(self) -> str:
        if not self._moments and self._device == devices.UNCONSTRAINED_DEVICE:
            return 'cirq.Circuit()'

        if not self._moments:
            return f'cirq.Circuit(device={self._device!r})'

        moment_str = _list_repr_with_indented_item_lines(self._moments)
        if self._device == devices.UNCONSTRAINED_DEVICE:
            return f'cirq.Circuit({moment_str})'

        return f'cirq.Circuit({moment_str}, device={self._device!r})'

    __hash__ = None  # type: ignore

    def with_device(
            self,
            new_device: 'cirq.Device',
            qubit_mapping: Callable[['cirq.Qid'], 'cirq.Qid'] = lambda e: e,
    ) -> 'Circuit':
        """Maps the current circuit onto a new device, and validates.

        Args:
            new_device: The new device that the circuit should be on.
            qubit_mapping: How to translate qubits from the old device into
                qubits on the new device.

        Returns:
            The translated circuit.
        """
        return Circuit([
            ops.Moment(
                operation.transform_qubits(qubit_mapping)
                for operation in moment.operations)
            for moment in self._moments
        ],
                       device=new_device)

    def _repr_pretty_(self, p: Any, cycle: bool) -> None:
        """Print ASCII diagram in Jupyter."""
        if cycle:
            # There should never be a cycle.  This is just in case.
            p.text('Circuit(...)')
        else:
            p.text(self.to_text_diagram())

    def transform_qubits(self,
                         func: Callable[['cirq.Qid'], 'cirq.Qid'],
                         *,
                         new_device: 'cirq.Device' = None) -> 'cirq.Circuit':
        """Returns the same circuit, but with different qubits.

        Note that this method does essentially the same thing as
        `cirq.Circuit.with_device`. It is included regardless because there are
        also `transform_qubits` methods on `cirq.Operation` and `cirq.Moment`.

        Args:
            func: The function to use to turn each current qubit into a desired
                new qubit.
            new_device: The device to use for the new circuit, if different.
                If this is not set, the new device defaults to the current
                device.

        Returns:
            The receiving circuit but with qubits transformed by the given
                function, and with an updated device (if specified).
        """
        return self.with_device(
            new_device=self.device if new_device is None else new_device,
            qubit_mapping=func)

    def _prev_moment_available(self, op: 'cirq.Operation',
                               end_moment_index: int) -> Optional[int]:
        last_available = end_moment_index
        k = end_moment_index
        while k > 0:
            k -= 1
            if not self._can_commute_past(k, op):
                return last_available
            if self._can_add_op_at(k, op):
                last_available = k
        return last_available

    def _pick_or_create_inserted_op_moment_index(self, splitter_index: int,
                                                 op: 'cirq.Operation',
                                                 strategy: 'cirq.InsertStrategy'
                                                ) -> int:
        """Determines and prepares where an insertion will occur.

        Args:
            splitter_index: The index to insert at.
            op: The operation that will be inserted.
            strategy: The insertion strategy.

        Returns:
            The index of the (possibly new) moment where the insertion should
                occur.

        Raises:
            ValueError: Unrecognized append strategy.
        """

        if (strategy is InsertStrategy.NEW or
                strategy is InsertStrategy.NEW_THEN_INLINE):
            self._moments.insert(splitter_index, ops.Moment())
            return splitter_index

        if strategy is InsertStrategy.INLINE:
            if (0 <= splitter_index - 1 < len(self._moments) and
                    self._can_add_op_at(splitter_index - 1, op)):
                return splitter_index - 1

            return self._pick_or_create_inserted_op_moment_index(
                splitter_index, op, InsertStrategy.NEW)

        if strategy is InsertStrategy.EARLIEST:
            if self._can_add_op_at(splitter_index, op):
                p = self._prev_moment_available(op, splitter_index)
                return p or 0

            return self._pick_or_create_inserted_op_moment_index(
                splitter_index, op, InsertStrategy.INLINE)

        raise ValueError('Unrecognized append strategy: {}'.format(strategy))

    def _can_add_op_at(self, moment_index: int,
                       operation: 'cirq.Operation') -> bool:
        if not 0 <= moment_index < len(self._moments):
            return True
        return self._device.can_add_operation_into_moment(
            operation,
            self._moments[moment_index])

    def _can_commute_past(self, moment_index: int,
                          operation: 'cirq.Operation') -> bool:
        return not self._moments[moment_index].operates_on(operation.qubits)

    def insert(
            self,
            index: int,
            moment_or_operation_tree: Union['cirq.Operation', 'cirq.OP_TREE'],
            strategy: 'cirq.InsertStrategy' = InsertStrategy.EARLIEST) -> int:
        """ Inserts operations into the circuit.
            Operations are inserted into the moment specified by the index and
            'InsertStrategy'.
            Moments within the operation tree are inserted intact.

        Args:
            index: The index to insert all of the operations at.
            moment_or_operation_tree: The moment or operation tree to insert.
            strategy: How to pick/create the moment to put operations into.

        Returns:
            The insertion index that will place operations just after the
            operations that were inserted by this method.

        Raises:
            ValueError: Bad insertion strategy.
        """
        moments_and_operations = list(
            ops.flatten_to_ops_or_moments(
                ops.transform_op_tree(moment_or_operation_tree,
                                      self._device.decompose_operation,
                                      preserve_moments=True),))

        for moment_or_op in moments_and_operations:
            if isinstance(moment_or_op, ops.Moment):
                self._device.validate_moment(cast(ops.Moment, moment_or_op))
            else:
                self._device.validate_operation(
                    cast(ops.Operation, moment_or_op))
            self._validate_op_tree_qids(moment_or_op)

        # limit index to 0..len(self._moments), also deal with indices smaller 0
        k = max(min(index if index >= 0 else len(self._moments) + index,
                    len(self._moments)), 0)
        for moment_or_op in moments_and_operations:
            if isinstance(moment_or_op, ops.Moment):
                self._moments.insert(k, moment_or_op)
                k += 1
            else:
                op = cast(ops.Operation, moment_or_op)
                p = self._pick_or_create_inserted_op_moment_index(
                    k, op, strategy)
                while p >= len(self._moments):
                    self._moments.append(ops.Moment())
                self._moments[p] = self._moments[p].with_operation(op)
                self._device.validate_moment(self._moments[p])
                k = max(k, p + 1)
                if strategy is InsertStrategy.NEW_THEN_INLINE:
                    strategy = InsertStrategy.INLINE
        return k

    def insert_into_range(self, operations: 'cirq.OP_TREE', start: int,
                          end: int) -> int:
        """Writes operations inline into an area of the circuit.

        Args:
            start: The start of the range (inclusive) to write the
                given operations into.
            end: The end of the range (exclusive) to write the given
                operations into. If there are still operations remaining,
                new moments are created to fit them.
            operations: An operation or tree of operations to insert.

        Returns:
            An insertion index that will place operations after the operations
            that were inserted by this method.

        Raises:
            IndexError: Bad inline_start and/or inline_end.
        """
        if not 0 <= start <= end <= len(self):
            raise IndexError('Bad insert indices: [{}, {})'.format(
                start, end))

        flat_ops = list(ops.flatten_to_ops(operations))
        for op in flat_ops:
            self._device.validate_operation(op)
        self._validate_op_tree_qids(flat_ops)

<<<<<<< HEAD
        i = start
        op_index = 0
        while op_index < len(flat_ops):
            op = flat_ops[op_index]
            while i < end and not self._device.can_add_operation_into_moment(
                    op, self._moments[i]):
                i += 1
            if i >= end:
                break
            self._moments[i] = self._moments[i].with_operation(op)
            op_index += 1
=======
    def all_measurement_keys(self) -> AbstractSet[str]:
        return protocols.measurement_keys(self)
>>>>>>> b0bb2e1b

        if op_index >= len(flat_ops):
            return end

        return self.insert(end, flat_ops[op_index:])

    @staticmethod
    def _pick_inserted_ops_moment_indices(
            operations: Sequence['cirq.Operation'],
            start: int = 0,
            frontier: Dict['cirq.Qid', int] = None
    ) -> Tuple[Sequence[int], Dict['cirq.Qid', int]]:
        """Greedily assigns operations to moments.

        Args:
            operations: The operations to assign to moments.
            start: The first moment to consider assignment to.
            frontier: The first moment to which an operation acting on a qubit
                can be assigned. Updated in place as operations are assigned.

        Returns:
            The frontier giving the index of the moment after the last one to
            which an operation that acts on each qubit is assigned. If a
            frontier was specified as an argument, this is the same object.
        """
        if frontier is None:
            frontier = defaultdict(lambda: 0)
        moment_indices = []
        for op in operations:
            op_start = max(start, max(frontier[q] for q in op.qubits))
            moment_indices.append(op_start)
            for q in op.qubits:
                frontier[q] = max(frontier[q], op_start + 1)

        return moment_indices, frontier

    def _push_frontier(self,
                       early_frontier: Dict['cirq.Qid', int],
                       late_frontier: Dict['cirq.Qid', int],
                       update_qubits: Iterable['cirq.Qid'] = None
                      ) -> Tuple[int, int]:
        """Inserts moments to separate two frontiers.

        After insertion n_new moments, the following holds:
           for q in late_frontier:
               early_frontier[q] <= late_frontier[q] + n_new
           for q in update_qubits:
               early_frontier[q] the identifies the same moment as before
                   (but whose index may have changed if this moment is after
                   those inserted).

        Args:
            early_frontier: The earlier frontier. For qubits not in the later
                frontier, this is updated to account for the newly inserted
                moments.
            late_frontier: The later frontier. This is not modified.
            update_qubits: The qubits for which to update early_frontier to
                account for the newly inserted moments.

        Returns:
            (index at which new moments were inserted, how many new moments
            were inserted) if new moments were indeed inserted. (0, 0)
            otherwise.
        """
        if update_qubits is None:
            update_qubits = set(early_frontier).difference(late_frontier)
        n_new_moments = (max(early_frontier.get(q, 0) - late_frontier[q]
                             for q in late_frontier)
                         if late_frontier else 0)
        if n_new_moments > 0:
            insert_index = min(late_frontier.values())
            self._moments[insert_index:insert_index] = (
                [ops.Moment()] * n_new_moments)
            for q in update_qubits:
                if early_frontier.get(q, 0) > insert_index:
                    early_frontier[q] += n_new_moments
            return insert_index, n_new_moments
        return (0, 0)

    def _insert_operations(self, operations: Sequence['cirq.Operation'],
                           insertion_indices: Sequence[int]) -> None:
        """Inserts operations at the specified moments. Appends new moments if
        necessary.

        Args:
            operations: The operations to insert.
            insertion_indices: Where to insert them, i.e. operations[i] is
                inserted into moments[insertion_indices[i].

        Raises:
            ValueError: operations and insert_indices have different lengths.

        NB: It's on the caller to ensure that the operations won't conflict
        with operations already in the moment or even each other.
        """
        if len(operations) != len(insertion_indices):
            raise ValueError('operations and insertion_indices must have the'
                             'same length.')
        self._moments += [
            ops.Moment() for _ in range(1 + max(insertion_indices) - len(self))
        ]
        moment_to_ops = defaultdict(
            list)  # type: Dict[int, List['cirq.Operation']]
        for op_index, moment_index in enumerate(insertion_indices):
            moment_to_ops[moment_index].append(operations[op_index])
        for moment_index, new_ops in moment_to_ops.items():
            self._moments[moment_index] = ops.Moment(
                self._moments[moment_index].operations + tuple(new_ops))

    def zip(*circuits):
        """Combines operations from circuits in a moment-by-moment fashion.

        Moment k of the resulting circuit will have all operations from moment
        k of each of the given circuits.

        When the given circuits have different lengths, the shorter circuits are
        implicitly padded with empty moments. This differs from the behavior of
        python's built-in zip function, which would instead truncate the longer
        circuits.

        The zipped circuits can't have overlapping operations occurring at the
        same moment index.

        Args:
            circuits: The circuits to merge together.

        Returns:
            The merged circuit.

        Raises:
            ValueError:
                The zipped circuits have overlapping operations occurring at the
                same moment index.

        Examples:
            >>> import cirq
            >>> a, b, c, d = cirq.LineQubit.range(4)
            >>> circuit1 = cirq.Circuit(cirq.H(a), cirq.CNOT(a, b))
            >>> circuit2 = cirq.Circuit(cirq.X(c), cirq.Y(c), cirq.Z(c))
            >>> circuit3 = cirq.Circuit(cirq.Moment(), cirq.Moment(cirq.S(d)))
            >>> print(circuit1.zip(circuit2))
            0: ───H───@───────
                      │
            1: ───────X───────
            <BLANKLINE>
            2: ───X───Y───Z───
            >>> print(circuit1.zip(circuit2, circuit3))
            0: ───H───@───────
                      │
            1: ───────X───────
            <BLANKLINE>
            2: ───X───Y───Z───
            <BLANKLINE>
            3: ───────S───────
            >>> print(cirq.Circuit.zip(circuit3, circuit2, circuit1))
            0: ───H───@───────
                      │
            1: ───────X───────
            <BLANKLINE>
            2: ───X───Y───Z───
            <BLANKLINE>
            3: ───────S───────
        """
        circuits = list(circuits)
        n = max([len(c) for c in circuits], default=0)

        result = cirq.Circuit()
        for k in range(n):
            try:
                result.append(cirq.Moment(c[k] for c in circuits if k < len(c)))
            except ValueError as ex:
                raise ValueError(
                    f"Overlapping operations between zipped circuits "
                    f"at moment index {k}.\n{ex}") from ex
        return result

    def insert_at_frontier(self,
                           operations: 'cirq.OP_TREE',
                           start: int,
                           frontier: Dict['cirq.Qid', int] = None
                          ) -> Dict['cirq.Qid', int]:
        """Inserts operations inline at frontier.

        Args:
            operations: the operations to insert
            start: the moment at which to start inserting the operations
            frontier: frontier[q] is the earliest moment in which an operation
                acting on qubit q can be placed.
        """
        if frontier is None:
            frontier = defaultdict(lambda: 0)
        flat_ops = tuple(ops.flatten_to_ops(operations))
        if not flat_ops:
            return frontier
        qubits = set(q for op in flat_ops for q in op.qubits)
        if any(frontier[q] > start for q in qubits):
            raise ValueError('The frontier for qubits on which the operations'
                             'to insert act cannot be after start.')

        next_moments = self.next_moments_operating_on(qubits, start)

        insertion_indices, _ = self._pick_inserted_ops_moment_indices(
            flat_ops, start, frontier)

        self._push_frontier(frontier, next_moments)

        self._insert_operations(flat_ops, insertion_indices)

        return frontier

    def batch_remove(self,
                     removals: Iterable[Tuple[int, 'cirq.Operation']]) -> None:
        """Removes several operations from a circuit.

        Args:
            removals: A sequence of (moment_index, operation) tuples indicating
                operations to delete from the moments that are present. All
                listed operations must actually be present or the edit will
                fail (without making any changes to the circuit).

        ValueError:
            One of the operations to delete wasn't present to start with.

        IndexError:
            Deleted from a moment that doesn't exist.
        """
        copy = self.copy()
        for i, op in removals:
            if op not in copy._moments[i].operations:
                raise ValueError(
                    "Can't remove {} @ {} because it doesn't exist.".format(
                        op, i))
            copy._moments[i] = ops.Moment(
                old_op
                for old_op in copy._moments[i].operations
                if op != old_op)
        self._device.validate_circuit(copy)
        self._moments = copy._moments

    def batch_replace(self, replacements: Iterable[
            Tuple[int, 'cirq.Operation', 'cirq.Operation']]) -> None:
        """Replaces several operations in a circuit with new operations.

        Args:
            replacements: A sequence of (moment_index, old_op, new_op) tuples
                indicating operations to be replaced in this circuit. All "old"
                operations must actually be present or the edit will fail
                (without making any changes to the circuit).

        ValueError:
            One of the operations to replace wasn't present to start with.

        IndexError:
            Replaced in a moment that doesn't exist.
        """
        copy = self.copy()
        for i, op, new_op in replacements:
            if op not in copy._moments[i].operations:
                raise ValueError(
                    f"Can't replace {op} @ {i} because it doesn't exist.")
            copy._moments[i] = ops.Moment(
                old_op if old_op != op else new_op
                for old_op in copy._moments[i].operations)
        self._device.validate_circuit(copy)
        self._moments = copy._moments

    def batch_insert_into(self,
                          insert_intos: Iterable[Tuple[int, 'cirq.OP_TREE']]
                         ) -> None:
        """Inserts operations into empty spaces in existing moments.

        If any of the insertions fails (due to colliding with an existing
        operation), this method fails without making any changes to the circuit.

        Args:
            insert_intos: A sequence of (moment_index, new_op_tree)
                pairs indicating a moment to add new operations into.

        ValueError:
            One of the insertions collided with an existing operation.

        IndexError:
            Inserted into a moment index that doesn't exist.
        """
        copy = self.copy()
        for i, insertions in insert_intos:
            copy._moments[i] = copy._moments[i].with_operations(insertions)
        self._device.validate_circuit(copy)
        self._validate_op_tree_qids(copy)
        self._moments = copy._moments

    def batch_insert(self,
                     insertions: Iterable[Tuple[int, 'cirq.OP_TREE']]) -> None:
        """Applies a batched insert operation to the circuit.

        Transparently handles the fact that earlier insertions may shift
        the index that later insertions should occur at. For example, if you
        insert an operation at index 2 and at index 4, but the insert at index 2
        causes a new moment to be created, then the insert at "4" will actually
        occur at index 5 to account for the shift from the new moment.

        All insertions are done with the strategy 'EARLIEST'.

        When multiple inserts occur at the same index, the gates from the later
        inserts end up before the gates from the earlier inserts (exactly as if
        you'd called list.insert several times with the same index: the later
        inserts shift the earliest inserts forward).

        Args:
            insertions: A sequence of (insert_index, operations) pairs
                indicating operations to add into the circuit at specific
                places.
        """
        # Work on a copy in case validation fails halfway through.
        copy = self.copy()
        shift = 0
        # Note: python `sorted` is guaranteed to be stable. This matters.
        insertions = sorted(insertions, key=lambda e: e[0])
        groups = _group_until_different(insertions,
                                        key=lambda e: e[0],
                                        value=lambda e: e[1])
        for i, group in groups:
            insert_index = i + shift
            next_index = copy.insert(insert_index,
                                     reversed(group),
                                     InsertStrategy.EARLIEST)
            if next_index > insert_index:
                shift += next_index - insert_index
        self._moments = copy._moments

    def append(self,
               moment_or_operation_tree: Union['cirq.Moment', 'cirq.OP_TREE'],
               strategy: 'cirq.InsertStrategy' = InsertStrategy.EARLIEST):
        """Appends operations onto the end of the circuit.

        Moments within the operation tree are appended intact.

        Args:
            moment_or_operation_tree: The moment or operation tree to append.
            strategy: How to pick/create the moment to put operations into.
        """
        self.insert(len(self._moments), moment_or_operation_tree, strategy)

    def clear_operations_touching(self, qubits: Iterable['cirq.Qid'],
                                  moment_indices: Iterable[int]):
        """Clears operations that are touching given qubits at given moments.

        Args:
            qubits: The qubits to check for operations on.
            moment_indices: The indices of moments to check for operations
                within.
        """
        qubits = frozenset(qubits)
        for k in moment_indices:
            if 0 <= k < len(self._moments):
                self._moments[k] = self._moments[k].without_operations_touching(
                    qubits)

    def _resolve_parameters_(self,
                             param_resolver: 'cirq.ParamResolver') -> 'Circuit':
        resolved_moments = []
        for moment in self:
            resolved_operations = _resolve_operations(
                moment.operations,
                param_resolver)
            new_moment = ops.Moment(resolved_operations)
            resolved_moments.append(new_moment)
        resolved_circuit = Circuit(resolved_moments, device=self.device)
        return resolved_circuit

    @property
    def moments(self):
        return self._moments

    def with_noise(self, noise: 'cirq.NOISE_MODEL_LIKE') -> 'cirq.Circuit':
        """Make a noisy version of the circuit.

        Args:
            noise: The noise model to use.  This describes the kind of noise to
                add to the circuit.

        Returns:
            A new circuit with the same moment structure but with new moments
            inserted where needed when more than one noisy operation is
            generated for an input operation.  Emptied moments are removed.
        """
        noise_model = devices.NoiseModel.from_noise_model_like(noise)
        qubits = sorted(self.all_qubits())
        c_noisy = Circuit()
        for op_tree in noise_model.noisy_moments(self, qubits):
            # Keep moments aligned
            c_noisy += Circuit(op_tree)
        return c_noisy


def _resolve_operations(operations: Iterable['cirq.Operation'],
                        param_resolver: 'cirq.ParamResolver'
                       ) -> List['cirq.Operation']:
    resolved_operations = []  # type: List['cirq.Operation']
    for op in operations:
        resolved_operations.append(protocols.resolve_parameters(
            op, param_resolver))
    return resolved_operations


def _draw_moment_in_diagram(
        moment: 'cirq.Moment',
        use_unicode_characters: bool,
        qubit_map: Dict['cirq.Qid', int],
        out_diagram: TextDiagramDrawer,
        precision: Optional[int],
        moment_groups: List[Tuple[int, int]],
        get_circuit_diagram_info: Optional[
            Callable[['cirq.Operation', 'cirq.CircuitDiagramInfoArgs'],
                     'cirq.CircuitDiagramInfo']] = None,
        include_tags: bool = True):
    if get_circuit_diagram_info is None:
        get_circuit_diagram_info = (
            protocols.CircuitDiagramInfo._op_info_with_fallback)
    x0 = out_diagram.width()

    non_global_ops = [op for op in moment.operations if op.qubits]

    max_x = x0
    for op in non_global_ops:
        indices = [qubit_map[q] for q in op.qubits]
        y1 = min(indices)
        y2 = max(indices)

        # Find an available column.
        x = x0
        while any(out_diagram.content_present(x, y)
                  for y in range(y1, y2 + 1)):
            out_diagram.force_horizontal_padding_after(x, 0)
            x += 1

        args = protocols.CircuitDiagramInfoArgs(
            known_qubits=op.qubits,
            known_qubit_count=len(op.qubits),
            use_unicode_characters=use_unicode_characters,
            qubit_map=qubit_map,
            precision=precision,
            include_tags=include_tags)
        info = get_circuit_diagram_info(op, args)

        # Draw vertical line linking the gate's qubits.
        if y2 > y1 and info.connected:
            out_diagram.vertical_line(x, y1, y2)

        # Print gate qubit labels.
        symbols = info._wire_symbols_including_formatted_exponent(
            args,
            preferred_exponent_index=max(range(len(op.qubits)),
                                         key=lambda i: qubit_map[op.qubits[i]]))
        for s, q in zip(symbols, op.qubits):
            out_diagram.write(x, qubit_map[q], s)

        if x > max_x:
            max_x = x

    global_phase: Optional[complex] = None
    tags: List[Any] = []
    for op in moment:
        if isinstance(op.untagged, ops.GlobalPhaseOperation):
            tags.extend(op.tags)
            if global_phase is None:
                global_phase = complex(1)
            global_phase *= complex(op.untagged.coefficient)

    # Print out global phase, unless it's 1 (phase of 0pi) or it's the only op.
    if global_phase and (global_phase != 1 or not non_global_ops):
        desc = _formatted_phase(global_phase, use_unicode_characters, precision)
        if desc:
            y = max(qubit_map.values(), default=0) + 1
            if tags and include_tags:
                desc = desc + str(tags)
            out_diagram.write(x0, y, desc)

    if not non_global_ops:
        out_diagram.write(x0, 0, '')

    # Group together columns belonging to the same Moment.
    if moment.operations and max_x > x0:
        moment_groups.append((x0, max_x))


def _formatted_phase(coefficient: complex, unicode: bool,
                     precision: Optional[int]) -> str:
    h = math.atan2(coefficient.imag, coefficient.real) / math.pi
    unit = 'π' if unicode else 'pi'
    if h == 1:
        return unit
    return '{{:.{}}}'.format(precision).format(h) + unit


def _draw_moment_groups_in_diagram(moment_groups: List[Tuple[int, int]],
                                   use_unicode_characters: bool,
                                   out_diagram: TextDiagramDrawer):
    out_diagram.insert_empty_rows(0)
    h = out_diagram.height()

    # Insert columns starting from the back since the insertion
    # affects subsequent indices.
    for x1, x2 in reversed(moment_groups):
        out_diagram.insert_empty_columns(x2 + 1)
        out_diagram.force_horizontal_padding_after(x2, 0)
        out_diagram.insert_empty_columns(x1)
        out_diagram.force_horizontal_padding_after(x1, 0)
        x2 += 2
        for x in range(x1, x2):
            out_diagram.force_horizontal_padding_after(x, 0)

        for y in [0, h]:
            out_diagram.horizontal_line(y, x1, x2)
        out_diagram.vertical_line(x1, 0, 0.5)
        out_diagram.vertical_line(x2, 0, 0.5)
        out_diagram.vertical_line(x1, h, h-0.5)
        out_diagram.vertical_line(x2, h, h-0.5)

    # Rounds up to 1 when horizontal, down to 0 when vertical.
    # (Matters when transposing.)
    out_diagram.force_vertical_padding_after(0, 0.5)
    out_diagram.force_vertical_padding_after(h - 1, 0.5)


def _apply_unitary_circuit(circuit: Circuit, state: np.ndarray,
                           qubits: Tuple['cirq.Qid', ...],
                           dtype: Type[np.number]) -> np.ndarray:
    """Applies a circuit's unitary effect to the given vector or matrix.

    This method assumes that the caller wants to ignore measurements.

    Args:
        circuit: The circuit to simulate. All operations must have a known
            matrix or decompositions leading to known matrices. Measurements
            are allowed to be in the circuit, but they will be ignored.
        state: The initial state tensor (i.e. superposition or unitary matrix).
            This is what will be left-multiplied by the circuit's effective
            unitary. If this is a state vector, it must have shape
            (2,) * num_qubits. If it is a unitary matrix it should have shape
            (2,) * (2*num_qubits).
        qubits: The qubits in the state tensor. Determines which axes operations
            apply to. An operation targeting the k'th qubit in this list will
            operate on the k'th axis of the state tensor.
        dtype: The numpy dtype to use for applying the unitary. Must be a
            complex dtype.

    Returns:
        The left-multiplied state tensor.
    """
    buffer = np.empty_like(state)

    def on_stuck(bad_op):
        return TypeError(
            'Operation without a known matrix or decomposition: {!r}'.format(
                bad_op))

    unitary_ops = protocols.decompose(
        circuit.all_operations(),
        keep=protocols.has_unitary,
        intercepting_decomposer=_decompose_measurement_inversions,
        on_stuck_raise=on_stuck)

    return protocols.apply_unitaries(
        unitary_ops, qubits,
        protocols.ApplyUnitaryArgs(state, buffer, range(len(qubits))))


def _decompose_measurement_inversions(op: 'cirq.Operation') -> 'cirq.OP_TREE':
    if isinstance(op.gate, ops.MeasurementGate):
        return [ops.X(q) for q, b in zip(op.qubits, op.gate.invert_mask) if b]
    return NotImplemented


def _list_repr_with_indented_item_lines(items: Sequence[Any]) -> str:
    block = '\n'.join([repr(op) + ',' for op in items])
    indented = '    ' + '\n    '.join(block.split('\n'))
    return '[\n{}\n]'.format(indented)


TIn = TypeVar('TIn')
TOut = TypeVar('TOut')
TKey = TypeVar('TKey')


@overload
def _group_until_different(items: Iterable[TIn],
                           key: Callable[[TIn], TKey],
                           ) -> Iterable[Tuple[TKey, List[TIn]]]:
    pass


@overload
def _group_until_different(items: Iterable[TIn],
                           key: Callable[[TIn], TKey],
                           value: Callable[[TIn], TOut]
                           ) -> Iterable[Tuple[TKey, List[TOut]]]:
    pass


def _group_until_different(items: Iterable[TIn],
                           key: Callable[[TIn], TKey],
                           value=lambda e: e):
    """Groups runs of items that are identical according to a keying function.

    Args:
        items: The items to group.
        key: If two adjacent items produce the same output from this function,
            they will be grouped.
        value: Maps each item into a value to put in the group. Defaults to the
            item itself.

    Examples:
        _group_until_different(range(11), key=is_prime) yields
            (False, [0, 1])
            (True, [2, 3])
            (False, [4])
            (True, [5])
            (False, [6])
            (True, [7])
            (False, [8, 9, 10])

    Yields:
        Tuples containing the group key and item values.
    """
    return ((k, [value(i) for i in v]) for (k, v) in groupby(items, key))<|MERGE_RESOLUTION|>--- conflicted
+++ resolved
@@ -723,7 +723,7 @@
             self.all_qubits())
         return protocols.qid_shape(qids)
 
-    def all_measurement_keys(self) -> Tuple[str, ...]:
+    def all_measurement_keys(self) -> AbstractSet[str]:
         return protocols.measurement_keys(self)
 
     def _qid_shape_(self) -> Tuple[int, ...]:
@@ -1511,7 +1511,6 @@
             self._device.validate_operation(op)
         self._validate_op_tree_qids(flat_ops)
 
-<<<<<<< HEAD
         i = start
         op_index = 0
         while op_index < len(flat_ops):
@@ -1523,10 +1522,6 @@
                 break
             self._moments[i] = self._moments[i].with_operation(op)
             op_index += 1
-=======
-    def all_measurement_keys(self) -> AbstractSet[str]:
-        return protocols.measurement_keys(self)
->>>>>>> b0bb2e1b
 
         if op_index >= len(flat_ops):
             return end
