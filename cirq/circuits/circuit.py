# Copyright 2018 The Cirq Developers
#
# Licensed under the Apache License, Version 2.0 (the "License");
# you may not use this file except in compliance with the License.
# You may obtain a copy of the License at
#
#     https://www.apache.org/licenses/LICENSE-2.0
#
# Unless required by applicable law or agreed to in writing, software
# distributed under the License is distributed on an "AS IS" BASIS,
# WITHOUT WARRANTIES OR CONDITIONS OF ANY KIND, either express or implied.
# See the License for the specific language governing permissions and
# limitations under the License.

"""The circuit data structure.

Circuits consist of a list of Moments, each Moment made up of a set of
Operations. Each Operation is a Gate that acts on some Qubits, for a given
Moment the Operations must all act on distinct Qubits.
"""

from collections import defaultdict
from fractions import Fraction
from itertools import groupby
import math

from typing import (List, Any, Dict, FrozenSet, Callable, Iterable, Iterator,
                    Optional, Sequence, Union, Set, Type, Tuple, cast, TypeVar,
                    overload, TYPE_CHECKING)

import re
import numpy as np

from cirq import devices, linalg, ops, protocols
from cirq._compat import deprecated, deprecated_parameter
from cirq.circuits._bucket_priority_queue import BucketPriorityQueue
from cirq.circuits.insert_strategy import InsertStrategy
from cirq.circuits.text_diagram_drawer import TextDiagramDrawer
from cirq.circuits.qasm_output import QasmOutput
from cirq.type_workarounds import NotImplementedType
import cirq._version

if TYPE_CHECKING:
    import cirq

T_DESIRED_GATE_TYPE = TypeVar('T_DESIRED_GATE_TYPE', bound='ops.Gate')


class Circuit:
    """A mutable list of groups of operations to apply to some qubits.

    Methods returning information about the circuit:
        next_moment_operating_on
        prev_moment_operating_on
        next_moments_operating_on
        operation_at
        all_qubits
        all_operations
        findall_operations
        findall_operations_between
        findall_operations_until_blocked
        findall_operations_with_gate_type
        reachable_frontier_from
        has_measurements
        are_all_matches_terminal
        are_all_measurements_terminal
        unitary
        final_wavefunction
        to_text_diagram
        to_text_diagram_drawer

    Methods for mutation:
        insert
        append
        insert_into_range
        clear_operations_touching
        batch_insert
        batch_remove
        batch_insert_into
        insert_at_frontier

    Circuits can also be iterated over,
        for moment in circuit:
            ...
    and sliced,
        circuit[1:3] is a new Circuit made up of two moments, the first being
            circuit[1] and the second being circuit[2];
    and concatenated,
        circuit1 + circuit2 is a new Circuit made up of the moments in circuit1
            followed by the moments in circuit2;
    and multiplied by an integer,
        circuit * k is a new Circuit made up of the moments in circuit repeated
            k times.
    and mutated,
        circuit[1:7] = [Moment(...)]
    """

    @deprecated_parameter(
        deadline='v0.8',
        fix='Pass circuit contents positionally (without a keyword).',
        func_name='cirq.Circuit',
        parameter_desc='moments keyword',
        match=lambda args, kwargs: 'moments' in kwargs,
        rewrite=lambda args, kwargs: (args + (kwargs[
            'moments'],), {k: v for k, v in kwargs.items() if k != 'moments'}))
    @deprecated_parameter(
        deadline='v0.8',
        fix='Pass the device using the "device=" keyword.',
        func_name='cirq.Circuit',
        parameter_desc='positional device',
        match=lambda args, kwargs: len(args) == 3 and isinstance(
            args[2], devices.Device),
        rewrite=lambda args, kwargs: (
            args[:2], dict(list(kwargs.items()) + [('device', args[2])])))
    def __init__(self,
                 *contents: 'cirq.OP_TREE',
                 strategy: 'cirq.InsertStrategy' = InsertStrategy.EARLIEST,
                 device: 'cirq.Device' = devices.UNCONSTRAINED_DEVICE) -> None:
        """Initializes a circuit.

        Args:
            contents: The initial list of moments and operations defining the
                circuit. You can also pass in operations, lists of operations,
                or generally anything meeting the `cirq.OP_TREE` contract.
                Non-moment entries will be inserted according to the specified
                insertion strategy.
            strategy: When initializing the circuit with operations and moments
                from `contents`, this determines how the operations are packed
                together. This option does not affect later insertions into the
                circuit.
            device: Hardware that the circuit should be able to run on.
        """
        self._moments: List['cirq.Moment'] = []
        self._device = device
        self.append(contents, strategy=strategy)

    @property
    def device(self) -> devices.Device:
        return self._device

    @device.setter
    def device(self, new_device: 'cirq.Device') -> None:
        new_device.validate_circuit(self)
        self._device = new_device

    @staticmethod
    @deprecated(deadline='v0.8.0', fix='use `cirq.Circuit(*ops)` instead.')
    def from_ops(*operations: 'cirq.OP_TREE',
                 strategy: 'cirq.InsertStrategy' = InsertStrategy.EARLIEST,
                 device: 'cirq.Device' = devices.UNCONSTRAINED_DEVICE
                ) -> 'Circuit':
        """Creates an empty circuit and appends the given operations.

        Args:
            operations: The operations to append to the new circuit.
            strategy: How to append the operations.
            device: Hardware that the circuit should be able to run on.

        Returns:
            The constructed circuit containing the operations.
        """
        result = Circuit(device=device)
        result.append(operations, strategy)
        return result

    def __copy__(self) -> 'Circuit':
        return self.copy()

    def copy(self) -> 'Circuit':
        return Circuit(self._moments, device=self._device)

    def __bool__(self):
        return bool(self._moments)

    def __eq__(self, other):
        if not isinstance(other, type(self)):
            return NotImplemented
        return self._moments == other._moments and self._device == other._device

    def _approx_eq_(self, other: Any, atol: Union[int, float]) -> bool:
        """See `cirq.protocols.SupportsApproximateEquality`."""
        if not isinstance(other, type(self)):
            return NotImplemented
        return cirq.protocols.approx_eq(
            self._moments,
            other._moments,
            atol=atol
        ) and self._device == other._device

    def __ne__(self, other):
        return not self == other

    def __len__(self):
        return len(self._moments)

    def __iter__(self):
        return iter(self._moments)

    def _decompose_(self) -> 'cirq.OP_TREE':
        """See `cirq.SupportsDecompose`."""
        return self.all_operations()

    # pylint: disable=function-redefined
    @overload
    def __getitem__(self, key: slice) -> 'Circuit':
        pass

    @overload
    def __getitem__(self, key: int) -> 'cirq.Moment':
        pass

    def __getitem__(self, key):
        if isinstance(key, slice):
            return Circuit(self._moments[key], device=self.device)
        if isinstance(key, int):
            return self._moments[key]

        raise TypeError('__getitem__ called with key not of type slice or int.')

    @overload
    def __setitem__(self, key: int, value: 'cirq.Moment'):
        pass

    @overload
    def __setitem__(self, key: slice, value: Iterable['cirq.Moment']):
        pass

    def __setitem__(self, key, value):
        if isinstance(key, int):
            if not isinstance(value, ops.Moment):
                raise TypeError('Can only assign Moments into Circuits.')
            self._device.validate_moment(value)
            self._validate_op_tree_qids(value)

        if isinstance(key, slice):
            value = list(value)
            if any(not isinstance(v, ops.Moment) for v in value):
                raise TypeError('Can only assign Moments into Circuits.')
            for moment in value:
                self._device.validate_moment(moment)
                self._validate_op_tree_qids(moment)

        self._moments[key] = value
    # pylint: enable=function-redefined

    def __delitem__(self, key: Union[int, slice]):
        del self._moments[key]

    def __iadd__(self, other):
        self.append(other)
        return self

    def __add__(self, other):
        if not isinstance(other, type(self)):
            if not isinstance(other, (ops.Operation, Iterable)):
                return NotImplemented
            # Auto wrap OP_TREE inputs into a circuit.
            other = Circuit(other)

        device = (self._device if other.device is devices.UNCONSTRAINED_DEVICE
                  else other.device)
        device_2 = (other.device if self._device is devices.UNCONSTRAINED_DEVICE
                    else self._device)
        if device != device_2:
            raise ValueError("Can't add circuits with incompatible devices.")

        result = Circuit(self._moments, device=device)
        return result.__iadd__(other)

    def __imul__(self, repetitions: int):
        if not isinstance(repetitions, int):
            return NotImplemented
        self._moments *= repetitions
        return self

    def __mul__(self, repetitions: int):
        if not isinstance(repetitions, int):
            return NotImplemented
        return Circuit(self._moments * repetitions,
                       device=self._device)

    def __rmul__(self, repetitions: int):
        if not isinstance(repetitions, int):
            return NotImplemented
        return self * repetitions

    def __pow__(self, exponent: int) -> 'Circuit':
        """A circuit raised to a power, only valid for exponent -1, the inverse.

        This will fail if anything other than -1 is passed to the Circuit by
        returning NotImplemented.  Otherwise this will return the inverse
        circuit, which is the circuit with its moment order reversed and for
        every moment all the moment's operations are replaced by its inverse.
        If any of the operations do not support inverse, NotImplemented will be
        returned.
        """
        if exponent != -1:
            return NotImplemented
        inv_moments = []
        for moment in self[::-1]:
            inv_moment = cirq.inverse(moment, default=NotImplemented)
            if inv_moment is NotImplemented:
                return NotImplemented
            inv_moments.append(inv_moment)
        return cirq.Circuit(inv_moments, device=self._device)

    def __repr__(self):
        if not self._moments and self._device == devices.UNCONSTRAINED_DEVICE:
            return 'cirq.Circuit()'

        if not self._moments:
            return 'cirq.Circuit(device={!r})'.format(self._device)

        moment_str = _list_repr_with_indented_item_lines(self._moments)
        if self._device == devices.UNCONSTRAINED_DEVICE:
            return 'cirq.Circuit({})'.format(moment_str)

        return 'cirq.Circuit({}, device={!r})'.format(moment_str, self._device)

    def __str__(self):
        return self.to_text_diagram()

    __hash__ = None  # type: ignore

    def with_device(
            self,
            new_device: 'cirq.Device',
            qubit_mapping: Callable[['cirq.Qid'], 'cirq.Qid'] = lambda e: e,
    ) -> 'Circuit':
        """Maps the current circuit onto a new device, and validates.

        Args:
            new_device: The new device that the circuit should be on.
            qubit_mapping: How to translate qubits from the old device into
                qubits on the new device.

        Returns:
            The translated circuit.
        """
        return Circuit([
            ops.Moment(
                operation.transform_qubits(qubit_mapping)
                for operation in moment.operations)
            for moment in self._moments
        ],
                       device=new_device)

    def _repr_pretty_(self, p: Any, cycle: bool) -> None:
        """Print ASCII diagram in Jupyter."""
        if cycle:
            # There should never be a cycle.  This is just in case.
            p.text('Circuit(...)')
        else:
            p.text(self.to_text_diagram())

    def _repr_html_(self) -> str:
        """Print ASCII diagram in Jupyter notebook without wrapping lines."""
        return ('<pre style="overflow: auto; white-space: pre;">'
                + self.to_text_diagram()
                + '</pre>')

    def _first_moment_operating_on(self, qubits: Iterable['cirq.Qid'],
                                   indices: Iterable[int]) -> Optional[int]:
        qubits = frozenset(qubits)
        for m in indices:
            if self._has_op_at(m, qubits):
                return m
        return None

    def next_moment_operating_on(self,
                                 qubits: Iterable['cirq.Qid'],
                                 start_moment_index: int = 0,
                                 max_distance: int = None) -> Optional[int]:
        """Finds the index of the next moment that touches the given qubits.

        Args:
            qubits: We're looking for operations affecting any of these qubits.
            start_moment_index: The starting point of the search.
            max_distance: The number of moments (starting from the start index
                and moving forward) to check. Defaults to no limit.

        Returns:
            None if there is no matching moment, otherwise the index of the
            earliest matching moment.

        Raises:
          ValueError: negative max_distance.
        """
        max_circuit_distance = len(self._moments) - start_moment_index
        if max_distance is None:
            max_distance = max_circuit_distance
        elif max_distance < 0:
            raise ValueError('Negative max_distance: {}'.format(max_distance))
        else:
            max_distance = min(max_distance, max_circuit_distance)

        return self._first_moment_operating_on(
            qubits,
            range(start_moment_index, start_moment_index + max_distance))

    def next_moments_operating_on(self,
                                  qubits: Iterable['cirq.Qid'],
                                  start_moment_index: int = 0
                                 ) -> Dict['cirq.Qid', int]:
        """Finds the index of the next moment that touches each qubit.

        Args:
            qubits: The qubits to find the next moments acting on.
            start_moment_index: The starting point of the search.

        Returns:
            The index of the next moment that touches each qubit. If there
            is no such moment, the next moment is specified as the number of
            moments in the circuit. Equivalently, can be characterized as one
            plus the index of the last moment after start_moment_index
            (inclusive) that does *not* act on a given qubit.
        """
        next_moments = {}
        for q in qubits:
            next_moment = self.next_moment_operating_on(
                [q], start_moment_index)
            next_moments[q] = (len(self._moments) if next_moment is None else
                               next_moment)
        return next_moments

    def prev_moment_operating_on(self,
                                 qubits: Sequence['cirq.Qid'],
                                 end_moment_index: Optional[int] = None,
                                 max_distance: Optional[int] = None
                                ) -> Optional[int]:
        """Finds the index of the next moment that touches the given qubits.

        Args:
            qubits: We're looking for operations affecting any of these qubits.
            end_moment_index: The moment index just after the starting point of
                the reverse search. Defaults to the length of the list of
                moments.
            max_distance: The number of moments (starting just before from the
                end index and moving backward) to check. Defaults to no limit.

        Returns:
            None if there is no matching moment, otherwise the index of the
            latest matching moment.

        Raises:
            ValueError: negative max_distance.
        """
        if end_moment_index is None:
            end_moment_index = len(self._moments)

        if max_distance is None:
            max_distance = len(self._moments)
        elif max_distance < 0:
            raise ValueError('Negative max_distance: {}'.format(max_distance))
        else:
            max_distance = min(end_moment_index, max_distance)

        # Don't bother searching indices past the end of the list.
        if end_moment_index > len(self._moments):
            d = end_moment_index - len(self._moments)
            end_moment_index -= d
            max_distance -= d
        if max_distance <= 0:
            return None

        return self._first_moment_operating_on(qubits,
                                               (end_moment_index - k - 1
                                                for k in range(max_distance)))

    def _prev_moment_available(self, op: 'cirq.Operation',
                               end_moment_index: int) -> Optional[int]:
        last_available = end_moment_index
        k = end_moment_index
        while k > 0:
            k -= 1
            if not self._can_commute_past(k, op):
                return last_available
            if self._can_add_op_at(k, op):
                last_available = k
        return last_available

    def reachable_frontier_from(
            self,
            start_frontier: Dict['cirq.Qid', int],
            *,
            is_blocker: Callable[['cirq.Operation'], bool] = lambda op: False
    ) -> Dict['cirq.Qid', int]:
        """Determines how far can be reached into a circuit under certain rules.

        The location L = (qubit, moment_index) is *reachable* if and only if:

            a) There is not a blocking operation covering L.

            AND

            [
                b1) qubit is in start frontier and moment_index =
                    max(start_frontier[qubit], 0).

                OR

                b2) There is no operation at L and prev(L) = (qubit,
                    moment_index-1) is reachable.

                OR

                b3) There is an (non-blocking) operation P covering L such that
                    (q', moment_index - 1) is reachable for every q' on which P
                    acts.
            ]

        An operation in moment moment_index is blocking if

            a) `is_blocker` returns a truthy value.

            OR

            b) The operation acts on a qubit not in start_frontier.

            OR

            c) The operation acts on a qubit q such that start_frontier[q] >
                moment_index.

        In other words, the reachable region extends forward through time along
        each qubit in start_frontier until it hits a blocking operation. Any
        location involving a qubit not in start_frontier is unreachable.

        For each qubit q in `start_frontier`, the reachable locations will
        correspond to a contiguous range starting at start_frontier[q] and
        ending just before some index end_q. The result of this method is a
        dictionary, and that dictionary maps each qubit q to its end_q.

        Examples:

            If start_frontier is {
                cirq.LineQubit(0): 6,
                cirq.LineQubit(1): 2,
                cirq.LineQubit(2): 2,
            } then the reachable wire locations in the following circuit are
            highlighted with '█' characters:

                0   1   2   3   4   5   6   7   8   9   10  11  12  13
            0: ───H───@─────────────────█████████████████████─@───H───
                      │                                       │
            1: ───────@─██H███@██████████████████████─@───H───@───────
                              │                       │
            2: ─────────██████@███H██─@───────@───H───@───────────────
                                      │       │
            3: ───────────────────────@───H───@───────────────────────

            And the computed end_frontier is {
                cirq.LineQubit(0): 11,
                cirq.LineQubit(1): 9,
                cirq.LineQubit(2): 6,
            }

            Note that the frontier indices (shown above the circuit) are
            best thought of (and shown) as happening *between* moment indices.

            If we specify a blocker as follows:

                is_blocker=lambda: op == cirq.CZ(cirq.LineQubit(1),
                                                 cirq.LineQubit(2))

            and use this start_frontier:

                {
                    cirq.LineQubit(0): 0,
                    cirq.LineQubit(1): 0,
                    cirq.LineQubit(2): 0,
                    cirq.LineQubit(3): 0,
                }

            Then this is the reachable area:

                0   1   2   3   4   5   6   7   8   9   10  11  12  13
            0: ─██H███@██████████████████████████████████████─@───H───
                      │                                       │
            1: ─██████@███H██─@───────────────────────@───H───@───────
                              │                       │
            2: ─█████████████─@───H───@───────@───H───@───────────────
                                      │       │
            3: ─█████████████████████─@───H───@───────────────────────

            and the computed end_frontier is:

                {
                    cirq.LineQubit(0): 11,
                    cirq.LineQubit(1): 3,
                    cirq.LineQubit(2): 3,
                    cirq.LineQubit(3): 5,
                }

        Args:
            start_frontier: A starting set of reachable locations.
            is_blocker: A predicate that determines if operations block
                reachability. Any location covered by an operation that causes
                `is_blocker` to return True is considered to be an unreachable
                location.

        Returns:
            An end_frontier dictionary, containing an end index for each qubit q
            mapped to a start index by the given `start_frontier` dictionary.

            To determine if a location (q, i) was reachable, you can use
            this expression:

                q in start_frontier and start_frontier[q] <= i < end_frontier[q]

            where i is the moment index, q is the qubit, and end_frontier is the
            result of this method.
        """
        active: Set['cirq.Qid'] = set()
        end_frontier = {}
        queue = BucketPriorityQueue[ops.Operation](drop_duplicate_entries=True)

        def enqueue_next(qubit: 'cirq.Qid', moment: int) -> None:
            next_moment = self.next_moment_operating_on([qubit], moment)
            if next_moment is None:
                end_frontier[qubit] = max(len(self), start_frontier[qubit])
                if qubit in active:
                    active.remove(qubit)
            else:
                next_op = self.operation_at(qubit, next_moment)
                assert next_op is not None
                queue.enqueue(next_moment, next_op)

        for start_qubit, start_moment in start_frontier.items():
            enqueue_next(start_qubit, start_moment)

        while queue:
            cur_moment, cur_op = queue.dequeue()
            for q in cur_op.qubits:
                if (q in start_frontier and
                        cur_moment >= start_frontier[q] and
                        q not in end_frontier):
                    active.add(q)

            continue_past = (
                cur_op is not None and
                active.issuperset(cur_op.qubits) and
                not is_blocker(cur_op)
            )
            if continue_past:
                for q in cur_op.qubits:
                    enqueue_next(q, cur_moment + 1)
            else:
                for q in cur_op.qubits:
                    if q in active:
                        end_frontier[q] = cur_moment
                        active.remove(q)

        return end_frontier

    def findall_operations_between(self,
                                   start_frontier: Dict['cirq.Qid', int],
                                   end_frontier: Dict['cirq.Qid', int],
                                   omit_crossing_operations: bool = False
                                  ) -> List[Tuple[int, 'cirq.Operation']]:
        """Finds operations between the two given frontiers.

        If a qubit is in `start_frontier` but not `end_frontier`, its end index
        defaults to the end of the circuit. If a qubit is in `end_frontier` but
        not `start_frontier`, its start index defaults to the start of the
        circuit. Operations on qubits not mentioned in either frontier are not
        included in the results.

        Args:
            start_frontier: Just before where to start searching for operations,
                for each qubit of interest. Start frontier indices are
                inclusive.
            end_frontier: Just before where to stop searching for operations,
                for each qubit of interest. End frontier indices are exclusive.
            omit_crossing_operations: Determines whether or not operations that
                cross from a location between the two frontiers to a location
                outside the two frontiers are included or excluded. (Operations
                completely inside are always included, and operations completely
                outside are always excluded.)

        Returns:
            A list of tuples. Each tuple describes an operation found between
            the two frontiers. The first item of each tuple is the index of the
            moment containing the operation, and the second item is the
            operation itself. The list is sorted so that the moment index
            increases monotonically.
        """
        result = BucketPriorityQueue[ops.Operation](
            drop_duplicate_entries=True)

        involved_qubits = set(start_frontier.keys()) | set(end_frontier.keys())
        # Note: only sorted to ensure a deterministic result ordering.
        for q in sorted(involved_qubits):
            for i in range(start_frontier.get(q, 0),
                           end_frontier.get(q, len(self))):
                op = self.operation_at(q, i)
                if op is None:
                    continue
                if (omit_crossing_operations and
                        not involved_qubits.issuperset(op.qubits)):
                    continue
                result.enqueue(i, op)

        return list(result)

    def findall_operations_until_blocked(
            self,
            start_frontier: Dict['cirq.Qid', int],
            is_blocker: Callable[['cirq.Operation'], bool] = lambda op: False
    ) -> List[Tuple[int, ops.Operation]]:
        """
        Finds all operations until a blocking operation is hit.  This returns
        a list of all operations from the starting frontier until a blocking
        operation is encountered.  An operation is part of the list if
        it is involves a qubit in the start_frontier dictionary, comes after
        the moment listed in that dictionary, and before any blocking
        operations that involve that qubit.  Operations are only considered
        to be blocking the qubits that they operate on, so a blocking operation
        that does not operate on any qubit in the starting frontier is not
        actually considered blocking.  See `reachable_frontier_from` for a more
        in depth example of reachable states.

        Args:
            start_frontier: A starting set of reachable locations.
            is_blocker: A predicate that determines if operations block
                reachability. Any location covered by an operation that causes
                `is_blocker` to return True is considered to be an unreachable
                location.

        Returns:
            A list of tuples. Each tuple describes an operation found between
            the start frontier and a blocking operation. The first item of
            each tuple is the index of the moment containing the operation,
            and the second item is the operation itself.
        """
        op_list = []  # type: List[Tuple[int, ops.Operation]]
        frontier = dict(start_frontier)
        if not frontier:
            return op_list
        start_index = min(frontier.values())
        for index, moment in enumerate(self[start_index:], start_index):
            active_qubits = set(q for q, s in frontier.items() if s <= index)
            for op in moment.operations:
                active_op_qubits = active_qubits.intersection(op.qubits)
                if active_op_qubits:
                    if is_blocker(op):
                        for q in active_op_qubits:
                            del frontier[q]
                    else:
                        op_list.append((index, op))
        return op_list

    def operation_at(self, qubit: 'cirq.Qid',
                     moment_index: int) -> Optional['cirq.Operation']:
        """Finds the operation on a qubit within a moment, if any.

        Args:
            qubit: The qubit to check for an operation on.
            moment_index: The index of the moment to check for an operation
                within. Allowed to be beyond the end of the circuit.

        Returns:
            None if there is no operation on the qubit at the given moment, or
            else the operation.
        """
        if not 0 <= moment_index < len(self._moments):
            return None
        for op in self._moments[moment_index].operations:
            if qubit in op.qubits:
                return op
        return None

    def findall_operations(self, predicate: Callable[['cirq.Operation'], bool]
                          ) -> Iterable[Tuple[int, 'cirq.Operation']]:
        """Find the locations of all operations that satisfy a given condition.

        This returns an iterator of (index, operation) tuples where each
        operation satisfies op_cond(operation) is truthy. The indices are
        in order of the moments and then order of the ops within that moment.

        Args:
            predicate: A method that takes an Operation and returns a Truthy
                value indicating the operation meets the find condition.

        Returns:
            An iterator (index, operation)'s that satisfy the op_condition.
        """
        for index, moment in enumerate(self._moments):
            for op in moment.operations:
                if predicate(op):
                    yield index, op

    def findall_operations_with_gate_type(
            self,
            gate_type: Type[T_DESIRED_GATE_TYPE]
    ) -> Iterable[Tuple[int,
                        ops.GateOperation,
                        T_DESIRED_GATE_TYPE]]:
        """Find the locations of all gate operations of a given type.

        Args:
            gate_type: The type of gate to find, e.g. XPowGate or
                MeasurementGate.

        Returns:
            An iterator (index, operation, gate)'s for operations with the given
            gate type.
        """
        result = self.findall_operations(lambda operation: bool(
            ops.op_gate_of_type(operation, gate_type)))
        for index, op in result:
            gate_op = cast(ops.GateOperation, op)
            yield index, gate_op, cast(T_DESIRED_GATE_TYPE, gate_op.gate)

    def has_measurements(self):
        return any(self.findall_operations(protocols.is_measurement))

    def are_all_measurements_terminal(self):
        """Whether all measurement gates are at the end of the circuit."""
        return self.are_all_matches_terminal(protocols.is_measurement)

    def are_all_matches_terminal(self,
                                 predicate: Callable[['cirq.Operation'], bool]):
        """Check whether all of the ops that satisfy a predicate are terminal.

        Args:
            predicate: A predicate on ops.Operations which is being checked.

        Returns:
            Whether or not all `Operation` s in a circuit that satisfy the
            given predicate are terminal.
        """
        return all(
            self.next_moment_operating_on(op.qubits, i + 1) is None for
            (i, op) in self.findall_operations(predicate)
        )

    def _pick_or_create_inserted_op_moment_index(self, splitter_index: int,
                                                 op: 'cirq.Operation',
                                                 strategy: 'cirq.InsertStrategy'
                                                ) -> int:
        """Determines and prepares where an insertion will occur.

        Args:
            splitter_index: The index to insert at.
            op: The operation that will be inserted.
            strategy: The insertion strategy.

        Returns:
            The index of the (possibly new) moment where the insertion should
                occur.

        Raises:
            ValueError: Unrecognized append strategy.
        """

        if (strategy is InsertStrategy.NEW or
                strategy is InsertStrategy.NEW_THEN_INLINE):
            self._moments.insert(splitter_index, ops.Moment())
            return splitter_index

        if strategy is InsertStrategy.INLINE:
            if (0 <= splitter_index - 1 < len(self._moments) and
                    self._can_add_op_at(splitter_index - 1, op)):
                return splitter_index - 1

            return self._pick_or_create_inserted_op_moment_index(
                splitter_index, op, InsertStrategy.NEW)

        if strategy is InsertStrategy.EARLIEST:
            if self._can_add_op_at(splitter_index, op):
                p = self._prev_moment_available(op, splitter_index)
                return p or 0

            return self._pick_or_create_inserted_op_moment_index(
                splitter_index, op, InsertStrategy.INLINE)

        raise ValueError('Unrecognized append strategy: {}'.format(strategy))

    def _has_op_at(self, moment_index: int,
                   qubits: Iterable['cirq.Qid']) -> bool:
        return (0 <= moment_index < len(self._moments) and
                self._moments[moment_index].operates_on(qubits))

    def _can_add_op_at(self, moment_index: int,
                       operation: 'cirq.Operation') -> bool:
        if not 0 <= moment_index < len(self._moments):
            return True
        return self._device.can_add_operation_into_moment(
            operation,
            self._moments[moment_index])

    def _can_commute_past(self, moment_index: int,
                          operation: 'cirq.Operation') -> bool:
        return not self._moments[moment_index].operates_on(operation.qubits)

    def _validate_op_tree_qids(self, op_tree: 'cirq.OP_TREE') -> None:
        """Raises an exception if any operation in `op_tree` has qids that don't
        match its qid shape.

        Args:
            operation: The operation to validate.

        Raises:
            ValueError: The operation had qids that don't match its qid shape.
        """
        # Cast from Iterable[Operation, Moment] because preserve_moments is
        # False.
        for op in cast(Iterable['cirq.Operation'],
                       ops.flatten_op_tree(op_tree)):
            if protocols.qid_shape(op) != protocols.qid_shape(op.qubits):
                raise ValueError(
                    'Invalid operation. '
                    'An operation has qid shape <{!r}> but is on qids with '
                    'shape <{!r}>. The operation is <{!r}>.'.format(
                        protocols.qid_shape(op), protocols.qid_shape(op.qubits),
                        op))

    def insert(
            self,
            index: int,
            moment_or_operation_tree: Union['cirq.Operation', 'cirq.OP_TREE'],
            strategy: 'cirq.InsertStrategy' = InsertStrategy.EARLIEST) -> int:
        """ Inserts operations into the circuit.
            Operations are inserted into the moment specified by the index and
            'InsertStrategy'.
            Moments within the operation tree are inserted intact.

        Args:
            index: The index to insert all of the operations at.
            moment_or_operation_tree: The moment or operation tree to insert.
            strategy: How to pick/create the moment to put operations into.

        Returns:
            The insertion index that will place operations just after the
            operations that were inserted by this method.

        Raises:
            ValueError: Bad insertion strategy.
        """
        moments_and_operations = list(
            ops.flatten_to_ops_or_moments(
                ops.transform_op_tree(moment_or_operation_tree,
                                      self._device.decompose_operation,
                                      preserve_moments=True),))

        for moment_or_op in moments_and_operations:
            if isinstance(moment_or_op, ops.Moment):
                self._device.validate_moment(cast(ops.Moment, moment_or_op))
            else:
                self._device.validate_operation(
                    cast(ops.Operation, moment_or_op))
            self._validate_op_tree_qids(moment_or_op)

        # limit index to 0..len(self._moments), also deal with indices smaller 0
        k = max(min(index if index >= 0 else len(self._moments) + index,
                    len(self._moments)), 0)
        for moment_or_op in moments_and_operations:
            if isinstance(moment_or_op, ops.Moment):
                self._moments.insert(k, moment_or_op)
                k += 1
            else:
                p = self._pick_or_create_inserted_op_moment_index(
                    k, moment_or_op, strategy)
                while p >= len(self._moments):
                    self._moments.append(ops.Moment())
                self._moments[p] = self._moments[p].with_operation(moment_or_op)
                self._device.validate_moment(self._moments[p])
                k = max(k, p + 1)
                if strategy is InsertStrategy.NEW_THEN_INLINE:
                    strategy = InsertStrategy.INLINE
        return k

    def insert_into_range(self, operations: 'cirq.OP_TREE', start: int,
                          end: int) -> int:
        """Writes operations inline into an area of the circuit.

        Args:
            start: The start of the range (inclusive) to write the
                given operations into.
            end: The end of the range (exclusive) to write the given
                operations into. If there are still operations remaining,
                new moments are created to fit them.
            operations: An operation or tree of operations to insert.

        Returns:
            An insertion index that will place operations after the operations
            that were inserted by this method.

        Raises:
            IndexError: Bad inline_start and/or inline_end.
        """
        if not 0 <= start <= end <= len(self):
            raise IndexError('Bad insert indices: [{}, {})'.format(
                start, end))

        flat_ops = list(ops.flatten_to_ops(operations))
        for op in flat_ops:
            self._device.validate_operation(op)
        self._validate_op_tree_qids(flat_ops)

        i = start
        op_index = 0
        while op_index < len(flat_ops):
            op = flat_ops[op_index]
            while i < end and not self._device.can_add_operation_into_moment(
                    op, self._moments[i]):
                i += 1
            if i >= end:
                break
            self._moments[i] = self._moments[i].with_operation(op)
            op_index += 1

        if op_index >= len(flat_ops):
            return end

        return self.insert(end, flat_ops[op_index:])

    @staticmethod
    def _pick_inserted_ops_moment_indices(
            operations: Sequence['cirq.Operation'],
            start: int = 0,
            frontier: Dict['cirq.Qid', int] = None
    ) -> Tuple[Sequence[int], Dict['cirq.Qid', int]]:
        """Greedily assigns operations to moments.

        Args:
            operations: The operations to assign to moments.
            start: The first moment to consider assignment to.
            frontier: The first moment to which an operation acting on a qubit
                can be assigned. Updated in place as operations are assigned.

        Returns:
            The frontier giving the index of the moment after the last one to
            which an operation that acts on each qubit is assigned. If a
            frontier was specified as an argument, this is the same object.
        """
        if frontier is None:
            frontier = defaultdict(lambda: 0)
        moment_indices = []
        for op in operations:
            op_start = max(start, max(frontier[q] for q in op.qubits))
            moment_indices.append(op_start)
            for q in op.qubits:
                frontier[q] = max(frontier[q], op_start + 1)

        return moment_indices, frontier

    def _push_frontier(self,
                       early_frontier: Dict['cirq.Qid', int],
                       late_frontier: Dict['cirq.Qid', int],
                       update_qubits: Iterable['cirq.Qid'] = None
                      ) -> Tuple[int, int]:
        """Inserts moments to separate two frontiers.

        After insertion n_new moments, the following holds:
           for q in late_frontier:
               early_frontier[q] <= late_frontier[q] + n_new
           for q in update_qubits:
               early_frontier[q] the identifies the same moment as before
                   (but whose index may have changed if this moment is after
                   those inserted).

        Args:
            early_frontier: The earlier frontier. For qubits not in the later
                frontier, this is updated to account for the newly inserted
                moments.
            late_frontier: The later frontier. This is not modified.
            update_qubits: The qubits for which to update early_frontier to
                account for the newly inserted moments.

        Returns:
            (index at which new moments were inserted, how many new moments
            were inserted) if new moments were indeed inserted. (0, 0)
            otherwise.
        """
        if update_qubits is None:
            update_qubits = set(early_frontier).difference(late_frontier)
        n_new_moments = (max(early_frontier.get(q, 0) - late_frontier[q]
                             for q in late_frontier)
                         if late_frontier else 0)
        if n_new_moments > 0:
            insert_index = min(late_frontier.values())
            self._moments[insert_index:insert_index] = (
                [ops.Moment()] * n_new_moments)
            for q in update_qubits:
                if early_frontier.get(q, 0) > insert_index:
                    early_frontier[q] += n_new_moments
            return insert_index, n_new_moments
        return (0, 0)

    def _insert_operations(self, operations: Sequence['cirq.Operation'],
                           insertion_indices: Sequence[int]) -> None:
        """Inserts operations at the specified moments. Appends new moments if
        necessary.

        Args:
            operations: The operations to insert.
            insertion_indices: Where to insert them, i.e. operations[i] is
                inserted into moments[insertion_indices[i].

        Raises:
            ValueError: operations and insert_indices have different lengths.

        NB: It's on the caller to ensure that the operations won't conflict
        with operations already in the moment or even each other.
        """
        if len(operations) != len(insertion_indices):
            raise ValueError('operations and insertion_indices must have the'
                             'same length.')
        self._moments += [
            ops.Moment() for _ in range(1 + max(insertion_indices) - len(self))
        ]
        moment_to_ops = defaultdict(
            list)  # type: Dict[int, List['cirq.Operation']]
        for op_index, moment_index in enumerate(insertion_indices):
            moment_to_ops[moment_index].append(operations[op_index])
        for moment_index, new_ops in moment_to_ops.items():
            self._moments[moment_index] = ops.Moment(
                self._moments[moment_index].operations + tuple(new_ops))

    def insert_at_frontier(self,
                           operations: 'cirq.OP_TREE',
                           start: int,
                           frontier: Dict['cirq.Qid', int] = None
                          ) -> Dict['cirq.Qid', int]:
        """Inserts operations inline at frontier.

        Args:
            operations: the operations to insert
            start: the moment at which to start inserting the operations
            frontier: frontier[q] is the earliest moment in which an operation
                acting on qubit q can be placed.
        """
        if frontier is None:
            frontier = defaultdict(lambda: 0)
        flat_ops = tuple(ops.flatten_to_ops(operations))
        if not flat_ops:
            return frontier
        qubits = set(q for op in flat_ops for q in op.qubits)
        if any(frontier[q] > start for q in qubits):
            raise ValueError('The frontier for qubits on which the operations'
                             'to insert act cannot be after start.')

        next_moments = self.next_moments_operating_on(qubits, start)

        insertion_indices, _ = self._pick_inserted_ops_moment_indices(
            flat_ops, start, frontier)

        self._push_frontier(frontier, next_moments)

        self._insert_operations(flat_ops, insertion_indices)

        return frontier

    def batch_remove(self,
                     removals: Iterable[Tuple[int, 'cirq.Operation']]) -> None:
        """Removes several operations from a circuit.

        Args:
            removals: A sequence of (moment_index, operation) tuples indicating
                operations to delete from the moments that are present. All
                listed operations must actually be present or the edit will
                fail (without making any changes to the circuit).

        ValueError:
            One of the operations to delete wasn't present to start with.

        IndexError:
            Deleted from a moment that doesn't exist.
        """
        copy = self.copy()
        for i, op in removals:
            if op not in copy._moments[i].operations:
                raise ValueError(
                    "Can't remove {} @ {} because it doesn't exist.".format(
                        op, i))
            copy._moments[i] = ops.Moment(
                old_op
                for old_op in copy._moments[i].operations
                if op != old_op)
        self._device.validate_circuit(copy)
        self._moments = copy._moments

    def batch_insert_into(self,
                          insert_intos: Iterable[Tuple[int, ops.Operation]]
                          ) -> None:
        """Inserts operations into empty spaces in existing moments.

        If any of the insertions fails (due to colliding with an existing
        operation), this method fails without making any changes to the circuit.

        Args:
            insert_intos: A sequence of (moment_index, new_operation)
                pairs indicating a moment to add a new operation into.

        ValueError:
            One of the insertions collided with an existing operation.

        IndexError:
            Inserted into a moment index that doesn't exist.
        """
        copy = self.copy()
        for i, op in insert_intos:
            copy._moments[i] = copy._moments[i].with_operation(op)
        self._device.validate_circuit(copy)
        self._validate_op_tree_qids(copy)
        self._moments = copy._moments

    def batch_insert(self,
                     insertions: Iterable[Tuple[int, 'cirq.OP_TREE']]) -> None:
        """Applies a batched insert operation to the circuit.

        Transparently handles the fact that earlier insertions may shift
        the index that later insertions should occur at. For example, if you
        insert an operation at index 2 and at index 4, but the insert at index 2
        causes a new moment to be created, then the insert at "4" will actually
        occur at index 5 to account for the shift from the new moment.

        All insertions are done with the strategy 'EARLIEST'.

        When multiple inserts occur at the same index, the gates from the later
        inserts end up before the gates from the earlier inserts (exactly as if
        you'd called list.insert several times with the same index: the later
        inserts shift the earliest inserts forward).

        Args:
            insertions: A sequence of (insert_index, operations) pairs
                indicating operations to add into the circuit at specific
                places.
        """
        # Work on a copy in case validation fails halfway through.
        copy = self.copy()
        shift = 0
        # Note: python `sorted` is guaranteed to be stable. This matters.
        insertions = sorted(insertions, key=lambda e: e[0])
        groups = _group_until_different(insertions,
                                        key=lambda e: e[0],
                                        value=lambda e: e[1])
        for i, group in groups:
            insert_index = i + shift
            next_index = copy.insert(insert_index,
                                     reversed(group),
                                     InsertStrategy.EARLIEST)
            if next_index > insert_index:
                shift += next_index - insert_index
        self._moments = copy._moments

    def append(self,
               moment_or_operation_tree: Union['cirq.Moment', 'cirq.OP_TREE'],
               strategy: 'cirq.InsertStrategy' = InsertStrategy.EARLIEST):
        """Appends operations onto the end of the circuit.

        Moments within the operation tree are appended intact.

        Args:
            moment_or_operation_tree: The moment or operation tree to append.
            strategy: How to pick/create the moment to put operations into.
        """
        self.insert(len(self._moments), moment_or_operation_tree, strategy)

    def clear_operations_touching(self, qubits: Iterable['cirq.Qid'],
                                  moment_indices: Iterable[int]):
        """Clears operations that are touching given qubits at given moments.

        Args:
            qubits: The qubits to check for operations on.
            moment_indices: The indices of moments to check for operations
                within.
        """
        qubits = frozenset(qubits)
        for k in moment_indices:
            if 0 <= k < len(self._moments):
                self._moments[k] = self._moments[k].without_operations_touching(
                    qubits)

    def all_qubits(self) -> FrozenSet['cirq.Qid']:
        """Returns the qubits acted upon by Operations in this circuit."""
        return frozenset(q for m in self._moments for q in m.qubits)

    def all_operations(self) -> Iterator[ops.Operation]:
        """Iterates over the operations applied by this circuit.

        Operations from earlier moments will be iterated over first. Operations
        within a moment are iterated in the order they were given to the
        moment's constructor.
        """
        return (op for moment in self for op in moment.operations)

    def qid_shape(self,
                  qubit_order: 'cirq.QubitOrderOrList' = ops.QubitOrder.DEFAULT
                 ) -> Tuple[int, ...]:
        qids = ops.QubitOrder.as_qubit_order(qubit_order).order_for(
            self.all_qubits())
        return protocols.qid_shape(qids)

    def _qid_shape_(self) -> Tuple[int, ...]:
        return self.qid_shape()

    def _has_unitary_(self) -> bool:
        if not self.are_all_measurements_terminal():
            return False

        unitary_ops = protocols.decompose(
            self.all_operations(),
            keep=protocols.has_unitary,
            intercepting_decomposer=_decompose_measurement_inversions,
            on_stuck_raise=None)
        return all(protocols.has_unitary(e) for e in unitary_ops)

    def _unitary_(self) -> Union[np.ndarray, NotImplementedType]:
        """Converts the circuit into a unitary matrix, if possible.

        If the circuit contains any non-terminal measurements, the conversion
        into a unitary matrix fails (i.e. returns NotImplemented). Terminal
        measurements are ignored when computing the unitary matrix. The unitary
        matrix is the product of the unitary matrix of all operations in the
        circuit (after expanding them to apply to the whole system).
        """
        if not self._has_unitary_():
            return NotImplemented
        return self.unitary(ignore_terminal_measurements=True)

    def unitary(self,
                qubit_order: 'cirq.QubitOrderOrList' = ops.QubitOrder.DEFAULT,
                qubits_that_should_be_present: Iterable['cirq.Qid'] = (),
                ignore_terminal_measurements: bool = True,
                dtype: Type[np.number] = np.complex128) -> np.ndarray:
        """Converts the circuit into a unitary matrix, if possible.

        Returns the same result as `cirq.unitary`, but provides more options.

        Args:
            qubit_order: Determines how qubits are ordered when passing matrices
                into np.kron.
            qubits_that_should_be_present: Qubits that may or may not appear
                in operations within the circuit, but that should be included
                regardless when generating the matrix.
            ignore_terminal_measurements: When set, measurements at the end of
                the circuit are ignored instead of causing the method to
                fail.
            dtype: The numpy dtype for the returned unitary. Defaults to
                np.complex128. Specifying np.complex64 will run faster at the
                cost of precision. `dtype` must be a complex np.dtype, unless
                all operations in the circuit have unitary matrices with
                exclusively real coefficients (e.g. an H + TOFFOLI circuit).

        Returns:
            A (possibly gigantic) 2d numpy array corresponding to a matrix
            equivalent to the circuit's effect on a quantum state.

        Raises:
            ValueError: The circuit contains measurement gates that are not
                ignored.
            TypeError: The circuit contains gates that don't have a known
                unitary matrix, e.g. gates parameterized by a Symbol.
        """

        if not ignore_terminal_measurements and any(
                protocols.is_measurement(op)
                for op in self.all_operations()):
            raise ValueError('Circuit contains a measurement.')

        if not self.are_all_measurements_terminal():
            raise ValueError('Circuit contains a non-terminal measurement.')

        qs = ops.QubitOrder.as_qubit_order(qubit_order).order_for(
            self.all_qubits().union(qubits_that_should_be_present))

        # Force qubits to have dimension at least 2 for backwards compatibility.
        qid_shape = self.qid_shape(qubit_order=qs)
        side_len = np.product(qid_shape, dtype=int)

        state = linalg.eye_tensor(qid_shape, dtype=dtype)

        result = _apply_unitary_circuit(self, state, qs, dtype)
        return result.reshape((side_len, side_len))

    def final_wavefunction(
            self,
            initial_state: Union[int, np.ndarray] = 0,
            qubit_order: 'cirq.QubitOrderOrList' = ops.QubitOrder.DEFAULT,
            qubits_that_should_be_present: Iterable['cirq.Qid'] = (),
            ignore_terminal_measurements: bool = True,
            dtype: Type[np.number] = np.complex128) -> np.ndarray:
        """Left-multiplies a state vector by the circuit's unitary effect.

        A circuit's "unitary effect" is the unitary matrix produced by
        multiplying together all of its gates' unitary matrices. A circuit
        with non-unitary gates (such as measurement or parameterized gates) does
        not have a well-defined unitary effect, and the method will fail if such
        operations are present.

        For convenience, terminal measurements are automatically ignored
        instead of causing a failure. Set the `ignore_terminal_measurements`
        argument to False to disable this behavior.

        This method is equivalent to left-multiplying the input state by
        `cirq.unitary(circuit)` but it's computed in a more efficient
        way.

        Args:
            initial_state: The input state for the circuit. This can be an int
                or a vector. When this is an int, it refers to a computational
                basis state (e.g. 5 means initialize to ``|5⟩ = |...000101⟩``).
                If this is a state vector, it directly specifies the initial
                state's amplitudes. The vector must be a flat numpy array with a
                type that can be converted to np.complex128.
            qubit_order: Determines how qubits are ordered when passing matrices
                into np.kron.
            qubits_that_should_be_present: Qubits that may or may not appear
                in operations within the circuit, but that should be included
                regardless when generating the matrix.
            ignore_terminal_measurements: When set, measurements at the end of
                the circuit are ignored instead of causing the method to
                fail.
            dtype: The numpy dtype for the returned unitary. Defaults to
                np.complex128. Specifying np.complex64 will run faster at the
                cost of precision. `dtype` must be a complex np.dtype, unless
                all operations in the circuit have unitary matrices with
                exclusively real coefficients (e.g. an H + TOFFOLI circuit).

        Returns:
            A (possibly gigantic) numpy array storing the superposition that
            came out of the circuit for the given input state.

        Raises:
            ValueError: The circuit contains measurement gates that are not
                ignored.
            TypeError: The circuit contains gates that don't have a known
                unitary matrix, e.g. gates parameterized by a Symbol.
        """

        if not ignore_terminal_measurements and any(
                protocols.is_measurement(op) for op in self.all_operations()):
            raise ValueError('Circuit contains a measurement.')

        if not self.are_all_measurements_terminal():
            raise ValueError('Circuit contains a non-terminal measurement.')

        qs = ops.QubitOrder.as_qubit_order(qubit_order).order_for(
            self.all_qubits().union(qubits_that_should_be_present))

        # Force qubits to have dimension at least 2 for backwards compatibility.
        qid_shape = self.qid_shape(qubit_order=qs)
        state_len = np.product(qid_shape, dtype=int)

        if isinstance(initial_state, int):
            state = np.zeros(state_len, dtype=dtype)
            state[initial_state] = 1
        else:
            state = initial_state.astype(dtype)
        state.shape = qid_shape

        result = _apply_unitary_circuit(self, state, qs, dtype)
        return result.reshape((state_len,))

    to_unitary_matrix = deprecated(
        func_name='Circuit.to_unitary_matrix',
        deadline='v0.7.0',
        fix='Use `Circuit.unitary()` instead.')(unitary)

    apply_unitary_effect_to_state = deprecated(
        func_name='Circuit.apply_unitary_effect_to_state',
        deadline='v0.7.0',
        fix="Use `cirq.final_wavefunction(circuit)` or "
        "`Circuit.final_wavefunction()` instead")(final_wavefunction)

    def to_text_diagram(
            self,
            *,
            use_unicode_characters: bool = True,
            transpose: bool = False,
            precision: Optional[int] = 3,
            qubit_order: 'cirq.QubitOrderOrList' = ops.QubitOrder.DEFAULT
    ) -> str:
        """Returns text containing a diagram describing the circuit.

        Args:
            use_unicode_characters: Determines if unicode characters are
                allowed (as opposed to ascii-only diagrams).
            transpose: Arranges qubit wires vertically instead of horizontally.
            precision: Number of digits to display in text diagram
            qubit_order: Determines how qubits are ordered in the diagram.

        Returns:
            The text diagram.
        """
        diagram = self.to_text_diagram_drawer(
            use_unicode_characters=use_unicode_characters,
            precision=precision,
            qubit_order=qubit_order,
            transpose=transpose)

        return diagram.render(
            crossing_char=(None
                           if use_unicode_characters
                           else ('-' if transpose else '|')),
            horizontal_spacing=1 if transpose else 3,
            use_unicode_characters=use_unicode_characters)

    def to_text_diagram_drawer(
            self,
            *,
            use_unicode_characters: bool = True,
            qubit_namer: Optional[Callable[['cirq.Qid'], str]] = None,
            transpose: bool = False,
            precision: Optional[int] = 3,
            qubit_order: 'cirq.QubitOrderOrList' = ops.QubitOrder.DEFAULT,
            get_circuit_diagram_info: Optional[
                Callable[['cirq.Operation', 'cirq.CircuitDiagramInfoArgs'],
                         'cirq.CircuitDiagramInfo']] = None
    ) -> TextDiagramDrawer:
        """Returns a TextDiagramDrawer with the circuit drawn into it.

        Args:
            use_unicode_characters: Determines if unicode characters are
                allowed (as opposed to ascii-only diagrams).
            qubit_namer: Names qubits in diagram. Defaults to str.
            transpose: Arranges qubit wires vertically instead of horizontally.
            precision: Number of digits to use when representing numbers.
            qubit_order: Determines how qubits are ordered in the diagram.
            get_circuit_diagram_info: Gets circuit diagram info. Defaults to
                protocol with fallback.

        Returns:
            The TextDiagramDrawer instance.
        """
        qubits = ops.QubitOrder.as_qubit_order(qubit_order).order_for(
            self.all_qubits())
        qubit_map = {qubits[i]: i for i in range(len(qubits))}

        if qubit_namer is None:
            qubit_namer = lambda q: str(q) + ('' if transpose else ': ')
        diagram = TextDiagramDrawer()
        diagram.write(0, 0, '')
        for q, i in qubit_map.items():
            diagram.write(0, i, qubit_namer(q))
        if any(
                isinstance(op, cirq.GlobalPhaseOperation)
                for op in self.all_operations()):
            diagram.write(0,
                          max(qubit_map.values(), default=0) + 1,
                          'global phase:')

        moment_groups = []  # type: List[Tuple[int, int]]
        for moment in self._moments:
            _draw_moment_in_diagram(moment,
                                    use_unicode_characters,
                                    qubit_map,
                                    diagram,
                                    precision,
                                    moment_groups,
                                    get_circuit_diagram_info)

        w = diagram.width()
        for i in qubit_map.values():
            diagram.horizontal_line(i, 0, w)

        if moment_groups:
            _draw_moment_groups_in_diagram(moment_groups,
                                           use_unicode_characters,
                                           diagram)

        if transpose:
            diagram = diagram.transpose()

        return diagram

    def _is_parameterized_(self) -> bool:
        return any(protocols.is_parameterized(op)
                   for op in self.all_operations())

    def _resolve_parameters_(self,
                             param_resolver: 'cirq.ParamResolver') -> 'Circuit':
        resolved_moments = []
        for moment in self:
            resolved_operations = _resolve_operations(
                moment.operations,
                param_resolver)
            new_moment = ops.Moment(resolved_operations)
            resolved_moments.append(new_moment)
        resolved_circuit = Circuit(resolved_moments, device=self.device)
        return resolved_circuit

    def _qasm_(self) -> str:
        return self.to_qasm()

    def _to_qasm_output(
            self,
            header: Optional[str] = None,
            precision: int = 10,
            qubit_order: 'cirq.QubitOrderOrList' = ops.QubitOrder.DEFAULT,
    ) -> QasmOutput:
        """Returns a QASM object equivalent to the circuit.

        Args:
            header: A multi-line string that is placed in a comment at the top
                of the QASM. Defaults to a cirq version specifier.
            precision: Number of digits to use when representing numbers.
            qubit_order: Determines how qubits are ordered in the QASM
                register.
        """
        if header is None:
            header = 'Generated from Cirq v{}'.format(
                cirq._version.__version__)
        qubits = ops.QubitOrder.as_qubit_order(qubit_order).order_for(
            self.all_qubits())
        return QasmOutput(operations=self.all_operations(),
                          qubits=qubits,
                          header=header,
                          precision=precision,
                          version='2.0')

    def to_qasm(
            self,
            header: Optional[str] = None,
            precision: int = 10,
            qubit_order: 'cirq.QubitOrderOrList' = ops.QubitOrder.DEFAULT,
    ) -> str:
        """Returns QASM equivalent to the circuit.

        Args:
            header: A multi-line string that is placed in a comment at the top
                of the QASM. Defaults to a cirq version specifier.
            precision: Number of digits to use when representing numbers.
            qubit_order: Determines how qubits are ordered in the QASM
                register.
        """
        return str(self._to_qasm_output(header, precision, qubit_order))

    def save_qasm(
            self,
            file_path: Union[str, bytes, int],
            header: Optional[str] = None,
            precision: int = 10,
            qubit_order: 'cirq.QubitOrderOrList' = ops.QubitOrder.DEFAULT,
    ) -> None:
        """Save a QASM file equivalent to the circuit.

        Args:
            file_path: The location of the file where the qasm will be written.
            header: A multi-line string that is placed in a comment at the top
                of the QASM. Defaults to a cirq version specifier.
            precision: Number of digits to use when representing numbers.
            qubit_order: Determines how qubits are ordered in the QASM
                register.
        """
        self._to_qasm_output(header, precision, qubit_order).save(file_path)

    @property
    def moments(self):
        return self._moments

    def _json_dict_(self):
        return protocols.obj_to_dict_helper(self, ['moments', 'device'])

    @classmethod
    def _from_json_dict_(cls, moments, device, **kwargs):
        return cls(moments, device=device)

<<<<<<< HEAD
    def with_noise(self, noise: 'cirq.NOISE_MODEL_LIKE') -> 'cirq.Circuit':
=======
    def with_noise(self, noise: 'cirq.NoiseModel') -> 'cirq.Circuit':
>>>>>>> 61e19e5b
        """Make a noisy version of the circuit.

        Args:
            noise: The noise model to use.  This describes the kind of noise to
                add to the circuit.

        Returns:
            A new circuit with the same moment structure but with new moments
            inserted where needed when more than one noisy operation is
            generated for an input operation.  Emptied moments are removed.
        """
        noise_model = devices.NoiseModel.from_noise_model_like(noise)
        qubits = sorted(self.all_qubits())
        c_noisy = Circuit()
        for op_tree in noise_model.noisy_moments(self, qubits):
            # Keep moments aligned
            c_noisy += Circuit(op_tree)
        return c_noisy


def _resolve_operations(operations: Iterable['cirq.Operation'],
                        param_resolver: 'cirq.ParamResolver'
                       ) -> List['cirq.Operation']:
    resolved_operations = []  # type: List['cirq.Operation']
    for op in operations:
        resolved_operations.append(protocols.resolve_parameters(
            op, param_resolver))
    return resolved_operations


def _get_operation_circuit_diagram_info_with_fallback(
        op: 'cirq.Operation',
        args: 'cirq.CircuitDiagramInfoArgs') -> 'cirq.CircuitDiagramInfo':
    info = protocols.circuit_diagram_info(op, args, None)
    if info is not None:
        if len(op.qubits) != len(info.wire_symbols):
            raise ValueError(
                'Wanted diagram info from {!r} for {} '
                'qubits but got {!r}'.format(
                    op,
                    len(op.qubits),
                    info))
        return info

    # Fallback to a default representation using the operation's __str__.
    name = str(op)

    # Representation usually looks like 'gate(qubit1, qubit2, etc)'.
    # Try to cut off the qubit part, since that would be redundant information.
    redundant_tail = '({})'.format(', '.join(str(e) for e in op.qubits))
    if name.endswith(redundant_tail):
        name = name[:-len(redundant_tail)]

    # Include ordering in the qubit labels.
    symbols = (name,) + tuple('#{}'.format(i + 1)
                              for i in range(1, len(op.qubits)))

    return protocols.CircuitDiagramInfo(wire_symbols=symbols)


def _is_exposed_formula(text: str) -> bool:
    return re.match('[a-zA-Z_][a-zA-Z0-9_]*$', text) is None


def _formatted_exponent(info: 'cirq.CircuitDiagramInfo',
                        args: 'cirq.CircuitDiagramInfoArgs') -> Optional[str]:

    if protocols.is_parameterized(info.exponent):
        name = str(info.exponent)
        return ('({})'.format(name)
                if _is_exposed_formula(name)
                else name)

    if info.exponent == 0:
        return '0'

    # 1 is not shown.
    if info.exponent == 1:
        return None

    # Round -1.0 into -1.
    if info.exponent == -1:
        return '-1'

    # If it's a float, show the desired precision.
    if isinstance(info.exponent, float):
        if args.precision is not None:
            # funky behavior of fraction, cast to str in constructor helps.
            approx_frac = Fraction(info.exponent).limit_denominator(16)
            if approx_frac.denominator not in [2, 4, 5, 10]:
                if abs(float(approx_frac)
                       - info.exponent) < 10**-args.precision:
                    return '({})'.format(approx_frac)

            return '{{:.{}}}'.format(args.precision).format(info.exponent)
        return repr(info.exponent)

    # If the exponent is any other object, use its string representation.
    s = str(info.exponent)
    if '+' in s or ' ' in s or '-' in s[1:]:
        # The string has confusing characters. Put parens around it.
        return '({})'.format(info.exponent)
    return s


def _draw_moment_in_diagram(
        moment: 'cirq.Moment',
        use_unicode_characters: bool,
        qubit_map: Dict['cirq.Qid', int],
        out_diagram: TextDiagramDrawer,
        precision: Optional[int],
        moment_groups: List[Tuple[int, int]],
        get_circuit_diagram_info: Optional[
            Callable[['cirq.Operation', 'cirq.CircuitDiagramInfoArgs'],
                     'cirq.CircuitDiagramInfo']] = None):
    if get_circuit_diagram_info is None:
        get_circuit_diagram_info = (
                _get_operation_circuit_diagram_info_with_fallback)
    x0 = out_diagram.width()

    non_global_ops = [op for op in moment.operations if op.qubits]

    max_x = x0
    for op in non_global_ops:
        indices = [qubit_map[q] for q in op.qubits]
        y1 = min(indices)
        y2 = max(indices)

        # Find an available column.
        x = x0
        while any(out_diagram.content_present(x, y)
                  for y in range(y1, y2 + 1)):
            out_diagram.force_horizontal_padding_after(x, 0)
            x += 1

        args = protocols.CircuitDiagramInfoArgs(
            known_qubits=op.qubits,
            known_qubit_count=len(op.qubits),
            use_unicode_characters=use_unicode_characters,
            qubit_map=qubit_map,
            precision=precision)
        info = get_circuit_diagram_info(op, args)

        # Draw vertical line linking the gate's qubits.
        if y2 > y1 and info.connected:
            out_diagram.vertical_line(x, y1, y2)

        # Print gate qubit labels.
        for s, q in zip(info.wire_symbols, op.qubits):
            out_diagram.write(x, qubit_map[q], s)

        exponent = _formatted_exponent(info, args)
        if exponent is not None:
            if info.connected:
                # Add an exponent to the last label only.
                if info.exponent_qubit_index is not None:
                    y3 = qubit_map[op.qubits[info.exponent_qubit_index]]
                else:
                    y3 = y2
                out_diagram.write(x, y3, '^' + exponent)
            else:
                # Add an exponent to every label
                for index in indices:
                    out_diagram.write(x, index, '^' + exponent)
        if x > max_x:
            max_x = x

    global_phase = np.product([
        complex(e.coefficient)
        for e in moment
        if isinstance(e, ops.GlobalPhaseOperation)
    ])
    if global_phase != 1:
        desc = _formatted_phase(global_phase, use_unicode_characters, precision)
        if desc:
            y = max(qubit_map.values(), default=0) + 1
            out_diagram.write(x0, y, desc)

    if not non_global_ops:
        out_diagram.write(x0, 0, '')

    # Group together columns belonging to the same Moment.
    if moment.operations and max_x > x0:
        moment_groups.append((x0, max_x))


def _formatted_phase(coefficient: complex, unicode: bool,
                     precision: Optional[int]) -> str:
    h = math.atan2(coefficient.imag, coefficient.real) / math.pi
    unit = 'π' if unicode else 'pi'
    if h == 1:
        return unit
    return '{{:.{}}}'.format(precision).format(h) + unit


def _draw_moment_groups_in_diagram(moment_groups: List[Tuple[int, int]],
                                   use_unicode_characters: bool,
                                   out_diagram: TextDiagramDrawer):
    out_diagram.insert_empty_rows(0)
    h = out_diagram.height()

    # Insert columns starting from the back since the insertion
    # affects subsequent indices.
    for x1, x2 in reversed(moment_groups):
        out_diagram.insert_empty_columns(x2 + 1)
        out_diagram.force_horizontal_padding_after(x2, 0)
        out_diagram.insert_empty_columns(x1)
        out_diagram.force_horizontal_padding_after(x1, 0)
        x2 += 2
        for x in range(x1, x2):
            out_diagram.force_horizontal_padding_after(x, 0)

        for y in [0, h]:
            out_diagram.horizontal_line(y, x1, x2)
        out_diagram.vertical_line(x1, 0, 0.5)
        out_diagram.vertical_line(x2, 0, 0.5)
        out_diagram.vertical_line(x1, h, h-0.5)
        out_diagram.vertical_line(x2, h, h-0.5)

    # Rounds up to 1 when horizontal, down to 0 when vertical.
    # (Matters when transposing.)
    out_diagram.force_vertical_padding_after(0, 0.5)
    out_diagram.force_vertical_padding_after(h - 1, 0.5)


def _apply_unitary_circuit(circuit: Circuit, state: np.ndarray,
                           qubits: Tuple['cirq.Qid', ...],
                           dtype: Type[np.number]) -> np.ndarray:
    """Applies a circuit's unitary effect to the given vector or matrix.

    This method assumes that the caller wants to ignore measurements.

    Args:
        circuit: The circuit to simulate. All operations must have a known
            matrix or decompositions leading to known matrices. Measurements
            are allowed to be in the circuit, but they will be ignored.
        state: The initial state tensor (i.e. superposition or unitary matrix).
            This is what will be left-multiplied by the circuit's effective
            unitary. If this is a state vector, it must have shape
            (2,) * num_qubits. If it is a unitary matrix it should have shape
            (2,) * (2*num_qubits).
        qubits: The qubits in the state tensor. Determines which axes operations
            apply to. An operation targeting the k'th qubit in this list will
            operate on the k'th axis of the state tensor.
        dtype: The numpy dtype to use for applying the unitary. Must be a
            complex dtype.

    Returns:
        The left-multiplied state tensor.
    """
    buffer = np.empty_like(state)

    def on_stuck(bad_op):
        return TypeError(
            'Operation without a known matrix or decomposition: {!r}'.format(
                bad_op))

    unitary_ops = protocols.decompose(
        circuit.all_operations(),
        keep=protocols.has_unitary,
        intercepting_decomposer=_decompose_measurement_inversions,
        on_stuck_raise=on_stuck)

    return protocols.apply_unitaries(
        unitary_ops, qubits,
        protocols.ApplyUnitaryArgs(state, buffer, range(len(qubits))))


def _decompose_measurement_inversions(op: 'cirq.Operation') -> 'cirq.OP_TREE':
    gate = ops.op_gate_of_type(op, ops.MeasurementGate)
    if gate:
        return [ops.X(q) for q, b in zip(op.qubits, gate.invert_mask) if b]
    return NotImplemented


def _list_repr_with_indented_item_lines(items: Sequence[Any]) -> str:
    block = '\n'.join([repr(op) + ',' for op in items])
    indented = '    ' + '\n    '.join(block.split('\n'))
    return '[\n{}\n]'.format(indented)


TIn = TypeVar('TIn')
TOut = TypeVar('TOut')
TKey = TypeVar('TKey')


@overload
def _group_until_different(items: Iterable[TIn],
                           key: Callable[[TIn], TKey],
                           ) -> Iterable[Tuple[TKey, List[TIn]]]:
    pass


@overload
def _group_until_different(items: Iterable[TIn],
                           key: Callable[[TIn], TKey],
                           value: Callable[[TIn], TOut]
                           ) -> Iterable[Tuple[TKey, List[TOut]]]:
    pass


def _group_until_different(items: Iterable[TIn],
                           key: Callable[[TIn], TKey],
                           value=lambda e: e):
    """Groups runs of items that are identical according to a keying function.

    Args:
        items: The items to group.
        key: If two adjacent items produce the same output from this function,
            they will be grouped.
        value: Maps each item into a value to put in the group. Defaults to the
            item itself.

    Examples:
        _group_until_different(range(11), key=is_prime) yields
            (False, [0, 1])
            (True, [2, 3])
            (False, [4])
            (True, [5])
            (False, [6])
            (True, [7])
            (False, [8, 9, 10])

    Yields:
        Tuples containing the group key and item values.
    """
    return ((k, [value(i) for i in v]) for (k, v) in groupby(items, key))<|MERGE_RESOLUTION|>--- conflicted
+++ resolved
@@ -1659,11 +1659,7 @@
     def _from_json_dict_(cls, moments, device, **kwargs):
         return cls(moments, device=device)
 
-<<<<<<< HEAD
     def with_noise(self, noise: 'cirq.NOISE_MODEL_LIKE') -> 'cirq.Circuit':
-=======
-    def with_noise(self, noise: 'cirq.NoiseModel') -> 'cirq.Circuit':
->>>>>>> 61e19e5b
         """Make a noisy version of the circuit.
 
         Args:
