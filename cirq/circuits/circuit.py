--- conflicted
+++ resolved
@@ -62,13 +62,8 @@
         findall_operations_with_gate_type
         are_all_matches_terminal
         are_all_measurements_terminal
-<<<<<<< HEAD
-        to_unitary_matrix
-        final_wavefunction
-=======
         unitary
         apply_unitary_effect_to_state
->>>>>>> 3be80d82
         to_text_diagram
         to_text_diagram_drawer
 
@@ -1257,15 +1252,6 @@
             return NotImplemented
         return self.unitary(ignore_terminal_measurements=True)
 
-    @deprecated(deadline='v0.7.0', fix='Use Circuit.unitary instead.')
-    def to_unitary_matrix(
-            self,
-            qubit_order: ops.QubitOrderOrList = ops.QubitOrder.DEFAULT,
-            qubits_that_should_be_present: Iterable[ops.Qid] = (),
-            ignore_terminal_measurements: bool = True,
-            dtype: Type[np.number] = np.complex128) -> np.ndarray:
-        return self.unitary(qubit_order, qubits_that_should_be_present,
-                            ignore_terminal_measurements, dtype)
 
     def unitary(self,
                 qubit_order: ops.QubitOrderOrList = ops.QubitOrder.DEFAULT,
@@ -1396,6 +1382,17 @@
         result = _apply_unitary_circuit(self, state, qs, dtype)
         return result.reshape((1 << n,))
 
+    to_unitary_matrix = deprecated(
+        deadline='v0.7.0',
+        fix='Use `Circuit.unitary()` instead.'
+    )(unitary)
+
+    apply_unitary_effect_to_state = deprecated(
+        deadline='v0.7.0',
+        fix="Use `cirq.final_wavefunction(circuit)` or "
+            "`Circuit.final_wavefunction()` instead"
+    )(final_wavefunction)
+
     def to_text_diagram(
             self,
             *,
