--- conflicted
+++ resolved
@@ -439,13 +439,8 @@
             ext: Extensions = None,
             use_unicode_characters: bool = True,
             transpose: bool = False,
-<<<<<<< HEAD
             precision: Optional[int] = 3,
-            qubit_order_key: Callable[[QubitId], Any] = None) -> str:
-=======
-            precision: int = 3,
             qubit_order: ops.QubitOrderOrList = ops.QubitOrder.DEFAULT) -> str:
->>>>>>> 69399eee
         """Returns text containing a diagram describing the circuit.
 
         Args:
@@ -479,13 +474,8 @@
             self,
             ext: Extensions = Extensions(),
             qubit_name_suffix: str = '',
-<<<<<<< HEAD
             precision: Optional[int] = 3,
-            qubit_order_key: Callable[[QubitId], Any] = None
-=======
-            precision: int = 3,
             qubit_order: ops.QubitOrderOrList = ops.QubitOrder.DEFAULT
->>>>>>> 69399eee
     ) -> TextDiagramDrawer:
         """Returns a TextDiagramDrawer with the circuit drawn into it.
 
