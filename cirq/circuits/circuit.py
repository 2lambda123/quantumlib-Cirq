# Copyright 2018 The Cirq Developers
#
# Licensed under the Apache License, Version 2.0 (the "License");
# you may not use this file except in compliance with the License.
# You may obtain a copy of the License at
#
#     https://www.apache.org/licenses/LICENSE-2.0
#
# Unless required by applicable law or agreed to in writing, software
# distributed under the License is distributed on an "AS IS" BASIS,
# WITHOUT WARRANTIES OR CONDITIONS OF ANY KIND, either express or implied.
# See the License for the specific language governing permissions and
# limitations under the License.

"""The circuit data structure.

Circuits consist of a list of Moments, each Moment made up of a set of
Operations. Each Operation is a Gate that acts on some Qubits, for a given
Moment the Operations must all act on distinct Qubits.
"""

<<<<<<< HEAD
from typing import Any, Dict, FrozenSet, Generator, Iterable, Iterator, List
=======
from typing import Any, Dict, FrozenSet, Callable, Generator, Iterable, Iterator
>>>>>>> 76840b35
from typing import Optional, Sequence, Union, TYPE_CHECKING

import numpy as np

from cirq import ops
from cirq.circuits.insert_strategy import InsertStrategy
from cirq.circuits.moment import Moment
from cirq.circuits.text_diagram_drawer import TextDiagramDrawer
from cirq.extension import Extensions
from cirq.ops import QubitId

if TYPE_CHECKING:
    # pylint: disable=unused-import
    from typing import Set


class Circuit(object):
    """A mutable list of groups of operations to apply to some qubits.

    Methods returning information about the circuit:
        next_moment_operating_on
        prev_moment_operating_on
        operation_on
        qubits
        findall_operations
        to_unitary_matrix
        to_text_diagram
        to_text_diagram_drawer

    Methods for mutation:
        insert
        append
        insert_into_range
        clear_operations_touching

    Circuits can also be iterated over,
        for moment in circuit:
            ...
    and sliced,
        circuit[1:3] is a new Circuit made up of two moments, the first being
            circuit[1] and the second being circuit[2];
    and concatenated,
        circuit1 + circuit2 is a new Circuit made up of the moments in circuit1
            followed by the moments in circuit2;
    and multiplied by an integer,
        circuit * k is a new Circuit made up of the moments in circuit repeated
            k times.

    Attributes:
        moments: A list of the Moments of the circuit.
    """

    def __init__(self, moments: Iterable[Moment] = ()) -> None:
        """Initializes a circuit.

        Args:
            moments: The initial list of moments defining the circuit.
        """
        self.moments = list(moments)

    @staticmethod
    def from_ops(*operations: ops.OP_TREE,
                 strategy: InsertStrategy = InsertStrategy.NEW_THEN_INLINE
                 ) -> 'Circuit':
        """Creates an empty circuit and appends the given operations.

        Args:
            operations: The operations to append to the new circuit.
            strategy: How to append the operations.

        Returns:
            The constructed circuit containing the operations.
        """
        result = Circuit()
        result.append(operations, strategy)
        return result

    def __eq__(self, other):
        if not isinstance(other, type(self)):
            return NotImplemented
        return self.moments == other.moments

    def __ne__(self, other):
        return not self == other

    def __getitem__(self, key: Union[int, slice]) -> Union['Circuit', Moment]:
        if isinstance(key, slice):
            return Circuit(self.moments[key])
        if isinstance(key, int):
            return self.moments[key]
        else:
            raise TypeError(
                '__getitem__ called with key not of type slice or int.')

    def __iadd__(self, other):
        if not isinstance(other, type(self)):
            return NotImplemented
        self.moments += other.moments
        return self

    def __add__(self, other):
        if not isinstance(other, type(self)):
            return NotImplemented
        return Circuit(self.moments + other.moments)

    def __imul__(self, repetitions: int):
        if not isinstance(repetitions, int):
            return NotImplemented
        self.moments *= repetitions
        return self

    def __mul__(self, repetitions: int):
        if not isinstance(repetitions, int):
            return NotImplemented
        return Circuit(self.moments * repetitions)

    def __rmul__(self, repetitions: int):
        if not isinstance(repetitions, int):
            return NotImplemented
        return self * repetitions

    def __len__(self):
        return len(self.moments)

    def __iter__(self):
        return iter(self.moments)

    def __repr__(self):
        moment_lines = ('\n    ' + repr(moment) for moment in self.moments)
        return 'Circuit([{}])'.format(','.join(moment_lines))

    def __str__(self):
        return self.to_text_diagram()

    __hash__ = None  # type: ignore

    def _repr_pretty_(self, p: Any, cycle: bool) -> None:
        """Print ASCII diagram in Jupyter."""
        if cycle:
            # There should never be a cycle.  This is just in case.
            p.text('Circuit(...)')
        else:
            p.text(self.to_text_diagram())

    def _repr_html_(self) -> str:
        """Print ASCII diagram in Jupyter notebook without wrapping lines."""
        return ('<pre style="overflow: auto; white-space: pre;">'
                + self.to_text_diagram()
                + '</pre>')

    def _first_moment_operating_on(self, qubits: Iterable[ops.QubitId],
                                   indices: Iterable[int]) -> Optional[int]:
        qubits = frozenset(qubits)
        for m in indices:
            if self._has_op_at(m, qubits):
                return m
        return None

    def next_moment_operating_on(self,
                                 qubits: Iterable[ops.QubitId],
                                 start_moment_index: int = 0,
                                 max_distance: int = None) -> Optional[int]:
        """Finds the index of the next moment that touches the given qubits.

        Args:
            qubits: We're looking for operations affecting any of these qubits.
            start_moment_index: The starting point of the search.
            max_distance: The number of moments (starting from the start index
                and moving forward) to check. Defaults to no limit.

        Returns:
            None if there is no matching moment, otherwise the index of the
            earliest matching moment.

        Raises:
          ValueError: negative max_distance.
        """
        max_circuit_distance = len(self.moments) - start_moment_index
        if max_distance is None:
            max_distance = max_circuit_distance
        elif max_distance < 0:
            raise ValueError('Negative max_distance: {}'.format(max_distance))
        else:
            max_distance = min(max_distance, max_circuit_distance)

        return self._first_moment_operating_on(
            qubits,
            range(start_moment_index, start_moment_index + max_distance))

    def prev_moment_operating_on(
            self,
            qubits: Sequence[ops.QubitId],
            end_moment_index: Optional[int] = None,
            max_distance: Optional[int] = None) -> Optional[int]:
        """Finds the index of the next moment that touches the given qubits.

        Args:
            qubits: We're looking for operations affecting any of these qubits.
            end_moment_index: The moment index just after the starting point of
                the reverse search. Defaults to the length of the list of
                moments.
            max_distance: The number of moments (starting just before from the
                end index and moving backward) to check. Defaults to no limit.

        Returns:
            None if there is no matching moment, otherwise the index of the
            latest matching moment.

        Raises:
            ValueError: negative max_distance.
        """
        if end_moment_index is None:
            end_moment_index = len(self.moments)

        if max_distance is None:
            max_distance = len(self.moments)
        elif max_distance < 0:
            raise ValueError('Negative max_distance: {}'.format(max_distance))
        else:
            max_distance = min(end_moment_index, max_distance)

        # Don't bother searching indices past the end of the list.
        if end_moment_index > len(self.moments):
            d = end_moment_index - len(self.moments)
            end_moment_index -= d
            max_distance -= d
        if max_distance <= 0:
            return None

        return self._first_moment_operating_on(qubits,
                                               (end_moment_index - k - 1
                                                for k in range(max_distance)))

    def operation_at(self,
                     qubit: ops.QubitId,
                     moment_index: int) -> Optional[ops.Operation]:
        """Finds the operation on a qubit within a moment, if any.

        Args:
            qubit: The qubit to check for an operation on.
            moment_index: The index of the moment to check for an operation
                within. Allowed to be beyond the end of the circuit.

        Returns:
            None if there is no operation on the qubit at the given moment, or
            else the operation.
        """
        if not 0 <= moment_index < len(self.moments):
            return None
        for op in self.moments[moment_index].operations:
            if qubit in op.qubits:
                return op
        return None

    def findall_operations(self, predicate: Callable[[ops.Operation], bool]):
        """Find the locations of all operations that satisfy a given condition.

        This returns an iterator of (index, operation) tuples where each
        operation satisfies op_cond(operation) is truthy. The indices are
        in order of the moments and then order of the ops within that moment.

        Args:
            predicate: A method that takes an Operation and returns a Truthy
                value indicating the operation meets the find condition.

        Returns:
            An iterator (index, operation)'s that satisfy the op_condition.
        """
        for index, moment in enumerate(self.moments):
            for op in moment.operations:
                if predicate(op):
                    yield index, op

    def are_all_measurements_terminal(self):
        is_meas_gate = lambda op: isinstance(op.gate, ops.MeasurementGate)
        return all(
            self.next_moment_operating_on(op.qubits, i + 1) is None for (i, op)
            in self.findall_operations(is_meas_gate))


    def _pick_or_create_inserted_op_moment_index(
            self, splitter_index: int, op: ops.Operation,
            strategy: InsertStrategy) -> int:
        """Determines and prepares where an insertion will occur.

        Args:
            splitter_index: The index to insert at.
            op: The operation that will be inserted.
            strategy: The insertion strategy.

        Returns:
            The index of the (possibly new) moment where the insertion should
                occur.

        Raises:
            ValueError: Unrecognized append strategy.
        """

        if (strategy is InsertStrategy.NEW or
                strategy is InsertStrategy.NEW_THEN_INLINE):
            self.moments.insert(splitter_index, Moment())
            return splitter_index

        if strategy is InsertStrategy.INLINE:
            if (not self._has_op_at(splitter_index - 1, op.qubits) and
                    0 <= splitter_index - 1 < len(self.moments)):
                return splitter_index - 1

            return self._pick_or_create_inserted_op_moment_index(
                splitter_index, op, InsertStrategy.NEW)

        if strategy is InsertStrategy.EARLIEST:
            if not self._has_op_at(splitter_index, op.qubits):
                p = self.prev_moment_operating_on(op.qubits, splitter_index)
                return p + 1 if p is not None else 0

            return self._pick_or_create_inserted_op_moment_index(
                splitter_index, op, InsertStrategy.INLINE)

        raise ValueError('Unrecognized append strategy: {}'.format(strategy))

    def _has_op_at(self, moment_index, qubits):
        return (0 <= moment_index < len(self.moments) and
                self.moments[moment_index].operates_on(qubits))

    def insert(
            self,
            index: int,
            operation_tree: ops.OP_TREE,
            strategy: InsertStrategy = InsertStrategy.NEW_THEN_INLINE) -> int:
        """Inserts operations into the middle of the circuit.

        Args:
            index: The index to insert all of the operations at.
            operation_tree: An operation or tree of operations.
            strategy: How to pick/create the moment to put operations into.

        Returns:
            The insertion index that will place operations just after the
            operations that were inserted by this method.

        Raises:
            IndexError: Bad insertion index.
            ValueError: Bad insertion strategy.
        """
        if not 0 <= index <= len(self.moments):
            raise IndexError('Insert index out of range: {}'.format(index))

        k = index
        for op in ops.flatten_op_tree(operation_tree):
            p = self._pick_or_create_inserted_op_moment_index(k, op, strategy)
            while p >= len(self.moments):
                self.moments.append(Moment())
            self.moments[p] = self.moments[p].with_operation(op)
            k = max(k, p + 1)
            if strategy is InsertStrategy.NEW_THEN_INLINE:
                strategy = InsertStrategy.INLINE
        return k

    def insert_into_range(self,
                          operations: ops.OP_TREE,
                          start: int,
                          end: int) -> int:
        """Writes operations inline into an area of the circuit.

        Args:
            start: The start of the range (inclusive) to write the
                given operations into.
            end: The end of the range (exclusive) to write the given
                operations into. If there are still operations remaining,
                new moments are created to fit them.
            operations: An operation or tree of operations to insert.

        Returns:
            An insertion index that will place operations after the operations
            that were inserted by this method.

        Raises:
            IndexError: Bad inline_start and/or inline_end.
        """
        if not 0 <= start < end <= len(self.moments):
            raise IndexError('Bad insert indices: [{}, {})'.format(
                start, end))

        operations = list(ops.flatten_op_tree(operations))
        i = start
        op_index = 0
        while op_index < len(operations):
            op = operations[op_index]
            while i < end and self.moments[i].operates_on(op.qubits):
                i += 1
            if i >= end:
                break
            self.moments[i] = self.moments[i].with_operation(op)
            op_index += 1

        if op_index >= len(operations):
            return end

        return self.insert(end, operations[op_index:])

    def append(
            self,
            operation_tree: ops.OP_TREE,
            strategy: InsertStrategy = InsertStrategy.NEW_THEN_INLINE):
        """Appends operations onto the end of the circuit.

        Args:
            operation_tree: An operation or tree of operations.
            strategy: How to pick/create the moment to put operations into.
        """
        self.insert(len(self.moments), operation_tree, strategy)

    def clear_operations_touching(self,
                                  qubits: Iterable[ops.QubitId],
                                  moment_indices: Iterable[int]):
        """Clears operations that are touching given qubits at given moments.

        Args:
            qubits: The qubits to check for operations on.
            moment_indices: The indices of moments to check for operations
                within.
        """
        qubits = frozenset(qubits)
        for k in moment_indices:
            if 0 <= k < len(self.moments):
                self.moments[k] = self.moments[k].without_operations_touching(
                    qubits)

    def all_qubits(self) -> FrozenSet[QubitId]:
        """Returns the qubits acted upon by Operations in this circuit."""
        return frozenset(q for m in self.moments for q in m.qubits)

    def all_operations(self) -> Iterator[ops.Operation]:
        """Iterates over the operations applied by this circuit.

        Operations from earlier moments will be iterated over first. Operations
        within a moment are iterated in the order they were given to the
        moment's constructor.
        """
        return (op for moment in self for op in moment.operations)

    def to_unitary_matrix(
            self,
            qubit_order: ops.QubitOrderOrList = ops.QubitOrder.DEFAULT,
            qubits_that_should_be_present: Iterable[QubitId] = (),
            ignore_terminal_measurements: bool = True,
            ext: Extensions = None) -> np.ndarray:
        """Converts the circuit into a unitary matrix, if possible.

        Args:
            qubit_order: Determines how qubits are ordered when passing matrices
                into np.kron.
            ext: The extensions to use when attempting to cast gates into
                KnownMatrixGate instances.
            qubits_that_should_be_present: Qubits that may or may not appear
                in operations within the circuit, but that should be included
                regardless when generating the matrix.
            ignore_terminal_measurements: When set, measurements at the end of
                the circuit are ignored instead of causing the conversion to
                fail.

        Returns:
            A (possibly gigantic) 2d numpy array corresponding to a matrix
            equivalent to the circuit's effect on a quantum state.

        Raises:
            TypeError: The circuit contains gates that don't have a known
                unitary matrix, such as measurement gates, gates parameterized
                by a Symbol, etc.
        """

        if ext is None:
            ext = Extensions()
        qs = ops.QubitOrder.as_qubit_order(qubit_order).order_for(
            self.all_qubits().union(qubits_that_should_be_present))
        qubit_map = {i: q
                     for q, i in enumerate(qs)}  # type: Dict[QubitId, int]
<<<<<<< HEAD
        matrix_ops = _flatten_to_known_matrix_ops(self.all_operations(), ext)
=======
        matrix_ops = _flatten_to_known_matrix_ops(self.iter_ops(), ext)
        if not self.are_all_measurements_terminal():
            raise TypeError('Circuit contains a non-terminal measurement')
>>>>>>> 76840b35
        return _operations_to_unitary_matrix(matrix_ops,
                                             qubit_map,
                                             ignore_terminal_measurements,
                                             ext)

    def to_text_diagram(
            self,
            ext: Extensions = None,
            use_unicode_characters: bool = True,
            transpose: bool = False,
            precision: Optional[int] = 3,
            qubit_order: ops.QubitOrderOrList = ops.QubitOrder.DEFAULT) -> str:
        """Returns text containing a diagram describing the circuit.

        Args:
            ext: For extending gates to implement TextDiagrammableGate.
            use_unicode_characters: Determines if unicode characters are
                allowed (as opposed to ascii-only diagrams).
            transpose: Arranges qubit wires vertically instead of horizontally.
            precision: Number of digits to display in text diagram
            qubit_order: Determines how qubits are ordered in the diagram.

        Returns:
            The text diagram.
        """
        diagram = self.to_text_diagram_drawer(
            ext=ext,
            qubit_name_suffix='' if transpose else ': ',
            precision=precision,
            qubit_order=qubit_order)

        if transpose:
            return diagram.transpose().render(
                crossing_char='─' if use_unicode_characters else '-',
                use_unicode_characters=use_unicode_characters)
        return diagram.render(
            crossing_char='┼' if use_unicode_characters else '|',
            horizontal_spacing=3,
            use_unicode_characters=use_unicode_characters)

    def to_text_diagram_drawer(
            self,
            ext: Extensions = None,
            qubit_name_suffix: str = '',
            precision: Optional[int] = 3,
            qubit_order: ops.QubitOrderOrList = ops.QubitOrder.DEFAULT
    ) -> TextDiagramDrawer:
        """Returns a TextDiagramDrawer with the circuit drawn into it.

        Args:
            ext: For extending gates to implement TextDiagrammableGate.
            qubit_name_suffix: Appended to qubit names in the diagram.
            precision: Number of digits to use when representing numbers.
            qubit_order: Determines how qubits are ordered in the diagram.

        Returns:
            The TextDiagramDrawer instance.
        """
        if ext is None:
            ext = Extensions()

        qubits = ops.QubitOrder.as_qubit_order(qubit_order).order_for(
            self.all_qubits())
        qubit_map = {qubits[i]: i for i in range(len(qubits))}

        diagram = TextDiagramDrawer()
        for q, i in qubit_map.items():
            diagram.write(0, i, str(q) + qubit_name_suffix)

        for moment in [Moment()] * 2 + self.moments + [Moment()]:
            _draw_moment_in_diagram(moment, ext, qubit_map, diagram, precision)

        w = diagram.width()
        for i in qubit_map.values():
            diagram.horizontal_line(i, 0, w)

        return diagram


def _get_operation_text_diagram_symbols(op: ops.Operation,
                                        ext: Extensions,
                                        precision: Optional[int]
                                        ) -> Iterable[str]:
    text_diagram_gate = ext.try_cast(op.gate, ops.TextDiagrammableGate)
    if text_diagram_gate is not None:
        wire_symbols = text_diagram_gate.text_diagram_wire_symbols(
            precision=precision,
            qubit_count=len(op.qubits))
        if len(op.qubits) == len(wire_symbols):
            return wire_symbols
        elif len(wire_symbols) == 1:
            return len(op.qubits) * wire_symbols
        else:
            raise ValueError(
                'Multi-qubit operation with TextDiagrammableGate {} that '
                'requires {} qubits but found {} qubits'.format(
                    repr(op.gate), len(wire_symbols), len(op.qubits)))

    name = repr(op.gate)
    if len(op.qubits) == 1:
        return [name]
    return ['{}:{}'.format(name, i) for i in range(len(op.qubits))]


def _get_operation_text_diagram_exponent(op: ops.Operation,
                                         ext: Extensions,
                                         precision: Optional[int]
                                         ) -> Optional[str]:
    text_diagram_gate = ext.try_cast(op.gate, ops.TextDiagrammableGate)
    if text_diagram_gate is None:
        return None
    exponent = text_diagram_gate.text_diagram_exponent()
    if exponent == 1:
        return None
    if isinstance(exponent, float) and precision is not None:
      return '{{:.{}}}'.format(precision).format(exponent)
    s = str(exponent)
    if '+' in s or ' ' in s or '-' in s[1:]:
        return '({})'.format(exponent)
    return s


def _draw_moment_in_diagram(moment: Moment,
                            ext: Extensions,
                            qubit_map: Dict[QubitId, int],
                            out_diagram: TextDiagramDrawer,
                            precision: Optional[int]):
    if not moment.operations:
        return []

    x0 = out_diagram.width()
    for op in moment.operations:
        indices = [qubit_map[q] for q in op.qubits]
        y1 = min(indices)
        y2 = max(indices)

        # Find an available column.
        x = x0
        while any(out_diagram.content_present(x, y)
                  for y in range(y1, y2 + 1)):
            x += 1

        # Draw vertical line linking the gate's qubits.
        if y2 > y1:
            out_diagram.vertical_line(x, y1, y2)

        # Print gate qubit labels.
        symbols = _get_operation_text_diagram_symbols(op, ext, precision)
        for s, q in zip(symbols, op.qubits):
            out_diagram.write(x, qubit_map[q], s)

        # Add an exponent to the first label.
        exponent = _get_operation_text_diagram_exponent(op, ext, precision)
        if exponent is not None:
            out_diagram.write(x, y1, '^' + exponent)


def _flatten_to_known_matrix_ops(iter_ops: Iterable[ops.Operation],
                                 ext: Extensions
                                 ) -> Generator[ops.Operation, None, None]:
    for op in iter_ops:
        # Check if the operation has a known matrix
        known_matrix_gate = ext.try_cast(op.gate, ops.KnownMatrixGate)
        if known_matrix_gate is not None:
            yield op
            continue

        # If not, check if it has a decomposition
        composite_gate = ext.try_cast(op.gate, ops.CompositeGate)
        if composite_gate is not None:
            # Recurse decomposition to get known matrix gates.
            op_tree = composite_gate.default_decompose(op.qubits)
            op_list = ops.flatten_op_tree(op_tree)
            for op in _flatten_to_known_matrix_ops(op_list, ext):
                yield op
            continue

        # Pass measurement gates through
        meas_gate = ext.try_cast(op.gate, ops.MeasurementGate)
        if meas_gate is not None:
            yield op
            continue

        # Otherwise, fail
        raise TypeError(
            'Operation without a known matrix or decomposition: {!r}'
            .format(op))


def _operations_to_unitary_matrix(iter_ops: Iterable[ops.Operation],
                                  qubit_map: Dict[QubitId, int],
                                  ignore_terminal_measurements: bool,
                                  ext: Extensions) -> np.ndarray:
    # Precondition is that circuit has only terminal measurements.
    total = np.eye(1 << len(qubit_map))
    for op in iter_ops:
        meas_gate = ext.try_cast(op.gate, ops.MeasurementGate)
        if meas_gate is not None:
            if not ignore_terminal_measurements:
                raise TypeError(
                    'Terminal measurement operation but not ignoring these '
                    'measurements: {!r}'.format(op))
            continue  # coverage: ignore
        mat = _operation_to_unitary_matrix(op, qubit_map, ext)
        total = np.matmul(mat, total)
    return total


def _operation_to_unitary_matrix(op: ops.Operation,
                                 qubit_map: Dict[QubitId, int],
                                 ext: Extensions) -> np.ndarray:
    known_matrix_gate = ext.try_cast(op.gate, ops.KnownMatrixGate)
    if known_matrix_gate is None:
        raise TypeError(
            'Operation without a known matrix: {!r}'.format(op))
    sub_mat = known_matrix_gate.matrix()
    qubit_count = len(qubit_map)
    bit_locs = [qubit_count - qubit_map[q] - 1 for q in op.qubits][::-1]
    over_mask = ~sum(1 << b for b in bit_locs)

    result = np.zeros(shape=(1 << qubit_count, 1 << qubit_count),
                      dtype=np.complex128)
    for i in range(1 << qubit_count):
        sub_i = sum(_moved_bit(i, b, k) for k, b in enumerate(bit_locs))
        over_i = i & over_mask

        for sub_j in range(sub_mat.shape[1]):
            j = sum(_moved_bit(sub_j, k, b) for k, b in enumerate(bit_locs))
            result[i, over_i | j] = sub_mat[sub_i, sub_j]

    return result


def _moved_bit(val: int, at: int, to: int) -> int:
    return ((val >> at) & 1) << to<|MERGE_RESOLUTION|>--- conflicted
+++ resolved
@@ -19,12 +19,10 @@
 Moment the Operations must all act on distinct Qubits.
 """
 
-<<<<<<< HEAD
-from typing import Any, Dict, FrozenSet, Generator, Iterable, Iterator, List
-=======
-from typing import Any, Dict, FrozenSet, Callable, Generator, Iterable, Iterator
->>>>>>> 76840b35
-from typing import Optional, Sequence, Union, TYPE_CHECKING
+from typing import (
+    Any, Dict, FrozenSet, Callable, Generator, Iterable, Iterator,
+    Optional, Sequence, Union, TYPE_CHECKING,
+)
 
 import numpy as np
 
@@ -502,13 +500,9 @@
             self.all_qubits().union(qubits_that_should_be_present))
         qubit_map = {i: q
                      for q, i in enumerate(qs)}  # type: Dict[QubitId, int]
-<<<<<<< HEAD
         matrix_ops = _flatten_to_known_matrix_ops(self.all_operations(), ext)
-=======
-        matrix_ops = _flatten_to_known_matrix_ops(self.iter_ops(), ext)
         if not self.are_all_measurements_terminal():
             raise TypeError('Circuit contains a non-terminal measurement')
->>>>>>> 76840b35
         return _operations_to_unitary_matrix(matrix_ops,
                                              qubit_map,
                                              ignore_terminal_measurements,
