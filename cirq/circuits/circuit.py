--- conflicted
+++ resolved
@@ -22,11 +22,8 @@
 from typing import (
     Any, Dict, FrozenSet, Callable, Generator, Iterable, Iterator,
     Optional, Sequence, Union, TYPE_CHECKING,
-<<<<<<< HEAD
-    overload)
-=======
-    Type, Tuple, cast, TypeVar)
->>>>>>> 5cf957dd
+    overload, Type, Tuple, cast, TypeVar,
+)
 
 import numpy as np
 
@@ -40,14 +37,10 @@
     from typing import Set
 
 
-<<<<<<< HEAD
+T_DESIRED_GATE_TYPE = TypeVar('T_DESIRED_GATE_TYPE', bound='ops.Gate')
+
+
 class Circuit:
-=======
-T_DESIRED_GATE_TYPE = TypeVar('T_DESIRED_GATE_TYPE', bound='ops.Gate')
-
-
-class Circuit(object):
->>>>>>> 5cf957dd
     """A mutable list of groups of operations to apply to some qubits.
 
     Methods returning information about the circuit:
@@ -78,9 +71,6 @@
     and multiplied by an integer,
         circuit * k is a new Circuit made up of the moments in circuit repeated
             k times.
-
-    Attributes:
-        moments: A list of the Moments of the circuit.
     """
 
     def __init__(self, moments: Iterable[Moment] = ()) -> None:
@@ -479,11 +469,7 @@
         Raises:
             IndexError: Bad inline_start and/or inline_end.
         """
-<<<<<<< HEAD
-        if not 0 <= start < end <= len(self._moments):
-=======
-        if not 0 <= start <= end <= len(self.moments):
->>>>>>> 5cf957dd
+        if not 0 <= start <= end <= len(self):
             raise IndexError('Bad insert indices: [{}, {})'.format(
                 start, end))
 
