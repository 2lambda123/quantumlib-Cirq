--- conflicted
+++ resolved
@@ -2181,7 +2181,210 @@
 """)
 
 
-<<<<<<< HEAD
+def test_findall_operations_between():
+    a, b, c, d = cirq.LineQubit.range(4)
+
+    #    0: ───H───@───────────────────────────────────────@───H───
+    #              │                                       │
+    #    1: ───────@───H───@───────────────────────@───H───@───────
+    #                      │                       │
+    #    2: ───────────────@───H───@───────@───H───@───────────────
+    #                              │       │
+    #    3: ───────────────────────@───H───@───────────────────────
+    #
+    # moments: 0   1   2   3   4   5   6   7   8   9   10  11  12
+    circuit = cirq.Circuit.from_ops(
+        cirq.H(a),
+        cirq.CZ(a, b),
+        cirq.H(b),
+        cirq.CZ(b, c),
+        cirq.H(c),
+        cirq.CZ(c, d),
+        cirq.H(d),
+        cirq.CZ(c, d),
+        cirq.H(c),
+        cirq.CZ(b, c),
+        cirq.H(b),
+        cirq.CZ(a, b),
+        cirq.H(a))
+
+    # Empty frontiers means no results.
+    actual = circuit.findall_operations_between(
+        start_frontier={},
+        end_frontier={})
+    assert actual == []
+
+    # Empty range is empty.
+    actual = circuit.findall_operations_between(
+        start_frontier={a: 5},
+        end_frontier={a: 5})
+    assert actual == []
+
+    # Default end_frontier value is len(circuit.
+    actual = circuit.findall_operations_between(
+        start_frontier={a: 5},
+        end_frontier={})
+    assert actual == [
+        (11, cirq.CZ(a, b)),
+        (12, cirq.H(a)),
+    ]
+
+    # Default start_frontier value is 0.
+    actual = circuit.findall_operations_between(
+        start_frontier={},
+        end_frontier={a: 5})
+    assert actual == [
+        (0, cirq.H(a)),
+        (1, cirq.CZ(a, b))
+    ]
+
+    # omit_crossing_operations omits crossing operations.
+    actual = circuit.findall_operations_between(
+        start_frontier={a: 5},
+        end_frontier={},
+        omit_crossing_operations=True)
+    assert actual == [
+        (12, cirq.H(a)),
+    ]
+
+    # omit_crossing_operations keeps operations across included regions.
+    actual = circuit.findall_operations_between(
+        start_frontier={a: 5, b: 5},
+        end_frontier={},
+        omit_crossing_operations=True)
+    assert actual == [
+        (10, cirq.H(b)),
+        (11, cirq.CZ(a, b)),
+        (12, cirq.H(a)),
+    ]
+
+    # Regions are OR'd together, not AND'd together.
+    actual = circuit.findall_operations_between(
+        start_frontier={a: 5},
+        end_frontier={b: 5})
+    assert actual == [
+        (1, cirq.CZ(a, b)),
+        (2, cirq.H(b)),
+        (3, cirq.CZ(b, c)),
+        (11, cirq.CZ(a, b)),
+        (12, cirq.H(a)),
+    ]
+
+    # Regions are OR'd together, not AND'd together (2).
+    actual = circuit.findall_operations_between(
+        start_frontier={a: 5},
+        end_frontier={a: 5, b: 5})
+    assert actual == [
+        (1, cirq.CZ(a, b)),
+        (2, cirq.H(b)),
+        (3, cirq.CZ(b, c)),
+    ]
+
+    # Inclusive start, exclusive end.
+    actual = circuit.findall_operations_between(
+        start_frontier={c: 4},
+        end_frontier={c: 8})
+    assert actual == [
+        (4, cirq.H(c)),
+        (5, cirq.CZ(c, d)),
+        (7, cirq.CZ(c, d)),
+    ]
+
+    # Out of range is clamped.
+    actual = circuit.findall_operations_between(
+        start_frontier={a: -100},
+        end_frontier={a: +100})
+    assert actual == [
+        (0, cirq.H(a)),
+        (1, cirq.CZ(a, b)),
+        (11, cirq.CZ(a, b)),
+        (12, cirq.H(a)),
+    ]
+
+
+def test_reachable_frontier_from():
+    a, b, c, d = cirq.LineQubit.range(4)
+
+    #    0: ───H───@───────────────────────────────────────@───H───
+    #              │                                       │
+    #    1: ───────@───H───@───────────────────────@───H───@───────
+    #                      │                       │
+    #    2: ───────────────@───H───@───────@───H───@───────────────
+    #                              │       │
+    #    3: ───────────────────────@───H───@───────────────────────
+    #
+    # moments: 0   1   2   3   4   5   6   7   8   9   10  11  12
+    circuit = cirq.Circuit.from_ops(
+        cirq.H(a),
+        cirq.CZ(a, b),
+        cirq.H(b),
+        cirq.CZ(b, c),
+        cirq.H(c),
+        cirq.CZ(c, d),
+        cirq.H(d),
+        cirq.CZ(c, d),
+        cirq.H(c),
+        cirq.CZ(b, c),
+        cirq.H(b),
+        cirq.CZ(a, b),
+        cirq.H(a))
+
+    # Empty cases.
+    assert cirq.Circuit().reachable_frontier_from(start_frontier={}) == {}
+    assert circuit.reachable_frontier_from(start_frontier={}) == {}
+
+    # Clamped input cases.
+    assert cirq.Circuit().reachable_frontier_from(
+        start_frontier={a: 5}) == {a: 5}
+    assert cirq.Circuit().reachable_frontier_from(
+        start_frontier={a: -100}) == {a: 0}
+    assert circuit.reachable_frontier_from(
+        start_frontier={a: 100}) == {a: 100}
+
+    # Stopped by crossing outside case.
+    assert circuit.reachable_frontier_from({a: -1}) == {a: 1}
+    assert circuit.reachable_frontier_from({a: 0}) == {a: 1}
+    assert circuit.reachable_frontier_from({a: 1}) == {a: 1}
+    assert circuit.reachable_frontier_from({a: 2}) == {a: 11}
+    assert circuit.reachable_frontier_from({a: 5}) == {a: 11}
+    assert circuit.reachable_frontier_from({a: 10}) == {a: 11}
+    assert circuit.reachable_frontier_from({a: 11}) == {a: 11}
+    assert circuit.reachable_frontier_from({a: 12}) == {a: 13}
+    assert circuit.reachable_frontier_from({a: 13}) == {a: 13}
+    assert circuit.reachable_frontier_from({a: 14}) == {a: 14}
+
+    # Inside crossing works only before blocked case.
+    assert circuit.reachable_frontier_from({a: 0, b: 0}) == {a: 11, b: 3}
+    assert circuit.reachable_frontier_from({a: 2, b: 2}) == {a: 11, b: 3}
+    assert circuit.reachable_frontier_from({a: 0, b: 4}) == {a: 1, b: 9}
+    assert circuit.reachable_frontier_from({a: 3, b: 4}) == {a: 11, b: 9}
+    assert circuit.reachable_frontier_from({a: 3, b: 9}) == {a: 11, b: 9}
+    assert circuit.reachable_frontier_from({a: 3, b: 10}) == {a: 13, b: 13}
+
+    # Travelling shadow.
+    assert circuit.reachable_frontier_from({a: 0, b: 0, c: 0}) == {a: 11,
+                                                                   b: 9,
+                                                                   c: 5}
+
+    # Full circuit
+    assert circuit.reachable_frontier_from({a: 0, b: 0, c: 0, d: 0}) == {
+        a: 13,
+        b: 13,
+        c: 13,
+        d: 13
+    }
+
+    # Blocker.
+    assert circuit.reachable_frontier_from(
+        {a: 0, b: 0, c: 0, d: 0},
+        is_blocker=lambda op: op == cirq.CZ(b, c)) == {
+            a: 11,
+            b: 3,
+            c: 3,
+            d: 5
+        }
+
+
 def test_submoments():
     a, b, c, d, e, f = cirq.LineQubit.range(6)
     circuit = cirq.Circuit.from_ops(
@@ -2226,208 +2429,4 @@
 └ │ │ │ │     │     │     ┘
   │ │ H │     H     │
   │ │ │ │     │     │
-""", transpose=True)
-=======
-def test_findall_operations_between():
-    a, b, c, d = cirq.LineQubit.range(4)
-
-    #    0: ───H───@───────────────────────────────────────@───H───
-    #              │                                       │
-    #    1: ───────@───H───@───────────────────────@───H───@───────
-    #                      │                       │
-    #    2: ───────────────@───H───@───────@───H───@───────────────
-    #                              │       │
-    #    3: ───────────────────────@───H───@───────────────────────
-    #
-    # moments: 0   1   2   3   4   5   6   7   8   9   10  11  12
-    circuit = cirq.Circuit.from_ops(
-        cirq.H(a),
-        cirq.CZ(a, b),
-        cirq.H(b),
-        cirq.CZ(b, c),
-        cirq.H(c),
-        cirq.CZ(c, d),
-        cirq.H(d),
-        cirq.CZ(c, d),
-        cirq.H(c),
-        cirq.CZ(b, c),
-        cirq.H(b),
-        cirq.CZ(a, b),
-        cirq.H(a))
-
-    # Empty frontiers means no results.
-    actual = circuit.findall_operations_between(
-        start_frontier={},
-        end_frontier={})
-    assert actual == []
-
-    # Empty range is empty.
-    actual = circuit.findall_operations_between(
-        start_frontier={a: 5},
-        end_frontier={a: 5})
-    assert actual == []
-
-    # Default end_frontier value is len(circuit.
-    actual = circuit.findall_operations_between(
-        start_frontier={a: 5},
-        end_frontier={})
-    assert actual == [
-        (11, cirq.CZ(a, b)),
-        (12, cirq.H(a)),
-    ]
-
-    # Default start_frontier value is 0.
-    actual = circuit.findall_operations_between(
-        start_frontier={},
-        end_frontier={a: 5})
-    assert actual == [
-        (0, cirq.H(a)),
-        (1, cirq.CZ(a, b))
-    ]
-
-    # omit_crossing_operations omits crossing operations.
-    actual = circuit.findall_operations_between(
-        start_frontier={a: 5},
-        end_frontier={},
-        omit_crossing_operations=True)
-    assert actual == [
-        (12, cirq.H(a)),
-    ]
-
-    # omit_crossing_operations keeps operations across included regions.
-    actual = circuit.findall_operations_between(
-        start_frontier={a: 5, b: 5},
-        end_frontier={},
-        omit_crossing_operations=True)
-    assert actual == [
-        (10, cirq.H(b)),
-        (11, cirq.CZ(a, b)),
-        (12, cirq.H(a)),
-    ]
-
-    # Regions are OR'd together, not AND'd together.
-    actual = circuit.findall_operations_between(
-        start_frontier={a: 5},
-        end_frontier={b: 5})
-    assert actual == [
-        (1, cirq.CZ(a, b)),
-        (2, cirq.H(b)),
-        (3, cirq.CZ(b, c)),
-        (11, cirq.CZ(a, b)),
-        (12, cirq.H(a)),
-    ]
-
-    # Regions are OR'd together, not AND'd together (2).
-    actual = circuit.findall_operations_between(
-        start_frontier={a: 5},
-        end_frontier={a: 5, b: 5})
-    assert actual == [
-        (1, cirq.CZ(a, b)),
-        (2, cirq.H(b)),
-        (3, cirq.CZ(b, c)),
-    ]
-
-    # Inclusive start, exclusive end.
-    actual = circuit.findall_operations_between(
-        start_frontier={c: 4},
-        end_frontier={c: 8})
-    assert actual == [
-        (4, cirq.H(c)),
-        (5, cirq.CZ(c, d)),
-        (7, cirq.CZ(c, d)),
-    ]
-
-    # Out of range is clamped.
-    actual = circuit.findall_operations_between(
-        start_frontier={a: -100},
-        end_frontier={a: +100})
-    assert actual == [
-        (0, cirq.H(a)),
-        (1, cirq.CZ(a, b)),
-        (11, cirq.CZ(a, b)),
-        (12, cirq.H(a)),
-    ]
-
-
-def test_reachable_frontier_from():
-    a, b, c, d = cirq.LineQubit.range(4)
-
-    #    0: ───H───@───────────────────────────────────────@───H───
-    #              │                                       │
-    #    1: ───────@───H───@───────────────────────@───H───@───────
-    #                      │                       │
-    #    2: ───────────────@───H───@───────@───H───@───────────────
-    #                              │       │
-    #    3: ───────────────────────@───H───@───────────────────────
-    #
-    # moments: 0   1   2   3   4   5   6   7   8   9   10  11  12
-    circuit = cirq.Circuit.from_ops(
-        cirq.H(a),
-        cirq.CZ(a, b),
-        cirq.H(b),
-        cirq.CZ(b, c),
-        cirq.H(c),
-        cirq.CZ(c, d),
-        cirq.H(d),
-        cirq.CZ(c, d),
-        cirq.H(c),
-        cirq.CZ(b, c),
-        cirq.H(b),
-        cirq.CZ(a, b),
-        cirq.H(a))
-
-    # Empty cases.
-    assert cirq.Circuit().reachable_frontier_from(start_frontier={}) == {}
-    assert circuit.reachable_frontier_from(start_frontier={}) == {}
-
-    # Clamped input cases.
-    assert cirq.Circuit().reachable_frontier_from(
-        start_frontier={a: 5}) == {a: 5}
-    assert cirq.Circuit().reachable_frontier_from(
-        start_frontier={a: -100}) == {a: 0}
-    assert circuit.reachable_frontier_from(
-        start_frontier={a: 100}) == {a: 100}
-
-    # Stopped by crossing outside case.
-    assert circuit.reachable_frontier_from({a: -1}) == {a: 1}
-    assert circuit.reachable_frontier_from({a: 0}) == {a: 1}
-    assert circuit.reachable_frontier_from({a: 1}) == {a: 1}
-    assert circuit.reachable_frontier_from({a: 2}) == {a: 11}
-    assert circuit.reachable_frontier_from({a: 5}) == {a: 11}
-    assert circuit.reachable_frontier_from({a: 10}) == {a: 11}
-    assert circuit.reachable_frontier_from({a: 11}) == {a: 11}
-    assert circuit.reachable_frontier_from({a: 12}) == {a: 13}
-    assert circuit.reachable_frontier_from({a: 13}) == {a: 13}
-    assert circuit.reachable_frontier_from({a: 14}) == {a: 14}
-
-    # Inside crossing works only before blocked case.
-    assert circuit.reachable_frontier_from({a: 0, b: 0}) == {a: 11, b: 3}
-    assert circuit.reachable_frontier_from({a: 2, b: 2}) == {a: 11, b: 3}
-    assert circuit.reachable_frontier_from({a: 0, b: 4}) == {a: 1, b: 9}
-    assert circuit.reachable_frontier_from({a: 3, b: 4}) == {a: 11, b: 9}
-    assert circuit.reachable_frontier_from({a: 3, b: 9}) == {a: 11, b: 9}
-    assert circuit.reachable_frontier_from({a: 3, b: 10}) == {a: 13, b: 13}
-
-    # Travelling shadow.
-    assert circuit.reachable_frontier_from({a: 0, b: 0, c: 0}) == {a: 11,
-                                                                   b: 9,
-                                                                   c: 5}
-
-    # Full circuit
-    assert circuit.reachable_frontier_from({a: 0, b: 0, c: 0, d: 0}) == {
-        a: 13,
-        b: 13,
-        c: 13,
-        d: 13
-    }
-
-    # Blocker.
-    assert circuit.reachable_frontier_from(
-        {a: 0, b: 0, c: 0, d: 0},
-        is_blocker=lambda op: op == cirq.CZ(b, c)) == {
-            a: 11,
-            b: 3,
-            c: 3,
-            d: 5
-        }
->>>>>>> 28ed17c4
+""", transpose=True)