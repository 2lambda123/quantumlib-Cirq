# Copyright 2018 The Cirq Developers
#
# Licensed under the Apache License, Version 2.0 (the "License");
# you may not use this file except in compliance with the License.
# You may obtain a copy of the License at
#
#     https://www.apache.org/licenses/LICENSE-2.0
#
# Unless required by applicable law or agreed to in writing, software
# distributed under the License is distributed on an "AS IS" BASIS,
# WITHOUT WARRANTIES OR CONDITIONS OF ANY KIND, either express or implied.
# See the License for the specific language governing permissions and
# limitations under the License.
from typing import Tuple

from collections import defaultdict
from random import randint, random, sample, randrange

import numpy as np
import pytest
import sympy

import cirq
import cirq.google as cg


class _MomentAndOpTypeValidatingDeviceType(cirq.Device):
    def validate_operation(self, operation):
        if not isinstance(operation, cirq.Operation):
            raise ValueError('not isinstance({!r}, {!r})'.format(
                operation, cirq.Operation))

    def validate_moment(self, moment):
        if not isinstance(moment, cirq.Moment):
            raise ValueError('not isinstance({!r}, {!r})'.format(
                moment, cirq.Moment))

    def duration_of(self, operation):
        return cirq.Duration(picos=0) # coverage: ignore

    def validate_schedule(self, schedule):
        pass

    def validate_scheduled_operation(self, schedule, scheduled_operation):
        pass


moment_and_op_type_validating_device = _MomentAndOpTypeValidatingDeviceType()


def test_insert_moment_types():
    x = cirq.NamedQubit('x')

    with pytest.raises(ValueError):
        moment_and_op_type_validating_device.validate_operation(cirq.Moment())

    with pytest.raises(ValueError):
        moment_and_op_type_validating_device.validate_moment(cirq.X(x))

    circuit = cirq.Circuit(device=moment_and_op_type_validating_device)

    moment_or_operation_tree = [cirq.X(x), cirq.Moment([cirq.Y(x)])]
    circuit.insert(0, moment_or_operation_tree)

    moment_or_operation_tree = [[cirq.Moment([cirq.X(x)])]]
    circuit.insert(0, moment_or_operation_tree)


def test_equality():
    a = cirq.NamedQubit('a')
    b = cirq.NamedQubit('b')

    eq = cirq.testing.EqualsTester()

    # Default is empty. Iterables get listed.
    eq.add_equality_group(cirq.Circuit(),
                          cirq.Circuit(device=cirq.UnconstrainedDevice),
                          cirq.Circuit([]), cirq.Circuit(()))
    eq.add_equality_group(cirq.Circuit([cirq.Moment()]),
                          cirq.Circuit((cirq.Moment(),)))
    eq.add_equality_group(cirq.Circuit(device=cg.Foxtail))

    # Equality depends on structure and contents.
    eq.add_equality_group(cirq.Circuit([cirq.Moment([cirq.X(a)])]))
    eq.add_equality_group(cirq.Circuit([cirq.Moment([cirq.X(b)])]))
    eq.add_equality_group(
        cirq.Circuit([cirq.Moment([cirq.X(a)]),
                      cirq.Moment([cirq.X(b)])]))
    eq.add_equality_group(cirq.Circuit([cirq.Moment([cirq.X(a), cirq.X(b)])]))

    # Big case.
    eq.add_equality_group(
        cirq.Circuit([
            cirq.Moment([cirq.H(a), cirq.H(b)]),
            cirq.Moment([cirq.CZ(a, b)]),
            cirq.Moment([cirq.H(b)]),
        ]))
    eq.add_equality_group(
        cirq.Circuit([
            cirq.Moment([cirq.H(a)]),
            cirq.Moment([cirq.CNOT(a, b)]),
        ]))


def test_approx_eq():

    class TestDevice(cirq.Device):

        def duration_of(self, operation: cirq.Operation) -> cirq.Duration:
            pass

        def validate_operation(self, operation: cirq.Operation) -> None:
            pass

        def validate_scheduled_operation(
                self,
                schedule: cirq.Schedule,
                scheduled_operation: cirq.ScheduledOperation
        ) -> None:
            pass

        def validate_schedule(self, schedule: 'cirq.Schedule') -> None:
            pass

    a = cirq.NamedQubit('a')
    b = cirq.NamedQubit('b')

    assert not cirq.approx_eq(cirq.Circuit([cirq.Moment([cirq.X(a)])]),
                              cirq.Moment([cirq.X(a)]))

    assert cirq.approx_eq(cirq.Circuit([cirq.Moment([cirq.X(a)])]),
                          cirq.Circuit([cirq.Moment([cirq.X(a)])]))
    assert not cirq.approx_eq(cirq.Circuit([cirq.Moment([cirq.X(a)])]),
                              cirq.Circuit([cirq.Moment([cirq.X(b)])]))

    assert cirq.approx_eq(
        cirq.Circuit([cirq.Moment([cirq.XPowGate(exponent=0)(a)])]),
        cirq.Circuit([cirq.Moment([cirq.XPowGate(exponent=1e-9)(a)])]))

    assert not cirq.approx_eq(
        cirq.Circuit([cirq.Moment([cirq.XPowGate(exponent=0)(a)])]),
        cirq.Circuit([cirq.Moment([cirq.XPowGate(exponent=1e-7)(a)])]))
    assert cirq.approx_eq(
        cirq.Circuit([cirq.Moment([cirq.XPowGate(exponent=0)(a)])]),
        cirq.Circuit([cirq.Moment([cirq.XPowGate(exponent=1e-7)(a)])]),
        atol=1e-6)

    assert not cirq.approx_eq(
        cirq.Circuit([cirq.Moment([cirq.X(a)])]),
        cirq.Circuit([cirq.Moment([cirq.X(a)])], device=TestDevice()))


def test_append_single():
    a = cirq.NamedQubit('a')

    c = cirq.Circuit()
    c.append(())
    assert c == cirq.Circuit()

    c = cirq.Circuit()
    c.append(cirq.X(a))
    assert c == cirq.Circuit([cirq.Moment([cirq.X(a)])])

    c = cirq.Circuit()
    c.append([cirq.X(a)])
    assert c == cirq.Circuit([cirq.Moment([cirq.X(a)])])


def test_append_multiple():
    a = cirq.NamedQubit('a')
    b = cirq.NamedQubit('b')

    c = cirq.Circuit()
    c.append([cirq.X(a), cirq.X(b)], cirq.InsertStrategy.NEW)
    assert c == cirq.Circuit(
        [cirq.Moment([cirq.X(a)]),
         cirq.Moment([cirq.X(b)])])

    c = cirq.Circuit()
    c.append([cirq.X(a), cirq.X(b)], cirq.InsertStrategy.EARLIEST)
    assert c == cirq.Circuit([
        cirq.Moment([cirq.X(a), cirq.X(b)]),
    ])

    c = cirq.Circuit()
    c.append(cirq.X(a), cirq.InsertStrategy.EARLIEST)
    c.append(cirq.X(b), cirq.InsertStrategy.EARLIEST)
    assert c == cirq.Circuit([
        cirq.Moment([cirq.X(a), cirq.X(b)]),
    ])


def test_append_moments():
    a = cirq.NamedQubit('a')
    b = cirq.NamedQubit('b')

    c = cirq.Circuit()
    c.append(cirq.Moment([cirq.X(a), cirq.X(b)]), cirq.InsertStrategy.NEW)
    assert c == cirq.Circuit([
        cirq.Moment([cirq.X(a), cirq.X(b)]),
    ])

    c = cirq.Circuit()
    c.append([
        cirq.Moment([cirq.X(a), cirq.X(b)]),
        cirq.Moment([cirq.X(a), cirq.X(b)])
    ], cirq.InsertStrategy.NEW)
    assert c == cirq.Circuit([
        cirq.Moment([cirq.X(a), cirq.X(b)]),
        cirq.Moment([cirq.X(a), cirq.X(b)]),
    ])


def test_bool():
    assert not cirq.Circuit()
    assert cirq.Circuit.from_ops(cirq.X(cirq.NamedQubit('a')))


def test_repr():
    assert repr(cirq.Circuit()) == 'cirq.Circuit()'

    a = cirq.NamedQubit('a')
    b = cirq.NamedQubit('b')
    c = cirq.Circuit([
        cirq.Moment([cirq.H(a), cirq.H(b)]),
        cirq.Moment(),
        cirq.Moment([cirq.CZ(a, b)]),
    ])
    cirq.testing.assert_equivalent_repr(c)
    assert repr(c) == """cirq.Circuit(moments=[
    cirq.Moment(operations=[
        cirq.H.on(cirq.NamedQubit('a')),
        cirq.H.on(cirq.NamedQubit('b')),
    ]),
    cirq.Moment(),
    cirq.Moment(operations=[
        cirq.CZ.on(cirq.NamedQubit('a'), cirq.NamedQubit('b')),
    ]),
])"""

    c = cirq.Circuit(device=cg.Foxtail)
    cirq.testing.assert_equivalent_repr(c)
    assert repr(c) == 'cirq.Circuit(device=cirq.google.Foxtail)'

    c = cirq.Circuit.from_ops(cirq.Z(cirq.GridQubit(0, 0)), device=cg.Foxtail)
    cirq.testing.assert_equivalent_repr(c)
    assert repr(c) == """cirq.Circuit(moments=[
    cirq.Moment(operations=[
        cirq.Z.on(cirq.GridQubit(0, 0)),
    ]),
], device=cirq.google.Foxtail)"""

def test_empty_moments():
    # 1-qubit test
    op = cirq.X(cirq.NamedQubit('a'))
    op_moment = cirq.Moment([op])
    circuit = cirq.Circuit([op_moment, op_moment, cirq.Moment(), op_moment])

    cirq.testing.assert_has_diagram(circuit,
                                    "a: ───X───X───────X───",
                                    use_unicode_characters=True)
    cirq.testing.assert_has_diagram(circuit, """
a
│
X
│
X
│
│
│
X
│
""",
            use_unicode_characters=True,
            transpose=True)

    # 1-qubit ascii-only test
    cirq.testing.assert_has_diagram(circuit,
                                    "a: ---X---X-------X---",
                                    use_unicode_characters=False)
    cirq.testing.assert_has_diagram(circuit, """
a
|
X
|
X
|
|
|
X
|
""",
            use_unicode_characters=False,
            transpose=True)

    # 2-qubit test
    op = cirq.CNOT(cirq.NamedQubit('a'), cirq.NamedQubit('b'))
    op_moment = cirq.Moment([op])
    circuit = cirq.Circuit([op_moment, op_moment, cirq.Moment(), op_moment])

    cirq.testing.assert_has_diagram(circuit, """
a: ───@───@───────@───
      │   │       │
b: ───X───X───────X───""", use_unicode_characters=True)
    cirq.testing.assert_has_diagram(circuit, """
a b
│ │
@─X
│ │
@─X
│ │
│ │
│ │
@─X
│ │
""",
        use_unicode_characters=True,
        transpose=True)

    # 2-qubit ascii-only test
    cirq.testing.assert_has_diagram(circuit, """
a: ---@---@-------@---
      |   |       |
b: ---X---X-------X---""", use_unicode_characters=False)
    cirq.testing.assert_has_diagram(circuit, """
a b
| |
@-X
| |
@-X
| |
| |
| |
@-X
| |
""",
        use_unicode_characters=False,
        transpose=True)


def test_symbol_addition_in_gate_exponent():
    # 1-qubit test
    qubit = cirq.NamedQubit('a')
    circuit = cirq.Circuit.from_ops(
        cirq.X(qubit)**0.5,
        cirq.YPowGate(
            exponent=sympy.Symbol('a') + sympy.Symbol('b')).on(qubit)
    )
    cirq.testing.assert_has_diagram(circuit,
                                    'a: ───X^0.5───Y^(a + b)───',
                                    use_unicode_characters=True)


    cirq.testing.assert_has_diagram(circuit,
                                    """
a
│
X^0.5
│
Y^(a + b)
│
""",
                                    use_unicode_characters=True,
                                    transpose=True)

    cirq.testing.assert_has_diagram(circuit,
                                    'a: ---X^0.5---Y^(a + b)---',
                                    use_unicode_characters=False)

    cirq.testing.assert_has_diagram(circuit,
                                    """
a
|
X^0.5
|
Y^(a + b)
|

 """,
                                    use_unicode_characters=False,
                                    transpose=True)

def test_slice():
    a = cirq.NamedQubit('a')
    b = cirq.NamedQubit('b')
    c = cirq.Circuit([
        cirq.Moment([cirq.H(a), cirq.H(b)]),
        cirq.Moment([cirq.CZ(a, b)]),
        cirq.Moment([cirq.H(b)]),
    ])
    assert c[0:1] == cirq.Circuit([cirq.Moment([cirq.H(a), cirq.H(b)])])
    assert c[::2] == cirq.Circuit(
        [cirq.Moment([cirq.H(a), cirq.H(b)]),
         cirq.Moment([cirq.H(b)])])
    assert c[0:1:2] == cirq.Circuit([cirq.Moment([cirq.H(a), cirq.H(b)])])
    assert c[1:3:] == cirq.Circuit(
        [cirq.Moment([cirq.CZ(a, b)]),
         cirq.Moment([cirq.H(b)])])
    assert c[::-1] == cirq.Circuit([
        cirq.Moment([cirq.H(b)]),
        cirq.Moment([cirq.CZ(a, b)]),
        cirq.Moment([cirq.H(a), cirq.H(b)])
    ])
    assert c[3:0:-1] == cirq.Circuit(
        [cirq.Moment([cirq.H(b)]),
         cirq.Moment([cirq.CZ(a, b)])])
    assert c[0:2:-1] == cirq.Circuit()


def test_concatenate():
    a = cirq.NamedQubit('a')
    b = cirq.NamedQubit('b')

<<<<<<< HEAD
    c = Circuit()
    d = Circuit([Moment([cirq.X(b)])])
    e = Circuit([Moment([cirq.X(a), cirq.X(b)])])
    f = Circuit()

    f += cirq.H(a)
    f += cirq.CNOT(a, b)

    assert f == cirq.Circuit.from_ops(cirq.H(a), cirq.CNOT(a, b))
    assert c + d == Circuit([Moment([cirq.X(b)])])
    assert d + c == Circuit([Moment([cirq.X(b)])])
    assert e + d == Circuit([
        Moment([cirq.X(a), cirq.X(b)]),
        Moment([cirq.X(b)])
    ])
=======
    c = cirq.Circuit()
    d = cirq.Circuit([cirq.Moment([cirq.X(b)])])
    e = cirq.Circuit([cirq.Moment([cirq.X(a), cirq.X(b)])])

    assert c + d == cirq.Circuit([cirq.Moment([cirq.X(b)])])
    assert d + c == cirq.Circuit([cirq.Moment([cirq.X(b)])])
    assert e + d == cirq.Circuit(
        [cirq.Moment([cirq.X(a), cirq.X(b)]),
         cirq.Moment([cirq.X(b)])])
>>>>>>> 428bb674

    d += c
    assert d == cirq.Circuit([cirq.Moment([cirq.X(b)])])

    c += d
    assert c == cirq.Circuit([cirq.Moment([cirq.X(b)])])

    f = e + d
    f += e
    assert f == cirq.Circuit([
        cirq.Moment([cirq.X(a), cirq.X(b)]),
        cirq.Moment([cirq.X(b)]),
        cirq.Moment([cirq.X(a), cirq.X(b)])
    ])

    with pytest.raises(TypeError):
        _ = c + 'a'


def test_concatenate_with_device():
    fox = cirq.Circuit(device=cg.Foxtail)
    cone = cirq.Circuit(device=cg.Bristlecone)
    unr = cirq.Circuit()

    _ = cone + cone
    _ = cone + unr
    _ = unr + cone
    cone += unr
    with pytest.raises(ValueError):
        _ = cone + fox


    unr.append(cirq.X(cirq.NamedQubit('not_allowed')))
    with pytest.raises(ValueError):
        cone += unr
    with pytest.raises(ValueError):
        _ = cone + unr
    assert len(cone) == 0


def test_with_device():
    c = cirq.Circuit.from_ops(cirq.X(cirq.LineQubit(0)))
    c2 = c.with_device(cg.Foxtail,
                                lambda e: cirq.GridQubit(e.x, 0))
    assert c2 == cirq.Circuit.from_ops(
        cirq.X(cirq.GridQubit(0, 0)),
        device=cg.Foxtail)

    # Qubit type must be correct.
    c = cirq.Circuit.from_ops(cirq.X(cirq.LineQubit(0)))
    with pytest.raises(ValueError, match='Unsupported qubit type'):
        _ = c.with_device(cg.Foxtail)

    # Operations must be compatible from the start
    c = cirq.Circuit.from_ops(cirq.X(cirq.GridQubit(0, 0)))
    _ = c.with_device(cg.Foxtail)
    c = cirq.Circuit.from_ops(cirq.H(cirq.GridQubit(0, 0)))
    with pytest.raises(ValueError, match='Unsupported gate type'):
        _ = c.with_device(cg.Foxtail)

    # Some qubits exist on multiple devices.
    c = cirq.Circuit.from_ops(cirq.X(cirq.GridQubit(0, 0)), device=cg.Foxtail)
    with pytest.raises(ValueError):
        _ = c.with_device(cg.Bristlecone)
    c = cirq.Circuit.from_ops(cirq.X(cirq.GridQubit(0, 6)), device=cg.Foxtail)
    _ = c.with_device(cg.Bristlecone)


def test_set_device():
    c = cirq.Circuit.from_ops(cirq.X(cirq.LineQubit(0)))
    assert c.device is cirq.UnconstrainedDevice

    with pytest.raises(ValueError):
        c.device = cg.Foxtail
    assert c.device is cirq.UnconstrainedDevice

    c[:] = []
    c.append(cirq.X(cirq.GridQubit(0, 0)))
    c.device = cg.Foxtail
    assert c.device == cg.Foxtail


def test_multiply():
    a = cirq.NamedQubit('a')

    c = cirq.Circuit()
    d = cirq.Circuit([cirq.Moment([cirq.X(a)])])

    assert c * 0 == cirq.Circuit()
    assert d * 0 == cirq.Circuit()
    assert d * 2 == cirq.Circuit(
        [cirq.Moment([cirq.X(a)]),
         cirq.Moment([cirq.X(a)])])
    assert 1 * c == cirq.Circuit()
    assert -1 * d == cirq.Circuit()
    assert 1 * d == cirq.Circuit([cirq.Moment([cirq.X(a)])])

    d *= 3
    assert d == cirq.Circuit([
        cirq.Moment([cirq.X(a)]),
        cirq.Moment([cirq.X(a)]),
        cirq.Moment([cirq.X(a)])
    ])

    with pytest.raises(TypeError):
        _ = c * 'a'
    with pytest.raises(TypeError):
        _ = 'a' * c
    with pytest.raises(TypeError):
        c *= 'a'


def test_container_methods():
    a = cirq.NamedQubit('a')
    b = cirq.NamedQubit('b')
    c = cirq.Circuit([
        cirq.Moment([cirq.H(a), cirq.H(b)]),
        cirq.Moment([cirq.CZ(a, b)]),
        cirq.Moment([cirq.H(b)]),
    ])
    assert list(c) == list(c._moments)
    # __iter__
    assert list(iter(c)) == list(c._moments)
    # __reversed__ for free.
    assert list(reversed(c)) == list(reversed(c._moments))
    # __contains__ for free.
    assert cirq.Moment([cirq.H(b)]) in c

    assert len(c) == 3


def test_bad_index():
    a = cirq.NamedQubit('a')
    b = cirq.NamedQubit('b')
    c = cirq.Circuit([cirq.Moment([cirq.H(a), cirq.H(b)])])
    with pytest.raises(TypeError):
        _ = c['string']

def test_append_strategies():
    a = cirq.NamedQubit('a')
    b = cirq.NamedQubit('b')
    stream = [cirq.X(a), cirq.CZ(a, b), cirq.X(b), cirq.X(b), cirq.X(a)]

    c = cirq.Circuit()
    c.append(stream, cirq.InsertStrategy.NEW)
    assert c == cirq.Circuit([
        cirq.Moment([cirq.X(a)]),
        cirq.Moment([cirq.CZ(a, b)]),
        cirq.Moment([cirq.X(b)]),
        cirq.Moment([cirq.X(b)]),
        cirq.Moment([cirq.X(a)]),
    ])

    c = cirq.Circuit()
    c.append(stream, cirq.InsertStrategy.INLINE)
    assert c == cirq.Circuit([
        cirq.Moment([cirq.X(a)]),
        cirq.Moment([cirq.CZ(a, b)]),
        cirq.Moment([cirq.X(b)]),
        cirq.Moment([cirq.X(b), cirq.X(a)]),
    ])

    c = cirq.Circuit()
    c.append(stream, cirq.InsertStrategy.EARLIEST)
    assert c == cirq.Circuit([
        cirq.Moment([cirq.X(a)]),
        cirq.Moment([cirq.CZ(a, b)]),
        cirq.Moment([cirq.X(b), cirq.X(a)]),
        cirq.Moment([cirq.X(b)]),
    ])


def test_insert_op_tree_new():
    a = cirq.NamedQubit('alice')
    b = cirq.NamedQubit('bob')
    c = cirq.Circuit()

    op_tree_list = [(-10, 0, cirq.CZ(a, b), a),
                    (-20, 0, cirq.X(a), a),
                    (20, 2, cirq.X(b), b),
                    (2, 2, cirq.H(b), b),
                    (-3, 1, cirq.H(a), a)]

    for given_index, actual_index, operation, qubit in op_tree_list:
        c.insert(given_index, operation, cirq.InsertStrategy.NEW)
        assert c.operation_at(qubit, actual_index) == operation

    c.insert(1, (), cirq.InsertStrategy.NEW)
    assert c == cirq.Circuit([
        cirq.Moment([cirq.X(a)]),
        cirq.Moment([cirq.H(a)]),
        cirq.Moment([cirq.CZ(a, b)]),
        cirq.Moment([cirq.H(b)]),
        cirq.Moment([cirq.X(b)]),
    ])


def test_insert_op_tree_newinline():
    a = cirq.NamedQubit('alice')
    b = cirq.NamedQubit('bob')
    c = cirq.Circuit()

    op_tree_list = [(-5, 0, [cirq.H(a), cirq.X(b)], [a, b]),
                    (-15, 0, [cirq.CZ(a, b)], [a]),
                    (15, 2, [cirq.H(b), cirq.X(a)], [b, a])]

    for given_index, actual_index, op_list, qubits in op_tree_list:
        c.insert(given_index, op_list, cirq.InsertStrategy.NEW_THEN_INLINE)
        for i in range(len(op_list)):
            assert c.operation_at(qubits[i], actual_index) == op_list[i]

    c2 = cirq.Circuit()
    c2.insert(
        0,
        [cirq.CZ(a, b),
         cirq.H(a), cirq.X(b),
         cirq.H(b), cirq.X(a)], cirq.InsertStrategy.NEW_THEN_INLINE)
    assert c == c2


def test_insert_op_tree_inline():
    a = cirq.NamedQubit('alice')
    b = cirq.NamedQubit('bob')
    c = cirq.Circuit([cirq.Moment([cirq.H(a)])])

    op_tree_list = [(1, 1, [cirq.H(a), cirq.X(b)], [a, b]),
                    (0, 0, [cirq.X(b)], [b]),
                    (4, 3, [cirq.H(b)], [b]),
                    (5, 3, [cirq.H(a)], [a]),
                    (-2, 0, [cirq.X(b)], [b]),
                    (-5, 0, [cirq.CZ(a, b)], [a])]

    for given_index, actual_index, op_list, qubits in op_tree_list:
        c.insert(given_index, op_list, cirq.InsertStrategy.INLINE)
        for i in range(len(op_list)):
            assert c.operation_at(qubits[i], actual_index) == op_list[i]


def test_insert_op_tree_earliest():
    a = cirq.NamedQubit('alice')
    b = cirq.NamedQubit('bob')
    c = cirq.Circuit([cirq.Moment([cirq.H(a)])])

    op_tree_list = [(5, [1, 0], [cirq.X(a), cirq.X(b)], [a, b]),
                    (1, [1], [cirq.H(b)], [b]),
                    (-4, [0], [cirq.X(b)], [b])]

    for given_index, actual_index, op_list, qubits in op_tree_list:
        c.insert(given_index, op_list, cirq.InsertStrategy.EARLIEST)
        for i in range(len(op_list)):
            assert c.operation_at(qubits[i], actual_index[i]) == op_list[i]


def test_insert_moment():
    a = cirq.NamedQubit('alice')
    b = cirq.NamedQubit('bob')
    c = cirq.Circuit()

    moment_list = [(-10, 0, [cirq.CZ(a, b)], a,
                    cirq.InsertStrategy.NEW_THEN_INLINE),
                   (-20, 0, [cirq.X(a)], a, cirq.InsertStrategy.NEW),
                   (20, 2, [cirq.X(b)], b, cirq.InsertStrategy.INLINE),
                   (2, 2, [cirq.H(b)], b, cirq.InsertStrategy.EARLIEST),
                   (-3, 1, [cirq.H(a)], a, cirq.InsertStrategy.EARLIEST)]

    for given_index, actual_index, operation, qubit, strat in moment_list:
        c.insert(given_index, cirq.Moment(operation), strat)
        assert c.operation_at(qubit, actual_index) == operation[0]


def test_insert_validates_all_operations_before_inserting():
    a, b = cirq.GridQubit(0, 0), cirq.GridQubit(1, 1)
    c = cirq.Circuit(device=cg.Foxtail)
    operations = [cirq.Z(a), cirq.CZ(a, b)]

    with pytest.raises(ValueError, match='Non-local interaction'):
        c.insert(0, operations)

    assert len(c) == 0


def test_insert_inline_near_start():
    a = cirq.NamedQubit('a')
    b = cirq.NamedQubit('b')

    c = cirq.Circuit([
        cirq.Moment(),
        cirq.Moment(),
    ])

    c.insert(1, cirq.X(a), strategy=cirq.InsertStrategy.INLINE)
    assert c == cirq.Circuit([
        cirq.Moment([cirq.X(a)]),
        cirq.Moment(),
    ])

    c.insert(1, cirq.Y(a), strategy=cirq.InsertStrategy.INLINE)
    assert c == cirq.Circuit([
        cirq.Moment([cirq.X(a)]),
        cirq.Moment([cirq.Y(a)]),
        cirq.Moment(),
    ])

    c.insert(0, cirq.Z(b), strategy=cirq.InsertStrategy.INLINE)
    assert c == cirq.Circuit([
        cirq.Moment([cirq.Z(b)]),
        cirq.Moment([cirq.X(a)]),
        cirq.Moment([cirq.Y(a)]),
        cirq.Moment(),
    ])

def test_insert_at_frontier_init():
    x = cirq.NamedQubit('x')
    op = cirq.X(x)
    circuit = cirq.Circuit.from_ops(op)
    actual_frontier = circuit.insert_at_frontier(op, 3)
    expected_circuit = cirq.Circuit(
        [cirq.Moment([op]),
         cirq.Moment(),
         cirq.Moment(),
         cirq.Moment([op])])
    assert circuit == expected_circuit
    expected_frontier = defaultdict(lambda: 0)
    expected_frontier[x] = 4
    assert actual_frontier == expected_frontier

    with pytest.raises(ValueError):
        circuit = cirq.Circuit([cirq.Moment(), cirq.Moment([op])])
        frontier = {x: 2}
        circuit.insert_at_frontier(op, 0, frontier)


def test_insert_at_frontier():

    class Replacer(cirq.PointOptimizer):

        def __init__(self, replacer=(lambda x: x)):
            super().__init__()
            self.replacer = replacer

        def optimization_at(self, circuit, index, op):
            new_ops = self.replacer(op)
            return cirq.PointOptimizationSummary(clear_span=1,
                                                 clear_qubits=op.qubits,
                                                 new_operations=new_ops)

    replacer = lambda op: ((cirq.Z(op.qubits[0]),) * 2 +
                           (op, cirq.Y(op.qubits[0])))
    prepend_two_Xs_append_one_Y = Replacer(replacer)
    qubits = [cirq.NamedQubit(s) for s in 'abcdef']
    a, b, c = qubits[:3]

    circuit = cirq.Circuit([
        cirq.Moment([cirq.CZ(a, b)]),
        cirq.Moment([cirq.CZ(b, c)]),
        cirq.Moment([cirq.CZ(a, b)])
    ])

    prepend_two_Xs_append_one_Y.optimize_circuit(circuit)

    cirq.testing.assert_has_diagram(circuit, """
a: ───Z───Z───@───Y───────────────Z───Z───@───Y───
              │                           │
b: ───────────@───Z───Z───@───Y───────────@───────
                          │
c: ───────────────────────@───────────────────────
""")

    prepender = lambda op: (cirq.X(op.qubits[0]),) * 3 + (op,)
    prepend_3_Xs = Replacer(prepender)
    circuit = cirq.Circuit([
        cirq.Moment([cirq.CNOT(a, b)]),
        cirq.Moment([cirq.CNOT(b, c)]),
        cirq.Moment([cirq.CNOT(c, b)])
    ])
    prepend_3_Xs.optimize_circuit(circuit)
    cirq.testing.assert_has_diagram(circuit, """
a: ───X───X───X───@───────────────────────────────────
                  │
b: ───────────────X───X───X───X───@───────────────X───
                                  │               │
c: ───────────────────────────────X───X───X───X───@───
""")

    duplicate = Replacer(lambda op: (op,) * 2)
    circuit = cirq.Circuit([
        cirq.Moment(
            [cirq.CZ(qubits[j], qubits[j + 1])
             for j in range(i % 2, 5, 2)])
        for i in range(4)
    ])

    duplicate.optimize_circuit(circuit)
    cirq.testing.assert_has_diagram(circuit, """
a: ───@───@───────────@───@───────────
      │   │           │   │
b: ───@───@───@───@───@───@───@───@───
              │   │           │   │
c: ───@───@───@───@───@───@───@───@───
      │   │           │   │
d: ───@───@───@───@───@───@───@───@───
              │   │           │   │
e: ───@───@───@───@───@───@───@───@───
      │   │           │   │
f: ───@───@───────────@───@───────────
""")

    circuit = cirq.Circuit([
        cirq.Moment([cirq.CZ(*qubits[2:4]),
                     cirq.CNOT(*qubits[:2])]),
        cirq.Moment([cirq.CNOT(*qubits[1::-1])])
    ])

    duplicate.optimize_circuit(circuit)
    cirq.testing.assert_has_diagram(circuit, """
a: ───@───@───X───X───
      │   │   │   │
b: ───X───X───@───@───

c: ───@───────@───────
      │       │
d: ───@───────@───────
""")


def test_insert_into_range():
    x = cirq.NamedQubit('x')
    y = cirq.NamedQubit('y')
    c = cirq.Circuit([cirq.Moment([cirq.X(x)])] * 4)
    c.insert_into_range([cirq.Z(x), cirq.CZ(x, y)], 2, 2)
    cirq.testing.assert_has_diagram(c, """
x: ───X───X───Z───@───X───X───
                  │
y: ───────────────@───────────
""")


def test_next_moment_operating_on():
    a = cirq.NamedQubit('a')
    b = cirq.NamedQubit('b')

    c = cirq.Circuit()
    assert c.next_moment_operating_on([a]) is None
    assert c.next_moment_operating_on([a], 0) is None
    assert c.next_moment_operating_on([a], 102) is None

    c = cirq.Circuit([cirq.Moment([cirq.X(a)])])
    assert c.next_moment_operating_on([a]) == 0
    assert c.next_moment_operating_on([a], 0) == 0
    assert c.next_moment_operating_on([a, b]) == 0
    assert c.next_moment_operating_on([a], 1) is None
    assert c.next_moment_operating_on([b]) is None

    c = cirq.Circuit([
        cirq.Moment(),
        cirq.Moment([cirq.X(a)]),
        cirq.Moment(),
        cirq.Moment([cirq.CZ(a, b)])
    ])

    assert c.next_moment_operating_on([a], 0) == 1
    assert c.next_moment_operating_on([a], 1) == 1
    assert c.next_moment_operating_on([a], 2) == 3
    assert c.next_moment_operating_on([a], 3) == 3
    assert c.next_moment_operating_on([a], 4) is None

    assert c.next_moment_operating_on([b], 0) == 3
    assert c.next_moment_operating_on([b], 1) == 3
    assert c.next_moment_operating_on([b], 2) == 3
    assert c.next_moment_operating_on([b], 3) == 3
    assert c.next_moment_operating_on([b], 4) is None

    assert c.next_moment_operating_on([a, b], 0) == 1
    assert c.next_moment_operating_on([a, b], 1) == 1
    assert c.next_moment_operating_on([a, b], 2) == 3
    assert c.next_moment_operating_on([a, b], 3) == 3
    assert c.next_moment_operating_on([a, b], 4) is None


def test_next_moment_operating_on_distance():
    a = cirq.NamedQubit('a')

    c = cirq.Circuit([
        cirq.Moment(),
        cirq.Moment(),
        cirq.Moment(),
        cirq.Moment(),
        cirq.Moment([cirq.X(a)]),
        cirq.Moment(),
    ])

    assert c.next_moment_operating_on([a], 0, max_distance=4) is None
    assert c.next_moment_operating_on([a], 1, max_distance=3) is None
    assert c.next_moment_operating_on([a], 2, max_distance=2) is None
    assert c.next_moment_operating_on([a], 3, max_distance=1) is None
    assert c.next_moment_operating_on([a], 4, max_distance=0) is None

    assert c.next_moment_operating_on([a], 0, max_distance=5) == 4
    assert c.next_moment_operating_on([a], 1, max_distance=4) == 4
    assert c.next_moment_operating_on([a], 2, max_distance=3) == 4
    assert c.next_moment_operating_on([a], 3, max_distance=2) == 4
    assert c.next_moment_operating_on([a], 4, max_distance=1) == 4

    assert c.next_moment_operating_on([a], 5, max_distance=0) is None
    assert c.next_moment_operating_on([a], 1, max_distance=5) == 4
    assert c.next_moment_operating_on([a], 3, max_distance=5) == 4
    assert c.next_moment_operating_on([a], 1, max_distance=500) == 4

    # Huge max distances should be handled quickly due to capping.
    assert c.next_moment_operating_on([a], 5, max_distance=10**100) is None


def test_prev_moment_operating_on():
    a = cirq.NamedQubit('a')
    b = cirq.NamedQubit('b')

    c = cirq.Circuit()
    assert c.prev_moment_operating_on([a]) is None
    assert c.prev_moment_operating_on([a], 0) is None
    assert c.prev_moment_operating_on([a], 102) is None

    c = cirq.Circuit([cirq.Moment([cirq.X(a)])])
    assert c.prev_moment_operating_on([a]) == 0
    assert c.prev_moment_operating_on([a], 1) == 0
    assert c.prev_moment_operating_on([a, b]) == 0
    assert c.prev_moment_operating_on([a], 0) is None
    assert c.prev_moment_operating_on([b]) is None

    c = cirq.Circuit([
        cirq.Moment([cirq.CZ(a, b)]),
        cirq.Moment(),
        cirq.Moment([cirq.X(a)]),
        cirq.Moment(),
    ])

    assert c.prev_moment_operating_on([a], 4) == 2
    assert c.prev_moment_operating_on([a], 3) == 2
    assert c.prev_moment_operating_on([a], 2) == 0
    assert c.prev_moment_operating_on([a], 1) == 0
    assert c.prev_moment_operating_on([a], 0) is None

    assert c.prev_moment_operating_on([b], 4) == 0
    assert c.prev_moment_operating_on([b], 3) == 0
    assert c.prev_moment_operating_on([b], 2) == 0
    assert c.prev_moment_operating_on([b], 1) == 0
    assert c.prev_moment_operating_on([b], 0) is None

    assert c.prev_moment_operating_on([a, b], 4) == 2
    assert c.prev_moment_operating_on([a, b], 3) == 2
    assert c.prev_moment_operating_on([a, b], 2) == 0
    assert c.prev_moment_operating_on([a, b], 1) == 0
    assert c.prev_moment_operating_on([a, b], 0) is None


def test_prev_moment_operating_on_distance():
    a = cirq.NamedQubit('a')

    c = cirq.Circuit([
        cirq.Moment(),
        cirq.Moment([cirq.X(a)]),
        cirq.Moment(),
        cirq.Moment(),
        cirq.Moment(),
        cirq.Moment(),
    ])

    assert c.prev_moment_operating_on([a], max_distance=4) is None
    assert c.prev_moment_operating_on([a], 6, max_distance=4) is None
    assert c.prev_moment_operating_on([a], 5, max_distance=3) is None
    assert c.prev_moment_operating_on([a], 4, max_distance=2) is None
    assert c.prev_moment_operating_on([a], 3, max_distance=1) is None
    assert c.prev_moment_operating_on([a], 2, max_distance=0) is None
    assert c.prev_moment_operating_on([a], 1, max_distance=0) is None
    assert c.prev_moment_operating_on([a], 0, max_distance=0) is None

    assert c.prev_moment_operating_on([a], 6, max_distance=5) == 1
    assert c.prev_moment_operating_on([a], 5, max_distance=4) == 1
    assert c.prev_moment_operating_on([a], 4, max_distance=3) == 1
    assert c.prev_moment_operating_on([a], 3, max_distance=2) == 1
    assert c.prev_moment_operating_on([a], 2, max_distance=1) == 1

    assert c.prev_moment_operating_on([a], 6, max_distance=10) == 1
    assert c.prev_moment_operating_on([a], 6, max_distance=100) == 1
    assert c.prev_moment_operating_on([a], 13, max_distance=500) == 1

    # Huge max distances should be handled quickly due to capping.
    assert c.prev_moment_operating_on([a], 1, max_distance=10**100) is None


def test_operation_at():
    a = cirq.NamedQubit('a')
    b = cirq.NamedQubit('b')

    c = cirq.Circuit()
    assert c.operation_at(a, 0) is None
    assert c.operation_at(a, -1) is None
    assert c.operation_at(a, 102) is None

    c = cirq.Circuit([cirq.Moment()])
    assert c.operation_at(a, 0) is None

    c = cirq.Circuit([cirq.Moment([cirq.X(a)])])
    assert c.operation_at(b, 0) is None
    assert c.operation_at(a, 1) is None
    assert c.operation_at(a, 0) == cirq.X(a)

    c = cirq.Circuit([cirq.Moment(), cirq.Moment([cirq.CZ(a, b)])])
    assert c.operation_at(a, 0) is None
    assert c.operation_at(a, 1) == cirq.CZ(a, b)


def test_findall_operations():
    a = cirq.NamedQubit('a')
    b = cirq.NamedQubit('b')

    xa = cirq.X.on(a)
    xb = cirq.X.on(b)
    za = cirq.Z.on(a)
    zb = cirq.Z.on(b)

    def is_x(op: cirq.Operation) -> bool:
        return (isinstance(op, cirq.GateOperation) and
                isinstance(op.gate, cirq.XPowGate))

    c = cirq.Circuit()
    assert list(c.findall_operations(is_x)) == []

    c = cirq.Circuit.from_ops(xa)
    assert list(c.findall_operations(is_x)) == [(0, xa)]

    c = cirq.Circuit.from_ops(za)
    assert list(c.findall_operations(is_x)) == []

    c = cirq.Circuit.from_ops([za, zb] * 8)
    assert list(c.findall_operations(is_x)) == []

    c = cirq.Circuit.from_ops(xa, xb)
    assert list(c.findall_operations(is_x)) == [(0, xa), (0, xb)]

    c = cirq.Circuit.from_ops(xa, zb)
    assert list(c.findall_operations(is_x)) == [(0, xa)]

    c = cirq.Circuit.from_ops(xa, za)
    assert list(c.findall_operations(is_x)) == [(0, xa)]

    c = cirq.Circuit.from_ops([xa] * 8)
    assert list(c.findall_operations(is_x)) == list(enumerate([xa] * 8))

    c = cirq.Circuit.from_ops(za, zb, xa, xb)
    assert list(c.findall_operations(is_x)) == [(1, xa), (1, xb)]

    c = cirq.Circuit.from_ops(xa, zb, za, xb)
    assert list(c.findall_operations(is_x)) == [(0, xa), (1, xb)]


def test_findall_operations_with_gate():
    a = cirq.NamedQubit('a')
    b = cirq.NamedQubit('b')
    c = cirq.Circuit([
        cirq.Moment([cirq.X(a)]),
        cirq.Moment([cirq.Z(a), cirq.Z(b)]),
        cirq.Moment([cirq.X(a), cirq.X(b)]),
        cirq.Moment([cirq.CZ(a, b)]),
        cirq.Moment([cirq.measure(a), cirq.measure(b)]),
    ])
    assert list(c.findall_operations_with_gate_type(cirq.XPowGate)) == [
        (0, cirq.X(a), cirq.X),
        (2, cirq.X(a), cirq.X),
        (2, cirq.X(b), cirq.X),
    ]
    assert list(c.findall_operations_with_gate_type(cirq.CZPowGate)) == [
        (3, cirq.CZ(a, b), cirq.CZ),
    ]
    assert list(c.findall_operations_with_gate_type(cirq.MeasurementGate)) == [
        (4, cirq.MeasurementGate(1, key='a').on(a),
         cirq.MeasurementGate(1, key='a')),
        (4, cirq.MeasurementGate(1, key='b').on(b),
         cirq.MeasurementGate(1, key='b')),
    ]

def test_findall_operations_until_blocked():
    a, b, c, d = cirq.LineQubit.range(4)

    #    0: ───H───@───────────────────────────────────────@───H───
    #              │                                       │
    #    1: ───────@───H───@───────────────────────@───H───@───────
    #                      │                       │
    #    2: ───────────────@───H───@───────@───H───@───────────────
    #                              │       │
    #    3: ───────────────────────@───H───@───────────────────────
    #
    # moments: 0   1   2   3   4   5   6   7   8   9   10  11  12
    circuit = cirq.Circuit.from_ops(
        cirq.H(a),
        cirq.CZ(a, b),
        cirq.H(b),
        cirq.CZ(b, c),
        cirq.H(c),
        cirq.CZ(c, d),
        cirq.H(d),
        cirq.CZ(c, d),
        cirq.H(c),
        cirq.CZ(b, c),
        cirq.H(b),
        cirq.CZ(a, b),
        cirq.H(a))

    # Always return true to test basic features
    go_to_end = lambda op : False
    stop_if_op = lambda op : True
    stop_if_h = lambda op : op.gate == cirq.H

    # Empty cases.
    assert cirq.Circuit().findall_operations_until_blocked(
        start_frontier={}, is_blocker=go_to_end) == []
    assert circuit.findall_operations_until_blocked(
        start_frontier={}, is_blocker=go_to_end) == []

    # Clamped input cases. (out of bounds)
    assert cirq.Circuit().findall_operations_until_blocked(
        start_frontier={a: 5}, is_blocker=stop_if_op) == []
    assert cirq.Circuit().findall_operations_until_blocked(
        start_frontier={a: -100}) == []
    assert circuit.findall_operations_until_blocked(
        start_frontier={a: 100}) == []

    # Test if all operations are blocked
    for idx in range(0, 15):
        assert circuit.findall_operations_until_blocked(
            start_frontier={a: idx}, is_blocker=stop_if_op) == []
        assert circuit.findall_operations_until_blocked(
            start_frontier={b: idx}, is_blocker=stop_if_op) == []
        assert circuit.findall_operations_until_blocked(
            start_frontier={c: idx}, is_blocker=stop_if_op) == []
        assert circuit.findall_operations_until_blocked(
            start_frontier={d: idx}, is_blocker=stop_if_op) == []
        assert circuit.findall_operations_until_blocked(
            start_frontier={a:idx, b:idx, c:idx, d: idx},
            is_blocker=stop_if_op) == []

    # Cases where nothing is blocked, it goes to the end
    a_ending_ops = [(11, cirq.CZ.on(a,b)), (12, cirq.H.on(a))]
    for idx in range(2, 10):
        assert circuit.findall_operations_until_blocked(
            start_frontier={a: idx}, is_blocker=go_to_end) == a_ending_ops

    # Block on H, but pick up the CZ
    for idx in range(2, 10):
        assert circuit.findall_operations_until_blocked(
            start_frontier={a: idx},
            is_blocker=stop_if_h) == [(11, cirq.CZ.on(a,b))]


def test_has_measurements():
    a = cirq.NamedQubit('a')
    b = cirq.NamedQubit('b')

    xa = cirq.X.on(a)
    xb = cirq.X.on(b)

    ma = cirq.measure(a)
    mb = cirq.measure(b)

    c = cirq.Circuit()
    assert not c.has_measurements()

    c = cirq.Circuit.from_ops(xa, xb)
    assert not c.has_measurements()

    c = cirq.Circuit.from_ops(ma)
    assert c.has_measurements()

    c = cirq.Circuit.from_ops(ma, mb)
    assert c.has_measurements()

    c = cirq.Circuit.from_ops(xa, ma)
    assert c.has_measurements()

    c = cirq.Circuit.from_ops(xa, ma, xb, mb)
    assert c.has_measurements()

    c = cirq.Circuit.from_ops(ma, xa)
    assert c.has_measurements()

    c = cirq.Circuit.from_ops(ma, xa, mb)
    assert c.has_measurements()

    c = cirq.Circuit.from_ops(xa, ma, xb, xa)
    assert c.has_measurements()

    c = cirq.Circuit.from_ops(ma, ma)
    assert c.has_measurements()

    c = cirq.Circuit.from_ops(xa, ma, xa)
    assert c.has_measurements()


def test_are_all_measurements_terminal():
    a = cirq.NamedQubit('a')
    b = cirq.NamedQubit('b')

    xa = cirq.X.on(a)
    xb = cirq.X.on(b)

    ma = cirq.measure(a)
    mb = cirq.measure(b)

    c = cirq.Circuit()
    assert c.are_all_measurements_terminal()

    c = cirq.Circuit.from_ops(xa, xb)
    assert c.are_all_measurements_terminal()

    c = cirq.Circuit.from_ops(ma)
    assert c.are_all_measurements_terminal()

    c = cirq.Circuit.from_ops(ma, mb)
    assert c.are_all_measurements_terminal()

    c = cirq.Circuit.from_ops(xa, ma)
    assert c.are_all_measurements_terminal()

    c = cirq.Circuit.from_ops(xa, ma, xb, mb)
    assert c.are_all_measurements_terminal()

    c = cirq.Circuit.from_ops(ma, xa)
    assert not c.are_all_measurements_terminal()

    c = cirq.Circuit.from_ops(ma, xa, mb)
    assert not c.are_all_measurements_terminal()

    c = cirq.Circuit.from_ops(xa, ma, xb, xa)
    assert not c.are_all_measurements_terminal()

    c = cirq.Circuit.from_ops(ma, ma)
    assert not c.are_all_measurements_terminal()

    c = cirq.Circuit.from_ops(xa, ma, xa)
    assert not c.are_all_measurements_terminal()


def test_all_terminal():
    def is_x_pow_gate(op):
        return cirq.op_gate_of_type(op, cirq.XPowGate) is not None

    a = cirq.NamedQubit('a')
    b = cirq.NamedQubit('b')

    xa = cirq.X.on(a)
    xb = cirq.X.on(b)

    ya = cirq.Y.on(a)
    yb = cirq.Y.on(b)

    c = cirq.Circuit()
    assert c.are_all_matches_terminal(is_x_pow_gate)

    c = cirq.Circuit.from_ops(xa)
    assert c.are_all_matches_terminal(is_x_pow_gate)

    c = cirq.Circuit.from_ops(xb)
    assert c.are_all_matches_terminal(is_x_pow_gate)

    c = cirq.Circuit.from_ops(ya)
    assert c.are_all_matches_terminal(is_x_pow_gate)

    c = cirq.Circuit.from_ops(ya, yb)
    assert c.are_all_matches_terminal(is_x_pow_gate)

    c = cirq.Circuit.from_ops(ya, yb, xa)
    assert c.are_all_matches_terminal(is_x_pow_gate)

    c = cirq.Circuit.from_ops(ya, yb, xa, xb)
    assert c.are_all_matches_terminal(is_x_pow_gate)

    c = cirq.Circuit.from_ops(xa, xa)
    assert not c.are_all_matches_terminal(is_x_pow_gate)

    c = cirq.Circuit.from_ops(xa, ya)
    assert not c.are_all_matches_terminal(is_x_pow_gate)

    c = cirq.Circuit.from_ops(xb, ya, yb)
    assert not c.are_all_matches_terminal(is_x_pow_gate)

    c = cirq.Circuit.from_ops(xa, ya, xa)
    assert not c.are_all_matches_terminal(is_x_pow_gate)


def test_clear_operations_touching():
    a = cirq.NamedQubit('a')
    b = cirq.NamedQubit('b')

    c = cirq.Circuit()
    c.clear_operations_touching([a, b], range(10))
    assert c == cirq.Circuit()

    c = cirq.Circuit([
        cirq.Moment(),
        cirq.Moment([cirq.X(a), cirq.X(b)]),
        cirq.Moment([cirq.X(a)]),
        cirq.Moment([cirq.X(a)]),
        cirq.Moment([cirq.CZ(a, b)]),
        cirq.Moment(),
        cirq.Moment([cirq.X(b)]),
        cirq.Moment(),
    ])
    c.clear_operations_touching([a], [1, 3, 4, 6, 7])
    assert c == cirq.Circuit([
        cirq.Moment(),
        cirq.Moment([cirq.X(b)]),
        cirq.Moment([cirq.X(a)]),
        cirq.Moment(),
        cirq.Moment(),
        cirq.Moment(),
        cirq.Moment([cirq.X(b)]),
        cirq.Moment(),
    ])

    c = cirq.Circuit([
        cirq.Moment(),
        cirq.Moment([cirq.X(a), cirq.X(b)]),
        cirq.Moment([cirq.X(a)]),
        cirq.Moment([cirq.X(a)]),
        cirq.Moment([cirq.CZ(a, b)]),
        cirq.Moment(),
        cirq.Moment([cirq.X(b)]),
        cirq.Moment(),
    ])
    c.clear_operations_touching([a, b], [1, 3, 4, 6, 7])
    assert c == cirq.Circuit([
        cirq.Moment(),
        cirq.Moment(),
        cirq.Moment([cirq.X(a)]),
        cirq.Moment(),
        cirq.Moment(),
        cirq.Moment(),
        cirq.Moment(),
        cirq.Moment(),
    ])


def test_all_qubits():
    a = cirq.NamedQubit('a')
    b = cirq.NamedQubit('b')

    c = cirq.Circuit([
        cirq.Moment([cirq.X(a)]),
        cirq.Moment([cirq.X(b)]),
    ])
    assert c.all_qubits() == {a, b}

    c = cirq.Circuit([
        cirq.Moment([cirq.X(a)]),
        cirq.Moment([cirq.X(a)]),
    ])
    assert c.all_qubits() == {a}

    c = cirq.Circuit([
        cirq.Moment([cirq.CZ(a, b)]),
    ])
    assert c.all_qubits() == {a, b}

    c = cirq.Circuit([cirq.Moment([cirq.CZ(a, b)]), cirq.Moment([cirq.X(a)])])
    assert c.all_qubits() == {a, b}


def test_all_operations():
    a = cirq.NamedQubit('a')
    b = cirq.NamedQubit('b')

    c = cirq.Circuit([
        cirq.Moment([cirq.X(a)]),
        cirq.Moment([cirq.X(b)]),
    ])
    assert list(c.all_operations()) == [cirq.X(a), cirq.X(b)]

    c = cirq.Circuit([
        cirq.Moment([cirq.X(a), cirq.X(b)]),
    ])
    assert list(c.all_operations()) == [cirq.X(a), cirq.X(b)]

    c = cirq.Circuit([
        cirq.Moment([cirq.X(a)]),
        cirq.Moment([cirq.X(a)]),
    ])
    assert list(c.all_operations()) == [cirq.X(a), cirq.X(a)]

    c = cirq.Circuit([
        cirq.Moment([cirq.CZ(a, b)]),
    ])
    assert list(c.all_operations()) == [cirq.CZ(a, b)]

    c = cirq.Circuit([cirq.Moment([cirq.CZ(a, b)]), cirq.Moment([cirq.X(a)])])
    assert list(c.all_operations()) == [cirq.CZ(a, b), cirq.X(a)]

    c = cirq.Circuit([
        cirq.Moment([]),
        cirq.Moment([cirq.X(a), cirq.Y(b)]),
        cirq.Moment([]),
        cirq.Moment([cirq.CNOT(a, b)]),
        cirq.Moment([cirq.Z(b), cirq.H(a)]),  # Different qubit order
        cirq.Moment([])
    ])

    assert list(c.all_operations()) == [
        cirq.X(a),
        cirq.Y(b),
        cirq.CNOT(a, b),
        cirq.Z(b),
        cirq.H(a)
    ]


def test_from_ops():
    a = cirq.NamedQubit('a')
    b = cirq.NamedQubit('b')

    actual = cirq.Circuit.from_ops(
        cirq.X(a),
        [cirq.Y(a), cirq.Z(b)],
        cirq.CZ(a, b),
        cirq.X(a),
        [cirq.Z(b), cirq.Y(a)],
    )

    assert actual == cirq.Circuit([
        cirq.Moment([cirq.X(a), cirq.Z(b)]),
        cirq.Moment([cirq.Y(a)]),
        cirq.Moment([cirq.CZ(a, b)]),
        cirq.Moment([cirq.X(a), cirq.Z(b)]),
        cirq.Moment([cirq.Y(a)]),
    ])


def test_to_text_diagram_teleportation_to_diagram():
    ali = cirq.NamedQubit('(0, 0)')
    bob = cirq.NamedQubit('(0, 1)')
    msg = cirq.NamedQubit('(1, 0)')
    tmp = cirq.NamedQubit('(1, 1)')

    c = cirq.Circuit([
        cirq.Moment([cirq.H(ali)]),
        cirq.Moment([cirq.CNOT(ali, bob)]),
        cirq.Moment([cirq.X(msg)**0.5]),
        cirq.Moment([cirq.CNOT(msg, ali)]),
        cirq.Moment([cirq.H(msg)]),
        cirq.Moment([cirq.measure(msg), cirq.measure(ali)]),
        cirq.Moment([cirq.CNOT(ali, bob)]),
        cirq.Moment([cirq.CNOT(msg, tmp)]),
        cirq.Moment([cirq.CZ(bob, tmp)]),
    ])

    cirq.testing.assert_has_diagram(c, """
(0, 0): ───H───@───────────X───────M───@───────────
               │           │           │
(0, 1): ───────X───────────┼───────────X───────@───
                           │                   │
(1, 0): ───────────X^0.5───@───H───M───────@───┼───
                                           │   │
(1, 1): ───────────────────────────────────X───@───
""")

    cirq.testing.assert_has_diagram(c, """
(0, 0): ---H---@-----------X-------M---@-----------
               |           |           |
(0, 1): -------X-----------|-----------X-------@---
                           |                   |
(1, 0): -----------X^0.5---@---H---M-------@---|---
                                           |   |
(1, 1): -----------------------------------X---@---
""", use_unicode_characters=False)

    cirq.testing.assert_has_diagram(c, """
(0, 0) (0, 1) (1, 0) (1, 1)
|      |      |      |
H      |      |      |
|      |      |      |
@------X      |      |
|      |      |      |
|      |      X^0.5  |
|      |      |      |
X-------------@      |
|      |      |      |
|      |      H      |
|      |      |      |
M      |      M      |
|      |      |      |
@------X      |      |
|      |      |      |
|      |      @------X
|      |      |      |
|      @-------------@
|      |      |      |
""", use_unicode_characters=False, transpose=True)


def test_diagram_with_unknown_exponent():
    class WeirdGate(cirq.SingleQubitGate):
        def _circuit_diagram_info_(self,
                                   args: cirq.CircuitDiagramInfoArgs
                                   ) -> cirq.CircuitDiagramInfo:
            return cirq.CircuitDiagramInfo(wire_symbols=('B',),
                                           exponent='fancy')

    class WeirderGate(cirq.SingleQubitGate):
        def _circuit_diagram_info_(self,
                                   args: cirq.CircuitDiagramInfoArgs
                                   ) -> cirq.CircuitDiagramInfo:
            return cirq.CircuitDiagramInfo(wire_symbols=('W',),
                                           exponent='fancy-that')

    c = cirq.Circuit.from_ops(
        WeirdGate().on(cirq.NamedQubit('q')),
        WeirderGate().on(cirq.NamedQubit('q')),
    )

    # The hyphen in the exponent should cause parens to appear.
    cirq.testing.assert_has_diagram(c, 'q: ───B^fancy───W^(fancy-that)───')


def test_circuit_diagram_on_gate_without_info():
    q = cirq.NamedQubit('(0, 0)')
    q2 = cirq.NamedQubit('(0, 1)')
    q3 = cirq.NamedQubit('(0, 2)')

    class FGate(cirq.Gate):
        def __init__(self, num_qubits=1):
            self._num_qubits = num_qubits

        def num_qubits(self) -> int:
            return self._num_qubits

        def __repr__(self):
            return 'python-object-FGate:arbitrary-digits'

    # Fallback to repr.
    f = FGate()
    cirq.testing.assert_has_diagram(cirq.Circuit([
        cirq.Moment([f.on(q)]),
    ]),
                                    """
(0, 0): ---python-object-FGate:arbitrary-digits---
""",
                                    use_unicode_characters=False)

    f3 = FGate(3)
    # When used on multiple qubits, show the qubit order as a digit suffix.
    cirq.testing.assert_has_diagram(cirq.Circuit([
        cirq.Moment([f3.on(q, q3, q2)]),
    ]),
                                    """
(0, 0): ---python-object-FGate:arbitrary-digits---
           |
(0, 1): ---#3-------------------------------------
           |
(0, 2): ---#2-------------------------------------
""",
                                    use_unicode_characters=False)


def test_to_text_diagram_multi_qubit_gate():
    q1 = cirq.NamedQubit('(0, 0)')
    q2 = cirq.NamedQubit('(0, 1)')
    q3 = cirq.NamedQubit('(0, 2)')
    c = cirq.Circuit.from_ops(cirq.measure(q1, q2, q3, key='msg'))
    cirq.testing.assert_has_diagram(c, """
(0, 0): ───M('msg')───
           │
(0, 1): ───M──────────
           │
(0, 2): ───M──────────
""")
    cirq.testing.assert_has_diagram(c, """
(0, 0): ---M('msg')---
           |
(0, 1): ---M----------
           |
(0, 2): ---M----------
""", use_unicode_characters=False)
    cirq.testing.assert_has_diagram(c, """
(0, 0)   (0, 1) (0, 2)
│        │      │
M('msg')─M──────M
│        │      │
""", transpose=True)


def test_to_text_diagram_many_qubits_gate_but_multiple_wire_symbols():
    class BadGate(cirq.ThreeQubitGate):
        def _circuit_diagram_info_(self, args: cirq.CircuitDiagramInfoArgs
                                   ) -> Tuple[str, str]:
            return 'a', 'a'
    q1 = cirq.NamedQubit('(0, 0)')
    q2 = cirq.NamedQubit('(0, 1)')
    q3 = cirq.NamedQubit('(0, 2)')
    c = cirq.Circuit([cirq.Moment([BadGate().on(q1, q2, q3)])])
    with pytest.raises(ValueError, match='BadGate'):
        c.to_text_diagram()


def test_to_text_diagram_parameterized_value():
    q = cirq.NamedQubit('cube')

    class PGate(cirq.SingleQubitGate):
        def __init__(self, val):
            self.val = val

        def _circuit_diagram_info_(self, args: cirq.CircuitDiagramInfoArgs
                                   ) -> cirq.CircuitDiagramInfo:
            return cirq.CircuitDiagramInfo(('P',), self.val)

    c = cirq.Circuit.from_ops(
        PGate(1).on(q),
        PGate(2).on(q),
        PGate(sympy.Symbol('a')).on(q),
        PGate(sympy.Symbol('%$&#*(')).on(q),
    )
    assert str(c).strip() == 'cube: ───P───P^2───P^a───P^(%$&#*()───'


def test_to_text_diagram_custom_order():
    qa = cirq.NamedQubit('2')
    qb = cirq.NamedQubit('3')
    qc = cirq.NamedQubit('4')

    c = cirq.Circuit([cirq.Moment([cirq.X(qa), cirq.X(qb), cirq.X(qc)])])
    cirq.testing.assert_has_diagram(c, """
3: ---X---

4: ---X---

2: ---X---
""", qubit_order=cirq.QubitOrder.sorted_by(lambda e: int(str(e)) % 3),
                                    use_unicode_characters=False)


def test_overly_precise_diagram():
    # Test default precision of 3
    qa = cirq.NamedQubit('a')
    c = cirq.Circuit([cirq.Moment([cirq.X(qa)**0.12345678])])
    cirq.testing.assert_has_diagram(c, """
a: ---X^0.123---
""", use_unicode_characters=False)


def test_none_precision_diagram():
    # Test default precision of 3
    qa = cirq.NamedQubit('a')
    c = cirq.Circuit([cirq.Moment([cirq.X(qa)**0.4921875])])
    cirq.testing.assert_has_diagram(c, """
a: ---X^0.4921875---
""", use_unicode_characters=False, precision=None)


def test_diagram_custom_precision():
    qa = cirq.NamedQubit('a')
    c = cirq.Circuit([cirq.Moment([cirq.X(qa)**0.12341234])])
    cirq.testing.assert_has_diagram(c, """
a: ---X^0.12341---
""", use_unicode_characters=False, precision=5)


def test_diagram_wgate():
    qa = cirq.NamedQubit('a')
    test_wgate = cirq.PhasedXPowGate(
        exponent=0.12341234, phase_exponent=0.43214321)
    c = cirq.Circuit([cirq.Moment([test_wgate.on(qa)])])
    cirq.testing.assert_has_diagram(c, """
a: ---PhasedX(0.43)^(1/8)---
""", use_unicode_characters=False, precision=2)


def test_diagram_wgate_none_precision():
    qa = cirq.NamedQubit('a')
    test_wgate = cirq.PhasedXPowGate(
        exponent=0.12341234, phase_exponent=0.43214321)
    c = cirq.Circuit([cirq.Moment([test_wgate.on(qa)])])
    cirq.testing.assert_has_diagram(c, """
a: ---PhasedX(0.43214321)^0.12341234---
""", use_unicode_characters=False, precision=None)


def test_has_unitary():

    class NonUnitary(cirq.SingleQubitGate):
        pass

    class EventualUnitary(cirq.SingleQubitGate):
        def _decompose_(self, qubits):
            return cirq.X.on_each(*qubits)

    q = cirq.NamedQubit('q')

    # Non-unitary operations cause a non-unitary circuit.
    assert cirq.has_unitary(cirq.Circuit.from_ops(cirq.X(q)))
    assert not cirq.has_unitary(cirq.Circuit.from_ops(NonUnitary().on(q)))

    # Terminal measurements are ignored, though.
    assert cirq.has_unitary(cirq.Circuit.from_ops(cirq.measure(q)))
    assert not cirq.has_unitary(cirq.Circuit.from_ops(cirq.measure(q),
                                                      cirq.measure(q)))

    # Still unitary if operations decompose into unitary operations.
    assert cirq.has_unitary(cirq.Circuit.from_ops(EventualUnitary().on(q)))


def test_text_diagram_jupyter():
    a = cirq.NamedQubit('a')
    b = cirq.NamedQubit('b')
    c = cirq.NamedQubit('c')
    circuit = cirq.Circuit.from_ops(
        (cirq.CNOT(a, b), cirq.CNOT(b, c), cirq.CNOT(c, a)) * 50)
    text_expected = circuit.to_text_diagram()

    # Test Jupyter console output from
    class FakePrinter:
        def __init__(self):
            self.text_pretty = ''
        def text(self, to_print):
            self.text_pretty += to_print
    p = FakePrinter()
    circuit._repr_pretty_(p, False)
    assert p.text_pretty == text_expected

    # Test cycle handling
    p = FakePrinter()
    circuit._repr_pretty_(p, True)
    assert p.text_pretty == 'Circuit(...)'

    # Test Jupyter notebook html output
    text_html = circuit._repr_html_()
    # Don't enforce specific html surrounding the diagram content
    assert text_expected in text_html


def test_circuit_to_unitary_matrix():
    a = cirq.NamedQubit('a')
    b = cirq.NamedQubit('b')

    # Single qubit gates.
    cirq.testing.assert_allclose_up_to_global_phase(cirq.Circuit.from_ops(
        cirq.X(a)**0.5).to_unitary_matrix(),
                                                    np.array([
                                                        [1j, 1],
                                                        [1, 1j],
                                                    ]) * np.sqrt(0.5),
                                                    atol=1e-8)
    cirq.testing.assert_allclose_up_to_global_phase(
        cirq.Circuit.from_ops(cirq.Y(a)**0.25).to_unitary_matrix(),
        cirq.unitary(cirq.Y(a)**0.25),
        atol=1e-8)
    cirq.testing.assert_allclose_up_to_global_phase(cirq.Circuit.from_ops(
        cirq.Z(a), cirq.X(b)).to_unitary_matrix(),
                                                    np.array([
                                                        [0, 1, 0, 0],
                                                        [1, 0, 0, 0],
                                                        [0, 0, 0, -1],
                                                        [0, 0, -1, 0],
                                                    ]),
                                                    atol=1e-8)

    # Single qubit gates and two qubit gate.
    cirq.testing.assert_allclose_up_to_global_phase(cirq.Circuit.from_ops(
        cirq.Z(a), cirq.X(b), cirq.CNOT(a, b)).to_unitary_matrix(),
                                                    np.array([
                                                        [0, 1, 0, 0],
                                                        [1, 0, 0, 0],
                                                        [0, 0, -1, 0],
                                                        [0, 0, 0, -1],
                                                    ]),
                                                    atol=1e-8)
    cirq.testing.assert_allclose_up_to_global_phase(cirq.Circuit.from_ops(
        cirq.H(b),
        cirq.CNOT(b, a)**0.5,
        cirq.Y(a)**0.5).to_unitary_matrix(),
                                                    np.array([
                                                        [1, 1, -1, -1],
                                                        [1j, -1j, -1j, 1j],
                                                        [1, 1, 1, 1],
                                                        [1, -1, 1, -1],
                                                    ]) * np.sqrt(0.25),
                                                    atol=1e-8)

    # Measurement gate has no corresponding matrix.
    c = cirq.Circuit.from_ops(cirq.measure(a))
    with pytest.raises(ValueError):
        _ = c.to_unitary_matrix(ignore_terminal_measurements=False)

    # Ignoring terminal measurements.
    c = cirq.Circuit.from_ops(cirq.measure(a))
    cirq.testing.assert_allclose_up_to_global_phase(
        c.to_unitary_matrix(),
        np.eye(2),
        atol=1e-8)

    # Ignoring terminal measurements with further cirq.
    c = cirq.Circuit.from_ops(cirq.Z(a), cirq.measure(a), cirq.Z(b))
    cirq.testing.assert_allclose_up_to_global_phase(
        c.to_unitary_matrix(),
        np.array([
            [1, 0, 0, 0],
            [0, -1, 0, 0],
            [0, 0, -1, 0],
            [0, 0, 0, 1]
        ]),
        atol=1e-8)

    # Optionally don't ignoring terminal measurements.
    c = cirq.Circuit.from_ops(cirq.measure(a))
    with pytest.raises(ValueError, match="measurement"):
        _ = c.to_unitary_matrix(ignore_terminal_measurements=False),

    # Non-terminal measurements are not ignored.
    c = cirq.Circuit.from_ops(cirq.measure(a), cirq.X(a))
    with pytest.raises(ValueError):
        _ = c.to_unitary_matrix()

    # Non-terminal measurements are not ignored (multiple qubits).
    c = cirq.Circuit.from_ops(cirq.measure(a), cirq.measure(b), cirq.CNOT(a, b))
    with pytest.raises(ValueError):
        _ = c.to_unitary_matrix()

    # Gates without matrix or decomposition raise exception
    class MysteryGate(cirq.TwoQubitGate):
        pass

    c = cirq.Circuit.from_ops(MysteryGate()(a, b))
    with pytest.raises(TypeError):
        _ = c.to_unitary_matrix()

    # Accounts for measurement bit flipping.
    cirq.testing.assert_allclose_up_to_global_phase(
        cirq.Circuit.from_ops(
            cirq.measure(a, invert_mask=(True,))
        ).to_unitary_matrix(),
        cirq.unitary(cirq.X),
        atol=1e-8)


def test_circuit_unitary():
    q = cirq.NamedQubit('q')

    with_inner_measure = cirq.Circuit.from_ops(
        cirq.H(q), cirq.measure(q), cirq.H(q))
    assert not cirq.has_unitary(with_inner_measure)
    assert cirq.unitary(with_inner_measure, None) is None

    cirq.testing.assert_allclose_up_to_global_phase(cirq.unitary(
        cirq.Circuit.from_ops(cirq.X(q)**0.5),
        cirq.measure(q),
    ),
                                                    np.array([
                                                        [1j, 1],
                                                        [1, 1j],
                                                    ]) * np.sqrt(0.5),
                                                    atol=1e-8)


def test_simple_circuits_to_unitary_matrix():
    a = cirq.NamedQubit('a')
    b = cirq.NamedQubit('b')

    # Phase parity.
    c = cirq.Circuit.from_ops(cirq.CNOT(a, b), cirq.Z(b), cirq.CNOT(a, b))
    assert cirq.has_unitary(c)
    m = c.to_unitary_matrix()
    cirq.testing.assert_allclose_up_to_global_phase(
        m,
        np.array([
            [1, 0, 0, 0],
            [0, -1, 0, 0],
            [0, 0, -1, 0],
            [0, 0, 0, 1],
        ]),
        atol=1e-8)

    # 2-qubit matrix matches when qubits in order.
    for expected in [np.diag([1, 1j, -1, -1j]),
                     cirq.unitary(cirq.CNOT)]:

        class Passthrough(cirq.TwoQubitGate):
            def _unitary_(self) -> np.ndarray:
                return expected

        c = cirq.Circuit.from_ops(Passthrough()(a, b))
        m = c.to_unitary_matrix()
        cirq.testing.assert_allclose_up_to_global_phase(m, expected, atol=1e-8)


def test_composite_gate_to_unitary_matrix():
    class CnotComposite(cirq.TwoQubitGate):
        def _decompose_(self, qubits):
            q0, q1 = qubits
            return cirq.Y(q1)**-0.5, cirq.CZ(q0, q1), cirq.Y(q1)**0.5

    a = cirq.NamedQubit('a')
    b = cirq.NamedQubit('b')
    c = cirq.Circuit.from_ops(cirq.X(a),
                              CnotComposite()(a, b), cirq.X(a), cirq.measure(a),
                              cirq.X(b), cirq.measure(b))
    assert cirq.has_unitary(c)

    mat = c.to_unitary_matrix()
    mat_expected = cirq.unitary(cirq.CNOT)

    cirq.testing.assert_allclose_up_to_global_phase(mat, mat_expected,
                                                    atol=1e-8)


def test_expanding_gate_symbols():
    class MultiTargetCZ(cirq.Gate):

        def __init__(self, num_qubits):
            self._num_qubits = num_qubits

        def num_qubits(self) -> int:
            return self._num_qubits

        def _circuit_diagram_info_(self,
                                   args: cirq.CircuitDiagramInfoArgs
                                   ) -> Tuple[str, ...]:
            assert args.known_qubit_count is not None
            return ('@',) + ('Z',) * (args.known_qubit_count - 1)

    a = cirq.NamedQubit('a')
    b = cirq.NamedQubit('b')
    c = cirq.NamedQubit('c')
    t0 = cirq.Circuit.from_ops(MultiTargetCZ(1).on(c))
    t1 = cirq.Circuit.from_ops(MultiTargetCZ(2).on(c, a))
    t2 = cirq.Circuit.from_ops(MultiTargetCZ(3).on(c, a, b))

    cirq.testing.assert_has_diagram(t0, """
c: ───@───
""")

    cirq.testing.assert_has_diagram(t1, """
a: ───Z───
      │
c: ───@───
""")

    cirq.testing.assert_has_diagram(t2, """
a: ───Z───
      │
b: ───Z───
      │
c: ───@───
""")


def test_transposed_diagram_exponent_order():
    a, b, c = cirq.LineQubit.range(3)
    circuit = cirq.Circuit.from_ops(
        cirq.CZ(a, b)**-0.5,
        cirq.CZ(a, c)**0.5,
        cirq.CZ(b, c)**0.125,
    )
    cirq.testing.assert_has_diagram(circuit, """
0 1      2
│ │      │
@─@^-0.5 │
│ │      │
@─┼──────@^0.5
│ │      │
│ @──────@^(1/8)
│ │      │
""", transpose=True)


def test_insert_moments():
    q = cirq.NamedQubit('q')
    c = cirq.Circuit()

    m0 = cirq.Moment([cirq.X(q)])
    c.append(m0)
    assert list(c) == [m0]
    assert c[0] == m0

    m1 = cirq.Moment([cirq.Y(q)])
    c.append(m1)
    assert list(c) == [m0, m1]
    assert c[1] == m1

    m2 = cirq.Moment([cirq.Z(q)])
    c.insert(0, m2)
    assert list(c) == [m2, m0, m1]
    assert c[0] == m2

    assert c._moments == [m2, m0, m1]
    assert c._moments[0] == m2


def test_apply_unitary_effect_to_state():
    a = cirq.NamedQubit('a')
    b = cirq.NamedQubit('b')

    # State ordering.
    cirq.testing.assert_allclose_up_to_global_phase(
        cirq.Circuit.from_ops(cirq.X(a)**0.5).apply_unitary_effect_to_state(),
        np.array([1j, 1]) * np.sqrt(0.5),
        atol=1e-8)
    cirq.testing.assert_allclose_up_to_global_phase(
        cirq.Circuit.from_ops(cirq.X(a)**0.5).apply_unitary_effect_to_state(
            initial_state=0),
        np.array([1j, 1]) * np.sqrt(0.5),
        atol=1e-8)
    cirq.testing.assert_allclose_up_to_global_phase(
        cirq.Circuit.from_ops(cirq.X(a)**0.5).apply_unitary_effect_to_state(
            initial_state=1),
        np.array([1, 1j]) * np.sqrt(0.5),
        atol=1e-8)

    # Vector state.
    cirq.testing.assert_allclose_up_to_global_phase(
        cirq.Circuit.from_ops(cirq.X(a)**0.5).apply_unitary_effect_to_state(
            initial_state=np.array([1j, 1]) * np.sqrt(0.5)),
        np.array([0, 1]),
        atol=1e-8)

    # Qubit ordering.
    cirq.testing.assert_allclose_up_to_global_phase(
        cirq.Circuit.from_ops(cirq.CNOT(a, b)).apply_unitary_effect_to_state(
            initial_state=0),
        np.array([1, 0, 0, 0]),
        atol=1e-8)
    cirq.testing.assert_allclose_up_to_global_phase(
        cirq.Circuit.from_ops(cirq.CNOT(a, b)).apply_unitary_effect_to_state(
            initial_state=1),
        np.array([0, 1, 0, 0]),
        atol=1e-8)
    cirq.testing.assert_allclose_up_to_global_phase(
        cirq.Circuit.from_ops(cirq.CNOT(a, b)).apply_unitary_effect_to_state(
            initial_state=2),
        np.array([0, 0, 0, 1]),
        atol=1e-8)
    cirq.testing.assert_allclose_up_to_global_phase(
        cirq.Circuit.from_ops(cirq.CNOT(a, b)).apply_unitary_effect_to_state(
            initial_state=3),
        np.array([0, 0, 1, 0]),
        atol=1e-8)

    # Measurements.
    cirq.testing.assert_allclose_up_to_global_phase(
        cirq.Circuit.from_ops(cirq.measure(a)).apply_unitary_effect_to_state(),
        np.array([1, 0]),
        atol=1e-8)
    cirq.testing.assert_allclose_up_to_global_phase(
        cirq.Circuit.from_ops(cirq.X(a), cirq.measure(a)
                              ).apply_unitary_effect_to_state(),
        np.array([0, 1]),
        atol=1e-8)
    with pytest.raises(ValueError):
        cirq.testing.assert_allclose_up_to_global_phase(
            cirq.Circuit.from_ops(cirq.measure(a), cirq.X(a)
                                  ).apply_unitary_effect_to_state(),
            np.array([1, 0]),
            atol=1e-8)
    with pytest.raises(ValueError):
        cirq.testing.assert_allclose_up_to_global_phase(
            cirq.Circuit.from_ops(
                cirq.measure(a)).apply_unitary_effect_to_state(
                    ignore_terminal_measurements=False),
            np.array([1, 0]),
            atol=1e-8)

    # Extra qubits.
    cirq.testing.assert_allclose_up_to_global_phase(
        cirq.Circuit.from_ops().apply_unitary_effect_to_state(),
        np.array([1]),
        atol=1e-8)
    cirq.testing.assert_allclose_up_to_global_phase(
        cirq.Circuit.from_ops().apply_unitary_effect_to_state(
            qubits_that_should_be_present=[a]),
        np.array([1, 0]),
        atol=1e-8)
    cirq.testing.assert_allclose_up_to_global_phase(
        cirq.Circuit.from_ops(cirq.X(b)).apply_unitary_effect_to_state(
            qubits_that_should_be_present=[a]),
        np.array([0, 1, 0, 0]),
        atol=1e-8)

    # Qubit order.
    cirq.testing.assert_allclose_up_to_global_phase(
        cirq.Circuit.from_ops(
            cirq.Z(a), cirq.X(b)).apply_unitary_effect_to_state(
                qubit_order=[a, b]),
        np.array([0, 1, 0, 0]),
        atol=1e-8)
    cirq.testing.assert_allclose_up_to_global_phase(
        cirq.Circuit.from_ops(
            cirq.Z(a), cirq.X(b)).apply_unitary_effect_to_state(
                qubit_order=[b, a]),
        np.array([0, 0, 1, 0]),
        atol=1e-8)

    # Dtypes.
    dtypes = [np.complex64, np.complex128]
    if hasattr(np, 'complex256'):  # Some systems don't support 128 bit floats.
        dtypes.append(np.complex256)
    for dt in dtypes:
        cirq.testing.assert_allclose_up_to_global_phase(
            cirq.Circuit.from_ops(cirq.X(a)**0.5).apply_unitary_effect_to_state(
                initial_state=np.array([1j, 1]) * np.sqrt(0.5), dtype=dt),
            np.array([0, 1]),
            atol=1e-8)


def test_is_parameterized():
    a, b = cirq.LineQubit.range(2)
    circuit = cirq.Circuit.from_ops(
        cirq.CZ(a, b)**sympy.Symbol('u'),
        cirq.X(a)**sympy.Symbol('v'),
        cirq.Y(b)**sympy.Symbol('w'),
    )
    assert cirq.is_parameterized(circuit)

    circuit = cirq.resolve_parameters(circuit,
                                      cirq.ParamResolver({'u': 0.1, 'v': 0.3}))
    assert cirq.is_parameterized(circuit)

    circuit = cirq.resolve_parameters(circuit,
                                      cirq.ParamResolver({'w': 0.2}))
    assert not cirq.is_parameterized(circuit)


def test_resolve_parameters():
    a, b = cirq.LineQubit.range(2)
    circuit = cirq.Circuit.from_ops(
        cirq.CZ(a, b)**sympy.Symbol('u'),
        cirq.X(a)**sympy.Symbol('v'),
        cirq.Y(b)**sympy.Symbol('w'),
    )
    resolved_circuit = cirq.resolve_parameters(
        circuit,
        cirq.ParamResolver({'u': 0.1, 'v': 0.3, 'w': 0.2}))
    cirq.testing.assert_has_diagram(resolved_circuit, """
0: ───@───────X^0.3───
      │
1: ───@^0.1───Y^0.2───
""")
    q = cirq.NamedQubit('q')
    # no-op parameter resolution
    circuit = cirq.Circuit([
        cirq.Moment(), cirq.Moment([cirq.X(q)])])
    resolved_circuit = cirq.resolve_parameters(
        circuit,
        cirq.ParamResolver({}))
    cirq.testing.assert_same_circuits(circuit, resolved_circuit)
    # actually resolve something
    circuit = cirq.Circuit([
        cirq.Moment(), cirq.Moment([cirq.X(q)**sympy.Symbol('x')])])
    resolved_circuit = cirq.resolve_parameters(
        circuit,
        cirq.ParamResolver({'x': 0.2}))
    expected_circuit = cirq.Circuit([
        cirq.Moment(), cirq.Moment([cirq.X(q)**0.2])])
    cirq.testing.assert_same_circuits(expected_circuit, resolved_circuit)


def test_items():
    a = cirq.NamedQubit('a')
    b = cirq.NamedQubit('b')
    c = cirq.Circuit()
    m1 = cirq.Moment([cirq.X(a), cirq.X(b)])
    m2 = cirq.Moment([cirq.X(a)])
    m3 = cirq.Moment([])
    m4 = cirq.Moment([cirq.CZ(a, b)])

    c[:] = [m1, m2]
    cirq.testing.assert_same_circuits(
        c,
        cirq.Circuit([m1, m2]))

    assert c[0] == m1
    del c[0]
    cirq.testing.assert_same_circuits(
        c,
        cirq.Circuit([m2]))

    c.append(m1)
    c.append(m3)
    cirq.testing.assert_same_circuits(
        c,
        cirq.Circuit([m2, m1, m3]))

    assert c[0:2] == cirq.Circuit([m2, m1])
    c[0:2] = [m4]
    cirq.testing.assert_same_circuits(
        c,
        cirq.Circuit([m4, m3]))

    c[:] = [m1]
    cirq.testing.assert_same_circuits(
        c,
        cirq.Circuit([m1]))

    with pytest.raises(TypeError):
        c[:] = [m1, 1]
    with pytest.raises(TypeError):
        c[0] = 1


def test_copy():
    a = cirq.NamedQubit('a')
    b = cirq.NamedQubit('b')
    c = cirq.Circuit.from_ops(cirq.X(a), cirq.CZ(a, b), cirq.Z(a), cirq.Z(b))
    assert c == c.copy() == c.__copy__()
    c2 = c.copy()
    assert c2 == c
    c2[:] = []
    assert c2 != c


def test_batch_remove():
    a = cirq.NamedQubit('a')
    b = cirq.NamedQubit('b')
    original = cirq.Circuit([
        cirq.Moment([cirq.X(a)]),
        cirq.Moment([cirq.Z(b)]),
        cirq.Moment([cirq.CZ(a, b)]),
        cirq.Moment([cirq.X(a), cirq.X(b)]),
    ])

    # Empty case.
    after = original.copy()
    after.batch_remove([])
    assert after == original

    # Delete one.
    after = original.copy()
    after.batch_remove([(0, cirq.X(a))])
    assert after == cirq.Circuit([
        cirq.Moment(),
        cirq.Moment([cirq.Z(b)]),
        cirq.Moment([cirq.CZ(a, b)]),
        cirq.Moment([cirq.X(a), cirq.X(b)]),
    ])

    # Out of range.
    after = original.copy()
    with pytest.raises(IndexError):
        after.batch_remove([(500, cirq.X(a))])
    assert after == original

    # Delete several.
    after = original.copy()
    after.batch_remove([(0, cirq.X(a)), (2, cirq.CZ(a, b))])
    assert after == cirq.Circuit([
        cirq.Moment(),
        cirq.Moment([cirq.Z(b)]),
        cirq.Moment(),
        cirq.Moment([cirq.X(a), cirq.X(b)]),
    ])

    # Delete all.
    after = original.copy()
    after.batch_remove([(0, cirq.X(a)),
                        (1, cirq.Z(b)),
                        (2, cirq.CZ(a, b)),
                        (3, cirq.X(a)),
                        (3, cirq.X(b))])
    assert after == cirq.Circuit([
        cirq.Moment(),
        cirq.Moment(),
        cirq.Moment(),
        cirq.Moment(),
    ])

    # Delete moment partially.
    after = original.copy()
    after.batch_remove([(3, cirq.X(a))])
    assert after == cirq.Circuit([
        cirq.Moment([cirq.X(a)]),
        cirq.Moment([cirq.Z(b)]),
        cirq.Moment([cirq.CZ(a, b)]),
        cirq.Moment([cirq.X(b)]),
    ])

    # Deleting something that's not there.
    after = original.copy()
    with pytest.raises(ValueError):
        after.batch_remove([(0, cirq.X(b))])
    assert after == original

    # Duplicate delete.
    after = original.copy()
    with pytest.raises(ValueError):
        after.batch_remove([(0, cirq.X(a)), (0, cirq.X(a))])
    assert after == original


def test_batch_insert_into():
    a = cirq.NamedQubit('a')
    b = cirq.NamedQubit('b')
    original = cirq.Circuit([
        cirq.Moment([cirq.X(a)]),
        cirq.Moment([]),
        cirq.Moment([cirq.CZ(a, b)]),
        cirq.Moment([cirq.X(a), cirq.X(b)]),
    ])

    # Empty case.
    after = original.copy()
    after.batch_insert_into([])
    assert after == original

    # Add into non-empty moment.
    after = original.copy()
    after.batch_insert_into([(0, cirq.X(b))])
    assert after == cirq.Circuit([
        cirq.Moment([cirq.X(a), cirq.X(b)]),
        cirq.Moment(),
        cirq.Moment([cirq.CZ(a, b)]),
        cirq.Moment([cirq.X(a), cirq.X(b)]),
    ])

    # Add into empty moment.
    after = original.copy()
    after.batch_insert_into([(1, cirq.Z(b))])
    assert after == cirq.Circuit([
        cirq.Moment([cirq.X(a)]),
        cirq.Moment([cirq.Z(b)]),
        cirq.Moment([cirq.CZ(a, b)]),
        cirq.Moment([cirq.X(a), cirq.X(b)]),
    ])

    # Add into two moments.
    after = original.copy()
    after.batch_insert_into([(1, cirq.Z(b)), (0, cirq.X(b))])
    assert after == cirq.Circuit([
        cirq.Moment([cirq.X(a), cirq.X(b)]),
        cirq.Moment([cirq.Z(b)]),
        cirq.Moment([cirq.CZ(a, b)]),
        cirq.Moment([cirq.X(a), cirq.X(b)]),
    ])

    # Out of range.
    after = original.copy()
    with pytest.raises(IndexError):
        after.batch_insert_into([(500, cirq.X(a))])
    assert after == original

    # Collision.
    after = original.copy()
    with pytest.raises(ValueError):
        after.batch_insert_into([(0, cirq.X(a))])
    assert after == original

    # Duplicate insertion collision.
    after = original.copy()
    with pytest.raises(ValueError):
        after.batch_insert_into([(1, cirq.X(a)), (1, cirq.CZ(a, b))])
    assert after == original


def test_batch_insert():
    a = cirq.NamedQubit('a')
    b = cirq.NamedQubit('b')
    original = cirq.Circuit([
        cirq.Moment([cirq.X(a)]),
        cirq.Moment([]),
        cirq.Moment([cirq.CZ(a, b)]),
        cirq.Moment([cirq.X(a), cirq.X(b)]),
    ])

    # Empty case.
    after = original.copy()
    after.batch_insert([])
    assert after == original

    # Pushing.
    after = original.copy()
    after.batch_insert([(0, cirq.CZ(a, b)),
                        (0, cirq.CNOT(a, b)),
                        (1, cirq.Z(b))])
    assert after == cirq.Circuit([
        cirq.Moment([cirq.CNOT(a, b)]),
        cirq.Moment([cirq.CZ(a, b)]),
        cirq.Moment([cirq.X(a), cirq.Z(b)]),
        cirq.Moment(),
        cirq.Moment([cirq.CZ(a, b)]),
        cirq.Moment([cirq.X(a), cirq.X(b)]),
    ])


def test_batch_insert_multiple_same_index():
    a, b = cirq.LineQubit.range(2)
    c = cirq.Circuit()
    c.batch_insert([(0, cirq.Z(a)),
                    (0, cirq.Z(b)),
                    (0, cirq.Z(a))])
    cirq.testing.assert_same_circuits(
        c,
        cirq.Circuit([
            cirq.Moment([cirq.Z(a), cirq.Z(b)]),
            cirq.Moment([cirq.Z(a)]),
        ]))


def test_batch_insert_reverses_order_for_same_index_inserts():
    a, b = cirq.LineQubit.range(2)
    c = cirq.Circuit()
    c.batch_insert([(0, cirq.Z(a)),
                    (0, cirq.CZ(a, b)),
                    (0, cirq.Z(b))])
    assert c == cirq.Circuit.from_ops(cirq.Z(b),
                                      cirq.CZ(a, b),
                                      cirq.Z(a))


def test_batch_insert_maintains_order_despite_multiple_previous_inserts():
    a, b = cirq.LineQubit.range(2)
    c = cirq.Circuit.from_ops(cirq.H(a))
    c.batch_insert([(0, cirq.Z(a)),
                    (0, cirq.Z(a)),
                    (0, cirq.Z(a)),
                    (1, cirq.CZ(a, b))])
    assert c == cirq.Circuit.from_ops([cirq.Z(a)]*3, cirq.H(a), cirq.CZ(a, b))


def test_batch_insert_doesnt_overshift_due_to_previous_shifts():
    a = cirq.NamedQubit('a')
    c = cirq.Circuit().from_ops([cirq.H(a)] * 3)
    c.batch_insert([(0, cirq.Z(a)),
                    (0, cirq.Z(a)),
                    (1, cirq.X(a)),
                    (2, cirq.Y(a))])
    assert c == cirq.Circuit.from_ops(
        cirq.Z(a),
        cirq.Z(a),
        cirq.H(a),
        cirq.X(a),
        cirq.H(a),
        cirq.Y(a),
        cirq.H(a),
    )


def test_batch_insert_doesnt_overshift_due_to_inline_inserts():
    a, b = cirq.LineQubit.range(2)
    c = cirq.Circuit().from_ops(
        cirq.SWAP(a, b),
        cirq.SWAP(a, b),
        cirq.H(a),
        cirq.SWAP(a, b),
        cirq.SWAP(a, b))
    c.batch_insert([(0, cirq.X(a)),
                    (3, cirq.X(b)),
                    (4, cirq.Y(a))])
    assert c == cirq.Circuit.from_ops(
        cirq.X(a),
        cirq.SWAP(a, b),
        cirq.SWAP(a, b),
        cirq.H(a), cirq.X(b),
        cirq.SWAP(a, b),
        cirq.Y(a),
        cirq.SWAP(a, b)
    )


def test_next_moments_operating_on():
    for _ in range(20):
        n_moments = randint(1, 10)
        circuit = cirq.testing.random_circuit(randint(1, 20), n_moments,
                                              random())
        circuit_qubits = circuit.all_qubits()
        n_key_qubits = randint(int(bool(circuit_qubits)), len(circuit_qubits))
        key_qubits = sample(circuit_qubits, n_key_qubits)
        start = randrange(len(circuit))
        next_moments = circuit.next_moments_operating_on(key_qubits, start)
        for q, m in next_moments.items():
            if m == len(circuit):
                p = circuit.prev_moment_operating_on([q])
            else:
                p = circuit.prev_moment_operating_on([q], m - 1)
            assert (not p) or (p < start)


def test_pick_inserted_ops_moment_indices():
    for _ in range(20):
        n_moments = randint(1, 10)
        n_qubits = randint(1, 20)
        op_density = random()
        circuit = cirq.testing.random_circuit(n_qubits, n_moments, op_density)
        start = randrange(n_moments)
        first_half = cirq.Circuit(circuit[:start])
        second_half = cirq.Circuit(circuit[start:])
        operations = tuple(op for moment in second_half
                for op in moment.operations)
        squeezed_second_half = cirq.Circuit.from_ops(
            operations, strategy=cirq.InsertStrategy.EARLIEST)
        expected_circuit = cirq.Circuit(first_half._moments +
                                        squeezed_second_half._moments)
        expected_circuit._moments += [
            cirq.Moment() for _ in range(len(circuit) - len(expected_circuit))
        ]
        insert_indices, _ = circuit._pick_inserted_ops_moment_indices(
            operations, start)
        actual_circuit = cirq.Circuit(
            first_half._moments +
            [cirq.Moment() for _ in range(n_moments - start)])
        for op, insert_index in zip(operations, insert_indices):
            actual_circuit._moments[insert_index] = (
                actual_circuit._moments[insert_index].with_operation(op))
        assert actual_circuit == expected_circuit


def test_push_frontier_new_moments():
    operation = cirq.X(cirq.NamedQubit('q'))
    insertion_index = 3
    circuit = cirq.Circuit()
    circuit._insert_operations([operation], [insertion_index])
    assert circuit == cirq.Circuit(
        [cirq.Moment() for _ in range(insertion_index)] +
        [cirq.Moment([operation])])


def test_push_frontier_random_circuit():
    for _ in range(20):
        n_moments = randint(1, 10)
        circuit = cirq.testing.random_circuit(randint(1, 20), n_moments,
                                              random())
        qubits = circuit.all_qubits()
        early_frontier = {q: randint(0, n_moments) for q in
                          sample(qubits, randint(0, len(qubits)))}
        late_frontier = {q: randint(0, n_moments) for q in
                         sample(qubits, randint(0, len(qubits)))}
        update_qubits = sample(qubits, randint(0, len(qubits)))

        orig_early_frontier = {q: f for q, f in early_frontier.items()}
        orig_moments = [m for m in circuit._moments]
        insert_index, n_new_moments = circuit._push_frontier(
            early_frontier, late_frontier, update_qubits)

        assert set(early_frontier.keys()) == set(orig_early_frontier.keys())
        for q in set(early_frontier).difference(update_qubits):
            assert early_frontier[q] == orig_early_frontier[q]
        for q, f in late_frontier.items():
            assert (orig_early_frontier.get(q, 0) <=
                    late_frontier[q] + n_new_moments)
            if f != len(orig_moments):
                assert orig_moments[f] == circuit[f + n_new_moments]
        for q in set(update_qubits).intersection(early_frontier):
            if orig_early_frontier[q] == insert_index:
                assert orig_early_frontier[q] == early_frontier[q]
                assert (not n_new_moments) or (
                    circuit._moments[early_frontier[q]] == cirq.Moment())
            elif orig_early_frontier[q] == len(orig_moments):
                assert early_frontier[q] == len(circuit)
            else:
                assert (orig_moments[orig_early_frontier[q]] ==
                        circuit._moments[early_frontier[q]])


@pytest.mark.parametrize('circuit', [
    cirq.testing.random_circuit(cirq.LineQubit.range(10), 10, 0.5)
    for _ in range(20)
])
def test_insert_operations_random_circuits(circuit):
    n_moments = len(circuit)
    operations, insert_indices = [], []
    for moment_index, moment in enumerate(circuit):
        for op in moment.operations:
            operations.append(op)
            insert_indices.append(moment_index)
    other_circuit = cirq.Circuit([cirq.Moment() for _ in range(n_moments)])
    other_circuit._insert_operations(operations, insert_indices)
    assert circuit == other_circuit


def test_insert_operations_errors():
    a, b, c = (cirq.NamedQubit(s) for s in 'abc')
    with pytest.raises(ValueError):
        circuit = cirq.Circuit([cirq.Moment([cirq.Z(c)])])
        operations = [cirq.X(a), cirq.CZ(a, b)]
        insertion_indices = [0, 0]
        circuit._insert_operations(operations, insertion_indices)

    with pytest.raises(ValueError):
        circuit = cirq.Circuit.from_ops(cirq.X(a))
        operations = [cirq.CZ(a, b)]
        insertion_indices = [0]
        circuit._insert_operations(operations, insertion_indices)

    with pytest.raises(ValueError):
        circuit = cirq.Circuit()
        operations = [cirq.X(a), cirq.CZ(a, b)]
        insertion_indices = []
        circuit._insert_operations(operations, insertion_indices)


def test_validates_while_editing():
    c = cirq.Circuit(device=cg.Foxtail)

    with pytest.raises(ValueError, match='Unsupported qubit type'):
        # Wrong type of qubit.
        c.append(cirq.Z(cirq.NamedQubit('q')))
    with pytest.raises(ValueError, match='Qubit not on device'):
        # A qubit that's not on the device.
        c[:] = [cirq.Moment([
            cirq.Z(cirq.GridQubit(-5, 100))])]
    c.append(cirq.Z(cirq.GridQubit(0, 0)))

    with pytest.raises(ValueError, match='Non-local interaction'):
        # Non-adjacent CZ.
        c[0] = cirq.Moment([cirq.CZ(cirq.GridQubit(0, 0),
                                    cirq.GridQubit(1, 2))])

    c.insert(0, cirq.CZ(cirq.GridQubit(0, 0),
                        cirq.GridQubit(1, 0)))


def test_respects_additional_adjacency_constraints():
    c = cirq.Circuit(device=cg.Foxtail)
    c.append(cirq.CZ(cirq.GridQubit(0, 0),
                     cirq.GridQubit(0, 1)))
    c.append(cirq.CZ(cirq.GridQubit(1, 0),
                     cirq.GridQubit(1, 1)),
             strategy=cirq.InsertStrategy.EARLIEST)
    cirq.testing.assert_same_circuits(
        c,
        cirq.Circuit([
            cirq.Moment([cirq.CZ(cirq.GridQubit(0, 0),
                                 cirq.GridQubit(0, 1))]),
            cirq.Moment([cirq.CZ(cirq.GridQubit(1, 0),
                                 cirq.GridQubit(1, 1))]),
        ], device=cg.Foxtail))


def test_commutes_past_adjacency_constraints():
    c = cirq.Circuit([
        cirq.Moment(),
        cirq.Moment(),
        cirq.Moment([
            cirq.CZ(cirq.GridQubit(0, 0), cirq.GridQubit(0, 1))])
    ],
        device=cg.Foxtail)
    c.append(cirq.CZ(cirq.GridQubit(1, 0),
                     cirq.GridQubit(1, 1)),
             strategy=cirq.InsertStrategy.EARLIEST)
    cirq.testing.assert_same_circuits(
        c,
        cirq.Circuit([
            cirq.Moment([cirq.CZ(cirq.GridQubit(1, 0),
                                 cirq.GridQubit(1, 1))]),
            cirq.Moment(),
            cirq.Moment([cirq.CZ(cirq.GridQubit(0, 0),
                                 cirq.GridQubit(0, 1))]),
        ], device=cg.Foxtail))


def test_decomposes_while_appending():
    c = cirq.Circuit(device=cg.Foxtail)
    c.append(cirq.TOFFOLI(cirq.GridQubit(0, 0),
                          cirq.GridQubit(0, 1),
                          cirq.GridQubit(0, 2)))
    cirq.testing.assert_allclose_up_to_global_phase(
        c.to_unitary_matrix(),
        cirq.unitary(cirq.TOFFOLI),
        atol=1e-8)

    # But you still have to respect adjacency constraints!
    with pytest.raises(ValueError):
        c.append(cirq.TOFFOLI(cirq.GridQubit(0, 0),
                              cirq.GridQubit(0, 2),
                              cirq.GridQubit(0, 4)))


def test_to_qasm():
    q0 = cirq.NamedQubit('q0')
    circuit = cirq.Circuit.from_ops(
        cirq.X(q0),
    )
    assert circuit.to_qasm() == cirq.qasm(circuit)
    assert (circuit.to_qasm() == """// Generated from Cirq v{}

OPENQASM 2.0;
include "qelib1.inc";


// Qubits: [q0]
qreg q[1];


x q[0];
""".format(cirq.__version__))


def test_save_qasm():
    q0 = cirq.NamedQubit('q0')
    circuit = cirq.Circuit.from_ops(
        cirq.X(q0),
    )
    with cirq.testing.TempFilePath() as file_path:
        circuit.save_qasm(file_path)
        with open(file_path, 'r') as f:
            file_content = f.read()
    assert (file_content == """// Generated from Cirq v{}

OPENQASM 2.0;
include "qelib1.inc";


// Qubits: [q0]
qreg q[1];


x q[0];
""".format(cirq.__version__))


def test_findall_operations_between():
    a, b, c, d = cirq.LineQubit.range(4)

    #    0: ───H───@───────────────────────────────────────@───H───
    #              │                                       │
    #    1: ───────@───H───@───────────────────────@───H───@───────
    #                      │                       │
    #    2: ───────────────@───H───@───────@───H───@───────────────
    #                              │       │
    #    3: ───────────────────────@───H───@───────────────────────
    #
    # moments: 0   1   2   3   4   5   6   7   8   9   10  11  12
    circuit = cirq.Circuit.from_ops(
        cirq.H(a),
        cirq.CZ(a, b),
        cirq.H(b),
        cirq.CZ(b, c),
        cirq.H(c),
        cirq.CZ(c, d),
        cirq.H(d),
        cirq.CZ(c, d),
        cirq.H(c),
        cirq.CZ(b, c),
        cirq.H(b),
        cirq.CZ(a, b),
        cirq.H(a))

    # Empty frontiers means no results.
    actual = circuit.findall_operations_between(
        start_frontier={},
        end_frontier={})
    assert actual == []

    # Empty range is empty.
    actual = circuit.findall_operations_between(
        start_frontier={a: 5},
        end_frontier={a: 5})
    assert actual == []

    # Default end_frontier value is len(circuit.
    actual = circuit.findall_operations_between(
        start_frontier={a: 5},
        end_frontier={})
    assert actual == [
        (11, cirq.CZ(a, b)),
        (12, cirq.H(a)),
    ]

    # Default start_frontier value is 0.
    actual = circuit.findall_operations_between(
        start_frontier={},
        end_frontier={a: 5})
    assert actual == [
        (0, cirq.H(a)),
        (1, cirq.CZ(a, b))
    ]

    # omit_crossing_operations omits crossing operations.
    actual = circuit.findall_operations_between(
        start_frontier={a: 5},
        end_frontier={},
        omit_crossing_operations=True)
    assert actual == [
        (12, cirq.H(a)),
    ]

    # omit_crossing_operations keeps operations across included regions.
    actual = circuit.findall_operations_between(
        start_frontier={a: 5, b: 5},
        end_frontier={},
        omit_crossing_operations=True)
    assert actual == [
        (10, cirq.H(b)),
        (11, cirq.CZ(a, b)),
        (12, cirq.H(a)),
    ]

    # Regions are OR'd together, not AND'd together.
    actual = circuit.findall_operations_between(
        start_frontier={a: 5},
        end_frontier={b: 5})
    assert actual == [
        (1, cirq.CZ(a, b)),
        (2, cirq.H(b)),
        (3, cirq.CZ(b, c)),
        (11, cirq.CZ(a, b)),
        (12, cirq.H(a)),
    ]

    # Regions are OR'd together, not AND'd together (2).
    actual = circuit.findall_operations_between(
        start_frontier={a: 5},
        end_frontier={a: 5, b: 5})
    assert actual == [
        (1, cirq.CZ(a, b)),
        (2, cirq.H(b)),
        (3, cirq.CZ(b, c)),
    ]

    # Inclusive start, exclusive end.
    actual = circuit.findall_operations_between(
        start_frontier={c: 4},
        end_frontier={c: 8})
    assert actual == [
        (4, cirq.H(c)),
        (5, cirq.CZ(c, d)),
        (7, cirq.CZ(c, d)),
    ]

    # Out of range is clamped.
    actual = circuit.findall_operations_between(
        start_frontier={a: -100},
        end_frontier={a: +100})
    assert actual == [
        (0, cirq.H(a)),
        (1, cirq.CZ(a, b)),
        (11, cirq.CZ(a, b)),
        (12, cirq.H(a)),
    ]


def test_reachable_frontier_from():
    a, b, c, d = cirq.LineQubit.range(4)

    #    0: ───H───@───────────────────────────────────────@───H───
    #              │                                       │
    #    1: ───────@───H───@───────────────────────@───H───@───────
    #                      │                       │
    #    2: ───────────────@───H───@───────@───H───@───────────────
    #                              │       │
    #    3: ───────────────────────@───H───@───────────────────────
    #
    # moments: 0   1   2   3   4   5   6   7   8   9   10  11  12
    circuit = cirq.Circuit.from_ops(
        cirq.H(a),
        cirq.CZ(a, b),
        cirq.H(b),
        cirq.CZ(b, c),
        cirq.H(c),
        cirq.CZ(c, d),
        cirq.H(d),
        cirq.CZ(c, d),
        cirq.H(c),
        cirq.CZ(b, c),
        cirq.H(b),
        cirq.CZ(a, b),
        cirq.H(a))

    # Empty cases.
    assert cirq.Circuit().reachable_frontier_from(start_frontier={}) == {}
    assert circuit.reachable_frontier_from(start_frontier={}) == {}

    # Clamped input cases.
    assert cirq.Circuit().reachable_frontier_from(
        start_frontier={a: 5}) == {a: 5}
    assert cirq.Circuit().reachable_frontier_from(
        start_frontier={a: -100}) == {a: 0}
    assert circuit.reachable_frontier_from(
        start_frontier={a: 100}) == {a: 100}

    # Stopped by crossing outside case.
    assert circuit.reachable_frontier_from({a: -1}) == {a: 1}
    assert circuit.reachable_frontier_from({a: 0}) == {a: 1}
    assert circuit.reachable_frontier_from({a: 1}) == {a: 1}
    assert circuit.reachable_frontier_from({a: 2}) == {a: 11}
    assert circuit.reachable_frontier_from({a: 5}) == {a: 11}
    assert circuit.reachable_frontier_from({a: 10}) == {a: 11}
    assert circuit.reachable_frontier_from({a: 11}) == {a: 11}
    assert circuit.reachable_frontier_from({a: 12}) == {a: 13}
    assert circuit.reachable_frontier_from({a: 13}) == {a: 13}
    assert circuit.reachable_frontier_from({a: 14}) == {a: 14}

    # Inside crossing works only before blocked case.
    assert circuit.reachable_frontier_from({a: 0, b: 0}) == {a: 11, b: 3}
    assert circuit.reachable_frontier_from({a: 2, b: 2}) == {a: 11, b: 3}
    assert circuit.reachable_frontier_from({a: 0, b: 4}) == {a: 1, b: 9}
    assert circuit.reachable_frontier_from({a: 3, b: 4}) == {a: 11, b: 9}
    assert circuit.reachable_frontier_from({a: 3, b: 9}) == {a: 11, b: 9}
    assert circuit.reachable_frontier_from({a: 3, b: 10}) == {a: 13, b: 13}

    # Travelling shadow.
    assert circuit.reachable_frontier_from({a: 0, b: 0, c: 0}) == {a: 11,
                                                                   b: 9,
                                                                   c: 5}

    # Full circuit
    assert circuit.reachable_frontier_from({a: 0, b: 0, c: 0, d: 0}) == {
        a: 13,
        b: 13,
        c: 13,
        d: 13
    }

    # Blocker.
    assert circuit.reachable_frontier_from(
        {a: 0, b: 0, c: 0, d: 0},
        is_blocker=lambda op: op == cirq.CZ(b, c)) == {
            a: 11,
            b: 3,
            c: 3,
            d: 5
        }


def test_submoments():
    a, b, c, d, e, f = cirq.LineQubit.range(6)
    circuit = cirq.Circuit.from_ops(
        cirq.H.on(a),
        cirq.H.on(d),
        cirq.CZ.on(a, d),
        cirq.CZ.on(b, c),
        (cirq.CNOT**0.5).on(a, d),
        (cirq.CNOT**0.5).on(b, e),
        (cirq.CNOT**0.5).on(c, f),
        cirq.H.on(c),
        cirq.H.on(e),
    )

    cirq.testing.assert_has_diagram(circuit, """
          ┌───────────┐   ┌──────┐
0: ───H────@───────────────@─────────
           │               │
1: ───@────┼@──────────────┼─────────
      │    ││              │
2: ───@────┼┼────@─────────┼────H────
           ││    │         │
3: ───H────@┼────┼─────────X^0.5─────
            │    │
4: ─────────X^0.5┼─────────H─────────
                 │
5: ──────────────X^0.5───────────────
          └───────────┘   └──────┘
""")

    cirq.testing.assert_has_diagram(circuit, """
  0 1 2 3     4     5
  │ │ │ │     │     │
  H @─@ H     │     │
  │ │ │ │     │     │
┌╴│ │ │ │     │     │    ╶┐
│ @─┼─┼─@     │     │     │
│ │ @─┼─┼─────X^0.5 │     │
│ │ │ @─┼─────┼─────X^0.5 │
└╴│ │ │ │     │     │    ╶┘
  │ │ │ │     │     │
┌╴│ │ │ │     │     │    ╶┐
│ @─┼─┼─X^0.5 H     │     │
│ │ │ H │     │     │     │
└╴│ │ │ │     │     │    ╶┘
  │ │ │ │     │     │
""", transpose=True)

    cirq.testing.assert_has_diagram(circuit, r"""
          /-----------\   /------\
0: ---H----@---------------@---------
           |               |
1: ---@----|@--------------|---------
      |    ||              |
2: ---@----||----@---------|----H----
           ||    |         |
3: ---H----@|----|---------X^0.5-----
            |    |
4: ---------X^0.5|---------H---------
                 |
5: --------------X^0.5---------------
          \-----------/   \------/
""", use_unicode_characters=False)

    cirq.testing.assert_has_diagram(circuit, r"""
  0 1 2 3     4     5
  | | | |     |     |
  H @-@ H     |     |
  | | | |     |     |
/ | | | |     |     |     \
| @-----@     |     |     |
| | @---------X^0.5 |     |
| | | @-------------X^0.5 |
\ | | | |     |     |     /
  | | | |     |     |
/ | | | |     |     |     \
| @-----X^0.5 H     |     |
| | | H |     |     |     |
\ | | | |     |     |     /
  | | | |     |     |
""", use_unicode_characters=False, transpose=True)


def test_decompose():
    a, b = cirq.LineQubit.range(2)
    assert cirq.decompose(
        cirq.Circuit.from_ops(cirq.X(a), cirq.Y(b), cirq.CZ(a, b))
    ) == [cirq.X(a), cirq.Y(b), cirq.CZ(a, b)]


def test_inverse():
    a, b = cirq.LineQubit.range(2)
    forward = cirq.Circuit.from_ops((cirq.X ** 0.5)(a), (cirq.Y ** -0.2)(b),
                                    cirq.CZ(a, b))
    backward = cirq.Circuit.from_ops((cirq.CZ ** (-1.0))(a, b),
                                     (cirq.X ** (-0.5))(a),
                                     (cirq.Y ** (0.2))(b))
    cirq.testing.assert_same_circuits(cirq.inverse(forward), backward)

    cirq.testing.assert_same_circuits(cirq.inverse(cirq.Circuit()),
                                      cirq.Circuit())

    no_inverse = cirq.Circuit.from_ops(cirq.measure(a, b))
    with pytest.raises(TypeError, match='__pow__'):
        cirq.inverse(no_inverse)

    # Default when there is no inverse for an op.
    default = cirq.Circuit.from_ops((cirq.X ** 0.5)(a), (cirq.Y ** -0.2)(b))
    cirq.testing.assert_same_circuits(cirq.inverse(no_inverse, default),
                                      default)
    assert cirq.inverse(no_inverse, None) is None


def test_pow_valid_only_for_minus_1():
    a, b = cirq.LineQubit.range(2)
    forward = cirq.Circuit.from_ops((cirq.X ** 0.5)(a), (cirq.Y ** -0.2)(b),
                                    cirq.CZ(a, b))

    backward = cirq.Circuit.from_ops((cirq.CZ ** (-1.0))(a, b),
                                     (cirq.X ** (-0.5))(a),
                                     (cirq.Y ** (0.2))(b))

    cirq.testing.assert_same_circuits(cirq.pow(forward, -1), backward)
    with pytest.raises(TypeError, match='__pow__'):
        cirq.pow(forward, 1)
    with pytest.raises(TypeError, match='__pow__'):
        cirq.pow(forward, 0)
    with pytest.raises(TypeError, match='__pow__'):
        cirq.pow(forward, -2.5)


def test_device_propagates():
    c = cirq.Circuit(device=moment_and_op_type_validating_device)
    assert c[:].device is moment_and_op_type_validating_device

def test_moment_groups():
    qubits = [cirq.GridQubit(x, y) for x in range(8) for y in range(8)]
    c0 = cirq.H(qubits[0])
    c7 = cirq.H(qubits[7])
    cz14 = cirq.CZ(qubits[1], qubits[4])
    cz25 = cirq.CZ(qubits[2], qubits[5])
    cz36 = cirq.CZ(qubits[3], qubits[6])
    moment1 = cirq.Moment([c0, cz14, cz25, c7])
    moment2 = cirq.Moment([c0, cz14, cz25, cz36, c7])
    moment3 = cirq.Moment([cz14, cz25, cz36])
    moment4 = cirq.Moment([cz25, cz36])
    circuit = cirq.Circuit((moment1, moment2, moment3, moment4))
    cirq.testing.assert_has_diagram(circuit, r"""
           ┌──┐   ┌───┐   ┌───┐   ┌──┐
(0, 0): ────H──────H─────────────────────

(0, 1): ────@──────@───────@─────────────
            │      │       │
(0, 2): ────┼@─────┼@──────┼@──────@─────
            ││     ││      ││      │
(0, 3): ────┼┼─────┼┼@─────┼┼@─────┼@────
            ││     │││     │││     ││
(0, 4): ────@┼─────@┼┼─────@┼┼─────┼┼────
             │      ││      ││     ││
(0, 5): ─────@──────@┼──────@┼─────@┼────
                     │       │      │
(0, 6): ─────────────@───────@──────@────

(0, 7): ────H──────H─────────────────────
           └──┘   └───┘   └───┘   └──┘
""", use_unicode_characters=True)<|MERGE_RESOLUTION|>--- conflicted
+++ resolved
@@ -411,23 +411,6 @@
     a = cirq.NamedQubit('a')
     b = cirq.NamedQubit('b')
 
-<<<<<<< HEAD
-    c = Circuit()
-    d = Circuit([Moment([cirq.X(b)])])
-    e = Circuit([Moment([cirq.X(a), cirq.X(b)])])
-    f = Circuit()
-
-    f += cirq.H(a)
-    f += cirq.CNOT(a, b)
-
-    assert f == cirq.Circuit.from_ops(cirq.H(a), cirq.CNOT(a, b))
-    assert c + d == Circuit([Moment([cirq.X(b)])])
-    assert d + c == Circuit([Moment([cirq.X(b)])])
-    assert e + d == Circuit([
-        Moment([cirq.X(a), cirq.X(b)]),
-        Moment([cirq.X(b)])
-    ])
-=======
     c = cirq.Circuit()
     d = cirq.Circuit([cirq.Moment([cirq.X(b)])])
     e = cirq.Circuit([cirq.Moment([cirq.X(a), cirq.X(b)])])
@@ -437,7 +420,6 @@
     assert e + d == cirq.Circuit(
         [cirq.Moment([cirq.X(a), cirq.X(b)]),
          cirq.Moment([cirq.X(b)])])
->>>>>>> 428bb674
 
     d += c
     assert d == cirq.Circuit([cirq.Moment([cirq.X(b)])])
