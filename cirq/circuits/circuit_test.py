--- conflicted
+++ resolved
@@ -1291,9 +1291,8 @@
 
     m2 = cirq.Moment([cirq.Z(q)])
     c.insert(0, m2)
-<<<<<<< HEAD
-    assert c.moments == [m2, m0, m1]
-    assert c.moments[0] is m2
+    assert list(c) == [m2, m0, m1]
+    assert c[0] is m2
 
 
 def test_to_unitary_output():
@@ -1377,9 +1376,6 @@
         cirq.Circuit.from_ops(cirq.Z(a), cirq.X(b)).to_unitary_output(
             qubit_order=[b, a]),
         np.array([0, 0, 1, 0]))
-=======
-    assert list(c) == [m2, m0, m1]
-    assert c[0] is m2
 
 
 def test_is_parameterized():
@@ -1457,5 +1453,4 @@
     c2 = c.copy()
     assert c2 == c
     c2[:] = []
-    assert c2 != c
->>>>>>> 00e168b7
+    assert c2 != c