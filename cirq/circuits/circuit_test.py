--- conflicted
+++ resolved
@@ -1179,7 +1179,6 @@
 def test_findall_operations_until_blocked():
     a, b, c, d = cirq.LineQubit.range(4)
 
-<<<<<<< HEAD
     assert_findall_operations_until_blocked_as_expected()
 
     circuit = cirq.Circuit.from_ops(
@@ -1207,21 +1206,6 @@
 """.strip()
     #     0   1   2   3   4   5   6   7   8   9   10  11  12
     cirq.testing.assert_has_diagram(circuit, expected_diagram)
-=======
-    #    0: ───H───@───────────────────────────────────────@───H───
-    #              │                                       │
-    #    1: ───────@───H───@───────────────────────@───H───@───────
-    #                      │                       │
-    #    2: ───────────────@───H───@───────@───H───@───────────────
-    #                              │       │
-    #    3: ───────────────────────@───H───@───────────────────────
-    #
-    # moments: 0   1   2   3   4   5   6   7   8   9   10  11  12
-    circuit = cirq.Circuit(cirq.H(a), cirq.CZ(a, b), cirq.H(b), cirq.CZ(b, c),
-                           cirq.H(c), cirq.CZ(c, d), cirq.H(d), cirq.CZ(c, d),
-                           cirq.H(c), cirq.CZ(b, c), cirq.H(b), cirq.CZ(a, b),
-                           cirq.H(a))
->>>>>>> c78d345d
 
     # Always return true to test basic features
     go_to_end = lambda op : False
@@ -1249,7 +1233,6 @@
 
     # Test if all operations are blocked
     for idx in range(0, 15):
-<<<<<<< HEAD
         for q in (a, b, c, d):
             assert_findall_operations_until_blocked_as_expected(
                 circuit=circuit,
@@ -1258,29 +1241,14 @@
                 expected_ops=[])
         assert_findall_operations_until_blocked_as_expected(
             circuit=circuit,
-=======
-        assert circuit.findall_operations_until_blocked(
-            start_frontier={a: idx}, is_blocker=stop_if_op) == []
-        assert circuit.findall_operations_until_blocked(
-            start_frontier={b: idx}, is_blocker=stop_if_op) == []
-        assert circuit.findall_operations_until_blocked(
-            start_frontier={c: idx}, is_blocker=stop_if_op) == []
-        assert circuit.findall_operations_until_blocked(
-            start_frontier={d: idx}, is_blocker=stop_if_op) == []
-        assert circuit.findall_operations_until_blocked(
->>>>>>> c78d345d
             start_frontier={
                 a: idx,
                 b: idx,
                 c: idx,
                 d: idx
             },
-<<<<<<< HEAD
             is_blocker=stop_if_op,
             expected_ops=[])
-=======
-            is_blocker=stop_if_op) == []
->>>>>>> c78d345d
 
     # Cases where nothing is blocked, it goes to the end
     a_ending_ops = [(11, cirq.CZ.on(a,b)), (12, cirq.H.on(a))]
@@ -1299,7 +1267,6 @@
             is_blocker=stop_if_h_on_a,
             expected_ops=[(11, cirq.CZ.on(a, b))])
 
-<<<<<<< HEAD
     circuit = cirq.Circuit.from_ops(
         [cirq.CZ(a, b), cirq.CZ(a, b),
          cirq.CZ(b, c)])
@@ -1314,11 +1281,6 @@
     cirq.testing.assert_has_diagram(circuit, expected_diagram)
 
     start_frontier = {a: 0, b: 0}
-=======
-    circuit = cirq.Circuit([cirq.CZ(a, b), cirq.CZ(a, b), cirq.CZ(b, c)])
-
-    start = {a: 0, b: 0}
->>>>>>> c78d345d
     is_blocker = lambda next_op: sorted(next_op.qubits) != [a, b]
     expected_ops = [(0, cirq.CZ(a, b)), (1, cirq.CZ(a, b))]
     assert_findall_operations_until_blocked_as_expected(
