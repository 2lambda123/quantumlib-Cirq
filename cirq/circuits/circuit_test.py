--- conflicted
+++ resolved
@@ -14,11 +14,7 @@
 import os
 from collections import defaultdict
 from random import randint, random, sample, randrange
-<<<<<<< HEAD
-from typing import AbstractSet, cast, Tuple, TYPE_CHECKING, Optional
-=======
-from typing import Tuple
->>>>>>> 40bc8565
+from typing import Optional, Tuple, TYPE_CHECKING
 
 import numpy as np
 import pytest
