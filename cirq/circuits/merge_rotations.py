# Copyright 2018 Google LLC
#
# Licensed under the Apache License, Version 2.0 (the "License");
# you may not use this file except in compliance with the License.
# You may obtain a copy of the License at
#
#     https://www.apache.org/licenses/LICENSE-2.0
#
# Unless required by applicable law or agreed to in writing, software
# distributed under the License is distributed on an "AS IS" BASIS,
# WITHOUT WARRANTIES OR CONDITIONS OF ANY KIND, either express or implied.
# See the License for the specific language governing permissions and
# limitations under the License.

"""An optimization pass that combines adjacent single-qubit rotations."""

from typing import Iterable, List, Tuple

import numpy as np

from cirq import ops
from cirq import google
from cirq.circuits import util
from cirq.circuits.circuit import Circuit
from cirq.circuits.insert_strategy import InsertStrategy
from cirq.circuits.optimization_pass import PointOptimizer
from cirq.extension import Extensions


class MergeRotations(PointOptimizer):
    """Combines adjacent constant single-qubit rotations."""

    def __init__(self,
                 insert_strategy: InsertStrategy = InsertStrategy.INLINE,
                 tolerance: float = 1e-8,
                 extensions = None):
        self.insert_strategy = insert_strategy
        self.tolerance = tolerance
        self.extensions = extensions or Extensions()

    def optimize_at(self, circuit, index, op):
        if len(op.qubits) != 1:
            return

        indices, gates = self._scan_single_qubit_ops(circuit, index,
                                                     op.qubits[0])
        if not gates or (len(gates) == 1 and
<<<<<<< HEAD
                         isinstance(gates[0], google.XmonGate)):
=======
                         isinstance(gates[0], ops.NativeGate)):
>>>>>>> 75650527
            return

        # Replace the gates with a max-2-op XY + Z construction.
        circuit.clear_operations_touching(op.qubits, indices)
        return circuit.insert(index + 1,
                              self._merge_rotations(op.qubits[0], gates),
                              self.insert_strategy)

    def _scan_single_qubit_ops(
            self,
            circuit: Circuit, index: int,
            qubit: ops.QubitId) -> Tuple[List[int], List[ops.Gate]]:
        gates = []
        indices = []
        while index is not None:
            op = circuit.operation_at(qubit, index)
            if len(op.qubits) != 1:
                break
            gate = self.extensions.try_cast(op.gate, ops.KnownMatrixGate)
            if gate is None:
                break
            indices.append(index)
            gates.append(gate)
            index = circuit.next_moment_operating_on([qubit], index + 1)
        return indices, gates

    def _merge_rotations(
            self,
            qubit: ops.QubitId,
            gates: Iterable[ops.KnownMatrixGate]
    ) -> List[ops.Operation]:
        matrix = np.eye(2, dtype=np.complex128)
        for op in gates:
            matrix = np.dot(op.matrix(), matrix)

        gates = util.single_qubit_matrix_to_native_gates(matrix,
                                                         self.tolerance)
        return [gate(qubit) for gate in gates]<|MERGE_RESOLUTION|>--- conflicted
+++ resolved
@@ -44,12 +44,9 @@
 
         indices, gates = self._scan_single_qubit_ops(circuit, index,
                                                      op.qubits[0])
-        if not gates or (len(gates) == 1 and
-<<<<<<< HEAD
-                         isinstance(gates[0], google.XmonGate)):
-=======
-                         isinstance(gates[0], ops.NativeGate)):
->>>>>>> 75650527
+        if not gates or (
+                len(gates) == 1 and
+                not self.extensions.can_cast(gates[0], google.XmonGate)):
             return
 
         # Replace the gates with a max-2-op XY + Z construction.
