--- conflicted
+++ resolved
@@ -44,14 +44,9 @@
 
         indices, gates = self._scan_single_qubit_ops(circuit, index,
                                                      op.qubits[0])
-<<<<<<< HEAD
-        if not gates or (len(gates) == 1 and
-                         isinstance(gates[0], ops.NativeGate)):
-=======
         if not gates or (
                 len(gates) == 1 and
                 not self.extensions.can_cast(gates[0], google.XmonGate)):
->>>>>>> 278ebb2c
             return
 
         # Replace the gates with a max-2-op XY + Z construction.
