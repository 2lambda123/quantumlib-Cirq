--- conflicted
+++ resolved
@@ -451,25 +451,6 @@
 // Gate: W(0.125)^0.25
 u3(pi*0.25,pi*1.625,pi*0.375) q[1];
 
-<<<<<<< HEAD
-cz q[0],q[1];
-
-// Gate: cirq.google.Exp11Gate(half_turns=-0.75)
-u3(pi*0.5,0,pi*1.54081) q[0];
-u3(pi*0.5,pi*1.0,pi*0.04081) q[1];
-rx(pi*0.5) q[0];
-cx q[0],q[1];
-rx(pi*0.125) q[0];
-ry(pi*0.5) q[1];
-cx q[1],q[0];
-rx(pi*-0.5) q[1];
-rz(pi*0.5) q[1];
-cx q[0],q[1];
-u3(pi*0.5,pi*1.08419,pi*1.0) q[0];
-u3(pi*0.5,pi*0.58419,0) q[1];
-
-=======
->>>>>>> b3afdb24
 measure q[0] -> m_xX[0];
 measure q[2] -> m_x_a[0];
 measure q[1] -> m0[0];
