--- conflicted
+++ resolved
@@ -33,13 +33,10 @@
     has_channel,
     SupportsChannel,
 )
-<<<<<<< HEAD
-from cirq.protocols.commutes import (commutes, definitely_commutes)
-from cirq.protocols.control import (
-    control,
+from cirq.protocols.commutes import (
+    commutes,
+    definitely_commutes,
 )
-=======
->>>>>>> 1c37dfb3
 from cirq.protocols.circuit_diagram_info import (
     circuit_diagram_info,
     CircuitDiagramInfo,
