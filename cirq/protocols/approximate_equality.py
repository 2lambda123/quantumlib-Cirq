# Copyright 2018 The Cirq Developers
#
# Licensed under the Apache License, Version 2.0 (the "License");
# you may not use this file except in compliance with the License.
# You may obtain a copy of the License at
#
#     https://www.apache.org/licenses/LICENSE-2.0
#
# Unless required by applicable law or agreed to in writing, software
# distributed under the License is distributed on an "AS IS" BASIS,
# WITHOUT WARRANTIES OR CONDITIONS OF ANY KIND, either express or implied.
# See the License for the specific language governing permissions and
# limitations under the License.

from typing import Any, Union
from fractions import Fraction
from decimal import Decimal

import numbers
import numpy as np

from typing_extensions import Protocol


class SupportsApproximateEquality(Protocol):
    """Object which can be compared approximately."""

    def _approx_eq_(
            self,
            other: Any,
            *,
            atol: Union[int, float]
        ) -> bool:
        """Approximate comparator.

        Types implementing this protocol define their own logic for approximate
        comparison with other types.

        Args:
            other: Target object for approximate comparison.
            atol: The minimum absolute tolerance. See np.isclose() documentation
                  for details.

        Returns:
            True if objects are approximately equal, False otherwise. Returns
            NotImplemented when approximate equality is not implemented for
            given types.
        """


def approx_eq(val: Any, other: Any, *, atol: Union[int, float] = 1e-8) -> bool:
    """Approximately compares two objects.

    If `val` implements SupportsApproxEquality protocol then it is invoked and
    takes precedence over all other checks:
     - For primitive numeric types `int` and `float` approximate equality is
       delegated to math.isclose().
     - For complex primitive type the real and imaginary parts are treated
       independently and compared using math.isclose().
     - For `val` and `other` both iterable of the same length, consecutive
       elements are compared recursively. Types of `val` and `other` does not
       necessarily needs to match each other. They just need to be iterable and
       have the same structure.

    Args:
        val: Source object for approximate comparison.
        other: Target object for approximate comparison.
        atol: The minimum absolute tolerance. See np.isclose() documentation for
              details. Defaults to 1e-8 which matches np.isclose() default
              absolute tolerance.

    Returns:
        True if objects are approximately equal, False otherwise.
    """

    # Check if val defines approximate equality via _approx_eq_. This takes
    # precedence over all other overloads.
    approx_eq_getter = getattr(val, '_approx_eq_', None)
    if approx_eq_getter is not None:
        result = approx_eq_getter(other, atol)
        if result is not NotImplemented:
            return result

    # The same for other to make approx_eq symmetric.
    other_approx_eq_getter = getattr(other, '_approx_eq_', None)
    if other_approx_eq_getter is not None:
        result = other_approx_eq_getter(val, atol)
        if result is not NotImplemented:
            return result

    # Compare primitive types directly.
<<<<<<< HEAD
    if isinstance(val, (int, float, complex)):
        if not isinstance(other, (int, float, complex)):
            return False
        return _isclose(val, other, atol=atol)
=======
    if isinstance(val, numbers.Number):
        if not isinstance(other, numbers.Number):
            return False
        result = _isclose(val, other, atol=atol)
        if result is not NotImplemented:
            return result
>>>>>>> 50f69bca

    # Try to compare source and target recursively, assuming they're iterable.
    result = _approx_eq_iterables(val, other, atol=atol)

    # Fallback to __eq__() when anything else fails.
    if result is NotImplemented:
        return val == other
    return result


def _approx_eq_iterables(val: Any, other: Any, *,
                         atol: Union[int, float]) -> bool:
    """Iterates over arguments and calls approx_eq recursively.

    Types of `val` and `other` does not necessarily needs to match each other.
    They just need to be iterable of the same length and have the same
    structure, approx_eq() will be called on each consecutive element of `val`
    and `other`.

    Args:
        val: Source for approximate comparison.
        other: Target for approximate comparison.
        atol: The minimum absolute tolerance. See np.isclose() documentation for
              details.

    Returns:
        True if objects are approximately equal, False otherwise. Returns
        NotImplemented when approximate equality is not implemented for given
        types.
    """

    def get_iter(iterable):
        try:
            return iter(iterable)
        except TypeError:
            return None

    val_it = get_iter(val)
    other_it = get_iter(other)

    if val_it is not None and other_it is not None:
        while True:
            try:
                val_next = next(val_it)
            except StopIteration:
                try:
                    next(other_it)
                    return False
                except StopIteration:
                    return True

            try:
                other_next = next(other_it)
            except StopIteration:
                return False

            result = approx_eq(val_next, other_next, atol=atol)
            if result is not True:
                return result

    return NotImplemented


def _isclose(a: Any, b: Any, *, atol: Union[int, float]) -> bool:
    """Convenience wrapper around np.isclose."""

    # support casting some standard numeric types
    x1 = np.asarray([a])
    if isinstance(a, (Fraction, Decimal)):
        x1 = x1.astype(np.float64)
    x2 = np.asarray([b])
    if isinstance(b, (Fraction, Decimal)):
        x2 = x2.astype(np.float64)

    # workaround np.isfinite type limitations. Cast to bool to avoid np.bool_
    try:
        result = bool(np.isclose(x1, x2, atol=atol, rtol=0.0)[0])
    except TypeError:
        return NotImplemented

    return result<|MERGE_RESOLUTION|>--- conflicted
+++ resolved
@@ -89,19 +89,12 @@
             return result
 
     # Compare primitive types directly.
-<<<<<<< HEAD
-    if isinstance(val, (int, float, complex)):
-        if not isinstance(other, (int, float, complex)):
-            return False
-        return _isclose(val, other, atol=atol)
-=======
     if isinstance(val, numbers.Number):
         if not isinstance(other, numbers.Number):
             return False
         result = _isclose(val, other, atol=atol)
         if result is not NotImplemented:
             return result
->>>>>>> 50f69bca
 
     # Try to compare source and target recursively, assuming they're iterable.
     result = _approx_eq_iterables(val, other, atol=atol)
