# Copyright 2019 The Cirq Developers
#
# Licensed under the Apache License, Version 2.0 (the "License");
# you may not use this file except in compliance with the License.
# You may obtain a copy of the License at
#
#     https://www.apache.org/licenses/LICENSE-2.0
#
# Unless required by applicable law or agreed to in writing, software
# distributed under the License is distributed on an "AS IS" BASIS,
# WITHOUT WARRANTIES OR CONDITIONS OF ANY KIND, either express or implied.
# See the License for the specific language governing permissions and
# limitations under the License.
"""Protocol for objects that are mixtures (probabilistic combinations)."""
import functools
from typing import Any, Sequence, Tuple, Union

import numpy as np
from typing_extensions import Protocol

from cirq._compat import deprecated
from cirq._doc import document
from cirq.protocols.decompose_protocol import \
    _try_decompose_into_operations_and_qubits
from cirq.protocols.has_unitary_protocol import has_unitary

from cirq.type_workarounds import NotImplementedType

# This is a special indicator value used by the inverse method to determine
# whether or not the caller provided a 'default' argument.
RaiseTypeErrorIfNotProvided = ((0.0, []),)  # type: Sequence[Tuple[float, Any]]


class SupportsMixture(Protocol):
    """An object that decomposes into a probability distribution of unitaries.
    """

    @document
    def _mixture_(self
                 ) -> Union[Sequence[Tuple[float, Any]], NotImplementedType]:
        """Decompose into a probability distribution of unitaries.

        This method is used by the global `cirq.mixture` method.

        A mixture is described by an iterable of tuples of the form

            (probability of unitary, unitary as numpy array)

        The probability components of the tuples must sum to 1.0 and be between
        0 and 1 (inclusive).

        Returns:
            A list of (probability, unitary) pairs.
        """

    @document
    def _has_mixture_(self) -> bool:
        """Whether this value has a mixture representation.

        This method is used by the global `cirq.has_mixture` method.  If this
        method is not present, or returns NotImplemented, it will fallback
        to using _mixture_ with a default value, or False if neither exist.

        Returns:
          True if the value has a mixture representation, Falseotherwise.
        """


def mixture(val: Any, default: Any = RaiseTypeErrorIfNotProvided
           ) -> Sequence[Tuple[float, np.ndarray]]:
    """Return a sequence of tuples representing a probabilistic unitary.

    A mixture is described by an iterable of tuples of the form

        (probability of unitary, unitary as numpy array)

    The probability components of the tuples must sum to 1.0 and be
    non-negative.

    Args:
        val: The value to decompose into a mixture of unitaries.
        default: A default value if val does not support mixture.

    Returns:
        An iterable of tuples of size 2. The first element of the tuple is a
        probability (between 0 and 1) and the second is the object that occurs
        with that probability in the mixture. The probabilities will sum to 1.0.
    """

    mixture_getter = getattr(val, '_mixture_', None)
    result = NotImplemented if mixture_getter is None else mixture_getter()
    if result is not NotImplemented:
        return result

    unitary_getter = getattr(val, '_unitary_', None)
    result = NotImplemented if unitary_getter is None else unitary_getter()
    if result is not NotImplemented:
        return ((1.0, result),)

    if default is not RaiseTypeErrorIfNotProvided:
        return default

    if mixture_getter is None and unitary_getter is None:
        raise TypeError(
            "object of type '{}' has no _mixture_ or _unitary_ method.".format(
                type(val)))

    raise TypeError("object of type '{}' does have a _mixture_ or _unitary_ "
                    "method, but it returned NotImplemented.".format(type(val)))


<<<<<<< HEAD
def has_mixture(val: Any) -> bool:
    """Returns whether the value has a mixture representation.
=======
def has_mixture_channel(val: Any, *, allow_decompose: bool = True) -> bool:
    """Returns whether the value has a mixture channel representation.

    In contrast to `has_mixture` this method falls back to checking whether
    the value has a unitary representation via `has_channel`.
>>>>>>> a344fb71

    Args:
        val: The value to check.
        allow_decompose: Used by internal methods to stop redundant
            decompositions from being performed (e.g. there's no need to
            decompose an object to check if it is unitary as part of determining
            if the object is a quantum channel, when the quantum channel check
            will already be doing a more general decomposition check). Defaults
            to True. When false, the decomposition strategy for determining
            the result is skipped.

    Returns:
        If `val` has a `_has_mixture_` method and its result is not
        NotImplemented, that result is returned. Otherwise, if the value
        has a `_mixture_` method return True if that has a non-default value.
        Returns False if neither function exists.
    """
    mixture_getter = getattr(val, '_has_mixture_', None)
    result = NotImplemented if mixture_getter is None else mixture_getter()
    if result is not NotImplemented:
        return result

    if has_unitary(val, allow_decompose=False):
        return True

    if allow_decompose:
        operations, _, _ = _try_decompose_into_operations_and_qubits(val)
        if operations is not None:
            return all(has_mixture_channel(val) for val in operations)

    # No _has_mixture_ or _has_unitary_ function, use _mixture_ instead.
    return mixture(val, None) is not None


@deprecated(deadline='v0.10.0',
            fix='Use "cirq.mixture" instead.',
            name='mixture_channel')
@functools.wraps(mixture)
def mixture_channel(val: Any, default: Any = RaiseTypeErrorIfNotProvided
                   ) -> Sequence[Tuple[float, np.ndarray]]:
    return mixture(val, default)


@deprecated(deadline='v0.10.0',
            fix='Use "cirq.has_mixture" instead.',
            name='has_mixture_channel')
@functools.wraps(has_mixture)
def has_mixture_channel(val: Any) -> bool:
    return has_mixture(val)


def validate_mixture(supports_mixture: SupportsMixture):
    """Validates that the mixture's tuple are valid probabilities."""
    mixture_tuple = mixture(supports_mixture, None)
    if mixture_tuple is None:
        raise TypeError('{}_mixture did not have a _mixture_ method'.format(
            supports_mixture))

    def validate_probability(p, p_str):
        if p < 0:
            raise ValueError('{} was less than 0.'.format(p_str))
        elif p > 1:
            raise ValueError('{} was greater than 1.'.format(p_str))

    total = 0.0
    for p, val in mixture_tuple:
        validate_probability(p, '{}\'s probability'.format(str(val)))
        total += p
    if not np.isclose(total, 1.0):
        raise ValueError('Sum of probabilities of a mixture was not 1.0')<|MERGE_RESOLUTION|>--- conflicted
+++ resolved
@@ -109,16 +109,8 @@
                     "method, but it returned NotImplemented.".format(type(val)))
 
 
-<<<<<<< HEAD
-def has_mixture(val: Any) -> bool:
+def has_mixture(val: Any, *, allow_decompose: bool = True) -> bool:
     """Returns whether the value has a mixture representation.
-=======
-def has_mixture_channel(val: Any, *, allow_decompose: bool = True) -> bool:
-    """Returns whether the value has a mixture channel representation.
-
-    In contrast to `has_mixture` this method falls back to checking whether
-    the value has a unitary representation via `has_channel`.
->>>>>>> a344fb71
 
     Args:
         val: The value to check.
@@ -147,7 +139,7 @@
     if allow_decompose:
         operations, _, _ = _try_decompose_into_operations_and_qubits(val)
         if operations is not None:
-            return all(has_mixture_channel(val) for val in operations)
+            return all(has_mixture(val) for val in operations)
 
     # No _has_mixture_ or _has_unitary_ function, use _mixture_ instead.
     return mixture(val, None) is not None
