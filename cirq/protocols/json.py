--- conflicted
+++ resolved
@@ -106,11 +106,7 @@
                 'SingleQubitPauliStringGateOperation':
                 cirq.SingleQubitPauliStringGateOperation,
                 'SwapPowGate': cirq.SwapPowGate,
-<<<<<<< HEAD
-                'SycamoreGate': cirq.SycamoreGate,
-=======
                 'SycamoreGate': cirq.google.SycamoreGate,
->>>>>>> 190c41fb
                 'TwoQubitMatrixGate': cirq.TwoQubitMatrixGate,
                 '_UnconstrainedDevice':
                 cirq.devices.unconstrained_device._UnconstrainedDevice,
