--- conflicted
+++ resolved
@@ -106,21 +106,7 @@
                 'SingleQubitPauliStringGateOperation':
                 cirq.SingleQubitPauliStringGateOperation,
                 'SwapPowGate': cirq.SwapPowGate,
-<<<<<<< HEAD
-                'SycamoreGate': cirq.SycamoreGate,
-=======
                 'SycamoreGate': cirq.google.SycamoreGate,
-                'sympy.Symbol': sympy.Symbol,
-                'sympy.Add': lambda args: sympy.Add(*args),
-                'sympy.Mul': lambda args: sympy.Mul(*args),
-                'sympy.Pow': lambda args: sympy.Pow(*args),
-                'sympy.Float': lambda approx: sympy.Float(approx),
-                'sympy.Integer': sympy.Integer,
-                'sympy.Rational': sympy.Rational,
-                'pandas.DataFrame': pd.DataFrame,
-                'pandas.Index': pd.Index,
-                'pandas.MultiIndex': pd.MultiIndex.from_tuples,
->>>>>>> 1df09790
                 'TwoQubitMatrixGate': cirq.TwoQubitMatrixGate,
                 '_UnconstrainedDevice':
                 cirq.devices.unconstrained_device._UnconstrainedDevice,
