--- conflicted
+++ resolved
@@ -40,13 +40,9 @@
         if self._crd is None:
             import cirq
             from cirq.devices.noise_model import _NoNoiseModel
-<<<<<<< HEAD
             from cirq.google.devices.known_devices import (
                 _NamedConstantXmonDevice)
-=======
-            from cirq.google.known_devices import _NamedConstantXmonDevice
             from cirq.contrib.quantum_volume import QuantumVolumeResult
->>>>>>> 0f868450
             self._crd = {
                 'AmplitudeDampingChannel': cirq.AmplitudeDampingChannel,
                 'AsymmetricDepolarizingChannel':
