--- conflicted
+++ resolved
@@ -19,14 +19,10 @@
 from typing_extensions import Protocol
 
 from cirq import linalg
-<<<<<<< HEAD
-from cirq.protocols.apply_unitary_protocol import apply_unitary, ApplyUnitaryArgs
-=======
 from cirq.protocols.apply_unitary_protocol import (
     apply_unitary,
     ApplyUnitaryArgs,
 )
->>>>>>> 3a11f1f0
 from cirq.protocols.channel import channel
 from cirq.protocols import qid_shape_protocol
 from cirq.type_workarounds import NotImplementedType
