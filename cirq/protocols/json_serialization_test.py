# Copyright 2019 The Cirq Developers
#
# Licensed under the Apache License, Version 2.0 (the "License");
# you may not use this file except in compliance with the License.
# You may obtain a copy of the License at
#
#     https://www.apache.org/licenses/LICENSE-2.0
#
# Unless required by applicable law or agreed to in writing, software
# distributed under the License is distributed on an "AS IS" BASIS,
# WITHOUT WARRANTIES OR CONDITIONS OF ANY KIND, either express or implied.
# See the License for the specific language governing permissions and
# limitations under the License.
import inspect

import datetime
import io
import json
import os
import pathlib
import textwrap
from typing import Any, Iterator, List, Optional, Set, Tuple, Type

import pytest

import numpy as np
import pandas as pd
import sympy

import cirq
from cirq._compat import proper_repr, proper_eq
from cirq.protocols import json_serialization
from cirq.testing import assert_json_roundtrip_works

TEST_DATA_PATH = pathlib.Path(__file__).parent / 'json_test_data'
TEST_DATA_REL = 'cirq/protocols/json_test_data'


def test_line_qubit_roundtrip():
    q1 = cirq.LineQubit(12)
    assert_json_roundtrip_works(
        q1,
        text_should_be="""{
  "cirq_type": "LineQubit",
  "x": 12
}""",
    )


def test_gridqubit_roundtrip():
    q = cirq.GridQubit(15, 18)
    assert_json_roundtrip_works(
        q,
        text_should_be="""{
  "cirq_type": "GridQubit",
  "row": 15,
  "col": 18
}""",
    )


def test_op_roundtrip():
    q = cirq.LineQubit(5)
    op1 = cirq.rx(0.123).on(q)
    assert_json_roundtrip_works(
        op1,
        text_should_be="""{
  "cirq_type": "GateOperation",
  "gate": {
    "cirq_type": "XPowGate",
    "exponent": 0.03915211600060625,
    "global_shift": -0.5
  },
  "qubits": [
    {
      "cirq_type": "LineQubit",
      "x": 5
    }
  ]
}""",
    )


def test_op_roundtrip_filename(tmpdir):
    filename = f'{tmpdir}/op.json'
    q = cirq.LineQubit(5)
    op1 = cirq.rx(0.123).on(q)
    cirq.to_json(op1, filename)
    assert os.path.exists(filename)
    op2 = cirq.read_json(filename)
    assert op1 == op2


def test_fail_to_resolve():
    buffer = io.StringIO()
    buffer.write(
        """
    {
      "cirq_type": "MyCustomClass",
      "data": [1, 2, 3]
    }
    """
    )
    buffer.seek(0)

    with pytest.raises(ValueError) as e:
        cirq.read_json(buffer)
    assert e.match("Could not resolve type 'MyCustomClass' during deserialization")


QUBITS = cirq.LineQubit.range(5)
Q0, Q1, Q2, Q3, Q4 = QUBITS

# TODO: Include cirq.rx in the Circuit test case file.
# Github issue: https://github.com/quantumlib/Cirq/issues/2014
# Note that even the following doesn't work because theta gets
# multiplied by 1/pi:
#   cirq.Circuit(cirq.rx(sympy.Symbol('theta')).on(Q0)),

SHOULDNT_BE_SERIALIZED = [
    # Intermediate states with work buffers and unknown external prng guts.
    'ActOnCliffordTableauArgs',
    'ActOnStabilizerCHFormArgs',
    'ActOnStateVectorArgs',
    'ApplyChannelArgs',
    'ApplyMixtureArgs',
    'ApplyUnitaryArgs',
    # Circuit optimizers are function-like. Only attributes
    # are ignore_failures, tolerance, and other feature flags
    'ConvertToCzAndSingleGates',
    'ConvertToIonGates',
    'ConvertToNeutralAtomGates',
    'ConvertToSqrtIswapGates',
    'ConvertToSycamoreGates',
    'ConvertToXmonGates',
    'DropEmptyMoments',
    'DropNegligible',
    'EjectPhasedPaulis',
    'EjectZ',
    'ExpandComposite',
    'MergeInteractions',
    'MergeSingleQubitGates',
    'PointOptimizer',
    'SynchronizeTerminalMeasurements',
    # global objects
    'CONTROL_TAG',
    'PAULI_BASIS',
    'PAULI_STATES',
    # abstract, but not inspect.isabstract():
    'Device',
    'InterchangeableQubitsGate',
    'Pauli',
    'SingleQubitGate',
    'ThreeQubitGate',
    'TwoQubitGate',
    'ABCMetaImplementAnyOneOf',
    # protocols:
    'SupportsActOn',
    'SupportsApplyChannel',
    'SupportsApplyMixture',
    'SupportsApproximateEquality',
    'SupportsChannel',
    'SupportsCircuitDiagramInfo',
    'SupportsCommutes',
    'SupportsConsistentApplyUnitary',
    'SupportsDecompose',
    'SupportsDecomposeWithQubits',
    'SupportsEqualUpToGlobalPhase',
    'SupportsExplicitHasUnitary',
    'SupportsExplicitNumQubits',
    'SupportsExplicitQidShape',
    'SupportsJSON',
    'SupportsMeasurementKey',
    'SupportsMixture',
    'SupportsParameterization',
    'SupportsPauliExpansion',
    'SupportsPhase',
    'SupportsQasm',
    'SupportsQasmWithArgs',
    'SupportsQasmWithArgsAndQubits',
    'SupportsTraceDistanceBound',
    'SupportsUnitary',
    # mypy types:
    'CIRCUIT_LIKE',
    'DURATION_LIKE',
    'JsonResolver',
    'NOISE_MODEL_LIKE',
    'OP_TREE',
    'PAULI_GATE_LIKE',
    'PAULI_STRING_LIKE',
    'ParamResolverOrSimilarType',
    'PauliSumLike',
    'QubitOrderOrList',
    'RANDOM_STATE_OR_SEED_LIKE',
    'STATE_VECTOR_LIKE',
    'Sweepable',
    'TParamKey',
    'TParamVal',
    'ParamDictType',
    # utility:
    'AnnealSequenceSearchStrategy',
    'CliffordSimulator',
    'DeserializingArg',
    'GateOpDeserializer',
    'GateOpSerializer',
    'GreedySequenceSearchStrategy',
    'SerializingArg',
    'Simulator',
    'StabilizerSampler',
    'Unique',
    'DEFAULT_RESOLVERS',
    # Quantum Engine
    'Engine',
    'EngineJob',
    'EngineProcessor',
    'EngineProgram',
    'EngineTimeSlot',
    'QuantumEngineSampler',
    'NAMED_GATESETS',
    # enums
    'ProtoVersion',
]


def _get_all_public_classes(module) -> Iterator[Tuple[str, Type]]:
    for name, obj in inspect.getmembers(module):
        if inspect.isfunction(obj) or inspect.ismodule(obj):
            continue

        if name in SHOULDNT_BE_SERIALIZED:
            continue

        if not inspect.isclass(obj):
            # singletons, for instance
            obj = obj.__class__

        if name.startswith('_'):
            continue

        if inspect.isclass(obj) and inspect.isabstract(obj):
            continue

        # assert name != 'XPowGate'
        yield name, obj


def _get_all_names() -> Iterator[str]:
    def not_module_or_function(x):
        return not (inspect.ismodule(x) or inspect.isfunction(x))

    for name, _ in inspect.getmembers(cirq, not_module_or_function):
        yield name
    for name, _ in inspect.getmembers(cirq.google, not_module_or_function):
        yield name


def test_shouldnt_be_serialized_no_superfluous():
    # everything in the list should be ignored for a reason
    names = set(_get_all_names())
    for name in SHOULDNT_BE_SERIALIZED:
        assert name in names


def test_not_yet_serializable_no_superfluous():
    # everything in the list should be ignored for a reason
    names = set(_get_all_names())
    for name in NOT_YET_SERIALIZABLE:
        assert name in names


def test_mutually_exclusive_blacklist():
    assert len(set(SHOULDNT_BE_SERIALIZED) & set(NOT_YET_SERIALIZABLE)) == 0


NOT_YET_SERIALIZABLE = [
    'AsymmetricDepolarizingChannel',
    'AxisAngleDecomposition',
    'CircuitDag',
    'CircuitDiagramInfo',
    'CircuitDiagramInfoArgs',
    'CircuitSampleJob',
    'CliffordSimulatorStepResult',
    'CliffordState',
    'CliffordTrialResult',
    'ConstantQubitNoiseModel',
    'DensityMatrixSimulator',
    'DensityMatrixSimulatorState',
    'DensityMatrixStepResult',
    'DensityMatrixTrialResult',
    'ExpressionMap',
    'FSIM_GATESET',
    'Heatmap',
    'InsertStrategy',
    'IonDevice',
    'KakDecomposition',
    'LinearCombinationOfGates',
    'LinearCombinationOfOperations',
    'Linspace',
    'ListSweep',
    'NeutralAtomDevice',
    'ParallelGateOperation',
    'PauliInteractionGate',
    'PauliStringPhasor',
    'PauliSum',
    'PauliSumCollector',
    'PauliTransform',
    'PeriodicValue',
    'PointOptimizationSummary',
    'Points',
    'Product',
    'QasmArgs',
    'QasmOutput',
    'QubitOrder',
    'QubitPermutationGate',
    'QuilFormatter',
    'QuilOutput',
    'SerializableDevice',
    'SerializableGateSet',
    'SimulationTrialResult',
    'SingleQubitCliffordGate',
    'SparseSimulatorStep',
    'SQRT_ISWAP_GATESET',
    'StateVectorMixin',
    'SYC_GATESET',
    'Sycamore',
    'Sycamore23',
    'TextDiagramDrawer',
    'ThreeQubitDiagonalGate',
    'Timestamp',
    'TwoQubitDiagonalGate',
    'UnitSweep',
    'StateVectorSimulatorState',
    'StateVectorTrialResult',
    'WaveFunctionSimulatorState',
    'WaveFunctionTrialResult',
    'XmonDevice',
    'XMON',
    'ZerosSampler',
    'Zip',
]


def _find_classes_that_should_serialize() -> Set[Tuple[str, Optional[type]]]:
    result: Set[Tuple[str, Optional[type]]] = set()
    result.update(_get_all_public_classes(cirq))
    result.update(_get_all_public_classes(cirq.google))
    result.update(_get_all_public_classes(cirq.work))

    for k, v in json_serialization._cirq_class_resolver_dictionary().items():
        t = v if isinstance(v, type) else None
        result.add((k, t))
    return result


def test_builtins():
    assert_json_roundtrip_works(True)
    assert_json_roundtrip_works(1)
    assert_json_roundtrip_works(1 + 2j)
    assert_json_roundtrip_works(
        {
            'test': [123, 5.5],
            'key2': 'asdf',
            '3': None,
            '0.0': [],
        }
    )


def test_numpy():
    x = np.ones(1)[0]

    assert_json_roundtrip_works(x.astype(np.bool))
    assert_json_roundtrip_works(x.astype(np.int8))
    assert_json_roundtrip_works(x.astype(np.int16))
    assert_json_roundtrip_works(x.astype(np.int32))
    assert_json_roundtrip_works(x.astype(np.int64))
    assert_json_roundtrip_works(x.astype(np.uint8))
    assert_json_roundtrip_works(x.astype(np.uint16))
    assert_json_roundtrip_works(x.astype(np.uint32))
    assert_json_roundtrip_works(x.astype(np.uint64))
    assert_json_roundtrip_works(x.astype(np.float32))
    assert_json_roundtrip_works(x.astype(np.float64))
    assert_json_roundtrip_works(x.astype(np.complex64))
    assert_json_roundtrip_works(x.astype(np.complex128))

    assert_json_roundtrip_works(np.ones((11, 5)))
    assert_json_roundtrip_works(np.arange(3))


def test_pandas():
    assert_json_roundtrip_works(
        pd.DataFrame(data=[[1, 2, 3], [4, 5, 6]], columns=['x', 'y', 'z'], index=[2, 5])
    )
    assert_json_roundtrip_works(pd.Index([1, 2, 3], name='test'))
    assert_json_roundtrip_works(
        pd.MultiIndex.from_tuples([(1, 2), (3, 4), (5, 6)], names=['alice', 'bob'])
    )

    assert_json_roundtrip_works(
        pd.DataFrame(
            index=pd.Index([1, 2, 3], name='test'),
            data=[[11, 21.0], [12, 22.0], [13, 23.0]],
            columns=['a', 'b'],
        )
    )
    assert_json_roundtrip_works(
        pd.DataFrame(
            index=pd.MultiIndex.from_tuples([(1, 2), (2, 3), (3, 4)], names=['x', 'y']),
            data=[[11, 21.0], [12, 22.0], [13, 23.0]],
            columns=pd.Index(['a', 'b'], name='c'),
        )
    )


def test_sympy():
    # Raw values.
    assert_json_roundtrip_works(sympy.Symbol('theta'))
    assert_json_roundtrip_works(sympy.Integer(5))
    assert_json_roundtrip_works(sympy.Rational(2, 3))
    assert_json_roundtrip_works(sympy.Float(1.1))

    # Basic operations.
    s = sympy.Symbol('s')
    t = sympy.Symbol('t')
    assert_json_roundtrip_works(t + s)
    assert_json_roundtrip_works(t * s)
    assert_json_roundtrip_works(t / s)
    assert_json_roundtrip_works(t - s)
    assert_json_roundtrip_works(t ** s)

    # Linear combinations.
    assert_json_roundtrip_works(t * 2)
    assert_json_roundtrip_works(4 * t + 3 * s + 2)


def _write_test_data(key: str, *test_instances: Any):
    """Helper method for creating initial test data."""
    # coverage: ignore
    cirq.to_json(test_instances, TEST_DATA_PATH / f'{key}.json')
    with open(TEST_DATA_PATH / f'{key}.repr', 'w') as f:
        f.write('[\n')
        for e in test_instances:
            f.write(proper_repr(e))
            f.write(',\n')
        f.write(']')


@pytest.mark.parametrize('cirq_obj_name,cls', _find_classes_that_should_serialize())
def test_json_test_data_coverage(cirq_obj_name: str, cls: Optional[type]):
    if cirq_obj_name in NOT_YET_SERIALIZABLE:
        return pytest.xfail(reason="Not serializable (yet)")

    json_path = TEST_DATA_PATH / f'{cirq_obj_name}.json'
    json_path2 = TEST_DATA_PATH / f'{cirq_obj_name}.json_inward'

    if not json_path.exists() and not json_path2.exists():
        # coverage: ignore
        raise NotImplementedError(
            textwrap.fill(
                f"Hello intrepid developer. There is a new public or "
                f"serializable object named '{cirq_obj_name}' that does not "
                f"have associated test data.\n"
                f"\n"
                f"You must create the file\n"
                f"    cirq/protocols/json_test_data/{cirq_obj_name}.json\n"
                f"and the file\n"
                f"    cirq/protocols/json_test_data/{cirq_obj_name}.repr\n"
                f"in order to guarantee this public object is, and will "
                f"remain, serializable.\n"
                f"\n"
                f"The content of the .repr file should be the string returned "
                f"by `repr(obj)` where `obj` is a test {cirq_obj_name} value "
                f"or list of such values. To get this to work you may need to "
                f"implement a __repr__ method for {cirq_obj_name}. The repr "
                f"must be a parsable python expression that evaluates to "
                f"something equal to `obj`."
                f"\n"
                f"The content of the .json file should be the string returned "
                f"by `cirq.to_json(obj)` where `obj` is the same object or "
                f"list of test objects.\n"
                f"To get this to work you likely need "
                f"to add {cirq_obj_name} to the "
                f"`cirq_class_resolver_dictionary` method in "
                f"the cirq/protocols/json_serialization.py source file. "
                f"You may also need to add a _json_dict_ method to "
                f"{cirq_obj_name}. In some cases you will also need to add a "
                f"_from_json_dict_ method to {cirq_obj_name}."
                f"\n"
                f"For more information on JSON serialization, please read the "
                f"docstring for protocols.SupportsJSON. If this object or "
                f"class is not appropriate for serialization, add its name to "
                f"the SHOULDNT_BE_SERIALIZED list in the "
                f"cirq/protocols/json_serialization_test.py source file."
            )
        )

    repr_file = TEST_DATA_PATH / f'{cirq_obj_name}.repr'
    if repr_file.exists() and cls is not None:
        objs = _eval_repr_data_file(repr_file)
        if not isinstance(objs, list):
            objs = [objs]

        for obj in objs:
            assert type(obj) == cls, (
                f"Value in {TEST_DATA_REL}/{cirq_obj_name}.repr must be of "
                f"exact type {cls}, or a list of instances of that type. But "
                f"the value (or one of the list entries) had type "
                f"{type(obj)}.\n"
                f"\n"
                f"If using a value of the wrong type is intended, move the "
                f"value to {TEST_DATA_REL}/{cirq_obj_name}.repr_inward\n"
                f"\n"
                f"Value with wrong type:\n{obj!r}."
            )


def test_to_from_strings():
    x_json_text = """{
  "cirq_type": "_PauliX",
  "exponent": 1.0,
  "global_shift": 0.0
}"""
    assert cirq.to_json(cirq.X) == x_json_text
    assert cirq.read_json(json_text=x_json_text) == cirq.X

    with pytest.raises(ValueError, match='specify ONE'):
        cirq.read_json(io.StringIO(), json_text=x_json_text)


def _eval_repr_data_file(path: pathlib.Path):
<<<<<<< HEAD
    return eval(path.read_text(), {
        'cirq': cirq,
        'datetime': datetime,
        'pd': pd,
        'sympy': sympy,
        'np': np,
    }, {})


def assert_repr_and_json_test_data_agree(repr_path: pathlib.Path,
                                         json_path: pathlib.Path,
                                         inward_only: bool):
=======
    return eval(
        path.read_text(),
        {
            'cirq': cirq,
            'pd': pd,
            'sympy': sympy,
            'np': np,
        },
        {},
    )


def assert_repr_and_json_test_data_agree(
    repr_path: pathlib.Path, json_path: pathlib.Path, inward_only: bool
):
>>>>>>> 86661594
    if not repr_path.exists() and not json_path.exists():
        return

    rel_repr_path = f'{TEST_DATA_REL}/{repr_path.name}'
    rel_json_path = f'{TEST_DATA_REL}/{json_path.name}'

    try:
        json_from_file = json_path.read_text()
        json_obj = cirq.read_json(json_text=json_from_file)
    except Exception as ex:  # coverage: ignore
        # coverage: ignore
        raise IOError(f'Failed to parse test json data from {rel_json_path}.') from ex

    try:
        repr_obj = _eval_repr_data_file(repr_path)
    except Exception as ex:  # coverage: ignore
        # coverage: ignore
        raise IOError(f'Failed to parse test repr data from {rel_repr_path}.') from ex

    assert proper_eq(json_obj, repr_obj), (
        f'The json data from {rel_json_path} did not parse '
        f'into an object equivalent to the repr data from {rel_repr_path}.\n'
        f'\n'
        f'json object: {json_obj!r}\n'
        f'repr object: {repr_obj!r}\n'
    )

    if not inward_only:
        json_from_cirq = cirq.to_json(repr_obj)
        json_from_cirq_obj = json.loads(json_from_cirq)
        json_from_file_obj = json.loads(json_from_file)

        assert json_from_cirq_obj == json_from_file_obj, (
            f'The json produced by cirq no longer agrees with the json in the '
            f'{rel_json_path} test data file.\n'
            f'\n'
            f'You must either fix the cirq code to continue to produce the '
            f'same output, or you must move the old test data to '
            f'{rel_json_path}_inward and create a fresh {rel_json_path} file.\n'
            f'\n'
            f'test data json:\n'
            f'{json_from_file}\n'
            f'\n'
            f'cirq produced json:\n'
            f'{json_from_cirq}\n'
        )


def all_test_data_keys() -> List[str]:
    seen = set()
    for file in TEST_DATA_PATH.iterdir():
        name = file.name
        if name.endswith('.json') or name.endswith('.repr'):
            seen.add(file.name[: -len('.json')])
        elif name.endswith('.json_inward') or name.endswith('.repr_inward'):
            seen.add(file.name[: -len('.json_inward')])
    return sorted(seen)


@pytest.mark.parametrize('key', all_test_data_keys())
def test_json_and_repr_data(key: str):
    assert_repr_and_json_test_data_agree(
        repr_path=TEST_DATA_PATH / f'{key}.repr',
        json_path=TEST_DATA_PATH / f'{key}.json',
        inward_only=False,
    )
    assert_repr_and_json_test_data_agree(
        repr_path=TEST_DATA_PATH / f'{key}.repr_inward',
        json_path=TEST_DATA_PATH / f'{key}.json_inward',
        inward_only=True,
    )


def test_pathlib_paths(tmpdir):
    path = pathlib.Path(tmpdir) / 'op.json'
    cirq.to_json(cirq.X, path)
    assert cirq.read_json(path) == cirq.X


def test_json_serializable_dataclass():
    @cirq.json_serializable_dataclass
    class MyDC:
        q: cirq.LineQubit
        desc: str

    my_dc = MyDC(cirq.LineQubit(4), 'hi mom')

    def custom_resolver(name):
        if name == 'MyDC':
            return MyDC

    assert_json_roundtrip_works(
        my_dc,
        text_should_be="\n".join(
            [
                '{',
                '  "cirq_type": "MyDC",',
                '  "q": {',
                '    "cirq_type": "LineQubit",',
                '    "x": 4',
                '  },',
                '  "desc": "hi mom"',
                '}',
            ]
        ),
        resolvers=[custom_resolver] + cirq.DEFAULT_RESOLVERS,
    )


def test_json_serializable_dataclass_parenthesis():
    @cirq.json_serializable_dataclass()
    class MyDC:
        q: cirq.LineQubit
        desc: str

    def custom_resolver(name):
        if name == 'MyDC':
            return MyDC

    my_dc = MyDC(cirq.LineQubit(4), 'hi mom')

    assert_json_roundtrip_works(my_dc, resolvers=[custom_resolver] + cirq.DEFAULT_RESOLVERS)


def test_json_serializable_dataclass_namespace():
    @cirq.json_serializable_dataclass(namespace='cirq.experiments')
    class QuantumVolumeParams:
        width: int
        depth: int
        circuit_i: int

    qvp = QuantumVolumeParams(width=5, depth=5, circuit_i=0)

    def custom_resolver(name):
        if name == 'cirq.experiments.QuantumVolumeParams':
            return QuantumVolumeParams

    assert_json_roundtrip_works(qvp, resolvers=[custom_resolver] + cirq.DEFAULT_RESOLVERS)<|MERGE_RESOLUTION|>--- conflicted
+++ resolved
@@ -528,24 +528,11 @@
 
 
 def _eval_repr_data_file(path: pathlib.Path):
-<<<<<<< HEAD
-    return eval(path.read_text(), {
-        'cirq': cirq,
-        'datetime': datetime,
-        'pd': pd,
-        'sympy': sympy,
-        'np': np,
-    }, {})
-
-
-def assert_repr_and_json_test_data_agree(repr_path: pathlib.Path,
-                                         json_path: pathlib.Path,
-                                         inward_only: bool):
-=======
     return eval(
         path.read_text(),
         {
             'cirq': cirq,
+            'datetime': datetime,
             'pd': pd,
             'sympy': sympy,
             'np': np,
@@ -557,7 +544,6 @@
 def assert_repr_and_json_test_data_agree(
     repr_path: pathlib.Path, json_path: pathlib.Path, inward_only: bool
 ):
->>>>>>> 86661594
     if not repr_path.exists() and not json_path.exists():
         return
 
