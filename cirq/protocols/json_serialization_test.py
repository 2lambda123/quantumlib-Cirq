# Copyright 2019 The Cirq Developers
#
# Licensed under the Apache License, Version 2.0 (the "License");
# you may not use this file except in compliance with the License.
# You may obtain a copy of the License at
#
#     https://www.apache.org/licenses/LICENSE-2.0
#
# Unless required by applicable law or agreed to in writing, software
# distributed under the License is distributed on an "AS IS" BASIS,
# WITHOUT WARRANTIES OR CONDITIONS OF ANY KIND, either express or implied.
# See the License for the specific language governing permissions and
# limitations under the License.
import inspect

import io
import json
import os
import pathlib
import textwrap
from typing import Tuple, Iterator, Type, List, Set, Any

import pytest

import numpy as np
import pandas as pd
import sympy

import cirq
from cirq._compat import proper_repr, proper_eq
from cirq.testing import assert_json_roundtrip_works
from cirq.protocols.json_serialization import RESOLVER_CACHE

TEST_DATA_PATH = pathlib.Path(__file__).parent / 'json_test_data'
TEST_DATA_REL = 'cirq/protocols/json_test_data'


def test_line_qubit_roundtrip():
    q1 = cirq.LineQubit(12)
    assert_json_roundtrip_works(q1,
                                text_should_be="""{
  "cirq_type": "LineQubit",
  "x": 12
}""")


def test_gridqubit_roundtrip():
    q = cirq.GridQubit(15, 18)
    assert_json_roundtrip_works(q,
                                text_should_be="""{
  "cirq_type": "GridQubit",
  "row": 15,
  "col": 18
}""")


def test_op_roundtrip():
    q = cirq.LineQubit(5)
    op1 = cirq.rx(.123).on(q)
    assert_json_roundtrip_works(op1,
                                text_should_be="""{
  "cirq_type": "GateOperation",
  "gate": {
    "cirq_type": "XPowGate",
    "exponent": 0.03915211600060625,
    "global_shift": -0.5
  },
  "qubits": [
    {
      "cirq_type": "LineQubit",
      "x": 5
    }
  ]
}""")


def test_op_roundtrip_filename(tmpdir):
    filename = f'{tmpdir}/op.json'
    q = cirq.LineQubit(5)
    op1 = cirq.rx(.123).on(q)
    cirq.to_json(op1, filename)
    assert os.path.exists(filename)
    op2 = cirq.read_json(filename)
    assert op1 == op2


def test_fail_to_resolve():
    buffer = io.StringIO()
    buffer.write("""
    {
      "cirq_type": "MyCustomClass",
      "data": [1, 2, 3]
    }
    """)
    buffer.seek(0)

    with pytest.raises(ValueError) as e:
        cirq.read_json(buffer)
    assert e.match("Could not resolve type 'MyCustomClass' "
                   "during deserialization")


QUBITS = cirq.LineQubit.range(5)
Q0, Q1, Q2, Q3, Q4 = QUBITS

# TODO: Include cirq.rx in the Circuit test case file.
# Github issue: https://github.com/quantumlib/Cirq/issues/2014
# Note that even the following doesn't work because theta gets
# multiplied by 1/pi:
#   cirq.Circuit(cirq.rx(sympy.Symbol('theta')).on(Q0)),

SHOULDNT_BE_SERIALIZED = [
    # Intermediate states with work buffers and unknown external prng guts.
    'ActOnCliffordTableauArgs',
    'ActOnStabilizerCHFormArgs',
    'ActOnStateVectorArgs',
    'ApplyChannelArgs',
    'ApplyMixtureArgs',
    'ApplyUnitaryArgs',

    # Circuit optimizers are function-like. Only attributes
    # are ignore_failures, tolerance, and other feature flags
    'ConvertToCzAndSingleGates',
    'ConvertToIonGates',
    'ConvertToNeutralAtomGates',
    'ConvertToSqrtIswapGates',
    'ConvertToSycamoreGates',
    'ConvertToXmonGates',
    'DropEmptyMoments',
    'DropNegligible',
    'EjectPhasedPaulis',
    'EjectZ',
    'ExpandComposite',
    'MergeInteractions',
    'MergeSingleQubitGates',
    'PointOptimizer',
    'SynchronizeTerminalMeasurements',

    # global objects
    'CONTROL_TAG',
    'PAULI_BASIS',
    'PAULI_STATES',

    # abstract, but not inspect.isabstract():
    'Device',
    'InterchangeableQubitsGate',
    'Pauli',
    'SingleQubitGate',
    'ThreeQubitGate',
    'TwoQubitGate',
    'ABCMetaImplementAnyOneOf',

    # protocols:
    'SupportsActOn',
    'SupportsApplyChannel',
    'SupportsApplyMixture',
    'SupportsApproximateEquality',
    'SupportsChannel',
    'SupportsCircuitDiagramInfo',
    'SupportsCommutes',
    'SupportsConsistentApplyUnitary',
    'SupportsDecompose',
    'SupportsDecomposeWithQubits',
    'SupportsEqualUpToGlobalPhase',
    'SupportsExplicitHasUnitary',
    'SupportsExplicitNumQubits',
    'SupportsExplicitQidShape',
    'SupportsJSON',
    'SupportsMeasurementKey',
    'SupportsMixture',
    'SupportsParameterization',
    'SupportsPauliExpansion',
    'SupportsPhase',
    'SupportsQasm',
    'SupportsQasmWithArgs',
    'SupportsQasmWithArgsAndQubits',
    'SupportsTraceDistanceBound',
    'SupportsUnitary',

    # mypy types:
    'CIRCUIT_LIKE',
    'DURATION_LIKE',
    'JsonResolver',
    'NOISE_MODEL_LIKE',
    'OP_TREE',
    'PAULI_GATE_LIKE',
    'PAULI_STRING_LIKE',
    'ParamResolverOrSimilarType',
    'PauliSumLike',
    'QubitOrderOrList',
    'RANDOM_STATE_OR_SEED_LIKE',
    'STATE_VECTOR_LIKE',
    'Sweepable',
    'TParamKey',
    'TParamVal',
    'ParamDictType',

    # utility:
    'AnnealSequenceSearchStrategy',
    'CliffordSimulator',
    'DeserializingArg',
    'GateOpDeserializer',
    'GateOpSerializer',
    'GreedySequenceSearchStrategy',
    'SerializingArg',
    'Simulator',
    'StabilizerSampler',
    'Unique',
    'DEFAULT_RESOLVERS',

    # Quantum Engine
    'Engine',
    'EngineJob',
    'EngineProcessor',
    'EngineProgram',
    'EngineTimeSlot',
    'QuantumEngineSampler',
    'NAMED_GATESETS',

    # enums
    'ProtoVersion'
]


def _get_all_public_classes(module) -> Iterator[Tuple[str, Type]]:
    for name, obj in inspect.getmembers(module):
        if inspect.isfunction(obj) or inspect.ismodule(obj):
            continue

        if name in SHOULDNT_BE_SERIALIZED:
            continue

        if not inspect.isclass(obj):
            # singletons, for instance
            obj = obj.__class__

        if name.startswith('_'):
            continue

        if inspect.isclass(obj) and inspect.isabstract(obj):
            continue

        # assert name != 'XPowGate'
        yield name, obj


def _get_all_names() -> Iterator[str]:

    def not_module_or_function(x):
        return not (inspect.ismodule(x) or inspect.isfunction(x))

    for name, _ in inspect.getmembers(cirq, not_module_or_function):
        yield name
    for name, _ in inspect.getmembers(cirq.google, not_module_or_function):
        yield name


def test_shouldnt_be_serialized_no_superfluous():
    # everything in the list should be ignored for a reason
    names = set(_get_all_names())
    for name in SHOULDNT_BE_SERIALIZED:
        assert name in names


def test_not_yet_serializable_no_superfluous():
    # everything in the list should be ignored for a reason
    names = set(_get_all_names())
    for name in NOT_YET_SERIALIZABLE:
        assert name in names


def test_mutually_exclusive_blacklist():
    assert len(set(SHOULDNT_BE_SERIALIZED) & set(NOT_YET_SERIALIZABLE)) == 0


NOT_YET_SERIALIZABLE = [
    'AsymmetricDepolarizingChannel',
    'AxisAngleDecomposition',
    'Calibration',
    'CircuitDag',
    'CircuitDiagramInfo',
    'CircuitDiagramInfoArgs',
    'CircuitSampleJob',
    'CliffordSimulatorStepResult',
    'CliffordState',
    'CliffordTrialResult',
    'ConstantQubitNoiseModel',
    'DensityMatrixSimulator',
    'DensityMatrixSimulatorState',
    'DensityMatrixStepResult',
    'DensityMatrixTrialResult',
    'ExpressionMap',
    'FSIM_GATESET',
    'Heatmap',
    'InsertStrategy',
    'IonDevice',
    'KakDecomposition',
    'LinearCombinationOfGates',
    'LinearCombinationOfOperations',
    'Linspace',
    'ListSweep',
    'NeutralAtomDevice',
    'ParallelGateOperation',
    'PauliInteractionGate',
    'PauliStringPhasor',
    'PauliSum',
    'PauliSumCollector',
    'PauliTransform',
    'PeriodicValue',
    'PointOptimizationSummary',
    'Points',
    'Product',
    'QasmArgs',
    'QasmOutput',
    'QubitOrder',
    'QubitPermutationGate',
    'QuilFormatter',
    'QuilOutput',
    'SerializableDevice',
    'SerializableGateSet',
    'SimulationTrialResult',
    'SingleQubitCliffordGate',
    'SparseSimulatorStep',
    'SQRT_ISWAP_GATESET',
    'StateVectorMixin',
    'SYC_GATESET',
    'Sycamore',
    'Sycamore23',
    'TextDiagramDrawer',
    'ThreeQubitDiagonalGate',
    'Timestamp',
    'TwoQubitDiagonalGate',
    'UnitSweep',
    'StateVectorSimulatorState',
    'StateVectorTrialResult',
    'WaveFunctionSimulatorState',
    'WaveFunctionTrialResult',
    'XmonDevice',
    'XMON',
    'ZerosSampler',
    'Zip',
]


def _find_classes_that_should_serialize() -> Set[Tuple[str, Type]]:
    result: Set[Tuple[str, Type]] = set()
    result.update(_get_all_public_classes(cirq))
<<<<<<< HEAD
    try:
        import cirq_google
        result.update(_get_all_public_classes(cirq_google))
    except ImportError:
        pass
=======
    result.update(_get_all_public_classes(cirq.google))
    result.update(_get_all_public_classes(cirq.work))
>>>>>>> 6a151afc

    for k, v in RESOLVER_CACHE.cirq_class_resolver_dictionary.items():
        t = v if isinstance(v, type) else None
        result.add((k, t))
    return result


def test_builtins():
    assert_json_roundtrip_works(True)
    assert_json_roundtrip_works(1)
    assert_json_roundtrip_works(1 + 2j)
    assert_json_roundtrip_works({
        'test': [123, 5.5],
        'key2': 'asdf',
        '3': None,
        '0.0': [],
    })


def test_numpy():
    x = np.ones(1)[0]

    assert_json_roundtrip_works(x.astype(np.bool))
    assert_json_roundtrip_works(x.astype(np.int8))
    assert_json_roundtrip_works(x.astype(np.int16))
    assert_json_roundtrip_works(x.astype(np.int32))
    assert_json_roundtrip_works(x.astype(np.int64))
    assert_json_roundtrip_works(x.astype(np.uint8))
    assert_json_roundtrip_works(x.astype(np.uint16))
    assert_json_roundtrip_works(x.astype(np.uint32))
    assert_json_roundtrip_works(x.astype(np.uint64))
    assert_json_roundtrip_works(x.astype(np.float32))
    assert_json_roundtrip_works(x.astype(np.float64))
    assert_json_roundtrip_works(x.astype(np.complex64))
    assert_json_roundtrip_works(x.astype(np.complex128))

    assert_json_roundtrip_works(np.ones((11, 5)))
    assert_json_roundtrip_works(np.arange(3))


def test_pandas():
    assert_json_roundtrip_works(
        pd.DataFrame(data=[[1, 2, 3], [4, 5, 6]],
                     columns=['x', 'y', 'z'],
                     index=[2, 5]))
    assert_json_roundtrip_works(pd.Index([1, 2, 3], name='test'))
    assert_json_roundtrip_works(
        pd.MultiIndex.from_tuples([(1, 2), (3, 4), (5, 6)],
                                  names=['alice', 'bob']))

    assert_json_roundtrip_works(
        pd.DataFrame(index=pd.Index([1, 2, 3], name='test'),
                     data=[[11, 21.0], [12, 22.0], [13, 23.0]],
                     columns=['a', 'b']))
    assert_json_roundtrip_works(
        pd.DataFrame(index=pd.MultiIndex.from_tuples([(1, 2), (2, 3), (3, 4)],
                                                     names=['x', 'y']),
                     data=[[11, 21.0], [12, 22.0], [13, 23.0]],
                     columns=pd.Index(['a', 'b'], name='c')))


def test_sympy():
    # Raw values.
    assert_json_roundtrip_works(sympy.Symbol('theta'))
    assert_json_roundtrip_works(sympy.Integer(5))
    assert_json_roundtrip_works(sympy.Rational(2, 3))
    assert_json_roundtrip_works(sympy.Float(1.1))

    # Basic operations.
    s = sympy.Symbol('s')
    t = sympy.Symbol('t')
    assert_json_roundtrip_works(t + s)
    assert_json_roundtrip_works(t * s)
    assert_json_roundtrip_works(t / s)
    assert_json_roundtrip_works(t - s)
    assert_json_roundtrip_works(t**s)

    # Linear combinations.
    assert_json_roundtrip_works(t * 2)
    assert_json_roundtrip_works(4 * t + 3 * s + 2)


def _write_test_data(key: str, *test_instances: Any):
    """Helper method for creating initial test data."""
    # coverage: ignore
    cirq.to_json(test_instances, TEST_DATA_PATH / f'{key}.json')
    with open(TEST_DATA_PATH / f'{key}.repr', 'w') as f:
        f.write('[\n')
        for e in test_instances:
            f.write(proper_repr(e))
            f.write(',\n')
        f.write(']')


@pytest.mark.parametrize('cirq_obj_name,cls',
                         _find_classes_that_should_serialize())
def test_json_test_data_coverage(cirq_obj_name: str, cls):
    if cirq_obj_name in NOT_YET_SERIALIZABLE:
        return pytest.xfail(reason="Not serializable (yet)")

    json_path = TEST_DATA_PATH / f'{cirq_obj_name}.json'
    json_path2 = TEST_DATA_PATH / f'{cirq_obj_name}.json_inward'

    if not json_path.exists() and not json_path2.exists():
        # coverage: ignore
        raise NotImplementedError(
            textwrap.fill(
                f"Hello intrepid developer. There is a new public or "
                f"serializable object named '{cirq_obj_name}' that does not "
                f"have associated test data.\n"
                f"\n"
                f"You must create the file\n"
                f"    cirq/protocols/json_test_data/{cirq_obj_name}.json\n"
                f"and the file\n"
                f"    cirq/protocols/json_test_data/{cirq_obj_name}.repr\n"
                f"in order to guarantee this public object is, and will "
                f"remain, serializable.\n"
                f"\n"
                f"The content of the .repr file should be the string returned "
                f"by `repr(obj)` where `obj` is a test {cirq_obj_name} value "
                f"or list of such values. To get this to work you may need to "
                f"implement a __repr__ method for {cirq_obj_name}. The repr "
                f"must be a parsable python expression that evaluates to "
                f"something equal to `obj`."
                f"\n"
                f"The content of the .json file should be the string returned "
                f"by `cirq.to_json(obj)` where `obj` is the same object or "
                f"list of test objects.\n"
                f"To get this to work you likely need "
                f"to add {cirq_obj_name} to the "
                f"`cirq_class_resolver_dictionary` method in "
                f"the cirq/protocols/json_serialization.py source file. "
                f"You may also need to add a _json_dict_ method to "
                f"{cirq_obj_name}. In some cases you will also need to add a "
                f"_from_json_dict_ method to {cirq_obj_name}."
                f"\n"
                f"For more information on JSON serialization, please read the "
                f"docstring for protocols.SupportsJSON. If this object or "
                f"class is not appropriate for serialization, add its name to "
                f"the SHOULDNT_BE_SERIALIZED list in the "
                f"cirq/protocols/json_serialization_test.py source file."))

    repr_file = TEST_DATA_PATH / f'{cirq_obj_name}.repr'
    if repr_file.exists() and cls is not None:
        objs = _eval_repr_data_file(repr_file)
        if not isinstance(objs, list):
            objs = [objs]

        for obj in objs:
            assert type(obj) == cls, (
                f"Value in {TEST_DATA_REL}/{cirq_obj_name}.repr must be of "
                f"exact type {cls}, or a list of instances of that type. But "
                f"the value (or one of the list entries) had type "
                f"{type(obj)}.\n"
                f"\n"
                f"If using a value of the wrong type is intended, move the "
                f"value to {TEST_DATA_REL}/{cirq_obj_name}.repr_inward\n"
                f"\n"
                f"Value with wrong type:\n{obj!r}.")


def test_to_from_strings():
    x_json_text = """{
  "cirq_type": "_PauliX",
  "exponent": 1.0,
  "global_shift": 0.0
}"""
    assert cirq.to_json(cirq.X) == x_json_text
    assert cirq.read_json(json_text=x_json_text) == cirq.X

    with pytest.raises(ValueError, match='specify ONE'):
        cirq.read_json(io.StringIO(), json_text=x_json_text)


def _eval_repr_data_file(path: pathlib.Path):
    return eval(path.read_text(), {
        'cirq': cirq,
        'pd': pd,
        'sympy': sympy,
        'np': np,
    }, {})


def assert_repr_and_json_test_data_agree(repr_path: pathlib.Path,
                                         json_path: pathlib.Path,
                                         inward_only: bool):
    if not repr_path.exists() and not json_path.exists():
        return

    rel_repr_path = f'{TEST_DATA_REL}/{repr_path.name}'
    rel_json_path = f'{TEST_DATA_REL}/{json_path.name}'

    try:
        json_from_file = json_path.read_text()
        json_obj = cirq.read_json(json_text=json_from_file)
    except Exception as ex:  # coverage: ignore
        # coverage: ignore
        raise IOError(
            f'Failed to parse test json data from {rel_json_path}.') from ex

    try:
        repr_obj = _eval_repr_data_file(repr_path)
    except Exception as ex:  # coverage: ignore
        # coverage: ignore
        raise IOError(
            f'Failed to parse test repr data from {rel_repr_path}.') from ex

    assert proper_eq(json_obj, repr_obj), (
        f'The json data from {rel_json_path} did not parse '
        f'into an object equivalent to the repr data from {rel_repr_path}.\n'
        f'\n'
        f'json object: {json_obj!r}\n'
        f'repr object: {repr_obj!r}\n')

    if not inward_only:
        json_from_cirq = cirq.to_json(repr_obj)
        json_from_cirq_obj = json.loads(json_from_cirq)
        json_from_file_obj = json.loads(json_from_file)

        assert json_from_cirq_obj == json_from_file_obj, (
            f'The json produced by cirq no longer agrees with the json in the '
            f'{rel_json_path} test data file.\n'
            f'\n'
            f'You must either fix the cirq code to continue to produce the '
            f'same output, or you must move the old test data to '
            f'{rel_json_path}_inward and create a fresh {rel_json_path} file.\n'
            f'\n'
            f'test data json:\n'
            f'{json_from_file}\n'
            f'\n'
            f'cirq produced json:\n'
            f'{json_from_cirq}\n')


def all_test_data_keys() -> List[str]:
    seen = set()
    for file in TEST_DATA_PATH.iterdir():
        name = file.name
        if name.endswith('.json') or name.endswith('.repr'):
            seen.add(file.name[:-len('.json')])
        elif name.endswith('.json_inward') or name.endswith('.repr_inward'):
            seen.add(file.name[:-len('.json_inward')])
    return sorted(seen)


@pytest.mark.parametrize('key', all_test_data_keys())
def test_json_and_repr_data(key: str):
    assert_repr_and_json_test_data_agree(
        repr_path=TEST_DATA_PATH / f'{key}.repr',
        json_path=TEST_DATA_PATH / f'{key}.json',
        inward_only=False)
    assert_repr_and_json_test_data_agree(
        repr_path=TEST_DATA_PATH / f'{key}.repr_inward',
        json_path=TEST_DATA_PATH / f'{key}.json_inward',
        inward_only=True)


def test_pathlib_paths(tmpdir):
    path = pathlib.Path(tmpdir) / 'op.json'
    cirq.to_json(cirq.X, path)
    assert cirq.read_json(path) == cirq.X


def test_json_serializable_dataclass():

    @cirq.json_serializable_dataclass
    class MyDC:
        q: cirq.LineQubit
        desc: str

    my_dc = MyDC(cirq.LineQubit(4), 'hi mom')

    def custom_resolver(name):
        if name == 'MyDC':
            return MyDC

    assert_json_roundtrip_works(my_dc,
                                text_should_be="\n".join([
                                    '{',
                                    '  "cirq_type": "MyDC",',
                                    '  "q": {',
                                    '    "cirq_type": "LineQubit",',
                                    '    "x": 4',
                                    '  },',
                                    '  "desc": "hi mom"',
                                    '}',
                                ]),
                                resolvers=[custom_resolver] +
                                cirq.DEFAULT_RESOLVERS)


def test_json_serializable_dataclass_parenthesis():

    @cirq.json_serializable_dataclass()
    class MyDC:
        q: cirq.LineQubit
        desc: str

    def custom_resolver(name):
        if name == 'MyDC':
            return MyDC

    my_dc = MyDC(cirq.LineQubit(4), 'hi mom')

    assert_json_roundtrip_works(my_dc,
                                resolvers=[custom_resolver] +
                                cirq.DEFAULT_RESOLVERS)


def test_json_serializable_dataclass_namespace():

    @cirq.json_serializable_dataclass(namespace='cirq.experiments')
    class QuantumVolumeParams:
        width: int
        depth: int
        circuit_i: int

    qvp = QuantumVolumeParams(width=5, depth=5, circuit_i=0)

    def custom_resolver(name):
        if name == 'cirq.experiments.QuantumVolumeParams':
            return QuantumVolumeParams

    assert_json_roundtrip_works(qvp,
                                resolvers=[custom_resolver] +
                                cirq.DEFAULT_RESOLVERS)<|MERGE_RESOLUTION|>--- conflicted
+++ resolved
@@ -345,16 +345,13 @@
 def _find_classes_that_should_serialize() -> Set[Tuple[str, Type]]:
     result: Set[Tuple[str, Type]] = set()
     result.update(_get_all_public_classes(cirq))
-<<<<<<< HEAD
+    result.update(_get_all_public_classes(cirq.google))
+    result.update(_get_all_public_classes(cirq.work))
     try:
         import cirq_google
         result.update(_get_all_public_classes(cirq_google))
     except ImportError:
         pass
-=======
-    result.update(_get_all_public_classes(cirq.google))
-    result.update(_get_all_public_classes(cirq.work))
->>>>>>> 6a151afc
 
     for k, v in RESOLVER_CACHE.cirq_class_resolver_dictionary.items():
         t = v if isinstance(v, type) else None
