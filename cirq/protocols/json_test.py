--- conflicted
+++ resolved
@@ -444,16 +444,13 @@
     'CircuitDiagramInfo',
     'CircuitDiagramInfoArgs',
     'CircuitSampleJob',
-<<<<<<< HEAD
     'CliffordSimulator',
     'CliffordSimulatorStepResult',
     'CliffordState',
     'CliffordTableau',
     'CliffordTrialResult',
     'ComputeDisplaysResult',
-=======
     'ConstantQubitNoiseModel',
->>>>>>> d20d6c0a
     'ControlledGate',
     'ControlledOperation',
     'DensityMatrixSimulator',
