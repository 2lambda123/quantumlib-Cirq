--- conflicted
+++ resolved
@@ -432,22 +432,14 @@
 NOT_YET_SERIALIZABLE = [
     'ApplyChannelArgs',
     'ApplyUnitaryArgs',
-<<<<<<< HEAD
     'AsymmetricDepolarizingChannel',
-=======
-    'ApproxPauliStringExpectation',
->>>>>>> ab28ce47
     'AxisAngleDecomposition',
     'Calibration',
     'CircuitDag',
     'CircuitDiagramInfo',
     'CircuitDiagramInfoArgs',
     'CircuitSampleJob',
-<<<<<<< HEAD
     'ConstantQubitNoiseModel',
-=======
-    'ComputeDisplaysResult',
->>>>>>> ab28ce47
     'ControlledGate',
     'ControlledOperation',
     'DensityMatrixSimulator',
