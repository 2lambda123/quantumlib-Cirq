--- conflicted
+++ resolved
@@ -56,15 +56,10 @@
 
 def test_op_roundtrip():
     q = cirq.LineQubit(5)
-<<<<<<< HEAD
+
     op1 = cirq.Rx(.123).on(q)
     assert_json_roundtrip_works(op1,
                                 text_should_be="""{
-=======
-    op1 = cirq.rx(.123).on(q)
-    assert_roundtrip(op1,
-                     text_should_be="""{
->>>>>>> 1c5084a8
   "cirq_type": "GateOperation",
   "gate": {
     "cirq_type": "XPowGate",
