--- conflicted
+++ resolved
@@ -29,12 +29,8 @@
 from collections import defaultdict
 from typing_extensions import Protocol
 
-<<<<<<< HEAD
-from cirq import ops
-=======
 from cirq import devices, ops
 from cirq.protocols import qid_shape_protocol
->>>>>>> b7da8730
 
 from cirq.type_workarounds import NotImplementedType
 
