--- conflicted
+++ resolved
@@ -116,23 +116,9 @@
         TypeError: `val` doesn't have a unitary effect and no default value was
             specified.
     """
-<<<<<<< HEAD
-    from cirq import Gate, Operation  # HACK: Avoids circular dependencies.
-
     if isinstance(val, np.ndarray) and linalg.is_unitary(val):
         return val
 
-    getter = getattr(val, '_unitary_', None)
-    result = NotImplemented if getter is None else getter()
-    if result is not NotImplemented:
-        return result
-
-    # Fallback to decomposition for gates and operations
-    if isinstance(val, (Gate, Operation)):
-        decomposed_unitary = _decompose_and_get_unitary(val)
-        if decomposed_unitary is not None:
-            return decomposed_unitary
-=======
     strats = [
         _strat_unitary_from_unitary, _strat_unitary_from_apply_unitary,
         _strat_unitary_from_decompose
@@ -143,7 +129,6 @@
             break
         if result is not NotImplemented:
             return result
->>>>>>> 554b8e27
 
     if default is not RaiseTypeErrorIfNotProvided:
         return default
