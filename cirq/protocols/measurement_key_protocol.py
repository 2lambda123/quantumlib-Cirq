--- conflicted
+++ resolved
@@ -104,8 +104,7 @@
     """Gets the measurement keys of measurements within the given value.
 
     Args:
-<<<<<<< HEAD
-        val: The value which has the measurement key..
+        val: The value which has the measurement key.
         allow_decompose: Used by internal methods to stop redundant
             decompositions from being performed (e.g. there's no need to
             decompose an object to check if it is unitary as part of determining
@@ -113,14 +112,6 @@
             will already be doing a more general decomposition check). Defaults
             to True. When false, the decomposition strategy for determining
             the result is skipped.
-=======
-        val: The value which has the measurement key.
-        allow_decompose: Defaults to True. When true, composite operations that
-            don't directly specify their measurement keys will be decomposed in
-            order to find measurement keys within the decomposed operations. If
-            not set, composite operations will appear to have no measurement
-            keys.
->>>>>>> 24397f37
 
     Returns:
         The measurement keys of the value. If the value has no measurement,
