--- conflicted
+++ resolved
@@ -12,8 +12,6 @@
 # See the License for the specific language governing permissions and
 # limitations under the License.
 import dataclasses
-import networkx as nx
-from networkx.readwrite import json_graph
 import json
 import numbers
 import pathlib
@@ -44,6 +42,7 @@
     import cirq.ops.pauli_gates
     import cirq.devices.unconstrained_device
 
+
 class _ResolverCache:
     """Lazily import and build registry to avoid circular imports."""
 
@@ -59,8 +58,6 @@
                                           GridInteractionLayer)
             from cirq.google.devices.known_devices import (
                 _NamedConstantXmonDevice)
-            from cirq.google.optimizers.two_qubit_gates.gate_compilation import\
-                GateTabulation
 
             def _identity_operation_from_dict(qubits, **kwargs):
                 return cirq.identity_each(*qubits)
@@ -76,48 +73,8 @@
                 return cirq.MatrixGate(matrix, qid_shape=(2, 2))
 
             self._crd = {
-                'AmplitudeDampingChannel':
-                    cirq.AmplitudeDampingChannel,
+                'AmplitudeDampingChannel': cirq.AmplitudeDampingChannel,
                 'AsymmetricDepolarizingChannel':
-<<<<<<< HEAD
-                    cirq.AsymmetricDepolarizingChannel,
-                'BitFlipChannel':
-                    cirq.BitFlipChannel,
-                'CCXPowGate':
-                    cirq.CCXPowGate,
-                'CCZPowGate':
-                    cirq.CCZPowGate,
-                'CNotPowGate':
-                    cirq.CNotPowGate,
-                'ControlledGate':
-                    cirq.ControlledGate,
-                'ControlledOperation':
-                    cirq.ControlledOperation,
-                'CSwapGate':
-                    cirq.CSwapGate,
-                'CZPowGate':
-                    cirq.CZPowGate,
-                'CrossEntropyResult':
-                    CrossEntropyResult,
-                'Circuit':
-                    cirq.Circuit,
-                'DepolarizingChannel':
-                    cirq.DepolarizingChannel,
-                'ConstantQubitNoiseModel':
-                    cirq.ConstantQubitNoiseModel,
-                'Duration':
-                    cirq.Duration,
-                'FSimGate':
-                    cirq.FSimGate,
-                'DensePauliString':
-                    cirq.DensePauliString,
-                'MutableDensePauliString':
-                    cirq.MutableDensePauliString,
-                'GateOperation':
-                    cirq.GateOperation,
-                'GateTabulation':
-                    GateTabulation,
-=======
                 cirq.AsymmetricDepolarizingChannel,
                 'BitFlipChannel': cirq.BitFlipChannel,
                 'CCNotPowGate': cirq.CCNotPowGate,
@@ -138,131 +95,74 @@
                 'DensePauliString': cirq.DensePauliString,
                 'MutableDensePauliString': cirq.MutableDensePauliString,
                 'GateOperation': cirq.GateOperation,
->>>>>>> 76b26896
+                'GateTabulation': cirq.google.GateTabulation,
                 'GeneralizedAmplitudeDampingChannel':
-                    cirq.GeneralizedAmplitudeDampingChannel,
-                'GlobalPhaseOperation':
-                    cirq.GlobalPhaseOperation,
-                'GridInteractionLayer':
-                    GridInteractionLayer,
-                'GridQid':
-                    cirq.GridQid,
-                'GridQubit':
-                    cirq.GridQubit,
-                'HPowGate':
-                    cirq.HPowGate,
-                'ISwapPowGate':
-                    cirq.ISwapPowGate,
-                'IdentityGate':
-                    cirq.IdentityGate,
-                'IdentityOperation':
-                    _identity_operation_from_dict,
-                'LineQubit':
-                    cirq.LineQubit,
-                'LineQid':
-                    cirq.LineQid,
-                'MatrixGate':
-                    cirq.MatrixGate,
-                'MeasurementGate':
-                    cirq.MeasurementGate,
-                'Moment':
-                    cirq.Moment,
-                '_NamedConstantXmonDevice':
-                    _NamedConstantXmonDevice,
-                '_NoNoiseModel':
-                    _NoNoiseModel,
-                'NamedQubit':
-                    cirq.NamedQubit,
-                '_PauliX':
-                    cirq.ops.pauli_gates._PauliX,
-                '_PauliY':
-                    cirq.ops.pauli_gates._PauliY,
-                '_PauliZ':
-                    cirq.ops.pauli_gates._PauliZ,
-                'ParamResolver':
-                    cirq.ParamResolver,
-                'PasqalDevice':
-                    cirq.pasqal.PasqalDevice,
-                'PauliString':
-                    cirq.PauliString,
-                'PhaseDampingChannel':
-                    cirq.PhaseDampingChannel,
-                'PhaseFlipChannel':
-                    cirq.PhaseFlipChannel,
-                'PhaseGradientGate':
-                    cirq.PhaseGradientGate,
-                'PhasedISwapPowGate':
-                    cirq.PhasedISwapPowGate,
-                'PhasedXPowGate':
-                    cirq.PhasedXPowGate,
-                'PhasedXZGate':
-                    cirq.PhasedXZGate,
-                'PhysicalZTag':
-                    cirq.google.PhysicalZTag,
-                'QuantumFourierTransformGate':
-                    cirq.QuantumFourierTransformGate,
-                'ResetChannel':
-                    cirq.ResetChannel,
-                'SingleQubitMatrixGate':
-                    single_qubit_matrix_gate,
+                cirq.GeneralizedAmplitudeDampingChannel,
+                'GlobalPhaseOperation': cirq.GlobalPhaseOperation,
+                'GridInteractionLayer': GridInteractionLayer,
+                'GridQid': cirq.GridQid,
+                'GridQubit': cirq.GridQubit,
+                'HPowGate': cirq.HPowGate,
+                'ISwapPowGate': cirq.ISwapPowGate,
+                'IdentityGate': cirq.IdentityGate,
+                'IdentityOperation': _identity_operation_from_dict,
+                'LineQubit': cirq.LineQubit,
+                'LineQid': cirq.LineQid,
+                'MatrixGate': cirq.MatrixGate,
+                'MeasurementGate': cirq.MeasurementGate,
+                'Moment': cirq.Moment,
+                '_NamedConstantXmonDevice': _NamedConstantXmonDevice,
+                '_NoNoiseModel': _NoNoiseModel,
+                'NamedQubit': cirq.NamedQubit,
+                '_PauliX': cirq.ops.pauli_gates._PauliX,
+                '_PauliY': cirq.ops.pauli_gates._PauliY,
+                '_PauliZ': cirq.ops.pauli_gates._PauliZ,
+                'ParamResolver': cirq.ParamResolver,
+                'PasqalDevice': cirq.pasqal.PasqalDevice,
+                'PauliString': cirq.PauliString,
+                'PhaseDampingChannel': cirq.PhaseDampingChannel,
+                'PhaseFlipChannel': cirq.PhaseFlipChannel,
+                'PhaseGradientGate': cirq.PhaseGradientGate,
+                'PhasedISwapPowGate': cirq.PhasedISwapPowGate,
+                'PhasedXPowGate': cirq.PhasedXPowGate,
+                'PhasedXZGate': cirq.PhasedXZGate,
+                'PhysicalZTag': cirq.google.PhysicalZTag,
+                'QuantumFourierTransformGate': cirq.QuantumFourierTransformGate,
+                'ResetChannel': cirq.ResetChannel,
+                'SingleQubitMatrixGate': single_qubit_matrix_gate,
                 'SingleQubitPauliStringGateOperation':
-                    cirq.SingleQubitPauliStringGateOperation,
+                cirq.SingleQubitPauliStringGateOperation,
                 'SingleQubitReadoutCalibrationResult':
-                    cirq.experiments.SingleQubitReadoutCalibrationResult,
-                'SwapPowGate':
-                    cirq.SwapPowGate,
-                'SycamoreGate':
-                    cirq.google.SycamoreGate,
-                'TaggedOperation':
-                    cirq.TaggedOperation,
-                'ThreeDGridQubit':
-                    cirq.pasqal.ThreeDGridQubit,
-                'TrialResult':
-                    cirq.TrialResult,
-                'TwoQubitMatrixGate':
-                    two_qubit_matrix_gate,
+                cirq.experiments.SingleQubitReadoutCalibrationResult,
+                'SwapPowGate': cirq.SwapPowGate,
+                'SycamoreGate': cirq.google.SycamoreGate,
+                'TaggedOperation': cirq.TaggedOperation,
+                'ThreeDGridQubit': cirq.pasqal.ThreeDGridQubit,
+                'TrialResult': cirq.TrialResult,
+                'TwoQubitMatrixGate': two_qubit_matrix_gate,
                 '_UnconstrainedDevice':
-                    cirq.devices.unconstrained_device._UnconstrainedDevice,
-                'WaitGate':
-                    cirq.WaitGate,
-                '_QubitAsQid':
-                    raw_types._QubitAsQid,
-                'XPowGate':
-                    cirq.XPowGate,
-                'XXPowGate':
-                    cirq.XXPowGate,
-                'YPowGate':
-                    cirq.YPowGate,
-                'YYPowGate':
-                    cirq.YYPowGate,
-                'ZPowGate':
-                    cirq.ZPowGate,
-                'ZZPowGate':
-                    cirq.ZZPowGate,
+                cirq.devices.unconstrained_device._UnconstrainedDevice,
+                'WaitGate': cirq.WaitGate,
+                '_QubitAsQid': raw_types._QubitAsQid,
+                'XPowGate': cirq.XPowGate,
+                'XXPowGate': cirq.XXPowGate,
+                'YPowGate': cirq.YPowGate,
+                'YYPowGate': cirq.YYPowGate,
+                'ZPowGate': cirq.ZPowGate,
+                'ZZPowGate': cirq.ZZPowGate,
 
                 # not a cirq class, but treated as one:
-                'pandas.DataFrame':
-                    pd.DataFrame,
-                'pandas.Index':
-                    pd.Index,
-                'pandas.MultiIndex':
-                    pd.MultiIndex.from_tuples,
-                'sympy.Symbol':
-                    sympy.Symbol,
-                'sympy.Add':
-                    lambda args: sympy.Add(*args),
-                'sympy.Mul':
-                    lambda args: sympy.Mul(*args),
-                'sympy.Pow':
-                    lambda args: sympy.Pow(*args),
-                'sympy.Float':
-                    lambda approx: sympy.Float(approx),
-                'sympy.Integer':
-                    sympy.Integer,
-                'sympy.Rational':
-                    sympy.Rational,
-                'complex':
-                    complex,
+                'pandas.DataFrame': pd.DataFrame,
+                'pandas.Index': pd.Index,
+                'pandas.MultiIndex': pd.MultiIndex.from_tuples,
+                'sympy.Symbol': sympy.Symbol,
+                'sympy.Add': lambda args: sympy.Add(*args),
+                'sympy.Mul': lambda args: sympy.Mul(*args),
+                'sympy.Pow': lambda args: sympy.Pow(*args),
+                'sympy.Float': lambda approx: sympy.Float(approx),
+                'sympy.Integer': sympy.Integer,
+                'sympy.Rational': sympy.Rational,
+                'complex': complex,
             }
         return self._crd
 
@@ -459,10 +359,6 @@
             return bool(o)
         if isinstance(o, np.ndarray):
             return o.tolist()
-
-        # Networkx object?
-        if isinstance(o, nx.Graph):
-            return json_graph.node_link_data(o)
 
         # Pandas object?
         if isinstance(o, pd.MultiIndex):
