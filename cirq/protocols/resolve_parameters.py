--- conflicted
+++ resolved
@@ -81,19 +81,14 @@
         If `val` has no `_resolve_parameters_` method or if it returns
         NotImplemented, `val` itself is returned.
     """
-<<<<<<< HEAD
-    # HACK: break cycle.
-    from cirq import ParamResolver
-
     if not param_resolver:
         return val
 
     # Ensure its a dictionary wrapped in a ParamResolver.
+    from cirq import ParamResolver  # HACK: break cycle.
     param_resolver = ParamResolver(param_resolver)
-=======
     if isinstance(val, sympy.Basic):
         return param_resolver.value_of(val)
->>>>>>> fd5ebfaa
 
     getter = getattr(val, '_resolve_parameters_', None)
     result = NotImplemented if getter is None else getter(param_resolver)
