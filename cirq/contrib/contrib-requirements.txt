# Runtime requirements for contrib.

ply>=3.4
pylatex~=1.3.0
<<<<<<< HEAD
scipy>=1.5.0
=======

# quimb
quimb
opt_einsum
autoray

# quil import
pyquil~=2.21.0
>>>>>>> b73a53b7
<|MERGE_RESOLUTION|>--- conflicted
+++ resolved
@@ -2,9 +2,6 @@
 
 ply>=3.4
 pylatex~=1.3.0
-<<<<<<< HEAD
-scipy>=1.5.0
-=======
 
 # quimb
 quimb
@@ -13,4 +10,6 @@
 
 # quil import
 pyquil~=2.21.0
->>>>>>> b73a53b7
+
+# for 3 qubit decomposition
+scipy>=1.5.0