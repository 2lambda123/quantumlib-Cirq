# Copyright 2018 The Cirq Developers
#
# Licensed under the Apache License, Version 2.0 (the "License");
# you may not use this file except in compliance with the License.
# You may obtain a copy of the License at
#
#     https://www.apache.org/licenses/LICENSE-2.0
#
# Unless required by applicable law or agreed to in writing, software
# distributed under the License is distributed on an "AS IS" BASIS,
# WITHOUT WARRANTIES OR CONDITIONS OF ANY KIND, either express or implied.
# See the License for the specific language governing permissions and
# limitations under the License.

import pytest

import cirq

import cirq.contrib.graph_device as ccgd
import cirq.contrib.graph_device.graph_device as ccgdgd


def test_fixed_duration_undirected_graph_device_edge_eq():
    e = ccgd.FixedDurationUndirectedGraphDeviceEdge(cirq.Duration(picos=4))
    f = ccgd.FixedDurationUndirectedGraphDeviceEdge(cirq.Duration(picos=4))
    g = ccgd.FixedDurationUndirectedGraphDeviceEdge(cirq.Duration(picos=5))
    assert e == f
    assert e != g
    assert e != 4


def test_unconstrained_undirected_graph_device_edge_eq():
    e = ccgdgd._UnconstrainedUndirectedGraphDeviceEdge()
    f = ccgd.UnconstrainedUndirectedGraphDeviceEdge
    assert e == f
    assert e != 3


def test_is_undirected_device_graph():
    assert not ccgd.is_undirected_device_graph('abc')
    graph = ccgd.UndirectedHypergraph()
    assert ccgd.is_undirected_device_graph(graph)
    a, b, c, d, e = cirq.LineQubit.range(5)
    graph.add_edge((a, b))
    assert ccgd.is_undirected_device_graph(graph)
    graph.add_edge((b, c), ccgd.UnconstrainedUndirectedGraphDeviceEdge)
    assert ccgd.is_undirected_device_graph(graph)
    graph.add_edge((d, e), 'abc')
    assert not ccgd.is_undirected_device_graph(graph)
    graph = ccgd.UndirectedHypergraph(vertices=(0, 1))
    assert not ccgd.is_undirected_device_graph(graph)


def test_is_crosstalk_graph():
    a, b, c, d, e, f = cirq.LineQubit.range(6)
    assert not ccgd.is_crosstalk_graph('abc')
    graph = ccgd.UndirectedHypergraph()
    graph.add_vertex('abc')
    assert not ccgd.is_crosstalk_graph(graph)
    graph = ccgd.UndirectedHypergraph()
    graph.add_edge((frozenset((a, b)), frozenset((c, d))), 'abc')
    assert not ccgd.is_crosstalk_graph(graph)
    graph = ccgd.UndirectedHypergraph()
    graph.add_edge((frozenset((a, b)), frozenset((c, d))), None)
    graph.add_edge((frozenset((e, f)), frozenset((c, d))), lambda _: None)
    assert ccgd.is_crosstalk_graph(graph)
    graph = ccgd.UndirectedHypergraph()
    graph.add_edge((frozenset((a, b)), frozenset((c, d))), 'abc')
    assert not ccgd.is_crosstalk_graph(graph)
    graph = ccgd.UndirectedHypergraph()
    graph.add_edge((frozenset((a, b)),), None)
    assert not ccgd.is_crosstalk_graph(graph)
    graph = ccgd.UndirectedHypergraph()
    graph.add_edge((frozenset((0, 1)), frozenset((2, 3))), None)
    assert not ccgd.is_crosstalk_graph(graph)


def test_unconstrained_undirected_graph_device_edge():
    edge = ccgd.UnconstrainedUndirectedGraphDeviceEdge
    qubits = cirq.LineQubit.range(2)
    assert edge.duration_of(cirq.X(qubits[0])) == cirq.Duration(picos=0)
    assert edge.duration_of(cirq.CZ(*qubits[:2])) == cirq.Duration(picos=0)


def test_graph_device():
    one_qubit_duration = cirq.Duration(picos=10)
    two_qubit_duration = cirq.Duration(picos=1)
    one_qubit_edge = ccgd.FixedDurationUndirectedGraphDeviceEdge(
        one_qubit_duration)
    two_qubit_edge = ccgd.FixedDurationUndirectedGraphDeviceEdge(
        two_qubit_duration)

    empty_device = ccgd.UndirectedGraphDevice()
    assert not empty_device.qubits
    assert not empty_device.edges

    n_qubits = 4
    qubits = cirq.LineQubit.range(n_qubits)
    edges = {(cirq.LineQubit(i), cirq.LineQubit((i + 1) % n_qubits)):
             two_qubit_edge for i in range(n_qubits)}
    edges.update({(cirq.LineQubit(i),): one_qubit_edge for i in range(n_qubits)
                 })
    device_graph = ccgd.UndirectedHypergraph(labelled_edges=edges)

    def not_cnots(first_op, second_op):
        if all(
                isinstance(op, cirq.GateOperation) and op.gate == cirq.CNOT
                for op in (first_op, second_op)):
            raise ValueError('Simultaneous CNOTs')

    assert ccgd.is_undirected_device_graph(device_graph)
    with pytest.raises(TypeError):
        ccgd.UndirectedGraphDevice('abc')
    constraint_edges = {
        (frozenset(cirq.LineQubit.range(2)),
         frozenset(cirq.LineQubit.range(2, 4))):
        None,
        (frozenset(cirq.LineQubit.range(1, 3)),
         frozenset((cirq.LineQubit(0), cirq.LineQubit(3)))):
        not_cnots
    }
    crosstalk_graph = ccgd.UndirectedHypergraph(labelled_edges=constraint_edges)
    assert ccgd.is_crosstalk_graph(crosstalk_graph)

    with pytest.raises(TypeError):
        ccgd.UndirectedGraphDevice(device_graph, crosstalk_graph='abc')

    graph_device = ccgd.UndirectedGraphDevice(device_graph)
    assert graph_device.crosstalk_graph == ccgd.UndirectedHypergraph()

    graph_device = ccgd.UndirectedGraphDevice(device_graph,
                                              crosstalk_graph=crosstalk_graph)
    assert sorted(graph_device.edges) == sorted(device_graph.edges)
    assert graph_device.qubits == tuple(qubits)
    assert graph_device.device_graph == device_graph
    assert graph_device.labelled_edges == device_graph.labelled_edges

    assert graph_device.duration_of(cirq.X(qubits[2])) == one_qubit_duration
    assert (graph_device.duration_of(
        cirq.CNOT(*qubits[:2])) == two_qubit_duration)
    with pytest.raises(KeyError):
        graph_device.duration_of(cirq.CNOT(qubits[0], qubits[2]))
    with pytest.raises(ValueError):
        graph_device.validate_operation(cirq.CNOT(qubits[0], qubits[2]))
    with pytest.raises(AttributeError):
        graph_device.validate_operation(list((2, 3)))

    moment = cirq.Moment([cirq.CNOT(*qubits[:2]), cirq.CNOT(*qubits[2:])])
    with pytest.raises(ValueError):
        graph_device.validate_moment(moment)
    with pytest.raises(ValueError):
        scheduled_operations = (cirq.ScheduledOperation.op_at_on(
            op, cirq.Timestamp(), graph_device) for op in moment.operations)
        schedule = cirq.Schedule(graph_device, scheduled_operations)
        graph_device.validate_schedule(schedule)

    moment = cirq.Moment(
        [cirq.CNOT(qubits[0], qubits[3]),
         cirq.CZ(qubits[1], qubits[2])])
    graph_device.validate_moment(moment)
<<<<<<< HEAD
    circuit = cirq.Circuit([moment], device=graph_device)
=======
    circuit = cirq.Circuit(moment, device=graph_device)
>>>>>>> 3c4d213e
    schedule = cirq.moment_by_moment_schedule(graph_device, circuit)
    assert graph_device.validate_schedule(schedule) is None

    moment = cirq.Moment(
        [cirq.CNOT(qubits[0], qubits[3]),
         cirq.CNOT(qubits[1], qubits[2])])
    with pytest.raises(ValueError):
        graph_device.validate_moment(moment)
    with pytest.raises(ValueError):
        scheduled_operations = (cirq.ScheduledOperation.op_at_on(
            op, cirq.Timestamp(), graph_device) for op in moment.operations)
        schedule = cirq.Schedule(graph_device, scheduled_operations)
        graph_device.validate_schedule(schedule)


def test_graph_device_copy_and_add():
    a, b, c, d, e, f = cirq.LineQubit.range(6)
    device_graph = ccgd.UndirectedHypergraph(labelled_edges={
        (a, b): None,
        (c, d): None
    })
    crosstalk_graph = ccgd.UndirectedHypergraph(
        labelled_edges={(frozenset((a, b)), frozenset((c, d))): None})
    device = ccgd.UndirectedGraphDevice(device_graph=device_graph,
                                        crosstalk_graph=crosstalk_graph)
    device_graph_addend = ccgd.UndirectedHypergraph(labelled_edges={
        (a, b): None,
        (e, f): None
    })
    crosstalk_graph_addend = ccgd.UndirectedHypergraph(
        labelled_edges={(frozenset((a, b)), frozenset((e, f))): None})
    device_addend = ccgd.UndirectedGraphDevice(
        device_graph=device_graph_addend,
        crosstalk_graph=crosstalk_graph_addend)
    device_sum = device + device_addend
    device_copy = device.__copy__()
    device_copy += device_addend
    assert device != device_copy
    assert device_copy == device_sum<|MERGE_RESOLUTION|>--- conflicted
+++ resolved
@@ -158,11 +158,7 @@
         [cirq.CNOT(qubits[0], qubits[3]),
          cirq.CZ(qubits[1], qubits[2])])
     graph_device.validate_moment(moment)
-<<<<<<< HEAD
-    circuit = cirq.Circuit([moment], device=graph_device)
-=======
     circuit = cirq.Circuit(moment, device=graph_device)
->>>>>>> 3c4d213e
     schedule = cirq.moment_by_moment_schedule(graph_device, circuit)
     assert graph_device.validate_schedule(schedule) is None
 
