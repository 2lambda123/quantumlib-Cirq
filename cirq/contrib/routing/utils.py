--- conflicted
+++ resolved
@@ -13,12 +13,8 @@
 # limitations under the License.
 
 import operator
-<<<<<<< HEAD
 from typing import Callable, Iterable, List, TYPE_CHECKING
-=======
 import re
-from typing import Callable, Iterable, List
->>>>>>> cc845214
 
 import networkx as nx
 
@@ -81,8 +77,13 @@
     circuit_dag = circuits.CircuitDag.from_circuit(circuit,
                                                    can_reorder=can_reorder)
     logical_operations = swap_network.get_logical_operations()
-<<<<<<< HEAD
-    return cca.is_topologically_sorted(circuit_dag, logical_operations, equals)
+    try:
+        return cca.is_topologically_sorted(circuit_dag, logical_operations,
+                                           equals)
+    except ValueError as err:
+        if re.match(r'Operation .* acts on unmapped qubit .*\.', str(err)):
+            return False
+        raise
 
 
 def get_circuit_connectivity(circuit: 'cirq.Circuit') -> nx.Graph:
@@ -99,13 +100,4 @@
                              f"contains {n_qubits}-qubit operations")
         if n_qubits == 2:
             g.add_edge(*op.qubits)
-    return g
-=======
-    try:
-        return cca.is_topologically_sorted(circuit_dag, logical_operations,
-                                           equals)
-    except ValueError as err:
-        if re.match(r'Operation .* acts on unmapped qubit .*\.', str(err)):
-            return False
-        raise
->>>>>>> cc845214
+    return g