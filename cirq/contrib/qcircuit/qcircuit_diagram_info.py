# Copyright 2018 The Cirq Developers
#
# Licensed under the Apache License, Version 2.0 (the "License");
# you may not use this file except in compliance with the License.
# You may obtain a copy of the License at
#
#     https://www.apache.org/licenses/LICENSE-2.0
#
# Unless required by applicable law or agreed to in writing, software
# distributed under the License is distributed on an "AS IS" BASIS,
# WITHOUT WARRANTIES OR CONDITIONS OF ANY KIND, either express or implied.
# See the License for the specific language governing permissions and
# limitations under the License.

from typing import cast, Optional, Tuple

from cirq import ops, protocols

from cirq.contrib.qcircuit.macros import (
    gate_macro, line_macro)


def escape_text_for_latex(text):
    escaped = (text
<<<<<<< HEAD
               .replace('{', '\\{')
               .replace('}', '\\}')
               .replace('\\', '\\textbackslash{}')
               .replace('^', '\\textasciicircum{}')
               .replace('~', '\\textasciitilde{}')
               .replace('_', '\\_')
               .replace('$', '\\$')
               .replace('%', '\\%')
               .replace('&', '\\&')
               .replace('#', '\\#'))
    return '\\text{' + escaped + '}'
=======
               .replace('\\', r'\textbackslash{}')
               .replace('{', r'\{')
               .replace('}', r'\}')
               .replace('^', r'\textasciicircum{}')
               .replace('~', r'\textasciitilde{}')
               .replace('_', r'\_')
               .replace('$', r'\$')
               .replace('%', r'\%')
               .replace('&', r'\&')
               .replace('#', r'\#'))
    return r'\text{' + escaped + '}'
>>>>>>> 46c8f215


def get_multigate_parameters(
        args: protocols.CircuitDiagramInfoArgs
        ) -> Optional[Tuple[int, int]]:
    if (args.qubit_map is None) or (args.known_qubits is None):
        return None

    indices = [args.qubit_map[q] for q in args.known_qubits]
    min_index = min(indices)
    n_qubits = len(args.known_qubits)
    if sorted(indices) != list(range(min_index, min_index + n_qubits)):
        return None
    return min_index, n_qubits


def get_lines(dys):
    return tuple(line_macro((1, dy)) for dy in dys)


def swap_qcircuit_diagram_info(
        op: ops.Operation,
        args: protocols.CircuitDiagramInfoArgs,
        ) -> Optional[protocols.CircuitDiagramInfo]:
    if not (isinstance(op, ops.GateOperation) and op.gate == ops.SWAP):
        return None
    if args.qubit_map is None:
        return None
    dys = (args.qubit_map[j] - args.qubit_map[i] for i, j in
            zip(op.qubits, reversed(op.qubits)))
    wire_symbols = get_lines(dys)
    return protocols.CircuitDiagramInfo(
            wire_symbols=wire_symbols,
            vconnected=False,
            hconnected=False)


def hardcoded_qcircuit_diagram_info(
        op: ops.Operation) -> Optional[protocols.CircuitDiagramInfo]:
    if not isinstance(op, ops.GateOperation):
        return None
    symbols = (
        (r'\targ',) if op.gate == ops.X else
        (r'\control', r'\control') if op.gate == ops.CZ else
        (r'\control', r'\targ') if op.gate == ops.CNOT else
        (r'\meter',) if isinstance(op.gate, ops.MeasurementGate) else
        ())
    return (protocols.CircuitDiagramInfo(cast(Tuple[str, ...], symbols))
            if symbols else None)


def convert_text_diagram_info_to_qcircuit_diagram_info(
        info: protocols.CircuitDiagramInfo) -> protocols.CircuitDiagramInfo:
    labels = [escape_text_for_latex(e) for e in info.wire_symbols]
    if info.exponent != 1:
        labels[0] += '^{' + str(info.exponent) + '}'
<<<<<<< HEAD
    symbols = tuple(gate_macro(l) for l in labels)
=======
    symbols = tuple(r'\gate{' + l + '}' for l in labels)
>>>>>>> 46c8f215
    return protocols.CircuitDiagramInfo(symbols)


def multigate_qcircuit_diagram_info(
        op: ops.Operation,
        args: protocols.CircuitDiagramInfoArgs,
        ) -> Optional[protocols.CircuitDiagramInfo]:
    if not (isinstance(op, ops.GateOperation) and
            isinstance(op.gate, ops.InterchangeableQubitsGate)):
        return None

    multigate_parameters = get_multigate_parameters(args)
    if multigate_parameters is None:
        return None

    info = protocols.circuit_diagram_info(op, args, default=None)

    min_index, n_qubits = multigate_parameters
    name = escape_text_for_latex(
            str(op.gate).rsplit('**', 1)[0]
            if isinstance(op, ops.GateOperation) else
            str(op))
    if (info is not None) and (info.exponent != 1):
        name += '^{' + str(info.exponent) + '}'
    box = r'\multigate{' + str(n_qubits - 1) + '}{' + name + '}'
    ghost = r'\ghost{' + name + '}'
    assert args.qubit_map is not None
    assert args.known_qubits is not None
    symbols = tuple(box if (args.qubit_map[q] == min_index) else
                    ghost for q in args.known_qubits)
    return protocols.CircuitDiagramInfo(symbols,
                                        exponent=info.exponent,
                                        vconnected=False)


def fallback_qcircuit_diagram_info(
        op: ops.Operation,
        args: protocols.CircuitDiagramInfoArgs
        ) -> protocols.CircuitDiagramInfo:
    args = args.with_args(use_unicode_characters=False)
    info = protocols.circuit_diagram_info(op, args, default=None)
    if info is None:
        name = str(op.gate if isinstance(op, ops.GateOperation) else op)
        n_qubits = len(op.qubits)
        symbols = tuple('#{}'.format(i + 1) if i else name
                for i in range( n_qubits))
        info = protocols.CircuitDiagramInfo(symbols)
    return convert_text_diagram_info_to_qcircuit_diagram_info(info)


def get_qcircuit_diagram_info(op: ops.Operation,
                              args: protocols.CircuitDiagramInfoArgs
                              ) -> protocols.CircuitDiagramInfo:
    info = hardcoded_qcircuit_diagram_info(op)
    if info is None:
        info = swap_qcircuit_diagram_info(op, args)
    if info is None:
        info = multigate_qcircuit_diagram_info(op, args)
    if info is None:
        info = fallback_qcircuit_diagram_info(op, args)
    return info<|MERGE_RESOLUTION|>--- conflicted
+++ resolved
@@ -16,37 +16,18 @@
 
 from cirq import ops, protocols
 
-from cirq.contrib.qcircuit.macros import (
-    gate_macro, line_macro)
+from cirq.contrib.qcircuit.macros import (gate_macro, line_macro)
 
 
 def escape_text_for_latex(text):
-    escaped = (text
-<<<<<<< HEAD
-               .replace('{', '\\{')
-               .replace('}', '\\}')
-               .replace('\\', '\\textbackslash{}')
-               .replace('^', '\\textasciicircum{}')
-               .replace('~', '\\textasciitilde{}')
-               .replace('_', '\\_')
-               .replace('$', '\\$')
-               .replace('%', '\\%')
-               .replace('&', '\\&')
-               .replace('#', '\\#'))
-    return '\\text{' + escaped + '}'
-=======
-               .replace('\\', r'\textbackslash{}')
-               .replace('{', r'\{')
-               .replace('}', r'\}')
-               .replace('^', r'\textasciicircum{}')
-               .replace('~', r'\textasciitilde{}')
-               .replace('_', r'\_')
-               .replace('$', r'\$')
-               .replace('%', r'\%')
-               .replace('&', r'\&')
-               .replace('#', r'\#'))
+    escaped = (text.replace('\\', r'\textbackslash{}').replace(
+        '{',
+        r'\{').replace('}', r'\}').replace('^', r'\textasciicircum{}').replace(
+            '~', r'\textasciitilde{}').replace('_', r'\_').replace(
+                '$', r'\$').replace('%',
+                                    r'\%').replace('&',
+                                                   r'\&').replace('#', r'\#'))
     return r'\text{' + escaped + '}'
->>>>>>> 46c8f215
 
 
 def get_multigate_parameters(
@@ -70,30 +51,27 @@
 def swap_qcircuit_diagram_info(
         op: ops.Operation,
         args: protocols.CircuitDiagramInfoArgs,
-        ) -> Optional[protocols.CircuitDiagramInfo]:
+) -> Optional[protocols.CircuitDiagramInfo]:
     if not (isinstance(op, ops.GateOperation) and op.gate == ops.SWAP):
         return None
     if args.qubit_map is None:
         return None
-    dys = (args.qubit_map[j] - args.qubit_map[i] for i, j in
-            zip(op.qubits, reversed(op.qubits)))
+    dys = (args.qubit_map[j] - args.qubit_map[i]
+           for i, j in zip(op.qubits, reversed(op.qubits)))
     wire_symbols = get_lines(dys)
-    return protocols.CircuitDiagramInfo(
-            wire_symbols=wire_symbols,
-            vconnected=False,
-            hconnected=False)
+    return protocols.CircuitDiagramInfo(wire_symbols=wire_symbols,
+                                        vconnected=False,
+                                        hconnected=False)
 
 
 def hardcoded_qcircuit_diagram_info(
         op: ops.Operation) -> Optional[protocols.CircuitDiagramInfo]:
     if not isinstance(op, ops.GateOperation):
         return None
-    symbols = (
-        (r'\targ',) if op.gate == ops.X else
-        (r'\control', r'\control') if op.gate == ops.CZ else
-        (r'\control', r'\targ') if op.gate == ops.CNOT else
-        (r'\meter',) if isinstance(op.gate, ops.MeasurementGate) else
-        ())
+    symbols = ((r'\targ',) if op.gate == ops.X else
+               (r'\control', r'\control') if op.gate == ops.CZ else
+               (r'\control', r'\targ') if op.gate == ops.CNOT else
+               (r'\meter',) if isinstance(op.gate, ops.MeasurementGate) else ())
     return (protocols.CircuitDiagramInfo(cast(Tuple[str, ...], symbols))
             if symbols else None)
 
@@ -103,11 +81,7 @@
     labels = [escape_text_for_latex(e) for e in info.wire_symbols]
     if info.exponent != 1:
         labels[0] += '^{' + str(info.exponent) + '}'
-<<<<<<< HEAD
     symbols = tuple(gate_macro(l) for l in labels)
-=======
-    symbols = tuple(r'\gate{' + l + '}' for l in labels)
->>>>>>> 46c8f215
     return protocols.CircuitDiagramInfo(symbols)
 
 
