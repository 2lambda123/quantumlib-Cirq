--- conflicted
+++ resolved
@@ -19,14 +19,17 @@
 def test_get_qcircuit_diagram_info():
     qubits = cirq.NamedQubit('x'), cirq.NamedQubit('y')
 
+    class FooGate(cirq.Gate, cirq.InterchangeableQubitsGate):
 
-    class FooGate(cirq.Gate, cirq.InterchangeableQubitsGate):
         def _circuit_diagram_info_(self, args: cirq.CircuitDiagramInfoArgs
-                                   ) -> cirq.CircuitDiagramInfo:
+                                  ) -> cirq.CircuitDiagramInfo:
             return cirq.CircuitDiagramInfo(wire_symbols=('foo', 'foo'))
 
         def __str__(self):
             return 'FOO'
+
+        def num_qubits(self):
+            return 2
 
     gate = FooGate()
     op = gate(*qubits)
@@ -38,17 +41,8 @@
             precision=3,
             qubit_map=qubit_map)
     actual_info = ccq.get_qcircuit_diagram_info(op, args)
-<<<<<<< HEAD
     expected_info = cirq.CircuitDiagramInfo(
-            ('\ghost{\\text{FOO}}', '\multigate{1}{\\text{FOO}}'),
-            vconnected=False)
-=======
-    name = r'{\text{SWAP}^{0.5}}'
-    expected_info = cirq.CircuitDiagramInfo(
-            (r'\multigate{1}' + name, r'\ghost' + name),
-            exponent=0.5,
-            connected=False)
->>>>>>> 46c8f215
+        ('\ghost{\\text{FOO}}', '\multigate{1}{\\text{FOO}}'), vconnected=False)
     assert actual_info == expected_info
 
     qubit_map = {q: i for q, i in zip(qubits, (2, 5))}
@@ -59,20 +53,15 @@
             precision=3,
             qubit_map=qubit_map)
     actual_info = ccq.get_qcircuit_diagram_info(op, args)
-<<<<<<< HEAD
-    expected_info = cirq.CircuitDiagramInfo((
-        '*+<.6em>{\\text{foo}} \POS ="i","i"+UR;"i"+UL **\dir{-};"i"+DL '
-        '**\dir{-};"i"+DR **\dir{-};"i"+UR **\dir{-},"i"',) * 2)
-=======
     expected_info = cirq.CircuitDiagramInfo(
-            (r'\ghost{\text{SWAP}}', r'\multigate{1}{\text{SWAP}}'),
-            connected=False)
->>>>>>> 46c8f215
+        ('*+<.6em>{\\text{foo}} \POS ="i","i"+UR;"i"+UL **\dir{-};"i"+DL '
+         '**\dir{-};"i"+DR **\dir{-};"i"+UR **\dir{-},"i"',) * 2)
     assert actual_info == expected_info
 
-    actual_info = ccq.get_qcircuit_diagram_info(op,
-            cirq.CircuitDiagramInfoArgs.UNINFORMED_DEFAULT)
+    actual_info = ccq.get_qcircuit_diagram_info(
+        op, cirq.CircuitDiagramInfoArgs.UNINFORMED_DEFAULT)
     assert actual_info == expected_info
+
 
 def test_swap_qcircuit_diagram_info():
     qubits = cirq.NamedQubit('x'), cirq.NamedQubit('y')
@@ -86,32 +75,26 @@
             precision=3,
             qubit_map=qubit_map)
     actual_info = ccq.get_qcircuit_diagram_info(op, args)
-<<<<<<< HEAD
     name = '{\\text{SWAP}^{0.5}}'
     expected_info = cirq.CircuitDiagramInfo(
-            ('\multigate{1}' + name, '\ghost' + name),
-            exponent=0.5,
-            vconnected=False)
-=======
-    expected_info = cirq.CircuitDiagramInfo((r'\gate{\text{swap}}',) * 2)
->>>>>>> 46c8f215
+        ('\multigate{1}' + name, '\ghost' + name),
+        exponent=0.5,
+        vconnected=False)
     assert actual_info == expected_info
 
     gate = cirq.SwapPowGate()
     op = gate(*qubits)
     actual_info = ccq.get_qcircuit_diagram_info(op, args)
     wire_symbols = (r'\ar @{-} [1, 1]', r'\ar @{-} [-1, 1]')
-    expected_info = cirq.CircuitDiagramInfo(
-            wire_symbols=wire_symbols,
-            vconnected=False,
-            hconnected=False)
+    expected_info = cirq.CircuitDiagramInfo(wire_symbols=wire_symbols,
+                                            vconnected=False,
+                                            hconnected=False)
     assert actual_info == expected_info
 
     args.qubit_map = None
     actual_info = ccq.get_qcircuit_diagram_info(op, args)
     wire_symbols = (
-            '*+<.6em>{\\text{swap}} \\POS ="i","i"+UR;"i"+UL **\\dir{-};"i"+DL '
-            '**\\dir{-};"i"+DR **\dir{-};"i"+UR **\dir{-},"i"',) * 2
-    expected_info = cirq.CircuitDiagramInfo(
-            wire_symbols=wire_symbols)
+        '*+<.6em>{\\text{swap}} \\POS ="i","i"+UR;"i"+UL **\\dir{-};"i"+DL '
+        '**\\dir{-};"i"+DR **\dir{-};"i"+UR **\dir{-},"i"',) * 2
+    expected_info = cirq.CircuitDiagramInfo(wire_symbols=wire_symbols)
     assert actual_info == expected_info