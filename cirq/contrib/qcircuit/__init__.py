# Copyright 2018 The Cirq Developers
#
# Licensed under the Apache License, Version 2.0 (the "License");
# you may not use this file except in compliance with the License.
# You may obtain a copy of the License at
#
#      http://www.apache.org/licenses/LICENSE-2.0
#
# Unless required by applicable law or agreed to in writing, software
# distributed under the License is distributed on an "AS IS" BASIS,
# WITHOUT WARRANTIES OR CONDITIONS OF ANY KIND, either express or implied.
# See the License for the specific language governing permissions and
# limitations under the License.

"""Converts cirq circuits into latex using qcircuit."""

from cirq.contrib.qcircuit.macros import (
    ghost_macro, line_macro, multigate_macro
)
from cirq.contrib.qcircuit.optimizers import (
    default_optimizers, PadBetweenOps
)
from cirq.contrib.qcircuit.qcircuit_diagram import (
<<<<<<< HEAD
    circuit_to_qcircuit_diagram,
    circuit_to_latex_using_qcircuit,
    render
)
from cirq.contrib.qcircuit.qcircuit_diagram_info import (
    escape_text_for_latex,
    get_multigate_parameters,
    get_qcircuit_diagram_info
=======
    circuit_to_latex_using_qcircuit,)

from cirq.contrib.qcircuit.qcircuit_diagram_info import (
    escape_text_for_latex,
    get_multigate_parameters,
    get_qcircuit_diagram_info,
>>>>>>> 46c8f215
)<|MERGE_RESOLUTION|>--- conflicted
+++ resolved
@@ -14,28 +14,13 @@
 
 """Converts cirq circuits into latex using qcircuit."""
 
-from cirq.contrib.qcircuit.macros import (
-    ghost_macro, line_macro, multigate_macro
-)
-from cirq.contrib.qcircuit.optimizers import (
-    default_optimizers, PadBetweenOps
-)
+from cirq.contrib.qcircuit.macros import (ghost_macro, line_macro,
+                                          multigate_macro)
+from cirq.contrib.qcircuit.optimizers import (default_optimizers, PadBetweenOps)
 from cirq.contrib.qcircuit.qcircuit_diagram import (
-<<<<<<< HEAD
-    circuit_to_qcircuit_diagram,
-    circuit_to_latex_using_qcircuit,
-    render
-)
-from cirq.contrib.qcircuit.qcircuit_diagram_info import (
-    escape_text_for_latex,
-    get_multigate_parameters,
-    get_qcircuit_diagram_info
-=======
-    circuit_to_latex_using_qcircuit,)
-
+    circuit_to_qcircuit_diagram, circuit_to_latex_using_qcircuit, render)
 from cirq.contrib.qcircuit.qcircuit_diagram_info import (
     escape_text_for_latex,
     get_multigate_parameters,
     get_qcircuit_diagram_info,
->>>>>>> 46c8f215
 )