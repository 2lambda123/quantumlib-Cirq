--- conflicted
+++ resolved
@@ -16,17 +16,8 @@
 
 from cirq import circuits, ops, protocols
 from cirq.contrib.qcircuit.qcircuit_diagram_info import (
-<<<<<<< HEAD
-    get_qcircuit_diagram_info)
-from cirq.contrib.qcircuit.optimizers import (
-    default_optimizers)
-
-
-def qcircuit_qubit_namer(qubit: ops.QubitId):
-    # TODO: If qubit name ends with digits, turn them into subscripts.
-    return '\\lstick{\\text{' + str(qubit) + '}}'
-=======
     escape_text_for_latex, get_qcircuit_diagram_info)
+from cirq.contrib.qcircuit.optimizers import (default_optimizers)
 
 
 def qcircuit_qubit_namer(qubit: ops.Qid) -> str:
@@ -38,8 +29,7 @@
         Returns:
             Latex code for the label.
     """
-    return r'\lstick{' + escape_text_for_latex(str(qubit)) + '}&'
->>>>>>> 46c8f215
+    return r'\lstick{' + escape_text_for_latex(str(qubit)) + '}'
 
 
 def render(diagram: circuits.TextDiagramDrawer) -> str:
@@ -52,12 +42,8 @@
 
     qw = {(x, y)
           for y, x1, x2, _ in diagram.horizontal_lines
-<<<<<<< HEAD
           for x in range(x1 + 1, x2)
           if (x - 1, y) not in diagram.horizontal_occlusions}
-=======
-          for x in range(int(x1), int(x2))}
->>>>>>> 46c8f215
 
     diagram2 = circuits.TextDiagramDrawer()
     for y in range(h):
@@ -69,11 +55,7 @@
             post1 = r'\qw' if key in qw else ''
             post2 = r'\qwx' if key in qwx else ''
             diagram2.write(2*x + 2, y, post1 + post2)
-<<<<<<< HEAD
-        diagram2.write(2*w - 1, y, '\\\\')
-=======
-        diagram2.write(2*w - 1, y, r'&\qw\\')
->>>>>>> 46c8f215
+        diagram2.write(2 * w - 1, y, '\\\\')
     grid = diagram2.render(horizontal_spacing=0, vertical_spacing=0)
 
     output = '\\Qcircuit @R=1em @C=0.75em {\n \\\\\n' + grid + '\n \\\\\n}'
@@ -82,14 +64,16 @@
 
 
 def circuit_to_qcircuit_diagram(
-        circuit: circuits.Circuit, *,
-        optimizers: Iterable[circuits.OptimizationPass]=default_optimizers,
-        get_circuit_diagram_info: Optional[Callable[
-            [ops.Operation, protocols.CircuitDiagramInfoArgs],
-            protocols.CircuitDiagramInfo]] = None,
-        qubit_namer: Optional[Callable[[ops.QubitId], str]] = None,
+        circuit: circuits.Circuit,
+        *,
+        optimizers: Iterable[
+            Callable[[circuits.Circuit], None]] = default_optimizers,
+        get_circuit_diagram_info: Optional[
+            Callable[[ops.Operation, protocols.CircuitDiagramInfoArgs],
+                     protocols.CircuitDiagramInfo]] = None,
+        qubit_namer: Optional[Callable[[ops.Qid], str]] = None,
         qubit_order: ops.QubitOrderOrList = ops.QubitOrder.DEFAULT
-        ) -> circuits.TextDiagramDrawer:
+) -> circuits.TextDiagramDrawer:
     """Returns a qcircuit-suitable diagram of the given circuit.
 
     Args:
@@ -117,10 +101,7 @@
     return diagram
 
 
-def circuit_to_latex_using_qcircuit(
-        circuit: circuits.Circuit,
-        **kwargs
-        ) -> str:
+def circuit_to_latex_using_qcircuit(circuit: circuits.Circuit, **kwargs) -> str:
     """Returns a QCircuit-based latex diagram of the given circuit.
 
     Args:
