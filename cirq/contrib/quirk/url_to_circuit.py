--- conflicted
+++ resolved
@@ -146,20 +146,6 @@
         raise ValueError(msg('Circuit JSON must have a top-level dictionary.'))
     if not data.keys() <= {'cols', 'gates', 'init'}:
         raise ValueError(msg('Unrecognized Circuit JSON keys.'))
-<<<<<<< HEAD
-    if 'init' in data:
-        raise NotImplementedError(
-            msg('Custom initial states not supported yet.'))
-=======
-    if 'gates' in data:
-        raise NotImplementedError(msg('Custom gates not supported yet.'))
-    if 'cols' not in data:
-        raise ValueError(msg('Circuit JSON dict must have a "cols" entry.'))
-
-    cols = data['cols']
-    if not isinstance(cols, list):
-        raise ValueError(msg('Circuit JSON cols must be a list.'))
->>>>>>> 8cdba2e7
 
     # Collect registry of quirk cell types.
     if isinstance(extra_cell_makers, Mapping):
@@ -184,6 +170,9 @@
     # Parse out the circuit.
     circuit = _parse_cols_into_composite_cell(data, registry).circuit()
 
+    # Convert state initialization into operations.
+    circuit.insert(0, _init_ops(data))
+
     # Remap qubits if requested.
     if qubits is not None:
         qs = cast(Sequence['cirq.Qid'], qubits)
@@ -240,7 +229,6 @@
                 if cell is not None:
                     c[i] = modifier(cell)
 
-<<<<<<< HEAD
     return CompositeCell(height, parsed_cols)
 
 
@@ -278,45 +266,12 @@
             identifier=identifier,
             size=comp.height,
             maker=lambda args: comp.with_qubits(args.qubits))
-=======
-    # Extract circuit operations from modified cells.
-    result = circuits.Circuit()
-    for col in parsed_cols:
-        basis_change = circuits.Circuit(
-            cell.basis_change() for cell in col if cell is not None)
-        body = circuits.Circuit(
-            cell.operations() for cell in col if cell is not None)
-        result += basis_change
-        result += body
-        result += basis_change**-1
-
-    # Convert state initialization into operations.
-    result.insert(0, _init_ops(data))
-
-    # Remap qubits if requested.
-    if qubits is not None:
-        qs = cast(Sequence['cirq.Qid'], qubits)
-
-        def map_qubit(qubit: 'cirq.Qid') -> 'cirq.Qid':
-            q = cast(devices.LineQubit, qubit)
-            if q.x >= len(qs):
-                raise IndexError(
-                    f'Only {len(qs)} qubits specified, but the given quirk '
-                    f'circuit used the qubit at offset {q.x}. Provide more '
-                    f'qubits.')
-            return qs[q.x]
->>>>>>> 8cdba2e7
 
     else:
         raise ValueError(f'Custom gate json must have a matrix or a circuit.\n'
                          f'Custom gate json={gate_json!r}.')
 
 
-<<<<<<< HEAD
-def _parse_col_cells_with_height(registry: Dict[str, CellMaker], col: int,
-                                 col_data: Any
-                                ) -> Tuple[List[Optional[Cell]], int]:
-=======
 def _init_ops(data: Dict[str, Any]) -> 'cirq.OP_TREE':
     if 'init' not in data:
         return []
@@ -344,9 +299,9 @@
     return ops.Moment(init_ops)
 
 
-def _parse_col_cells(registry: Dict[str, CellMaker], col: int,
-                     col_data: Any) -> List[Optional[Cell]]:
->>>>>>> 8cdba2e7
+def _parse_col_cells_with_height(registry: Dict[str, CellMaker], col: int,
+                                 col_data: Any
+                                ) -> Tuple[List[Optional[Cell]], int]:
     if not isinstance(col_data, list):
         raise ValueError('col must be a list.\ncol: {!r}'.format(col_data))
     result = []
