--- conflicted
+++ resolved
@@ -46,13 +46,8 @@
                 determine what happens to the target.
         """
         self.identifier = identifier
-<<<<<<< HEAD
-        self.target = tuple(target)
-        self.inputs = tuple(
-=======
         self.target: Tuple['cirq.Qid', ...] = tuple(target)
         self.inputs: Tuple[Union[Sequence['cirq.Qid'], int], ...] = tuple(
->>>>>>> 1cdf3434
             e if isinstance(e, int) else tuple(e) for e in inputs)
 
         for input_register in self.inputs:
@@ -194,18 +189,6 @@
                                   Cell._replace_qubits(e, qubits)
                                   for e in self.inputs
                               ])
-
-    def gate_count(self) -> int:
-        return 1
-
-    def with_qubits(self, qubits: List['cirq.Qid']) -> 'Cell':
-        return ArithmeticCell(
-            identifier=self.identifier,
-            target=Cell._replace_qubits(self.target, qubits),
-            inputs=[
-                None if e is None else Cell._replace_qubits(e, qubits)
-                for e in self.inputs
-            ])
 
     @property
     def operation(self):
