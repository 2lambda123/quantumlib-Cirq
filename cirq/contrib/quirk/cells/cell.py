# Copyright 2019 The Cirq Developers
#
# Licensed under the Apache License, Version 2.0 (the "License");
# you may not use this file except in compliance with the License.
# You may obtain a copy of the License at
#
#      http://www.apache.org/licenses/LICENSE-2.0
#
# Unless required by applicable law or agreed to in writing, software
# distributed under the License is distributed on an "AS IS" BASIS,
# WITHOUT WARRANTIES OR CONDITIONS OF ANY KIND, either express or implied.
# See the License for the specific language governing permissions and
# limitations under the License.

from typing import (
    Callable,
    Optional,
    List,
    NamedTuple,
    Any,
    Iterable,
    Sequence,
    TYPE_CHECKING,
    Union,
    Dict,
)

from cirq import ops, value

if TYPE_CHECKING:
    import cirq


class Cell:
    """A gate, operation, display, operation modifier, etc from Quirk.

    Represents something that can go into a column in Quirk, and supports the
    operations ultimately necessary to transform a grid of these cells into a
    `cirq.Circuit`.
    """

    def with_input(self, letter: str,
                   register: Union[Sequence['cirq.Qid'], int]):
        """The same cell, but linked to an explicit input register or constant.

        If the cell doesn't need the input, it is returned unchanged.

        Args:
            letter: The input variable name ('a', 'b', or 'r').
            register: The list of qubits to use as the input, or else a
                classical constant to use as the input.

        Returns:
            The same cell, but with the specified input made explicit.
        """
        return self

    def controlled_by(self, qubit: 'cirq.Qid') -> 'Cell':
        """The same cell, but with an explicit control on its main operations.

        Cells with effects that do not need to be controlled are permitted to
        return themselves unmodified.

        Args:
            qubit: The control qubit.

        Returns:
            A modified cell with an additional control.
        """
        return self

    def operations(self) -> 'cirq.OP_TREE':
        """Returns operations that implement the cell's main action.

        Returns:
            A `cirq.OP_TREE` of operations implementing the cell.

        Raises:
            ValueError:
                The cell is not ready for conversion into operations, e.g. it
                may still have unspecified inputs.
        """
        return ()

    def basis_change(self) -> 'cirq.OP_TREE':
        """Operations to conjugate a column with.

        The main distinctions between operations performed during the body of a
        column and operations performed during the basis change are:

        1. Basis change operations are not affected by operation modifiers in
            the column. For example, adding a control into the same column will
            not affect the basis change.
        2. Basis change operations happen twice, once when starting a column and
            a second time (but inverted) when ending a column.

        Returns:
            A `cirq.OP_TREE` of basis change operations.
        """
        return ()

    def modify_column(self, column: List[Optional['Cell']]) -> None:
        """Applies this cell's modification to its column.

        For example, a control cell will add a control qubit to other operations
        in the column.

        Args:
            column: A mutable list of cells in the column, including empty
                cells (with value `None`). This method is permitted to change
                the items in the list, but must not change the length of the
                list.

        Returns:
            Nothing. The `column` argument is mutated in place.
        """

    def persistent_modifiers(self) -> Dict[str, Callable[['Cell'], 'Cell']]:
        """Overridable modifications to apply to the rest of the circuit.

        Persistent modifiers apply to all cells in the same column and also to
        all cells in future columns (until a column overrides the modifier with
        another one using the same key).

        Returns:
            A dictionary of keyed modifications. Each modifier lasts until a
            later cell specifies a new modifier with the same key.
        """
        return {}


@value.value_equality
class ExplicitOperationsCell(Cell):
    """A quirk cell with known body operations and basis change operations."""

    def __init__(self,
                 operations: Iterable[ops.Operation],
                 basis_change: Iterable[ops.Operation] = ()):
        self._operations = tuple(operations)
        self._basis_change = tuple(basis_change)

    def _value_equality_values_(self):
        return self._operations, self._basis_change

    def basis_change(self) -> 'cirq.OP_TREE':
        return self._basis_change

    def operations(self) -> 'cirq.OP_TREE':
        return self._operations

    def controlled_by(self, qubit: 'cirq.Qid') -> 'ExplicitOperationsCell':
        return ExplicitOperationsCell(
            [op.controlled_by(qubit) for op in self._operations],
            self._basis_change)


CELL_SIZES = range(1, 17)

CellMakerArgs = NamedTuple('CellMakerArgs', [
    ('qubits', Sequence['cirq.Qid']),
    ('value', Any),
    ('row', int),
    ('col', int),
])

CellMaker = NamedTuple('CellMaker', [
    ('identifier', str),
    ('size', int),
<<<<<<< HEAD
    ('maker',
     Callable[[CellMakerArgs],
              Union[None, 'cirq.contrib.quirk.cells.Cell', 'cirq.Operation']]),
])
=======
    ('maker', Callable[[CellMakerArgs], Union[None, 'Cell', 'cirq.Operation']]),
])
CellMaker.__doc__ = """Turns Quirk identifiers into Cirq operations.

Attributes:
    identifier: A string that identifies the cell type, such as "X" or "QFT3".
    size: The height of the operation. The number of qubits it covers.
    maker: A function that takes a `cirq.contrib.quirk.cells.CellMakerArgs` and
        returns either a `cirq.Operation` or a `cirq.contrib.quirk.cells.Cell`.
        Returning a cell is more flexible, because cells can modify other cells
        in the same column before producing operations, whereas returning an
        operation is simple.
"""
>>>>>>> 31975def
<|MERGE_RESOLUTION|>--- conflicted
+++ resolved
@@ -166,12 +166,6 @@
 CellMaker = NamedTuple('CellMaker', [
     ('identifier', str),
     ('size', int),
-<<<<<<< HEAD
-    ('maker',
-     Callable[[CellMakerArgs],
-              Union[None, 'cirq.contrib.quirk.cells.Cell', 'cirq.Operation']]),
-])
-=======
     ('maker', Callable[[CellMakerArgs], Union[None, 'Cell', 'cirq.Operation']]),
 ])
 CellMaker.__doc__ = """Turns Quirk identifiers into Cirq operations.
@@ -184,5 +178,4 @@
         Returning a cell is more flexible, because cells can modify other cells
         in the same column before producing operations, whereas returning an
         operation is simple.
-"""
->>>>>>> 31975def
+"""