--- conflicted
+++ resolved
@@ -29,7 +29,6 @@
     `cirq.Circuit`.
     """
 
-<<<<<<< HEAD
     def with_input(self, letter: str,
                    register: Union[Sequence['cirq.Qid'], int]):
         """The same cell, but linked to an explicit input register or constant.
@@ -46,10 +45,7 @@
         """
         return self
 
-    def controlled_by(self, qubit: 'cirq.Qid'):
-=======
     def controlled_by(self, qubit: 'cirq.Qid') -> 'Cell':
->>>>>>> 48074572
         """The same cell, but with an explicit control on its main operations.
 
         Cells with effects that do not need to be controlled are permitted to
