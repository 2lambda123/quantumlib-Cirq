# Copyright 2019 The Cirq Developers
#
# Licensed under the Apache License, Version 2.0 (the "License");
# you may not use this file except in compliance with the License.
# You may obtain a copy of the License at
#
#      http://www.apache.org/licenses/LICENSE-2.0
#
# Unless required by applicable law or agreed to in writing, software
# distributed under the License is distributed on an "AS IS" BASIS,
# WITHOUT WARRANTIES OR CONDITIONS OF ANY KIND, either express or implied.
# See the License for the specific language governing permissions and
# limitations under the License.

import numpy as np
import pytest
import sympy

from cirq.contrib.quirk.cells.parse import (
    parse_matrix,
    parse_formula,
    parse_complex,
)


def test_parse_matrix():
    s = np.sqrt(0.5)
    np.testing.assert_allclose(parse_matrix('{{√½,√½},{-√½,√½}}'),
                               np.array([[s, s], [-s, s]]),
                               atol=1e-8)
    np.testing.assert_allclose(parse_matrix('{{√½,√½i},{√½i,√½}}'),
                               np.array([[s, s * 1j], [s * 1j, s]]),
                               atol=1e-8)
    np.testing.assert_allclose(parse_matrix('{{1,-i},{i,1+i}}'),
                               np.array([[1, -1j], [1j, 1 + 1j]]),
                               atol=1e-8)


def test_parse_matrix_failures():
    with pytest.raises(ValueError, match='Not surrounded by {{}}'):
        _ = parse_matrix('1')
    with pytest.raises(ValueError, match='Not surrounded by {{}}'):
        _ = parse_matrix('{{1}')
    with pytest.raises(ValueError, match='Not surrounded by {{}}'):
        _ = parse_matrix('{1}}')
    with pytest.raises(ValueError, match='Not surrounded by {{}}'):
        _ = parse_matrix('1}}')
    with pytest.raises(ValueError, match='Failed to parse complex'):
        _ = parse_matrix('{{x}}')


def test_parse_real_formula():
    t = sympy.Symbol('t')
    assert parse_formula('1/2') == 0.5
    assert parse_formula('t*t + ln(t)') == t * t + sympy.ln(t)
    assert parse_formula('cos(pi*t)') == sympy.cos(sympy.pi * t)
    assert parse_formula('5t') == 5 * t
    np.testing.assert_allclose(parse_formula('cos(pi)'), -1, atol=1e-8)
    assert type(parse_formula('cos(pi)')) is float

    with pytest.raises(ValueError, match='real result'):
        _ = parse_formula('i')


def test_parse_formula_failures():
    with pytest.raises(TypeError, match='formula must be a string'):
        _ = parse_formula(2)

    with pytest.raises(TypeError, match='formula must be a string'):
        _ = parse_formula([])

    with pytest.raises(ValueError, match='Unrecognized token'):
        _ = parse_formula('5*__**DSA **)SADD')

    with pytest.raises(ValueError, match='Unrecognized token'):
        _ = parse_formula('5*x')


def test_parse_complex():
    assert parse_complex('0') == 0
    assert parse_complex('1') == 1
    assert parse_complex('i') == 1j
    assert parse_complex('2i') == 2j
    assert parse_complex('-i') == -1j
    assert parse_complex('+i') == 1j
    assert parse_complex('1 + i - i') == 1
    assert parse_complex('1 + 2i - 3 i') == 1 - 1j
    np.testing.assert_allclose(parse_complex('exp 2'), np.e**2, atol=1e-8)


def test_parse_complex_raw_cases_from_quirk():
    assert parse_complex("0") == 0
    assert parse_complex("1") == 1
    assert parse_complex("-1") == -1
    assert parse_complex("i") == 1j
    assert parse_complex("-i") == -1j
    assert parse_complex("2") == 2
    assert parse_complex("2i") == 2j
    assert parse_complex("-2i") == -2j

    assert parse_complex("3-2i") == 3 - 2j
    assert parse_complex("1-i") == 1 - 1j
    assert parse_complex("1+i") == 1 + 1j
    assert parse_complex("-5+2i") == -5 + 2j
    assert parse_complex("-5-2i") == -5 - 2j

    assert parse_complex("3/2i") == 1.5j

    assert parse_complex("\u221A2-\u2153i") == np.sqrt(2) - 1j / 3

    assert parse_complex("1e-10") == 0.0000000001
    assert parse_complex("1e+10") == 10000000000
    assert parse_complex("2.5e-10") == 0.00000000025
    assert parse_complex("2.5E-10") == 0.00000000025
    assert parse_complex("2.5e+10") == 25000000000
    assert parse_complex("2.e+10") == 20000000000
    np.testing.assert_allclose(parse_complex("e"), np.e)
    np.testing.assert_allclose(parse_complex("pi e"), np.pi * np.e)
    np.testing.assert_allclose(parse_complex("pi e 2"), np.pi * np.e * 2)
    np.testing.assert_allclose(parse_complex("2       pi"), 2 * np.pi)


def test_parse_complex_expression_cases_from_quirk():
    np.testing.assert_allclose(parse_complex("1/3"), 1 / 3)
    np.testing.assert_allclose(parse_complex("2/3/5"), (2 / 3) / 5)
    np.testing.assert_allclose(parse_complex("2/3/5*7/13"),
                               ((((2 / 3) / 5)) * 7) / 13)
    np.testing.assert_allclose(parse_complex("2-3-5"), -6)
    np.testing.assert_allclose(parse_complex("1/3+2i"), 1 / 3 + 2j)
    np.testing.assert_allclose(parse_complex("(1/3)+2i"), 1 / 3 + 2j)
    np.testing.assert_allclose(parse_complex("1/(3+2i)"),
                               1 / (3 + 2j),
                               atol=1e-8)
    np.testing.assert_allclose(parse_complex("1/sqrt(3+2i)"),
                               1 / ((3 + 2j)**0.5),
                               atol=1e-8)

    np.testing.assert_allclose(parse_complex("i^i"),
                               0.20787957635076193,
                               atol=1e-8)
<<<<<<< HEAD
    assert parse_complex("√i") == np.sqrt(1j)
    assert parse_complex("√4i") == 2j
    assert parse_complex("sqrt4i") == 2j
    assert parse_complex("sqrt√4i") == np.sqrt(2)*1j
    assert parse_complex("sqrt√4-i") ==  np.sqrt(2) - 1j
    assert parse_complex("----------1") == 1
    assert parse_complex("---------1") == -1
    assert parse_complex("---+--+--1") == -1
    assert parse_complex("0---+--+--1") == -1
    assert parse_complex("0---+--+--1*") == -1
    assert parse_complex("2+3^") == 5
=======
    np.testing.assert_allclose(parse_complex("√i"), np.sqrt(1j))
    np.testing.assert_allclose(parse_complex("√4i"), 2j)
    np.testing.assert_allclose(parse_complex("sqrt4i"), 2j)
    np.testing.assert_allclose(parse_complex("sqrt√4i"), np.sqrt(2) * 1j)
    np.testing.assert_allclose(parse_complex("sqrt√4-i"), np.sqrt(2) - 1j)
    np.testing.assert_allclose(parse_complex("----------1"), 1)
    np.testing.assert_allclose(parse_complex("---------1"), -1)
    np.testing.assert_allclose(parse_complex("---+--+--1"), -1)
    np.testing.assert_allclose(parse_complex("0---+--+--1"), -1)
    np.testing.assert_allclose(parse_complex("0---+--+--1*"), -1)
    np.testing.assert_allclose(parse_complex("2+3^"), 5)
>>>>>>> cf3cee39
    np.testing.assert_allclose(parse_complex("cos(45) + i sin(45)"),
                               np.sqrt(0.5) + 1j * np.sqrt(0.5),
                               atol=1e-8)
    np.testing.assert_allclose(parse_complex("cos(45) + i (sin 45)"),
                               np.sqrt(0.5) + 1j * np.sqrt(0.5),
                               atol=1e-8)
    np.testing.assert_allclose(parse_complex("e^(pi i)"), -1, atol=1e-8)
    np.testing.assert_allclose(parse_complex("exp(ln(2))"), 2, atol=1e-8)
    np.testing.assert_allclose(parse_complex("sin(arcsin(0.5))"),
                               0.5,
                               atol=1e-8)
    np.testing.assert_allclose(parse_complex("cos(arccos(0.5))"),
                               0.5,
                               atol=1e-8)
    np.testing.assert_allclose(parse_complex("sin(asin(0.5))"), 0.5, atol=1e-8)
    np.testing.assert_allclose(parse_complex("cos(acos(0.5))"), 0.5, atol=1e-8)


def test_parse_complex_expression_failures():
    with pytest.raises(ValueError, match='Incomplete expression'):
        _ = parse_formula('(')
    with pytest.raises(ValueError, match=r"unmatched '\)'"):
        _ = parse_formula(')')
    with pytest.raises(ValueError, match='binary op in bad spot'):
        _ = parse_formula('5+(/)')
    with pytest.raises(ValueError, match='operated on nothing'):
        _ = parse_formula('(5+)')
    with pytest.raises(ValueError, match='operated on nothing'):
        _ = parse_formula('(5/)')
    with pytest.raises(ValueError, match='binary op in bad spot'):
        _ = parse_formula('5-/2')
    with pytest.raises(ValueError, match='binary op in bad spot'):
        _ = parse_formula('/2')

    # Quirk silently ignores partial operations that show up while typing.
    assert parse_formula('2/ ') == 2
    assert parse_formula('2* ') == 2
    assert parse_formula('2+ ') == 2
    assert parse_formula('2- ') == 2
    assert parse_formula('2^ ') == 2<|MERGE_RESOLUTION|>--- conflicted
+++ resolved
@@ -138,19 +138,6 @@
     np.testing.assert_allclose(parse_complex("i^i"),
                                0.20787957635076193,
                                atol=1e-8)
-<<<<<<< HEAD
-    assert parse_complex("√i") == np.sqrt(1j)
-    assert parse_complex("√4i") == 2j
-    assert parse_complex("sqrt4i") == 2j
-    assert parse_complex("sqrt√4i") == np.sqrt(2)*1j
-    assert parse_complex("sqrt√4-i") ==  np.sqrt(2) - 1j
-    assert parse_complex("----------1") == 1
-    assert parse_complex("---------1") == -1
-    assert parse_complex("---+--+--1") == -1
-    assert parse_complex("0---+--+--1") == -1
-    assert parse_complex("0---+--+--1*") == -1
-    assert parse_complex("2+3^") == 5
-=======
     np.testing.assert_allclose(parse_complex("√i"), np.sqrt(1j))
     np.testing.assert_allclose(parse_complex("√4i"), 2j)
     np.testing.assert_allclose(parse_complex("sqrt4i"), 2j)
@@ -162,7 +149,6 @@
     np.testing.assert_allclose(parse_complex("0---+--+--1"), -1)
     np.testing.assert_allclose(parse_complex("0---+--+--1*"), -1)
     np.testing.assert_allclose(parse_complex("2+3^"), 5)
->>>>>>> cf3cee39
     np.testing.assert_allclose(parse_complex("cos(45) + i sin(45)"),
                                np.sqrt(0.5) + 1j * np.sqrt(0.5),
                                atol=1e-8)
