--- conflicted
+++ resolved
@@ -30,14 +30,6 @@
         self.qubit = qubit
         self._basis_change = tuple(basis_change)
 
-<<<<<<< HEAD
-    def gate_count(self) -> int:
-        return 0
-
-    def with_qubits(self, qubits: List['cirq.Qid']) -> 'Cell':
-        return ControlCell(qubit=Cell._replace_qubit(self.qubit, qubits),
-                           basis_change=self._basis_change)
-=======
     def _value_equality_values_(self):
         return self.qubit, self._basis_change
 
@@ -55,7 +47,6 @@
             basis_change=tuple(
                 op.with_qubits(*Cell._replace_qubits(op.qubits, qubits))
                 for op in self._basis_change))
->>>>>>> 1cdf3434
 
     def modify_column(self, column: List[Optional['Cell']]):
         for i in range(len(column)):
@@ -80,15 +71,6 @@
         self.qubits = list(qubits)
         self._basis_change = list(basis_change)
 
-<<<<<<< HEAD
-    def gate_count(self) -> int:
-        return 0
-
-    def with_qubits(self, qubits: List['cirq.Qid']) -> 'Cell':
-        return ParityControlCell(qubits=Cell._replace_qubits(
-            self.qubits, qubits),
-                                 basis_change=self._basis_change)
-=======
     def _value_equality_values_(self):
         return self.qubits, self._basis_change
 
@@ -106,7 +88,6 @@
             basis_change=tuple(
                 op.with_qubits(*Cell._replace_qubits(op.qubits, qubits))
                 for op in self._basis_change))
->>>>>>> 1cdf3434
 
     def modify_column(self, column: List[Optional['Cell']]):
         for i in range(len(column)):
