--- conflicted
+++ resolved
@@ -33,16 +33,6 @@
         self.base_operation = base_operation
         self.exponent_sign = exponent_sign
 
-<<<<<<< HEAD
-    def gate_count(self) -> int:
-        return 1
-
-    def with_qubits(self, qubits: List['cirq.Qid']) -> 'Cell':
-        return InputRotationCell(
-            self.identifier, Cell._replace_qubits(self.register, qubits),
-            self.base_operation.with_qubits(
-                *Cell._replace_qubits(self.base_operation.qubits)))
-=======
     def _value_equality_values_(self):
         return (
             self.identifier,
@@ -70,7 +60,6 @@
             self.base_operation.with_qubits(
                 *Cell._replace_qubits(self.base_operation.qubits, qubits)),
             exponent_sign=self.exponent_sign)
->>>>>>> 1cdf3434
 
     def with_input(self, letter: str,
                    register: Union[Sequence['cirq.Qid'], int]) -> 'Cell':
