# Copyright 2018 The Cirq Developers
#
# Licensed under the Apache License, Version 2.0 (the "License");
# you may not use this file except in compliance with the License.
# You may obtain a copy of the License at
#
#      http://www.apache.org/licenses/LICENSE-2.0
#
# Unless required by applicable law or agreed to in writing, software
# distributed under the License is distributed on an "AS IS" BASIS,
# WITHOUT WARRANTIES OR CONDITIONS OF ANY KIND, either express or implied.
# See the License for the specific language governing permissions and
# limitations under the License.

"""Converts cirq circuits into quirk circuits."""

# Imports from cells are only to ensure operation reprs work correctly.
from cirq.contrib.quirk.cells import (
<<<<<<< HEAD
    invertible_else_1,
    mod_inv_else_1,
    popcnt,
    QuirkQubitPermutationGate,
    QuirkArithmeticOperation,
    QuirkArithmeticLambda,
=======
    QuirkQubitPermutationGate,
    QuirkArithmeticOperation,
>>>>>>> f11dd6d9
)

from cirq.contrib.quirk.export_to_quirk import (
    circuit_to_quirk_url,)

from cirq.contrib.quirk.url_to_circuit import (
    quirk_url_to_circuit,)<|MERGE_RESOLUTION|>--- conflicted
+++ resolved
@@ -16,17 +16,8 @@
 
 # Imports from cells are only to ensure operation reprs work correctly.
 from cirq.contrib.quirk.cells import (
-<<<<<<< HEAD
-    invertible_else_1,
-    mod_inv_else_1,
-    popcnt,
     QuirkQubitPermutationGate,
     QuirkArithmeticOperation,
-    QuirkArithmeticLambda,
-=======
-    QuirkQubitPermutationGate,
-    QuirkArithmeticOperation,
->>>>>>> f11dd6d9
 )
 
 from cirq.contrib.quirk.export_to_quirk import (
