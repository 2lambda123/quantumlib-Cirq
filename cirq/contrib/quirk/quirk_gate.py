--- conflicted
+++ resolved
@@ -16,11 +16,7 @@
 
 import numpy as np
 
-from cirq import ops, Symbol
-<<<<<<< HEAD
-=======
-from cirq.extension import Extensions
->>>>>>> a2ed0d8e
+from cirq import ops, value
 
 
 class QuirkOp:
@@ -57,8 +53,8 @@
     return abs(d) < atol
 
 
-def angle_to_exponent_key(t: Union[float, Symbol]) -> Optional[str]:
-    if isinstance(t, Symbol):
+def angle_to_exponent_key(t: Union[float, value.Symbol]) -> Optional[str]:
+    if isinstance(t, value.Symbol):
         return '^t'
 
     if same_half_turns(t, 1):
@@ -138,7 +134,6 @@
     return QuirkOp('Z' + e)
 
 
-<<<<<<< HEAD
 def cz_to_known(gate: ops.CZPowGate) -> Optional[QuirkOp]:
     e = angle_to_exponent_key(gate.exponent)
     if e is None:
@@ -149,10 +144,6 @@
 def cnot_to_known(gate: ops.CNotPowGate) -> Optional[QuirkOp]:
     e = angle_to_exponent_key(gate.exponent)
     if e is None:
-=======
-def single_qubit_matrix_gate(matrix: Optional[np.ndarray]) -> Optional[QuirkOp]:
-    if matrix is None or matrix.shape[0] != 2:
->>>>>>> a2ed0d8e
         return None
     return QuirkOp('•', 'X' + e, can_merge=False)
 
@@ -169,7 +160,6 @@
     return None
 
 
-<<<<<<< HEAD
 _known_gate_conversions = cast(
     Dict[type, Callable[[ops.Gate], Optional[QuirkOp]]],
     {
@@ -182,28 +172,4 @@
         ops.HPowGate: h_to_known,
         ops.MeasurementGate: lambda _: QuirkOp('Measure')
     }
-)
-=======
-quirk_gate_ext = Extensions()
-quirk_gate_ext.add_recursive_cast(
-    QuirkOp,
-    ops.GateOperation,
-    lambda ext, op: ext.try_cast(QuirkOp, op.gate))
-quirk_gate_ext.add_cast(QuirkOp, ops.XPowGate, x_to_known)
-quirk_gate_ext.add_cast(QuirkOp, ops.YPowGate, y_to_known)
-quirk_gate_ext.add_cast(QuirkOp, ops.ZPowGate, z_to_known)
-quirk_gate_ext.add_cast(QuirkOp, ops.CZPowGate, cz_to_known)
-quirk_gate_ext.add_cast(QuirkOp,
-                        ops.CNotPowGate,
-                        lambda e: QuirkOp('•', 'X',
-                                          can_merge=False))
-quirk_gate_ext.add_cast(QuirkOp,
-                        ops.SwapPowGate,
-                        lambda e: QuirkOp('Swap', 'Swap'))
-quirk_gate_ext.add_cast(QuirkOp,
-                        ops.HPowGate,
-                        lambda e: QuirkOp('H'))
-quirk_gate_ext.add_cast(QuirkOp,
-                        ops.MeasurementGate,
-                        lambda e: QuirkOp('Measure'))
->>>>>>> a2ed0d8e
+)