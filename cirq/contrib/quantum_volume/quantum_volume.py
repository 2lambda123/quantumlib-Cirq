--- conflicted
+++ resolved
@@ -2,11 +2,7 @@
 https://arxiv.org/abs/1811.12926.
 """
 
-<<<<<<< HEAD
-from typing import Optional, List, cast, Callable, Dict, Tuple, Set
-=======
 from typing import Optional, List, cast, Callable, Dict, Tuple, Set, Any
->>>>>>> 745790e4
 from dataclasses import dataclass
 
 import numpy as np
@@ -427,11 +423,6 @@
     return results
 
 
-<<<<<<< HEAD
-@deprecated_parameter(
-    deadline="v0.12",
-    fix="use device_qubits instead",
-=======
 def _get_device_graph(device_or_qubits: Any):
     qubits = device_or_qubits if isinstance(device_or_qubits, list) else device_or_qubits.qubits
     return ccr.gridqubits_to_graph_device(qubits)
@@ -440,21 +431,16 @@
 @deprecated_parameter(
     deadline="v0.12",
     fix="use device_graph instead",
->>>>>>> 745790e4
     parameter_desc='device_or_qubits',
     match=lambda args, kwargs: 'device_or_qubits' in kwargs,
     rewrite=lambda args, kwargs: (
         args,
-<<<<<<< HEAD
-        {('device_qubits' if k == 'device_or_qubits' else k): v for k, v in kwargs.items()},
-=======
         dict(
             ('device_graph', _get_device_graph(arg_val))
             if arg_name == 'device_or_qubits'
             else (arg_name, arg_val)
             for arg_name, arg_val in kwargs.items()
         ),
->>>>>>> 745790e4
     ),
 )
 def calculate_quantum_volume(
@@ -462,11 +448,7 @@
     num_qubits: int,
     depth: int,
     num_circuits: int,
-<<<<<<< HEAD
-    device_qubits: List[cirq.GridQubit],
-=======
     device_graph: nx.Graph,
->>>>>>> 745790e4
     samplers: List[cirq.Sampler],
     random_state: 'cirq.RANDOM_STATE_OR_SEED_LIKE' = None,
     compiler: Callable[[cirq.Circuit], cirq.Circuit] = None,
@@ -488,12 +470,8 @@
         depth: The number of gate layers to generate.
         num_circuits: The number of random circuits to run.
         random_state: Random state or random state seed.
-<<<<<<< HEAD
-        device_qubits: The device or qubits to run the compiled circuit on.
-=======
         device_graph: A graph whose nodes are qubits and edges represent two qubit interactions to
             run the compiled circuit on.
->>>>>>> 745790e4
         samplers: The samplers to run the algorithm on.
         compiler: An optional function to compiler the model circuit's
             gates down to the target devices gate set and the optimize it.
@@ -516,12 +494,6 @@
         num_qubits=num_qubits, depth=depth, num_circuits=num_circuits, random_state=random_state
     )
 
-<<<<<<< HEAD
-    # Get the device graph from the given qubits or device.
-    device_graph = ccr.gridqubits_to_graph_device(device_qubits)
-
-=======
->>>>>>> 745790e4
     return execute_circuits(
         circuits=circuits,
         device_graph=device_graph,
