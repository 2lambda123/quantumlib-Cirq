--- conflicted
+++ resolved
@@ -292,11 +292,7 @@
         num_qubits=3,
         depth=3,
         num_circuits=1,
-<<<<<<< HEAD
-        device_qubits=cirq.GridQubit.rect(3, 3),
-=======
         device_graph=ccr.gridqubits_to_graph_device(cirq.GridQubit.rect(3, 3)),
->>>>>>> 745790e4
         samplers=[cirq.Simulator()],
         routing_attempts=2,
         random_state=1,
@@ -320,11 +316,7 @@
         num_qubits=3,
         depth=3,
         num_circuits=1,
-<<<<<<< HEAD
-        device_qubits=device_qubits,
-=======
         device_graph=ccr.gridqubits_to_graph_device(device_qubits),
->>>>>>> 745790e4
         samplers=[cirq.Simulator()],
         routing_attempts=2,
         random_state=1,
@@ -346,11 +338,7 @@
         num_circuits=1,
         routing_attempts=2,
         random_state=1,
-<<<<<<< HEAD
-        device_qubits=cirq.GridQubit.rect(3, 3),
-=======
         device_graph=ccr.gridqubits_to_graph_device(cirq.GridQubit.rect(3, 3)),
->>>>>>> 745790e4
         samplers=[cirq.Simulator()],
     )
 
@@ -366,11 +354,7 @@
         num_circuits=1,
         routing_attempts=2,
         random_state=1,
-<<<<<<< HEAD
-        device_qubits=cirq.GridQubit.rect(3, 3),
-=======
         device_graph=ccr.gridqubits_to_graph_device(cirq.GridQubit.rect(3, 3)),
->>>>>>> 745790e4
         samplers=[cirq.Simulator()],
         add_readout_error_correction=True,
     )
@@ -378,11 +362,7 @@
 
 def test_deprecated():
     with cirq.testing.assert_deprecated(
-<<<<<<< HEAD
-        "device_or_qubits", "use device_qubits instead", deadline="v0.12"
-=======
         "device_or_qubits", "use device_graph instead", deadline="v0.12"
->>>>>>> 745790e4
     ):
         # pylint: disable=unexpected-keyword-arg
         # pylint: disable=missing-kwoa
@@ -397,8 +377,6 @@
             add_readout_error_correction=True,
         )
         # pylint: enable=unexpected-keyword-arg
-<<<<<<< HEAD
-=======
         # pylint: enable=missing-kwoa
 
     with cirq.testing.assert_deprecated(
@@ -417,5 +395,4 @@
             add_readout_error_correction=True,
         )
         # pylint: enable=unexpected-keyword-arg
->>>>>>> 745790e4
         # pylint: enable=missing-kwoa