# Copyright 2019 The Cirq Developers
#
# Licensed under the Apache License, Version 2.0 (the "License");
# you may not use this file except in compliance with the License.
# You may obtain a copy of the License at
#
#     https://www.apache.org/licenses/LICENSE-2.0
#
# Unless required by applicable law or agreed to in writing, software
# distributed under the License is distributed on an "AS IS" BASIS,
# WITHOUT WARRANTIES OR CONDITIONS OF ANY KIND, either express or implied.
# See the License for the specific language governing permissions and
# limitations under the License.
"""An MPS simulator.

This is based on this paper:
https://arxiv.org/abs/2002.07730
"""

import collections
import math
from typing import Any, Dict, List, Iterator, Optional, Sequence, Set, TYPE_CHECKING

import dataclasses
import numpy as np
import quimb.tensor as qtn

<<<<<<< HEAD
from cirq import circuits, study, ops, protocols, value
=======
import cirq
from cirq import circuits, devices, study, ops, protocols, value
from cirq.ops import flatten_to_ops
>>>>>>> 7fe025f1
from cirq.sim import simulator

if TYPE_CHECKING:
    import cirq


@dataclasses.dataclass(frozen=True)
class MPSOptions:
    # Some of these parameters are fed directly to Quimb so refer to the documentation for detail:
    # https://quimb.readthedocs.io/en/latest/_autosummary/ \
    #       quimb.tensor.tensor_core.html#quimb.tensor.tensor_core.tensor_split

    # How to split the tensor. Refer to the Quimb documentation for the exact meaning.
    method: str = 'svds'
    # If integer, the maxmimum number of singular values to keep, regardless of ``cutoff``.
    max_bond: Optional[int] = None
    # Method with which to apply the cutoff threshold. Refer to the Quimb documentation.
    cutoff_mode: str = 'rsum2'
    # The threshold below which to discard singular values. Refer to the Quimb documentation.
    cutoff: float = 1e-6
    # Because the computation is approximate, the sum of the probabilities is not 1.0. This
    # parameter is the absolute deviation from 1.0 that is allowed.
    sum_prob_atol: float = 1e-3


class MPSSimulator(
    simulator.SimulatesSamples,
    simulator.SimulatesIntermediateState[
        'cirq.contrib.quimb.mps_simulator.MPSSimulatorStepResult',
        'cirq.contrib.quimb.mps_simulator.MPSTrialResult',
        'cirq.contrib.quimb.mps_simulator.MPSState',
    ],
):
    """An efficient simulator for MPS circuits."""

    def __init__(
        self,
        noise: 'cirq.NOISE_MODEL_LIKE' = None,
        seed: 'cirq.RANDOM_STATE_OR_SEED_LIKE' = None,
        simulation_options: 'cirq.contrib.quimb.mps_simulator.MPSOptions' = MPSOptions(),
        grouping: Optional[Dict['cirq.Qid', int]] = None,
    ):
        """Creates instance of `MPSSimulator`.

        Args:
            noise: A noise model to apply while simulating.
            seed: The random seed to use for this simulator.
            simulation_options: Numerical options for the simulation.
            grouping: How to group qubits together, if None all are individual.
        """
        self.init = True
        noise_model = devices.NoiseModel.from_noise_model_like(noise)
        if not protocols.has_mixture(noise_model):
            raise ValueError('noise must be unitary or mixture but was {}'.format(noise_model))
        self.noise = noise_model
        self.prng = value.parse_random_state(seed)
        self.simulation_options = simulation_options
        self.grouping = grouping

    def _base_iterator(
        self, circuit: circuits.Circuit, qubit_order: ops.QubitOrderOrList, initial_state: int
    ) -> Iterator['cirq.contrib.quimb.mps_simulator.MPSSimulatorStepResult']:
        """Iterator over MPSSimulatorStepResult from Moments of a Circuit

        Args:
            circuit: The circuit to simulate.
            qubit_order: Determines the canonical ordering of the qubits. This
                is often used in specifying the initial state, i.e. the
                ordering of the computational basis states.
            initial_state: The initial state for the simulation in the
                computational basis. Represented as a big endian int.

        Yields:
            MPSStepResult from simulating a Moment of the Circuit.
        """
        qubits = ops.QubitOrder.as_qubit_order(qubit_order).order_for(circuit.all_qubits())

        qubit_map = {q: i for i, q in enumerate(qubits)}

        if len(circuit) == 0:
            yield MPSSimulatorStepResult(
                measurements={},
                state=MPSState(
                    qubit_map,
                    self.simulation_options,
                    self.grouping,
                    initial_state=initial_state,
                ),
            )
            return

        state = MPSState(
            qubit_map,
            self.simulation_options,
            self.grouping,
            initial_state=initial_state,
        )

        noisy_moments = self.noise.noisy_moments(circuit, sorted(circuit.all_qubits()))
        for op_tree in noisy_moments:
            measurements: Dict[str, List[int]] = collections.defaultdict(list)

            for op in flatten_to_ops(op_tree):
                if isinstance(op.gate, ops.MeasurementGate):
                    key = str(protocols.measurement_key(op))
                    measurements[key].extend(state.perform_measurement(op.qubits, self.prng))
                elif protocols.has_mixture(op):
                    state.apply_op(op, self.prng)
                else:
                    raise NotImplementedError(f"Unrecognized operation: {op!r}")

            yield MPSSimulatorStepResult(measurements=measurements, state=state)

    def _create_simulator_trial_result(
        self,
        params: study.ParamResolver,
        measurements: Dict[str, np.ndarray],
        final_simulator_state: 'cirq.contrib.quimb.mps_simulator.MPSState',
    ) -> 'cirq.contrib.quimb.mps_simulator.MPSTrialResult':
        """Creates a single trial results with the measurements.

        Args:
            circuit: The circuit to simulate.
            param_resolver: A ParamResolver for determining values of
                Symbols.
            measurements: A dictionary from measurement key (e.g. qubit) to the
                actual measurement array.
            final_simulator_state: The final state of the simulator.

        Returns:
            A single result.
        """
        return MPSTrialResult(
            params=params, measurements=measurements, final_simulator_state=final_simulator_state
        )

    def _run(
        self, circuit: circuits.Circuit, param_resolver: study.ParamResolver, repetitions: int
    ) -> Dict[str, List[np.ndarray]]:
        """Repeats measurements multiple times.

        Args:
            circuit: The circuit to simulate.
            param_resolver: A ParamResolver for determining values of
                Symbols.
            repetitions: How many measurements to perform
            final_simulator_state: The final state of the simulator.

        Returns:
            A dictionay of measurement key (e.g. qubit) to a list of arrays that
            are the measurements.
        """
        param_resolver = param_resolver or study.ParamResolver({})
        resolved_circuit = protocols.resolve_parameters(circuit, param_resolver)
        self._check_all_resolved(resolved_circuit)

        measurements = {}  # type: Dict[str, List[np.ndarray]]
        if repetitions == 0:
            for _, op, _ in resolved_circuit.findall_operations_with_gate_type(ops.MeasurementGate):
                measurements[protocols.measurement_key(op)] = np.empty([0, 1])

        for _ in range(repetitions):
            all_step_results = self._base_iterator(
                resolved_circuit, qubit_order=ops.QubitOrder.DEFAULT, initial_state=0
            )

            for step_result in all_step_results:
                for k, v in step_result.measurements.items():
                    if not k in measurements:
                        measurements[k] = []
                    measurements[k].append(np.array(v, dtype=int))

        return {k: np.array(v) for k, v in measurements.items()}

    def _check_all_resolved(self, circuit):
        """Raises if the circuit contains unresolved symbols."""
        if protocols.is_parameterized(circuit):
            unresolved = [
                op for moment in circuit for op in moment if protocols.is_parameterized(op)
            ]
            raise ValueError(
                'Circuit contains ops whose symbols were not specified in '
                'parameter sweep. Ops: {}'.format(unresolved)
            )


class MPSTrialResult(simulator.SimulationTrialResult):
    """A single trial reult"""

    def __init__(
        self,
        params: study.ParamResolver,
        measurements: Dict[str, np.ndarray],
        final_simulator_state: 'MPSState',
    ) -> None:
        super().__init__(
            params=params, measurements=measurements, final_simulator_state=final_simulator_state
        )

        self.final_state = final_simulator_state

    def __str__(self) -> str:
        samples = super().__str__()
        final = self._final_simulator_state
        return f'measurements: {samples}\noutput state: {final}'


class MPSSimulatorStepResult(simulator.StepResult['MPSState']):
    """A `StepResult` that can perform measurements."""

    def __init__(self, state, measurements):
        """Results of a step of the simulator.
        Attributes:
            state: A MPSState
            measurements: A dictionary from measurement gate key to measurement
                results, ordered by the qubits that the measurement operates on.
            qubit_map: A map from the Qubits in the Circuit to the the index
                of this qubit for a canonical ordering. This canonical ordering
                is used to define the state vector (see the state_vector()
                method).
        """
        self.measurements = measurements
        self.state = state.copy()

    def __str__(self) -> str:
        def bitstring(vals):
            return ','.join(str(v) for v in vals)

        results = sorted([(key, bitstring(val)) for key, val in self.measurements.items()])

        if len(results) == 0:
            measurements = ''
        else:
            measurements = ' '.join([f'{key}={val}' for key, val in results]) + '\n'

        final = self.state

        return f'{measurements}{final}'

    def _simulator_state(self):
        return self.state

    def sample(
        self,
        qubits: List[ops.Qid],
        repetitions: int = 1,
        seed: 'cirq.RANDOM_STATE_OR_SEED_LIKE' = None,
    ) -> np.ndarray:

        measurements: List[int] = []

        for _ in range(repetitions):
            measurements.append(
                self.state.perform_measurement(
                    qubits, value.parse_random_state(seed), collapse_state_vector=False
                )
            )

        return np.array(measurements, dtype=int)


@value.value_equality
class MPSState:
    """A state of the MPS simulation."""

    def __init__(
        self,
        qubit_map: Dict['cirq.Qid', int],
        simulation_options: 'cirq.contrib.quimb.mps_simulator.MPSOptions' = MPSOptions(),
        grouping: Optional[Dict['cirq.Qid', int]] = None,
        initial_state: int = 0,
    ):
        """Creates and MPSState

        Args:
            qubit_map: A map from Qid to an integer that uniquely identifies it.
            simulation_options: Numerical options for the simulation.
            grouping: How to group qubits together, if None all are individual.
            initial_state: An integer representing the initial state.
        """
        self.qubit_map = qubit_map
        self.grouping = qubit_map if grouping is None else grouping
        if self.grouping.keys() != self.qubit_map.keys():
            raise ValueError('Grouping must cover exactly the qubits.')
        self.M = []
        for _ in range(max(self.grouping.values()) + 1):
            self.M.append(qtn.Tensor())

        # The order of the qubits matters, because the state |01> is different from |10>. Since
        # Quimb uses strings to name tensor indices, we want to be able to sort them too. If we are
        # working with, say, 123 qubits then we want qubit 3 to come before qubit 100, but then
        # we want write the string '003' which comes before '100' in lexicographic order. The code
        # below is just simple string formatting.
        max_num_digits = len('{}'.format(max(qubit_map.values())))
        self.format_i = 'i_{{:0{}}}'.format(max_num_digits)
        self.format_mu = 'mu_{}_{}'

        # TODO(tonybruguier): Instead of relying on sortable indices could you keep a parallel
        # mapping of e.g. qubit to string-index and do all "logic" on the qubits themselves and
        # only translate to string-indices when calling a quimb API.

        # TODO(tonybruguier): Refactor out so that the code below can also be used by
        # circuit_to_tensors in cirq.contrib.quimb.state_vector.

        for qubit in reversed(list(qubit_map.keys())):
            d = qubit.dimension
            x = np.zeros(d)
            x[initial_state % d] = 1.0

            i = qubit_map[qubit]
            n = self.grouping[qubit]
            self.M[n] @= qtn.Tensor(x, inds=(self.i_str(i),))
            initial_state = initial_state // d
        self.simulation_options = simulation_options
        self.estimated_gate_error_list: List[float] = []

    def i_str(self, i: int) -> str:
        # Returns the index name for the i'th qid.
        return self.format_i.format(i)

    def mu_str(self, i: int, j: int) -> str:
        # Returns the index name for the pair of the i'th and j'th qids. Note
        # that by convention, the lower index is always the first in the output
        # string.
        smallest = min(i, j)
        largest = max(i, j)
        return self.format_mu.format(smallest, largest)

    def __str__(self) -> str:
        return str(qtn.TensorNetwork(self.M))

    def _value_equality_values_(self) -> Any:
        return self.qubit_map, self.M, self.simulation_options, self.grouping

    def copy(self) -> 'MPSState':
        state = MPSState(self.qubit_map, self.simulation_options, self.grouping)
        state.M = [x.copy() for x in self.M]
        state.estimated_gate_error_list = self.estimated_gate_error_list
        return state

    def state_vector(self) -> np.ndarray:
        """Returns the full state vector.

        Returns:
            A vector that contains the full state.
        """
        tensor_network = qtn.TensorNetwork(self.M)
        state_vector = tensor_network.contract(inplace=False)

        # Here, we rely on the formatting of the indices, and the fact that we have enough
        # leading zeros so that 003 comes before 100.
        sorted_ind = tuple(sorted(state_vector.inds))
        return state_vector.fuse({'i': sorted_ind}).data

    def partial_trace(self, keep_qubits: Set[ops.Qid]) -> np.ndarray:
        """Traces out all qubits except keep_qubits.

        Args:
            keep_qubits: The set of qubits that are left after computing the
                partial trace. For example, if we have a circuit for 3 qubits
                and this parameter only has one qubit, the entire density matrix
                would be 8x8, but this function returns a 2x2 matrix.

        Returns:
            An array that contains the partial trace.
        """

        contracted_inds = set(
            [self.i_str(i) for qubit, i in self.qubit_map.items() if qubit not in keep_qubits]
        )

        conj_pfx = "conj_"

        tensor_network = qtn.TensorNetwork(self.M)

        # Rename the internal indices to avoid collisions. Also rename the qubit
        # indices that are kept. We do not rename the qubit indices that are
        # traced out.
        conj_tensor_network = tensor_network.conj()
        reindex_mapping = {}
        for M in conj_tensor_network.tensors:
            for ind in M.inds:
                if ind not in contracted_inds:
                    reindex_mapping[ind] = conj_pfx + ind
        conj_tensor_network.reindex(reindex_mapping, inplace=True)
        partial_trace = conj_tensor_network @ tensor_network

        forward_inds = [self.i_str(self.qubit_map[keep_qubit]) for keep_qubit in keep_qubits]
        backward_inds = [conj_pfx + forward_ind for forward_ind in forward_inds]
        return partial_trace.to_dense(forward_inds, backward_inds)

    def to_numpy(self) -> np.ndarray:
        """An alias for the state vector."""
        return self.state_vector()

    def apply_op(self, op: 'cirq.Operation', prng: np.random.RandomState):
        """Applies a unitary operation, mutating the object to represent the new state.

        op:
            The operation that mutates the object. Note that currently, only 1-
            and 2- qubit operations are currently supported.
        """

        old_inds = tuple([self.i_str(self.qubit_map[qubit]) for qubit in op.qubits])
        new_inds = tuple(['new_' + old_ind for old_ind in old_inds])

        if protocols.has_unitary(op):
            U = protocols.unitary(op)
        else:
            mixtures = protocols.mixture(op)
            mixture_idx = int(prng.choice(len(mixtures), p=[mixture[0] for mixture in mixtures]))
            U = mixtures[mixture_idx][1]
        U = qtn.Tensor(
            U.reshape([qubit.dimension for qubit in op.qubits] * 2), inds=(new_inds + old_inds)
        )

        # TODO(tonybruguier): Explore using the Quimb's tensor network natively.

        if len(op.qubits) == 1:
            n = self.grouping[op.qubits[0]]

            self.M[n] = (U @ self.M[n]).reindex({new_inds[0]: old_inds[0]})
        elif len(op.qubits) == 2:
            n, p = [self.grouping[qubit] for qubit in op.qubits]

            if n == p:
                self.M[n] = (U @ self.M[n]).reindex(
                    {new_inds[0]: old_inds[0], new_inds[1]: old_inds[1]}
                )
            else:
                # This is the index on which we do the contraction. We need to add it iff it's
                # the first time that we do the joining for that specific pair.
                mu_ind = self.mu_str(n, p)
                if mu_ind not in self.M[n].inds:
                    self.M[n].new_ind(mu_ind)
                if mu_ind not in self.M[p].inds:
                    self.M[p].new_ind(mu_ind)

                T = U @ self.M[n] @ self.M[p]

                left_inds = tuple(set(T.inds) & set(self.M[n].inds)) + (new_inds[0],)
                X, Y = T.split(
                    left_inds,
                    method=self.simulation_options.method,
                    max_bond=self.simulation_options.max_bond,
                    cutoff=self.simulation_options.cutoff,
                    cutoff_mode=self.simulation_options.cutoff_mode,
                    get='tensors',
                    absorb='both',
                    bond_ind=mu_ind,
                )

                # Equations (13), (14), and (15):
                # TODO(tonybruguier): When Quimb 2.0.0 is released, the split()
                # function should have a 'renorm' that, when set to None, will
                # allow to compute e_n exactly as:
                # np.sum(abs((X @ Y).data) ** 2).real / np.sum(abs(T) ** 2).real
                #
                # The renormalization would then have to be done manually.
                #
                # However, for now, e_n are just the estimated value.
                e_n = self.simulation_options.cutoff
                self.estimated_gate_error_list.append(e_n)

                self.M[n] = X.reindex({new_inds[0]: old_inds[0]})
                self.M[p] = Y.reindex({new_inds[1]: old_inds[1]})
        else:
            # NOTE(tonybruguier): There could be a way to handle higher orders. I think this could
            # involve HOSVDs:
            # https://en.wikipedia.org/wiki/Higher-order_singular_value_decomposition
            #
            # TODO(tonybruguier): Evaluate whether it's even useful to implement and learn more
            # about HOSVDs.
            raise ValueError('Can only handle 1 and 2 qubit operations')

    def estimation_stats(self):
        "Returns some statistics about the memory usage and quality of the approximation."

        num_coefs_used = sum([Mi.data.size for Mi in self.M])
        memory_bytes = sum([Mi.data.nbytes for Mi in self.M])

        # The computation below is done for numerical stability, instead of directly using the
        # formula:
        # estimated_fidelity = \prod_i (1 - estimated_gate_error_list_i)
        estimated_fidelity = 1.0 + np.expm1(
            sum(np.log1p(-x) for x in self.estimated_gate_error_list)
        )
        estimated_fidelity = round(estimated_fidelity, ndigits=3)

        return {
            "num_coefs_used": num_coefs_used,
            "memory_bytes": memory_bytes,
            "estimated_fidelity": estimated_fidelity,
        }

    def perform_measurement(
        self, qubits: Sequence[ops.Qid], prng: np.random.RandomState, collapse_state_vector=True
    ) -> List[int]:
        """Performs a measurement over one or more qubits.

        Args:
            qubits: The sequence of qids to measure, in that order.
            prng: A random number generator, used to simulate measurements.
            collapse_state_vector: A Boolean specifying whether we should mutate
                the state after the measurement.
        """
        results: List[int] = []

        if collapse_state_vector:
            state = self
        else:
            state = self.copy()

        for qubit in qubits:
            n = state.qubit_map[qubit]

            # Trace out other qubits
            M = state.partial_trace(keep_qubits={qubit})
            probs = np.diag(M).real
            sum_probs = sum(probs)

            # Because the computation is approximate, the probabilities do not
            # necessarily add up to 1.0, and thus we re-normalize them.
            if abs(sum_probs - 1.0) > self.simulation_options.sum_prob_atol:
                raise ValueError('Sum of probabilities exceeds tolerance: {}'.format(sum_probs))
            norm_probs = [x / sum_probs for x in probs]

            d = qubit.dimension
            result: int = int(prng.choice(d, p=norm_probs))

            collapser = np.zeros((d, d))
            collapser[result][result] = 1.0 / math.sqrt(probs[result])

            old_n = state.i_str(n)
            new_n = 'new_' + old_n

            collapser = qtn.Tensor(collapser, inds=(new_n, old_n))

            state.M[n] = (collapser @ state.M[n]).reindex({new_n: old_n})

            results.append(result)

        return results<|MERGE_RESOLUTION|>--- conflicted
+++ resolved
@@ -25,13 +25,8 @@
 import numpy as np
 import quimb.tensor as qtn
 
-<<<<<<< HEAD
-from cirq import circuits, study, ops, protocols, value
-=======
-import cirq
 from cirq import circuits, devices, study, ops, protocols, value
 from cirq.ops import flatten_to_ops
->>>>>>> 7fe025f1
 from cirq.sim import simulator
 
 if TYPE_CHECKING:
