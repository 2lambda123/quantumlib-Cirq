# Copyright 2019 The Cirq Developers
#
# Licensed under the Apache License, Version 2.0 (the "License");
# you may not use this file except in compliance with the License.
# You may obtain a copy of the License at
#
#     https://www.apache.org/licenses/LICENSE-2.0
#
# Unless required by applicable law or agreed to in writing, software
# distributed under the License is distributed on an "AS IS" BASIS,
# WITHOUT WARRANTIES OR CONDITIONS OF ANY KIND, either express or implied.
# See the License for the specific language governing permissions and
# limitations under the License.

from math import exp
from typing import Dict, Sequence, TYPE_CHECKING

from cirq import devices, value, ops, protocols

from cirq.google import engine

if TYPE_CHECKING:
    import cirq


def _homogeneous_moment_is_measurements(moment: 'cirq.Moment') -> bool:
    """Whether the moment is nothing but measurement gates.

    If a moment is a mixture of measurement and non-measurement gates
    this will throw a ValueError.
    """
    cases = {protocols.is_measurement(gate) for gate in moment}
    if len(cases) == 2:
        raise ValueError("Moment must be homogeneous: all measurements or all operations.")
    return True in cases


class DepolarizingNoiseModel(devices.NoiseModel):
    """Applies depolarizing noise to each qubit individually at the end of
    every moment.

    If a circuit contains measurements, they must be in moments that don't
    also contain gates.
    """

    def __init__(self, depol_prob: float):
        """A depolarizing noise model

        Args:
            depol_prob: Depolarizing probability.
        """
        value.validate_probability(depol_prob, 'depol prob')
        self.qubit_noise_gate = ops.DepolarizingChannel(depol_prob)

    def noisy_moment(self, moment: 'cirq.Moment', system_qubits: Sequence['cirq.Qid']):
        if _homogeneous_moment_is_measurements(moment) or self.is_virtual_moment(moment):
            # coverage: ignore
            return moment

        return [
            moment,
            ops.Moment(self.qubit_noise_gate(q).with_tags(ops.VirtualTag()) for q in system_qubits),
        ]


class ReadoutNoiseModel(devices.NoiseModel):
    """NoiseModel with probabilistic bit flips preceding measurement.

    This simulates readout error. Note that since noise is applied before the
    measurement moment, composing this model on top of another noise model will
    place the bit flips immediately before the measurement (regardless of the
    previously-added noise).

    If a circuit contains measurements, they must be in moments that don't
    also contain gates.
    """

    def __init__(self, bitflip_prob: float):
        """A noise model with readout error.

        Args:
            bitflip_prob: Probability of a bit-flip during measurement.
        """
        value.validate_probability(bitflip_prob, 'bitflip prob')
        self.readout_noise_gate = ops.BitFlipChannel(bitflip_prob)

    def noisy_moment(self, moment: 'cirq.Moment', system_qubits: Sequence['cirq.Qid']):
        if self.is_virtual_moment(moment):
            return moment
        if _homogeneous_moment_is_measurements(moment):
            return [
                ops.Moment(
                    self.readout_noise_gate(q).with_tags(ops.VirtualTag()) for q in system_qubits
                ),
                moment,
            ]
        return moment


class DampedReadoutNoiseModel(devices.NoiseModel):
    """NoiseModel with T1 decay preceding measurement.

    This simulates asymmetric readout error. Note that since noise is applied
    before the measurement moment, composing this model on top of another noise
    model will place the T1 decay immediately before the measurement
    (regardless of the previously-added noise).

    If a circuit contains measurements, they must be in moments that don't
    also contain gates.
    """

    def __init__(self, decay_prob: float):
        """A depolarizing noise model with damped readout error.

        Args:
            decay_prob: Probability of T1 decay during measurement.
        """
        value.validate_probability(decay_prob, 'decay_prob')
        self.readout_decay_gate = ops.AmplitudeDampingChannel(decay_prob)

    def noisy_moment(self, moment: 'cirq.Moment', system_qubits: Sequence['cirq.Qid']):
        if self.is_virtual_moment(moment):
            return moment
        if _homogeneous_moment_is_measurements(moment):
            return [
                ops.Moment(
                    self.readout_decay_gate(q).with_tags(ops.VirtualTag()) for q in system_qubits
                ),
                moment,
            ]
        return moment


class DepolarizingWithReadoutNoiseModel(devices.NoiseModel):
    """DepolarizingNoiseModel with probabilistic bit flips preceding
    measurement.
    This simulates readout error.
    If a circuit contains measurements, they must be in moments that don't
    also contain gates.
    """

    def __init__(self, depol_prob: float, bitflip_prob: float):
        """A depolarizing noise model with readout error.
        Args:
            depol_prob: Depolarizing probability.
            bitflip_prob: Probability of a bit-flip during measurement.
        """
        value.validate_probability(depol_prob, 'depol prob')
        value.validate_probability(bitflip_prob, 'bitflip prob')
        self.qubit_noise_gate = ops.DepolarizingChannel(depol_prob)
        self.readout_noise_gate = ops.BitFlipChannel(bitflip_prob)

    def noisy_moment(self, moment: 'cirq.Moment', system_qubits: Sequence['cirq.Qid']):
        if _homogeneous_moment_is_measurements(moment):
            return [
                ops.Moment(self.readout_noise_gate(q) for q in system_qubits),
                moment,
            ]
        return [
            moment,
            ops.Moment(self.qubit_noise_gate(q) for q in system_qubits),
        ]


class DepolarizingWithDampedReadoutNoiseModel(devices.NoiseModel):
    """DepolarizingWithReadoutNoiseModel with T1 decay preceding
    measurement.
    This simulates asymmetric readout error. The noise is structured
    so the T1 decay is applied, then the readout bitflip, then measurement.
    If a circuit contains measurements, they must be in moments that don't
    also contain gates.
    """

    def __init__(
        self,
        depol_prob: float,
        bitflip_prob: float,
        decay_prob: float,
    ):
        """A depolarizing noise model with damped readout error.
        Args:
            depol_prob: Depolarizing probability.
            bitflip_prob: Probability of a bit-flip during measurement.
            decay_prob: Probability of T1 decay during measurement.
                Bitflip noise is applied first, then amplitude decay.
        """
        value.validate_probability(depol_prob, 'depol prob')
        value.validate_probability(bitflip_prob, 'bitflip prob')
        value.validate_probability(decay_prob, 'decay_prob')
        self.qubit_noise_gate = ops.DepolarizingChannel(depol_prob)
        self.readout_noise_gate = ops.BitFlipChannel(bitflip_prob)
        self.readout_decay_gate = ops.AmplitudeDampingChannel(decay_prob)

    def noisy_moment(self, moment: 'cirq.Moment', system_qubits: Sequence['cirq.Qid']):
        if _homogeneous_moment_is_measurements(moment):
            return [
                ops.Moment(self.readout_decay_gate(q) for q in system_qubits),
                ops.Moment(self.readout_noise_gate(q) for q in system_qubits),
                moment,
            ]
        else:
            return [moment, ops.Moment(self.qubit_noise_gate(q) for q in system_qubits)]


# TODO: move this to cirq.google with simple_noise_from_calibration_metrics.
# Related issue: https://github.com/quantumlib/Cirq/issues/2832
class PerQubitDepolarizingWithDampedReadoutNoiseModel(devices.NoiseModel):
    """NoiseModel with T1 decay on gates and damping/bitflip on measurement.

    With this model, T1 decay is added after all non-measurement gates, then
    amplitude damping followed by bitflip error is added before all measurement
    gates. Idle qubits are unaffected by this model.

    As with the DepolarizingWithDampedReadoutNoiseModel, this model does not
    allow a moment to contain both measurement and non-measurement gates.
    """

    def __init__(
        self,
        depol_probs: Dict['cirq.Qid', float] = None,
        bitflip_probs: Dict['cirq.Qid', float] = None,
        decay_probs: Dict['cirq.Qid', float] = None,
    ):
        """A depolarizing noise model with damped readout error.

        All error modes are specified on a per-qubit basis. To omit a given
        error mode from the noise model, leave its dict blank when initializing
        this object.

        Args:
            depol_probs: Dict of depolarizing probabilities for each qubit.
            bitflip_probs: Dict of bit-flip probabilities during measurement.
            decay_probs: Dict of T1 decay probabilities during measurement.
                Bitflip noise is applied first, then amplitude decay.
        """
        for probs, desc in [
            (depol_probs, "depolarization prob"),
            (bitflip_probs, "readout error prob"),
            (decay_probs, "readout decay prob"),
        ]:
            if probs:
                for qubit, prob in probs.items():
                    value.validate_probability(prob, f'{desc} of {qubit}')
        self.depol_probs = depol_probs
        self.bitflip_probs = bitflip_probs
        self.decay_probs = decay_probs

    def noisy_moment(
        self, moment: 'cirq.Moment', system_qubits: Sequence['cirq.Qid']
    ) -> 'cirq.OP_TREE':
        if self.is_virtual_moment(moment):
            return moment
        moments = []
        if _homogeneous_moment_is_measurements(moment):
            if self.decay_probs:
                moments.append(
                    ops.Moment(
                        ops.AmplitudeDampingChannel(self.decay_probs[q])(q) for q in system_qubits
                    )
                )
            if self.bitflip_probs:
                moments.append(
                    ops.Moment(ops.BitFlipChannel(self.bitflip_probs[q])(q) for q in system_qubits)
                )
            moments.append(moment)
            return moments
        else:
            moments.append(moment)
            if self.depol_probs:
                gated_qubits = [q for q in system_qubits if moment.operates_on_single_qubit(q)]
                if gated_qubits:
                    moments.append(
                        ops.Moment(
                            ops.DepolarizingChannel(self.depol_probs[q])(q) for q in gated_qubits
                        )
                    )
            return moments


# TODO: move this to cirq.google since it's Google-specific code.
# Related issue: https://github.com/quantumlib/Cirq/issues/2832
def simple_noise_from_calibration_metrics(
    calibration: engine.Calibration,
    depol_noise: bool = False,
    damping_noise: bool = False,
    readout_decay_noise: bool = False,
    readout_error_noise: bool = False,
) -> devices.NoiseModel:
    """Creates a reasonable PerQubitDepolarizingWithDampedReadoutNoiseModel
    using the provided calibration data.

    Args:
        calibration: a Calibration object (cirq/google/engine/calibration.py).
            This object can be retrieved from the engine by calling
            'get_latest_calibration()' or 'get_calibration()' using the ID of
            the target processor.
        depol_noise: Enables per-gate depolarization if True.
        damping_noise: Enables per-gate amplitude damping if True.
            Currently unimplemented.
        readout_decay_noise: Enables pre-readout amplitude damping if True.
        readout_error_noise: Enables pre-readout bitflip errors if True.

    Returns:
        A PerQubitDepolarizingWithDampedReadoutNoiseModel with error
            probabilities generated from the provided calibration data.
    """
    if not any([depol_noise, damping_noise, readout_decay_noise, readout_error_noise]):
        raise ValueError('At least one error type must be specified.')
    assert calibration is not None
    depol_probs: Dict['cirq.Qid', float] = {}
    readout_decay_probs: Dict['cirq.Qid', float] = {}
    readout_error_probs: Dict['cirq.Qid', float] = {}

    if depol_noise:
        # In the single-qubit case, Pauli error and the depolarization fidelity
        # differ by a factor of 4/3.
        depol_probs = {
<<<<<<< HEAD
            calibration.key_to_qubit(qubit):
            calibration.value_to_float(pauli_err) * 4 / 3 for qubit, pauli_err
            in calibration['single_qubit_rb_pauli_error_per_gate'].items()
=======
            qubit[0]: pauli_err[0] * 4 / 3
            for qubit, pauli_err in calibration['single_qubit_rb_pauli_error_per_gate'].items()
>>>>>>> cdfa4bcd
        }
    if damping_noise:
        # TODO: implement per-gate amplitude damping noise.
        # Github issue: https://github.com/quantumlib/Cirq/issues/2807
        raise NotImplementedError('Gate damping is not yet supported.')

    if readout_decay_noise:
        # Copied from Sycamore readout duration in known_devices.py
        # TODO: replace with polling from DeviceSpecification.
        # Github issue: https://github.com/quantumlib/Cirq/issues/2832
        readout_micros = 1
        readout_decay_probs = {
            calibration.key_to_qubit(qubit):
            1 - exp(-1 * readout_micros / calibration.value_to_float(t1))
            for qubit, t1 in calibration['single_qubit_idle_t1_micros'].items()
        }
    if readout_error_noise:
        readout_error_probs = {
<<<<<<< HEAD
            calibration.key_to_qubit(qubit): calibration.value_to_float(err)
            for qubit, err in
            calibration['single_qubit_readout_separation_error'].items()
=======
            qubit[0]: err[0]
            for qubit, err in calibration['single_qubit_readout_separation_error'].items()
>>>>>>> cdfa4bcd
        }
    return PerQubitDepolarizingWithDampedReadoutNoiseModel(
        depol_probs=depol_probs, decay_probs=readout_decay_probs, bitflip_probs=readout_error_probs
    )<|MERGE_RESOLUTION|>--- conflicted
+++ resolved
@@ -315,14 +315,9 @@
         # In the single-qubit case, Pauli error and the depolarization fidelity
         # differ by a factor of 4/3.
         depol_probs = {
-<<<<<<< HEAD
             calibration.key_to_qubit(qubit):
             calibration.value_to_float(pauli_err) * 4 / 3 for qubit, pauli_err
             in calibration['single_qubit_rb_pauli_error_per_gate'].items()
-=======
-            qubit[0]: pauli_err[0] * 4 / 3
-            for qubit, pauli_err in calibration['single_qubit_rb_pauli_error_per_gate'].items()
->>>>>>> cdfa4bcd
         }
     if damping_noise:
         # TODO: implement per-gate amplitude damping noise.
@@ -341,14 +336,9 @@
         }
     if readout_error_noise:
         readout_error_probs = {
-<<<<<<< HEAD
             calibration.key_to_qubit(qubit): calibration.value_to_float(err)
             for qubit, err in
             calibration['single_qubit_readout_separation_error'].items()
-=======
-            qubit[0]: err[0]
-            for qubit, err in calibration['single_qubit_readout_separation_error'].items()
->>>>>>> cdfa4bcd
         }
     return PerQubitDepolarizingWithDampedReadoutNoiseModel(
         depol_probs=depol_probs, decay_probs=readout_decay_probs, bitflip_probs=readout_error_probs
