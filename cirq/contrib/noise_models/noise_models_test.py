--- conflicted
+++ resolved
@@ -23,10 +23,7 @@
     _homogeneous_moment_is_measurements, simple_noise_from_calibration_metrics)
 from cirq.devices.noise_model_test import _assert_equivalent_op_tree
 from cirq.google.api import v2
-<<<<<<< HEAD
-=======
 from cirq import ops
->>>>>>> dec73130
 
 
 def test_moment_is_measurements():
@@ -229,7 +226,6 @@
         values: [{
             double_val: .003
         }]
-<<<<<<< HEAD
     }, {
         name: 'single_qubit_readout_p0_error',
         targets: ['q0_0'],
@@ -266,13 +262,10 @@
         values: [{
             double_val: .009
         }]
-=======
->>>>>>> dec73130
     }]
 """, v2.metrics_pb2.MetricsSnapshot())
 
 
-<<<<<<< HEAD
 def test_noise_from_metrics_requires_type():
     # Attempt to generate a noise model without specifying a noise type.
     calibration = cirq.google.Calibration(_CALIBRATION_DATA)
@@ -295,12 +288,6 @@
     calibration = cirq.google.Calibration(_CALIBRATION_DATA)
     noise_model = simple_noise_from_calibration_metrics(calibration=calibration,
                                                         depolNoise=True)
-=======
-def test_per_qubit_noise_from_data():
-    # Generate the noise model from calibration data.
-    calibration = cirq.google.Calibration(_CALIBRATION_DATA)
-    noise_model = simple_noise_from_calibration_metrics(calibration)
->>>>>>> dec73130
 
     # Create the circuit and apply the noise model.
     qubits = [cirq.GridQubit(0, 0), cirq.GridQubit(0, 1), cirq.GridQubit(1, 0)]
@@ -333,7 +320,6 @@
             cirq.measure(qubits[1], key='q1'),
             cirq.measure(qubits[2], key='q2')
         ]))
-<<<<<<< HEAD
     _assert_equivalent_op_tree(expected_program, noisy_circuit)
 
 
@@ -460,6 +446,4 @@
             cirq.measure(qubits[1], key='q1'),
             cirq.measure(qubits[2], key='q2')
         ]))
-=======
->>>>>>> dec73130
     _assert_equivalent_op_tree(expected_program, noisy_circuit)