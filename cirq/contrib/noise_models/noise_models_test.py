# Copyright 2019 The Cirq Developers
#
# Licensed under the Apache License, Version 2.0 (the "License");
# you may not use this file except in compliance with the License.
# You may obtain a copy of the License at
#
#     https://www.apache.org/licenses/LICENSE-2.0
#
# Unless required by applicable law or agreed to in writing, software
# distributed under the License is distributed on an "AS IS" BASIS,
# WITHOUT WARRANTIES OR CONDITIONS OF ANY KIND, either express or implied.
# See the License for the specific language governing permissions and
# limitations under the License.

from math import exp
import pytest

from google.protobuf.text_format import Merge

import cirq
import cirq.contrib.noise_models as ccn
from cirq.contrib.noise_models.noise_models import (
    _homogeneous_moment_is_measurements, simple_noise_from_calibration_metrics)
from cirq.devices.noise_model_test import _assert_equivalent_op_tree
from cirq.google.api import v2
from cirq import ops



def test_moment_is_measurements():
    q = cirq.LineQubit.range(2)
    circ = cirq.Circuit([cirq.X(q[0]), cirq.X(q[1]), cirq.measure(*q, key='z')])
    assert not _homogeneous_moment_is_measurements(circ[0])
    assert _homogeneous_moment_is_measurements(circ[1])


def test_moment_is_measurements_mixed1():
    q = cirq.LineQubit.range(2)
    circ = cirq.Circuit([
        cirq.X(q[0]),
        cirq.X(q[1]),
        cirq.measure(q[0], key='z'),
        cirq.Z(q[1]),
    ])
    assert not _homogeneous_moment_is_measurements(circ[0])
    with pytest.raises(ValueError) as e:
        _homogeneous_moment_is_measurements(circ[1])
    assert e.match(".*must be homogeneous: all measurements.*")


def test_moment_is_measurements_mixed2():
    q = cirq.LineQubit.range(2)
    circ = cirq.Circuit([
        cirq.X(q[0]),
        cirq.X(q[1]),
        cirq.Z(q[0]),
        cirq.measure(q[1], key='z'),
    ])
    assert not _homogeneous_moment_is_measurements(circ[0])
    with pytest.raises(ValueError) as e:
        _homogeneous_moment_is_measurements(circ[1])
    assert e.match(".*must be homogeneous: all measurements.*")


def test_depol_noise():
    noise_model = ccn.DepolarizingNoiseModel(depol_prob=0.005)
    qubits = cirq.LineQubit.range(2)
    moment = cirq.Moment([
        cirq.X(qubits[0]),
        cirq.Y(qubits[1]),
    ])
    noisy_mom = noise_model.noisy_moment(moment, system_qubits=qubits)
    assert len(noisy_mom) == 2
    assert noisy_mom[0] == moment
    for g in noisy_mom[1]:
        assert isinstance(g.gate, cirq.DepolarizingChannel)


# Composes depolarization noise with readout noise.
def test_readout_noise_after_moment():
    program = cirq.Circuit()
    qubits = cirq.LineQubit.range(3)
    program.append([
        cirq.H(qubits[0]),
        cirq.CNOT(qubits[0], qubits[1]),
        cirq.CNOT(qubits[1], qubits[2])
    ])
    program.append([
        cirq.measure(qubits[0], key='q0'),
        cirq.measure(qubits[1], key='q1'),
        cirq.measure(qubits[2], key='q2')
    ],
                   strategy=cirq.InsertStrategy.NEW_THEN_INLINE)

    # Use noise model to generate circuit
    depol_noise = ccn.DepolarizingNoiseModel(depol_prob=0.01)
    readout_noise = ccn.ReadoutNoiseModel(bitflip_prob=0.05)
    noisy_circuit = cirq.Circuit(depol_noise.noisy_moments(program, qubits))
    noisy_circuit = cirq.Circuit(
        readout_noise.noisy_moments(noisy_circuit, qubits))

    # Insert channels explicitly
    true_noisy_program = cirq.Circuit()
    true_noisy_program.append([cirq.H(qubits[0])])
    true_noisy_program.append([
        cirq.DepolarizingChannel(0.01).on(q).with_tags(ops.VirtualTag())
        for q in qubits
    ],
                              strategy=cirq.InsertStrategy.NEW_THEN_INLINE)
    true_noisy_program.append([cirq.CNOT(qubits[0], qubits[1])])
    true_noisy_program.append([
        cirq.DepolarizingChannel(0.01).on(q).with_tags(ops.VirtualTag())
        for q in qubits
    ],
                              strategy=cirq.InsertStrategy.NEW_THEN_INLINE)
    true_noisy_program.append([cirq.CNOT(qubits[1], qubits[2])])
    true_noisy_program.append([
        cirq.DepolarizingChannel(0.01).on(q).with_tags(ops.VirtualTag())
        for q in qubits
    ],
                              strategy=cirq.InsertStrategy.NEW_THEN_INLINE)
    true_noisy_program.append([
        cirq.BitFlipChannel(0.05).on(q).with_tags(ops.VirtualTag())
        for q in qubits
    ])
    true_noisy_program.append([
        cirq.measure(qubits[0], key='q0'),
        cirq.measure(qubits[1], key='q1'),
        cirq.measure(qubits[2], key='q2')
    ])
    _assert_equivalent_op_tree(true_noisy_program, noisy_circuit)


# Composes depolarization, damping, and readout noise (in that order).
def test_decay_noise_after_moment():
    program = cirq.Circuit()
    qubits = cirq.LineQubit.range(3)
    program.append([
        cirq.H(qubits[0]),
        cirq.CNOT(qubits[0], qubits[1]),
        cirq.CNOT(qubits[1], qubits[2])
    ])
    program.append([
        cirq.measure(qubits[0], key='q0'),
        cirq.measure(qubits[1], key='q1'),
        cirq.measure(qubits[2], key='q2')
    ],
                   strategy=cirq.InsertStrategy.NEW_THEN_INLINE)

    # Use noise model to generate circuit
    depol_noise = ccn.DepolarizingNoiseModel(depol_prob=0.01)
    readout_noise = ccn.ReadoutNoiseModel(bitflip_prob=0.05)
    damping_noise = ccn.DampedReadoutNoiseModel(decay_prob=0.02)
    noisy_circuit = cirq.Circuit(depol_noise.noisy_moments(program, qubits))
    noisy_circuit = cirq.Circuit(
        damping_noise.noisy_moments(noisy_circuit, qubits))
    noisy_circuit = cirq.Circuit(
        readout_noise.noisy_moments(noisy_circuit, qubits))

    # Insert channels explicitly
    true_noisy_program = cirq.Circuit()
    true_noisy_program.append([cirq.H(qubits[0])])
    true_noisy_program.append([
        cirq.DepolarizingChannel(0.01).on(q).with_tags(ops.VirtualTag())
        for q in qubits
    ],
                              strategy=cirq.InsertStrategy.NEW_THEN_INLINE)
    true_noisy_program.append([cirq.CNOT(qubits[0], qubits[1])])
    true_noisy_program.append([
        cirq.DepolarizingChannel(0.01).on(q).with_tags(ops.VirtualTag())
        for q in qubits
    ],
                              strategy=cirq.InsertStrategy.NEW_THEN_INLINE)
    true_noisy_program.append([cirq.CNOT(qubits[1], qubits[2])])
    true_noisy_program.append([
        cirq.DepolarizingChannel(0.01).on(q).with_tags(ops.VirtualTag())
        for q in qubits
    ],
                              strategy=cirq.InsertStrategy.NEW_THEN_INLINE)
    true_noisy_program.append([
        cirq.AmplitudeDampingChannel(0.02).on(q).with_tags(ops.VirtualTag())
        for q in qubits
    ])
    true_noisy_program.append([
        cirq.BitFlipChannel(0.05).on(q).with_tags(ops.VirtualTag())
        for q in qubits
    ])
    true_noisy_program.append([
        cirq.measure(qubits[0], key='q0'),
        cirq.measure(qubits[1], key='q1'),
        cirq.measure(qubits[2], key='q2')
    ])
    _assert_equivalent_op_tree(true_noisy_program, noisy_circuit)


# Test the aggregate noise models.
def test_aggregate_readout_noise_after_moment():
    program = cirq.Circuit()
    qubits = cirq.LineQubit.range(3)
    program.append([
        cirq.H(qubits[0]),
        cirq.CNOT(qubits[0], qubits[1]),
        cirq.CNOT(qubits[1], qubits[2])
    ])
    program.append([
        cirq.measure(qubits[0], key='q0'),
        cirq.measure(qubits[1], key='q1'),
        cirq.measure(qubits[2], key='q2')
    ],
                   strategy=cirq.InsertStrategy.NEW_THEN_INLINE)

    # Use noise model to generate circuit
    noise_model = ccn.DepolarizingWithReadoutNoiseModel(depol_prob=0.01,
                                                        bitflip_prob=0.05)
    noisy_circuit = cirq.Circuit(noise_model.noisy_moments(program, qubits))

    # Insert channels explicitly
    true_noisy_program = cirq.Circuit()
    true_noisy_program.append([cirq.H(qubits[0])])
    true_noisy_program.append(
        [cirq.DepolarizingChannel(0.01).on(q) for q in qubits],
        strategy=cirq.InsertStrategy.NEW_THEN_INLINE)
    true_noisy_program.append([cirq.CNOT(qubits[0], qubits[1])])
    true_noisy_program.append(
        [cirq.DepolarizingChannel(0.01).on(q) for q in qubits],
        strategy=cirq.InsertStrategy.NEW_THEN_INLINE)
    true_noisy_program.append([cirq.CNOT(qubits[1], qubits[2])])
    true_noisy_program.append(
        [cirq.DepolarizingChannel(0.01).on(q) for q in qubits],
        strategy=cirq.InsertStrategy.NEW_THEN_INLINE)
    true_noisy_program.append([cirq.BitFlipChannel(0.05).on(q) for q in qubits])
    true_noisy_program.append([
        cirq.measure(qubits[0], key='q0'),
        cirq.measure(qubits[1], key='q1'),
        cirq.measure(qubits[2], key='q2')
    ])
    _assert_equivalent_op_tree(true_noisy_program, noisy_circuit)


def test_aggregate_decay_noise_after_moment():
    program = cirq.Circuit()
    qubits = cirq.LineQubit.range(3)
    program.append([
        cirq.H(qubits[0]),
        cirq.CNOT(qubits[0], qubits[1]),
        cirq.CNOT(qubits[1], qubits[2])
    ])
    program.append([
        cirq.measure(qubits[0], key='q0'),
        cirq.measure(qubits[1], key='q1'),
        cirq.measure(qubits[2], key='q2')
    ],
                   strategy=cirq.InsertStrategy.NEW_THEN_INLINE)

    # Use noise model to generate circuit
    noise_model = ccn.DepolarizingWithDampedReadoutNoiseModel(depol_prob=0.01,
                                                              decay_prob=0.02,
                                                              bitflip_prob=0.05)
    noisy_circuit = cirq.Circuit(noise_model.noisy_moments(program, qubits))

    # Insert channels explicitly
    true_noisy_program = cirq.Circuit()
    true_noisy_program.append([cirq.H(qubits[0])])
    true_noisy_program.append(
        [cirq.DepolarizingChannel(0.01).on(q) for q in qubits],
        strategy=cirq.InsertStrategy.NEW_THEN_INLINE)
    true_noisy_program.append([cirq.CNOT(qubits[0], qubits[1])])
    true_noisy_program.append(
        [cirq.DepolarizingChannel(0.01).on(q) for q in qubits],
        strategy=cirq.InsertStrategy.NEW_THEN_INLINE)
    true_noisy_program.append([cirq.CNOT(qubits[1], qubits[2])])
    true_noisy_program.append(
        [cirq.DepolarizingChannel(0.01).on(q) for q in qubits],
        strategy=cirq.InsertStrategy.NEW_THEN_INLINE)
    true_noisy_program.append(
        [cirq.AmplitudeDampingChannel(0.02).on(q) for q in qubits])
    true_noisy_program.append([cirq.BitFlipChannel(0.05).on(q) for q in qubits])
    true_noisy_program.append([
        cirq.measure(qubits[0], key='q0'),
        cirq.measure(qubits[1], key='q1'),
        cirq.measure(qubits[2], key='q2')
    ])
    _assert_equivalent_op_tree(true_noisy_program, noisy_circuit)


# Fake calibration data object.
<<<<<<< HEAD
_CALIBRATION = {
    'name':
    'projects/foo/processors/fake_processor_name/calibrations/1579214873',
    'timestamp': '2020-01-16T14:47:51Z',
    'data': {
        '@type':
        'type.googleapis.com/cirq.google.api.v2.MetricsSnapshot',
        'timestampMs':
        '1579214873',
        'metrics': [{
            'name': 'xeb',
            'targets': ['0_0', '0_1'],
            'values': [{
                'doubleVal': .9999
            }]
        }, {
            'name': 'xeb',
            'targets': ['0_0', '1_0'],
            'values': [{
                'doubleVal': .9998
            }]
        }, {
            'name': 'single_qubit_rb_total_error',
            'targets': ['q0_0'],
            'values': [{
                'doubleVal': .001
            }]
        }, {
            'name': 'single_qubit_rb_total_error',
            'targets': ['q0_1'],
            'values': [{
                'doubleVal': .002
            }]
        }, {
            'name': 'single_qubit_rb_total_error',
            'targets': ['q1_0'],
            'values': [{
                'doubleVal': .003
            }]
        }]
    }
}


def test_per_qubit_noise_from_data():
    # Generate the noise model from calibration data.
    calibration = cirq.google.Calibration(_CALIBRATION['data'])
    noise_model = simple_noise_from_calibration_metrics(calibration)
=======
_CALIBRATION_DATA = Merge(
    """
    timestamp_ms: 1579214873,
    metrics: [{
        name: 'xeb',
        targets: ['0_0', '0_1'],
        values: [{
            double_val: .9999
        }]
    }, {
        name: 'xeb',
        targets: ['0_0', '1_0'],
        values: [{
            double_val: .9998
        }]
    }, {
        name: 'single_qubit_rb_pauli_error_per_gate',
        targets: ['q0_0'],
        values: [{
            double_val: .001
        }]
    }, {
        name: 'single_qubit_rb_pauli_error_per_gate',
        targets: ['q0_1'],
        values: [{
            double_val: .002
        }]
    }, {
        name: 'single_qubit_rb_pauli_error_per_gate',
        targets: ['q1_0'],
        values: [{
            double_val: .003
        }]
    }, {
        name: 'single_qubit_readout_separation_error',
        targets: ['q0_0'],
        values: [{
            double_val: .004
        }]
    }, {
        name: 'single_qubit_readout_separation_error',
        targets: ['q0_1'],
        values: [{
            double_val: .005
        }]
    }, {
        name: 'single_qubit_readout_separation_error',
        targets: ['q1_0'],
        values: [{
            double_val: .006
        }]
    }, {
        name: 'single_qubit_idle_t1_micros',
        targets: ['q0_0'],
        values: [{
            double_val: .007
        }]
    }, {
        name: 'single_qubit_idle_t1_micros',
        targets: ['q0_1'],
        values: [{
            double_val: .008
        }]
    }, {
        name: 'single_qubit_idle_t1_micros',
        targets: ['q1_0'],
        values: [{
            double_val: .009
        }]
    }]
""", v2.metrics_pb2.MetricsSnapshot())

DEPOL_001 = .001 * 4 / 3
DEPOL_002 = .002 * 4 / 3
DEPOL_003 = .003 * 4 / 3


def test_noise_from_metrics_requires_type():
    # Attempt to generate a noise model without specifying a noise type.
    calibration = cirq.google.Calibration(_CALIBRATION_DATA)
    with pytest.raises(ValueError,
                       match='At least one error type must be specified.'):
        simple_noise_from_calibration_metrics(calibration=calibration)


def test_noise_from_metrics_unsupported():
    # Attempt to generate a damping noise model (not yet supported).
    calibration = cirq.google.Calibration(_CALIBRATION_DATA)
    with pytest.raises(NotImplementedError,
                       match='Gate damping is not yet supported.'):
        simple_noise_from_calibration_metrics(calibration=calibration,
                                              damping_noise=True)


def test_per_qubit_depol_noise_from_data():
    # Generate the depolarization noise model from calibration data.
    calibration = cirq.google.Calibration(_CALIBRATION_DATA)
    noise_model = simple_noise_from_calibration_metrics(calibration=calibration,
                                                        depol_noise=True)
>>>>>>> a759e41b

    # Create the circuit and apply the noise model.
    qubits = [cirq.GridQubit(0, 0), cirq.GridQubit(0, 1), cirq.GridQubit(1, 0)]
    program = cirq.Circuit(
        cirq.Moment([cirq.H(qubits[0])]),
        cirq.Moment([cirq.CNOT(qubits[0], qubits[1])]),
        cirq.Moment([cirq.CNOT(qubits[0], qubits[2])]),
<<<<<<< HEAD
=======
        cirq.Moment([cirq.Z(qubits[1]).with_tags(ops.VirtualTag())]),
>>>>>>> a759e41b
        cirq.Moment([
            cirq.measure(qubits[0], key='q0'),
            cirq.measure(qubits[1], key='q1'),
            cirq.measure(qubits[2], key='q2')
        ]))
    noisy_circuit = cirq.Circuit(noise_model.noisy_moments(program, qubits))

    # Insert channels explicitly to construct expected output.
    expected_program = cirq.Circuit(
        cirq.Moment([cirq.H(qubits[0])]),
<<<<<<< HEAD
        cirq.Moment([cirq.DepolarizingChannel(0.001).on(qubits[0])]),
        cirq.Moment([cirq.CNOT(qubits[0], qubits[1])]),
        cirq.Moment([
            cirq.DepolarizingChannel(0.001).on(qubits[0]),
            cirq.DepolarizingChannel(0.002).on(qubits[1])
        ]), cirq.Moment([cirq.CNOT(qubits[0], qubits[2])]),
        cirq.Moment([
            cirq.DepolarizingChannel(0.001).on(qubits[0]),
            cirq.DepolarizingChannel(0.003).on(qubits[2])
=======
        cirq.Moment([cirq.DepolarizingChannel(DEPOL_001).on(qubits[0])]),
        cirq.Moment([cirq.CNOT(qubits[0], qubits[1])]),
        cirq.Moment([
            cirq.DepolarizingChannel(DEPOL_001).on(qubits[0]),
            cirq.DepolarizingChannel(DEPOL_002).on(qubits[1])
        ]), cirq.Moment([cirq.CNOT(qubits[0], qubits[2])]),
        cirq.Moment([
            cirq.DepolarizingChannel(DEPOL_001).on(qubits[0]),
            cirq.DepolarizingChannel(DEPOL_003).on(qubits[2])
        ]), cirq.Moment([cirq.Z(qubits[1]).with_tags(ops.VirtualTag())]),
        cirq.Moment([
            cirq.measure(qubits[0], key='q0'),
            cirq.measure(qubits[1], key='q1'),
            cirq.measure(qubits[2], key='q2')
        ]))
    _assert_equivalent_op_tree(expected_program, noisy_circuit)


def test_per_qubit_readout_error_from_data():
    # Generate the readout error noise model from calibration data.
    calibration = cirq.google.Calibration(_CALIBRATION_DATA)
    noise_model = simple_noise_from_calibration_metrics(
        calibration=calibration, readout_error_noise=True)

    # Create the circuit and apply the noise model.
    qubits = [cirq.GridQubit(0, 0), cirq.GridQubit(0, 1), cirq.GridQubit(1, 0)]
    program = cirq.Circuit(
        cirq.Moment([cirq.H(qubits[0])]),
        cirq.Moment([cirq.CNOT(qubits[0], qubits[1])]),
        cirq.Moment([cirq.CNOT(qubits[0], qubits[2])]),
        cirq.Moment([
            cirq.measure(qubits[0], key='q0'),
            cirq.measure(qubits[1], key='q1'),
            cirq.measure(qubits[2], key='q2')
        ]))
    noisy_circuit = cirq.Circuit(noise_model.noisy_moments(program, qubits))

    # Insert channels explicitly to construct expected output.
    expected_program = cirq.Circuit(
        cirq.Moment([cirq.H(qubits[0])]),
        cirq.Moment([cirq.CNOT(qubits[0], qubits[1])]),
        cirq.Moment([cirq.CNOT(qubits[0], qubits[2])]),
        cirq.Moment([
            cirq.BitFlipChannel(0.004).on(qubits[0]),
            cirq.BitFlipChannel(0.005).on(qubits[1]),
            cirq.BitFlipChannel(0.006).on(qubits[2])
        ]),
        cirq.Moment([
            cirq.measure(qubits[0], key='q0'),
            cirq.measure(qubits[1], key='q1'),
            cirq.measure(qubits[2], key='q2')
        ]))
    _assert_equivalent_op_tree(expected_program, noisy_circuit)


def test_per_qubit_readout_decay_from_data():
    # Generate the readout decay noise model from calibration data.
    calibration = cirq.google.Calibration(_CALIBRATION_DATA)
    noise_model = simple_noise_from_calibration_metrics(
        calibration=calibration, readout_decay_noise=True)

    # Create the circuit and apply the noise model.
    qubits = [cirq.GridQubit(0, 0), cirq.GridQubit(0, 1), cirq.GridQubit(1, 0)]
    program = cirq.Circuit(
        cirq.Moment([cirq.H(qubits[0])]),
        cirq.Moment([cirq.CNOT(qubits[0], qubits[1])]),
        cirq.Moment([cirq.CNOT(qubits[0], qubits[2])]),
        cirq.Moment([
            cirq.measure(qubits[0], key='q0'),
            cirq.measure(qubits[1], key='q1'),
            cirq.measure(qubits[2], key='q2')
        ]))
    noisy_circuit = cirq.Circuit(noise_model.noisy_moments(program, qubits))

    # Insert channels explicitly to construct expected output.
    decay_prob = [1 - exp(-1 / 0.007), 1 - exp(-1 / 0.008), 1 - exp(-1 / 0.009)]
    expected_program = cirq.Circuit(
        cirq.Moment([cirq.H(qubits[0])]),
        cirq.Moment([cirq.CNOT(qubits[0], qubits[1])]),
        cirq.Moment([cirq.CNOT(qubits[0], qubits[2])]),
        cirq.Moment([
            cirq.AmplitudeDampingChannel(decay_prob[i]).on(qubits[i])
            for i in range(3)
        ]),
        cirq.Moment([
            cirq.measure(qubits[0], key='q0'),
            cirq.measure(qubits[1], key='q1'),
            cirq.measure(qubits[2], key='q2')
        ]))
    _assert_equivalent_op_tree(expected_program, noisy_circuit)


def test_per_qubit_combined_noise_from_data():
    # Generate the combined noise model from calibration data.
    calibration = cirq.google.Calibration(_CALIBRATION_DATA)
    noise_model = simple_noise_from_calibration_metrics(
        calibration=calibration,
        depol_noise=True,
        readout_error_noise=True,
        readout_decay_noise=True)

    # Create the circuit and apply the noise model.
    qubits = [cirq.GridQubit(0, 0), cirq.GridQubit(0, 1), cirq.GridQubit(1, 0)]
    program = cirq.Circuit(
        cirq.Moment([cirq.H(qubits[0])]),
        cirq.Moment([cirq.CNOT(qubits[0], qubits[1])]),
        cirq.Moment([cirq.CNOT(qubits[0], qubits[2])]),
        cirq.Moment([
            cirq.measure(qubits[0], key='q0'),
            cirq.measure(qubits[1], key='q1'),
            cirq.measure(qubits[2], key='q2')
        ]))
    noisy_circuit = cirq.Circuit(noise_model.noisy_moments(program, qubits))

    # Insert channels explicitly to construct expected output.
    decay_prob = [1 - exp(-1 / 0.007), 1 - exp(-1 / 0.008), 1 - exp(-1 / 0.009)]
    expected_program = cirq.Circuit(
        cirq.Moment([cirq.H(qubits[0])]),
        cirq.Moment([cirq.DepolarizingChannel(DEPOL_001).on(qubits[0])]),
        cirq.Moment([cirq.CNOT(qubits[0], qubits[1])]),
        cirq.Moment([
            cirq.DepolarizingChannel(DEPOL_001).on(qubits[0]),
            cirq.DepolarizingChannel(DEPOL_002).on(qubits[1])
        ]), cirq.Moment([cirq.CNOT(qubits[0], qubits[2])]),
        cirq.Moment([
            cirq.DepolarizingChannel(DEPOL_001).on(qubits[0]),
            cirq.DepolarizingChannel(DEPOL_003).on(qubits[2])
        ]),
        cirq.Moment([
            cirq.AmplitudeDampingChannel(decay_prob[i]).on(qubits[i])
            for i in range(3)
        ]),
        cirq.Moment([
            cirq.BitFlipChannel(0.004).on(qubits[0]),
            cirq.BitFlipChannel(0.005).on(qubits[1]),
            cirq.BitFlipChannel(0.006).on(qubits[2])
>>>>>>> a759e41b
        ]),
        cirq.Moment([
            cirq.measure(qubits[0], key='q0'),
            cirq.measure(qubits[1], key='q1'),
            cirq.measure(qubits[2], key='q2')
        ]))
    _assert_equivalent_op_tree(expected_program, noisy_circuit)<|MERGE_RESOLUTION|>--- conflicted
+++ resolved
@@ -284,56 +284,6 @@
 
 
 # Fake calibration data object.
-<<<<<<< HEAD
-_CALIBRATION = {
-    'name':
-    'projects/foo/processors/fake_processor_name/calibrations/1579214873',
-    'timestamp': '2020-01-16T14:47:51Z',
-    'data': {
-        '@type':
-        'type.googleapis.com/cirq.google.api.v2.MetricsSnapshot',
-        'timestampMs':
-        '1579214873',
-        'metrics': [{
-            'name': 'xeb',
-            'targets': ['0_0', '0_1'],
-            'values': [{
-                'doubleVal': .9999
-            }]
-        }, {
-            'name': 'xeb',
-            'targets': ['0_0', '1_0'],
-            'values': [{
-                'doubleVal': .9998
-            }]
-        }, {
-            'name': 'single_qubit_rb_total_error',
-            'targets': ['q0_0'],
-            'values': [{
-                'doubleVal': .001
-            }]
-        }, {
-            'name': 'single_qubit_rb_total_error',
-            'targets': ['q0_1'],
-            'values': [{
-                'doubleVal': .002
-            }]
-        }, {
-            'name': 'single_qubit_rb_total_error',
-            'targets': ['q1_0'],
-            'values': [{
-                'doubleVal': .003
-            }]
-        }]
-    }
-}
-
-
-def test_per_qubit_noise_from_data():
-    # Generate the noise model from calibration data.
-    calibration = cirq.google.Calibration(_CALIBRATION['data'])
-    noise_model = simple_noise_from_calibration_metrics(calibration)
-=======
 _CALIBRATION_DATA = Merge(
     """
     timestamp_ms: 1579214873,
@@ -433,7 +383,6 @@
     calibration = cirq.google.Calibration(_CALIBRATION_DATA)
     noise_model = simple_noise_from_calibration_metrics(calibration=calibration,
                                                         depol_noise=True)
->>>>>>> a759e41b
 
     # Create the circuit and apply the noise model.
     qubits = [cirq.GridQubit(0, 0), cirq.GridQubit(0, 1), cirq.GridQubit(1, 0)]
@@ -441,10 +390,7 @@
         cirq.Moment([cirq.H(qubits[0])]),
         cirq.Moment([cirq.CNOT(qubits[0], qubits[1])]),
         cirq.Moment([cirq.CNOT(qubits[0], qubits[2])]),
-<<<<<<< HEAD
-=======
         cirq.Moment([cirq.Z(qubits[1]).with_tags(ops.VirtualTag())]),
->>>>>>> a759e41b
         cirq.Moment([
             cirq.measure(qubits[0], key='q0'),
             cirq.measure(qubits[1], key='q1'),
@@ -455,17 +401,6 @@
     # Insert channels explicitly to construct expected output.
     expected_program = cirq.Circuit(
         cirq.Moment([cirq.H(qubits[0])]),
-<<<<<<< HEAD
-        cirq.Moment([cirq.DepolarizingChannel(0.001).on(qubits[0])]),
-        cirq.Moment([cirq.CNOT(qubits[0], qubits[1])]),
-        cirq.Moment([
-            cirq.DepolarizingChannel(0.001).on(qubits[0]),
-            cirq.DepolarizingChannel(0.002).on(qubits[1])
-        ]), cirq.Moment([cirq.CNOT(qubits[0], qubits[2])]),
-        cirq.Moment([
-            cirq.DepolarizingChannel(0.001).on(qubits[0]),
-            cirq.DepolarizingChannel(0.003).on(qubits[2])
-=======
         cirq.Moment([cirq.DepolarizingChannel(DEPOL_001).on(qubits[0])]),
         cirq.Moment([cirq.CNOT(qubits[0], qubits[1])]),
         cirq.Moment([
@@ -602,7 +537,6 @@
             cirq.BitFlipChannel(0.004).on(qubits[0]),
             cirq.BitFlipChannel(0.005).on(qubits[1]),
             cirq.BitFlipChannel(0.006).on(qubits[2])
->>>>>>> a759e41b
         ]),
         cirq.Moment([
             cirq.measure(qubits[0], key='q0'),
