# Copyright 2018 The Cirq Developers
#
# Licensed under the Apache License, Version 2.0 (the "License");
# you may not use this file except in compliance with the License.
# You may obtain a copy of the License at
#
#     https://www.apache.org/licenses/LICENSE-2.0
#
# Unless required by applicable law or agreed to in writing, software
# distributed under the License is distributed on an "AS IS" BASIS,
# WITHOUT WARRANTIES OR CONDITIONS OF ANY KIND, either express or implied.
# See the License for the specific language governing permissions and
# limitations under the License.
import functools
<<<<<<< HEAD
from typing import Any, Dict, Iterable, List, Optional, TYPE_CHECKING
=======
from typing import Dict, Optional, List, Any, Iterable, Callable, Tuple, Union
>>>>>>> 551afac1
import numpy as np
from ply import yacc

import cirq
from cirq import Circuit, NamedQubit, CX
from cirq.circuits.qasm_output import QasmUGate
from cirq.contrib.qasm_import._lexer import QasmLexer
from cirq.contrib.qasm_import.exception import QasmException

if TYPE_CHECKING:
    # pylint: disable=unused-import
    from typing import Tuple


class Qasm:
    """Qasm stores the final result of the Qasm parsing."""

    def __init__(self, supported_format: bool, qelib1_include: bool,
                 qregs: dict, cregs: dict, c: Circuit):
        # defines whether the Quantum Experience standard header
        # is present or not
        self.qelib1Include = qelib1_include
        # defines if it has a supported format or not
        self.supportedFormat = supported_format
        # circuit
        self.qregs = qregs
        self.cregs = cregs
        self.circuit = c


class QasmGateStatement:
    """Specifies how to convert a call to an OpenQASM gate
    to a list of `cirq.GateOperation`s.

    Has the responsibility to validate the arguments
    and parameters of the call and to generate a list of corresponding
    `cirq.GateOperation`s in the `on` method.
    """

    def __init__(
            self, qasm_gate: str,
            cirq_gate: Union[cirq.Gate, Callable[[List[float]], cirq.Gate]],
            num_params: int, num_args: int):
        """Initializes a Qasm gate statement.

       Args:
           qasm_gate: the symbol of the QASM gate
           cirq_gate: the gate class on the cirq side
           num_args: the number of qubits (used in validation) this
                       gate takes
       """
        self.qasm_gate = qasm_gate
        self.cirq_gate = cirq_gate
        self.num_params = num_params
        self.num_args = num_args

    def _validate_args(self, args: List[List[cirq.Qid]], lineno: int):
        if len(args) != self.num_args:
            raise QasmException(
                "{} only takes {} arg(s) (qubits and/or registers), "
                "got: {}, at line {}".format(self.qasm_gate, self.num_args,
                                             len(args), lineno))

    def _validate_params(self, params: List[float], lineno: int):
        if len(params) != self.num_params:
            raise QasmException(
                "{} takes {} parameter(s), got: {}, at line {}".format(
                    self.qasm_gate, self.num_params, len(params), lineno))

    def on(self, params: List[float], args: List[List[cirq.Qid]],
           lineno: int) -> Iterable[cirq.Operation]:
        self._validate_args(args, lineno)
        self._validate_params(params, lineno)

        reg_sizes = np.unique([len(reg) for reg in args])
        if len(reg_sizes) > 2 or (len(reg_sizes) > 1 and reg_sizes[0] != 1):
            raise QasmException("Non matching quantum registers of length {} "
                                "at line {}".format(reg_sizes, lineno))

        # the actual gate we'll apply the arguments to might be a parameterized
        # or non-parametrized gate
        final_gate = (self.cirq_gate if isinstance(self.cirq_gate, cirq.Gate)
                      else self.cirq_gate(params))  # type: cirq.Gate
        # OpenQASM gates can be applied on single qubits and qubit registers.
        # We represent single qubits as registers of size 1.
        # Based on the OpenQASM spec (https://arxiv.org/abs/1707.03429),
        # single qubit arguments can be mixed with qubit registers.
        # Given quantum registers of length reg_size and single qubits are both
        # used as arguments, we generate reg_size GateOperations via iterating
        # through each qubit of the registers 0 to n-1 and use the same one
        # qubit from the "single-qubit registers" for each operation.
        op_qubits = functools.reduce(np.broadcast, args)  # type: np.broadcast
        for qubits in op_qubits:  # type: Tuple[cirq.Qid]
            if isinstance(qubits, cirq.Qid):
                yield final_gate.on(qubits)
            elif len(np.unique(qubits)) < len(qubits):
                raise QasmException("Overlapping qubits in arguments"
                                    " at line {}".format(lineno))
            else:
                yield final_gate.on(*qubits)


class QasmParser:
    """Parser for QASM strings.

    Example:

        qasm = "OPENQASM 2.0; qreg q1[2]; CX q1[0], q1[1];"
        parsedQasm = QasmParser().parse(qasm)
    """

    def __init__(self):
        self.parser = yacc.yacc(module=self, debug=False, write_tables=False)
        self.circuit = Circuit()
        self.qregs = {}  # type: Dict[str,int]
        self.cregs = {}  # type: Dict[str,int]
        self.qelibinc = False
        self.lexer = QasmLexer()
        self.supported_format = False
        self.parsedQasm = None  # type: Optional[Qasm]
        self.qubits = {}  # type: Dict[str,cirq.NamedQubit]

    basic_gates = {
        'CX':
        QasmGateStatement(qasm_gate='CX',
                          cirq_gate=CX,
                          num_params=0,
                          num_args=2),
        'U':
        QasmGateStatement(
            qasm_gate='U',
            num_params=3,
            num_args=1,
            # QasmUGate expects half turns and
            # changes the order of arguments
            cirq_gate=(lambda params: QasmUGate(*[p / np.pi for p in params])))
    }  # type: Dict[str, QasmGateStatement]

    tokens = QasmLexer.tokens
    start = 'start'

    def p_start(self, p):
        """start : qasm"""
        p[0] = p[1]

    def p_qasm_format_only(self, p):
        """qasm : format"""
        self.supported_format = True
        p[0] = Qasm(self.supported_format, self.qelibinc, self.qregs,
                    self.cregs, self.circuit)

    def p_qasm_no_format_specified_error(self, p):
        """qasm : QELIBINC
                | circuit """
        if self.supported_format is False:
            raise QasmException("Missing 'OPENQASM 2.0;' statement")

    def p_qasm_include(self, p):
        """qasm : qasm QELIBINC"""
        self.qelibinc = True
        p[0] = Qasm(self.supported_format, self.qelibinc, self.qregs,
                    self.cregs, self.circuit)

    def p_qasm_circuit(self, p):
        """qasm : qasm circuit"""
        p[0] = Qasm(self.supported_format, self.qelibinc, self.qregs,
                    self.cregs, p[2])

    def p_format(self, p):
        """format : FORMAT_SPEC"""
        if p[1] != "2.0":
            raise QasmException(
                "Unsupported OpenQASM version: {}, "
                "only 2.0 is supported currently by Cirq".format(p[1]))

    # circuit : new_reg circuit
    #         | gate_op circuit
    #         | empty

    def p_circuit_reg(self, p):
        """circuit : new_reg circuit"""
        p[0] = self.circuit

    def p_circuit_gate(self, p):
        """circuit : gate_op circuit"""
        self.circuit.insert(0, p[1])
        p[0] = self.circuit

    def p_circuit_empty(self, p):
        """circuit : empty"""
        p[0] = self.circuit

    # qreg and creg

    def p_new_reg(self, p):
        """new_reg : QREG ID '[' NATURAL_NUMBER ']' ';'
                    | CREG ID '[' NATURAL_NUMBER ']' ';'"""
        name, length = p[2], p[4]
        if name in self.qregs.keys() or name in self.cregs.keys():
            raise QasmException("{} is already defined "
                                "at line {}".format(name, p.lineno(2)))
        if length == 0:
            raise QasmException("Illegal, zero-length register '{}' "
                                "at line {}".format(name, p.lineno(4)))
        if p[1] == "qreg":
            self.qregs[name] = length
        else:
            self.cregs[name] = length
        p[0] = (name, length)

    # gate operations
    # gate_op : ID args
    #         | ID () args
    #         | ID ( params ) args

    def p_gate_op_no_params(self, p):
        """gate_op :  ID args
                   | ID '(' ')' args"""
        self._resolve_gate_operation(args=p[4] if p[2] == '(' else p[2],
                                     gate=p[1],
                                     p=p,
                                     params=[])

    def p_gate_op_with_params(self, p):
        """gate_op :  ID '(' params ')' args"""
        self._resolve_gate_operation(args=p[5], gate=p[1], p=p, params=p[3])

    def _resolve_gate_operation(self, args: List[List[cirq.Qid]], gate: str,
                                p: Any, params: List[float]):
        if gate not in self.basic_gates.keys():
            raise QasmException('Unknown gate "{}" at line {}, '
                                'maybe you forgot to include '
                                'the standard qelib1.inc?'.format(
                                    gate, p.lineno(1)))
        p[0] = self.basic_gates[gate].on(args=args,
                                         params=params,
                                         lineno=p.lineno(1))

    # params : parameter ',' params
    #        | parameter
    def p_params_multiple(self, p):
        """params : expr ',' params"""
        p[3].insert(0, p[1])
        p[0] = p[3]

    def p_params_single(self, p):
        """params : expr """
        p[0] = [p[1]]

    # expr : term
    #            | func '(' expression ')' """
    #            | binary_op
    #            | unary_op
    def p_expr_term(self, p):
        """expr : term"""
        p[0] = p[1]

    def p_expr_parens(self, p):
        """expr : '(' expr ')'"""
        p[0] = p[2]

    def p_expr_unary(self, p):
        """expr : '-' expr
                | '+' expr """
        if p[1] == '-':
            p[0] = -p[2]
        else:
            p[0] = p[2]

    def p_term(self, p):
        """term : NUMBER
                | NATURAL_NUMBER
                | PI """
        p[0] = p[1]

    # args : arg ',' args
    #      | arg ';'
    def p_args_multiple(self, p):
        """args : arg ',' args"""
        p[3].insert(0, p[1])
        p[0] = p[3]

    def p_args_single(self, p):
        """args : arg ';'"""
        p[0] = [p[1]]

    # arg : ID
    #     | ID '[' NATURAL_NUMBER ']'
    #
    def p_arg_register(self, p):
        """arg : ID """
        reg = p[1]
        if reg in self.qregs.keys():
            qubits = []
            for num in range(self.qregs[reg]):
                arg_name = self.make_name(num, reg)
                if arg_name not in self.qubits.keys():
                    self.qubits[arg_name] = NamedQubit(arg_name)
                qubits.append(self.qubits[arg_name])
            p[0] = qubits
        else:
            raise QasmException('Undefined quantum/classical register "{}" '
                                'at line {}'.format(reg, p.lineno(1)))

    def make_name(self, num, reg):
        return str(reg) + "_" + str(num)

    def p_arg_bit(self, p):
        """arg : ID '[' NATURAL_NUMBER ']' """
        reg = p[1]
        num = p[3]
        arg_name = self.make_name(num, reg)
        if reg in self.qregs.keys():
            size = self.qregs[reg]
            if num > size - 1:
                raise QasmException('Out of bounds qubit index {} '
                                    'on register {} of size {} '
                                    'at line {}'.format(num, reg, size,
                                                        p.lineno(1)))
            if arg_name not in self.qubits.keys():
                self.qubits[arg_name] = NamedQubit(arg_name)
            p[0] = [self.qubits[arg_name]]
        else:
            raise QasmException('Undefined quantum register "{}" '
                                'at line {}'.format(reg, p.lineno(1)))

    def p_error(self, p):
        if p is None:
            raise QasmException('Unexpected end of file')

        raise QasmException("""Syntax error: '{}'
{}
at line {}, column {}""".format(p.value, self.debug_context(p), p.lineno,
                                self.find_column(p)))

    def find_column(self, p):
        line_start = self.qasm.rfind('\n', 0, p.lexpos) + 1
        return (p.lexpos - line_start) + 1

    def p_empty(self, p):
        """empty :"""

    def parse(self, qasm: str) -> Qasm:
        if self.parsedQasm is None:
            self.qasm = qasm
            self.lexer.input(self.qasm)
            self.parsedQasm = self.parser.parse(lexer=self.lexer)
        return self.parsedQasm

    def debug_context(self, p):
        debug_start = max(self.qasm.rfind('\n', 0, p.lexpos) + 1, p.lexpos - 5)
        debug_end = min(self.qasm.find('\n', p.lexpos, p.lexpos + 5),
                        p.lexpos + 5)

        return "..." + self.qasm[debug_start:debug_end] + "\n" + (
            " " * (3 + p.lexpos - debug_start)) + "^"<|MERGE_RESOLUTION|>--- conflicted
+++ resolved
@@ -12,11 +12,8 @@
 # See the License for the specific language governing permissions and
 # limitations under the License.
 import functools
-<<<<<<< HEAD
-from typing import Any, Dict, Iterable, List, Optional, TYPE_CHECKING
-=======
-from typing import Dict, Optional, List, Any, Iterable, Callable, Tuple, Union
->>>>>>> 551afac1
+from typing import Any, Callable, Dict, Iterable, List, Optional, TYPE_CHECKING, Union
+
 import numpy as np
 from ply import yacc
 
