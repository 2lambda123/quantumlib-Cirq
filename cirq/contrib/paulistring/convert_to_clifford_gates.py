--- conflicted
+++ resolved
@@ -88,18 +88,6 @@
             return op
 
         # Single qubit gate with known matrix?
-<<<<<<< HEAD
-        mat = protocols.unitary(op, None)
-        if mat is not None and len(op.qubits) == 1:
-            cliff_op = self._matrix_to_clifford_op(mat, op.qubits[0])
-            if cliff_op is not None:
-                return cliff_op
-            elif self.ignore_failures:
-                return op
-            else:
-                raise ValueError('Single qubit operation is not in the Clifford'
-                                 'group: {!r}'.format(op))
-=======
         if len(op.qubits) == 1:
             mat = protocols.unitary(op, None)
             if mat is not None:
@@ -110,7 +98,6 @@
                     return op
                 raise ValueError('Single qubit operation is not in the '
                                  'Clifford group: {!r}'.format(op))
->>>>>>> 4fedf59e
 
         # Provides a decomposition?
         composite_op = self.extensions.try_cast(ops.CompositeOperation, op)
