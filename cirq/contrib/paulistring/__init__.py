# Copyright 2018 The Cirq Developers
#
# Licensed under the Apache License, Version 2.0 (the "License");
# you may not use this file except in compliance with the License.
# You may obtain a copy of the License at
#
#     https://www.apache.org/licenses/LICENSE-2.0
#
# Unless required by applicable law or agreed to in writing, software
# distributed under the License is distributed on an "AS IS" BASIS,
# WITHOUT WARRANTIES OR CONDITIONS OF ANY KIND, either express or implied.
# See the License for the specific language governing permissions and
# limitations under the License.

<<<<<<< HEAD
=======
from cirq.contrib.paulistring.pauli_string_raw_types import (
    PauliStringGateOperation,)

from cirq.contrib.paulistring.pauli_string_phasor import (
    PauliStringPhasor,)

>>>>>>> 1c4f56cc
from cirq.contrib.paulistring.convert_to_pauli_string_phasors import (
    ConvertToPauliStringPhasors,)

from cirq.contrib.paulistring.convert_to_clifford_gates import (
    ConvertToSingleQubitCliffordGates,)

from cirq.contrib.paulistring.convert_gate_set import (
    converted_gate_set,)

from cirq.contrib.paulistring.separate import (
    convert_and_separate_circuit,
    pauli_string_half,
    regular_half,
)

from cirq.contrib.paulistring.pauli_string_dag import (
    pauli_string_dag_from_circuit,
    pauli_string_reorder_pred,
)

from cirq.contrib.paulistring.recombine import (
    move_pauli_strings_into_circuit,)

from cirq.contrib.paulistring.pauli_string_optimize import (
    pauli_string_optimized_circuit,)

from cirq.contrib.paulistring.clifford_optimize import (
    clifford_optimized_circuit,)

from cirq.contrib.paulistring.optimize import (
    optimized_circuit,)<|MERGE_RESOLUTION|>--- conflicted
+++ resolved
@@ -12,15 +12,6 @@
 # See the License for the specific language governing permissions and
 # limitations under the License.
 
-<<<<<<< HEAD
-=======
-from cirq.contrib.paulistring.pauli_string_raw_types import (
-    PauliStringGateOperation,)
-
-from cirq.contrib.paulistring.pauli_string_phasor import (
-    PauliStringPhasor,)
-
->>>>>>> 1c4f56cc
 from cirq.contrib.paulistring.convert_to_pauli_string_phasors import (
     ConvertToPauliStringPhasors,)
 
