# Copyright 2018 The Cirq Developers
#
# Licensed under the Apache License, Version 2.0 (the "License");
# you may not use this file except in compliance with the License.
# You may obtain a copy of the License at
#
#     https://www.apache.org/licenses/LICENSE-2.0
#
# Unless required by applicable law or agreed to in writing, software
# distributed under the License is distributed on an "AS IS" BASIS,
# WITHOUT WARRANTIES OR CONDITIONS OF ANY KIND, either express or implied.
# See the License for the specific language governing permissions and
# limitations under the License.

<<<<<<< HEAD
from typing import Dict, Optional, Sequence, Tuple, TypeVar, Union
=======
from typing import cast, Dict, Iterable, Sequence, Tuple, TypeVar, Union
>>>>>>> d26c87cf

import abc

from cirq import circuits, ops, optimizers, protocols, value


LogicalIndex = TypeVar('LogicalIndex', int, ops.Qid)
LogicalIndexSequence = Union[Sequence[int], Sequence[ops.Qid]]
LogicalGates = Dict[Tuple[LogicalIndex, ...], ops.Gate]
LogicalMappingKey = TypeVar('LogicalMappingKey', bound=ops.Qid)
LogicalMapping = Dict[LogicalMappingKey, LogicalIndex]


class PermutationGate(ops.Gate, metaclass=abc.ABCMeta):
    """A permutation gate indicates a change in the mapping from qubits to
    logical indices.

    Args:
        swap_gate: the gate that swaps the indices mapped to by a pair of
            qubits (e.g. SWAP or fermionic swap).
    """

    def __init__(self, num_qubits: int,
                 swap_gate: Optional[ops.Gate] = None) -> None:
        self._num_qubits = num_qubits
        self.swap_gate = ops.SWAP if swap_gate is None else swap_gate

    def num_qubits(self) -> int:
        return self._num_qubits

    @abc.abstractmethod
    def permutation(self) -> Dict[int, int]:
        """permutation = {i: s[i]} indicates that the i-th element is mapped to
        the s[i]-th element."""

    def update_mapping(self, mapping: Dict[ops.Qid, LogicalIndex],
                       keys: Sequence[ops.Qid]
                       ) -> None:
        """Updates a mapping (in place) from qubits to logical indices.

        Args:
            mapping: The mapping to update.
            keys: The qubits acted on by the gate.
        """
        permutation = self.permutation()
        indices = tuple(permutation.keys())
        new_keys = [keys[permutation[i]] for i in indices]
        old_elements = [mapping[keys[i]] for i in indices]
        mapping.update(zip(new_keys, old_elements))

    @staticmethod
    def validate_permutation(permutation: Dict[int, int],
                             n_elements: int=None) -> None:
        if not permutation:
            return
        if set(permutation.values()) != set(permutation):
            raise IndexError('key and value sets must be the same.')
        if min(permutation) < 0:
            raise IndexError('keys of the permutation must be non-negative.')
        if n_elements is not None:
            if max(permutation) >= n_elements:
                raise IndexError('key is out of bounds.')

    def _circuit_diagram_info_(self, args: protocols.CircuitDiagramInfoArgs
                               ) -> Tuple[str, ...]:
        if args.known_qubit_count is None:
            return NotImplemented
        permutation = self.permutation()
        arrow = '↦' if args.use_unicode_characters else '->'
        wire_symbols = tuple(str(i) + arrow + str(permutation.get(i, i))
                        for i in range(self.num_qubits()))
        return wire_symbols


class SwapPermutationGate(PermutationGate):
    """Generic swap gate."""

    def __init__(self, swap_gate: Optional[ops.Gate] = None):
        swap_gate = ops.SWAP if swap_gate is None else swap_gate
        super().__init__(2, swap_gate)

    def permutation(self) -> Dict[int, int]:
        return {0: 1, 1: 0}

    def _decompose_(
            self, qubits: Sequence[ops.Qid]) -> ops.OP_TREE:
        yield self.swap_gate(*qubits)


def _canonicalize_permutation(permutation: Dict[int, int]) -> Dict[int, int]:
    return {i: j for i, j in permutation.items() if i != j}


@value.value_equality(unhashable=True)
class LinearPermutationGate(PermutationGate):
    """A permutation gate that decomposes a given permutation using a linear
        sorting network."""

    def __init__(self,
                 num_qubits: int,
                 permutation: Dict[int, int],
                 swap_gate: Optional[ops.Gate] = None) -> None:
        """Initializes a linear permutation gate.

        Args:
            permutation: The permutation effected by the gate.
            swap_gate: The swap gate used in decompositions.
        """
        swap_gate = ops.SWAP if swap_gate is None else swap_gate
        super().__init__(num_qubits, swap_gate)
        PermutationGate.validate_permutation(permutation, num_qubits)
        self._permutation = permutation

    def permutation(self) -> Dict[int, int]:
        return self._permutation

    def _decompose_(self, qubits: Sequence[ops.Qid]) -> ops.OP_TREE:
        swap_gate = SwapPermutationGate(self.swap_gate)
        n_qubits = len(qubits)
        mapping = {i: self._permutation.get(i, i) for i in range(n_qubits)}
        for layer_index in range(n_qubits):
            for i in range(layer_index % 2, n_qubits - 1, 2):
                if mapping[i] > mapping[i + 1]:
                    yield swap_gate(*qubits[i:i+2])
                    mapping[i], mapping[i+1] = mapping[i+1], mapping[i]

    def __repr__(self):
        return ('cirq.contrib.acquaintance.LinearPermutationGate('
                '{!r}, {!r}, {!r})'.format(
                self.num_qubits(), self._permutation, self.swap_gate))

    def _value_equality_values_(self):
        return (tuple(sorted((i, j) for i, j in self._permutation.items()
                if i != j)), self.swap_gate)

    def __bool__(self):
        return bool(_canonicalize_permutation(self._permutation))

    def __pow__(self, exponent):
        if exponent == 1:
            return self
        if exponent == -1:
            return LinearPermutationGate(
                self._num_qubits, {v: k for k, v in self._permutation.items()},
                self.swap_gate)
        return NotImplemented


def update_mapping(mapping: Dict[ops.Qid, LogicalIndex],
                   operations: ops.OP_TREE
                   ) -> None:
    """Updates a mapping (in place) from qubits to logical indices according to
    a set of permutation gates. Any gates other than permutation gates are
    ignored.

    Args:
        mapping: The mapping to update.
        operations: The operations to update according to.
    """
    for op in ops.flatten_op_tree(operations):
        if (isinstance(op, ops.GateOperation) and
            isinstance(op.gate, PermutationGate)):
            op.gate.update_mapping(mapping, op.qubits)


def get_logical_operations(operations: ops.OP_TREE,
                           initial_mapping: Dict[ops.Qid, ops.Qid]
                          ) -> Iterable[ops.Operation]:
    mapping = initial_mapping.copy()
    for op in cast(Iterable[ops.Operation], ops.flatten_op_tree(operations)):
        if (isinstance(op, ops.GateOperation) and
                isinstance(op.gate, PermutationGate)):
            op.gate.update_mapping(mapping, op.qubits)
        else:
            yield op.transform_qubits(mapping.__getitem__)


class ExpandPermutationGates(optimizers.ExpandComposite):
    """Decomposes any permutation gates other SwapPermutationGate."""
    def __init__(self):
        circuits.PointOptimizer.__init__(self)

        self.no_decomp = lambda op: (not all(
                [isinstance(op, ops.GateOperation),
                 isinstance(op.gate, PermutationGate),
                 not isinstance(op.gate, SwapPermutationGate)]))

expand_permutation_gates = ExpandPermutationGates()<|MERGE_RESOLUTION|>--- conflicted
+++ resolved
@@ -12,13 +12,9 @@
 # See the License for the specific language governing permissions and
 # limitations under the License.
 
-<<<<<<< HEAD
-from typing import Dict, Optional, Sequence, Tuple, TypeVar, Union
-=======
-from typing import cast, Dict, Iterable, Sequence, Tuple, TypeVar, Union
->>>>>>> d26c87cf
-
 import abc
+from typing import (
+    cast, Dict, Iterable, Optional, Sequence, Tuple, TypeVar, Union)
 
 from cirq import circuits, ops, optimizers, protocols, value
 
