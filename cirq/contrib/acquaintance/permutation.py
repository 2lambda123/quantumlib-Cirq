--- conflicted
+++ resolved
@@ -13,13 +13,8 @@
 # limitations under the License.
 
 import abc
-<<<<<<< HEAD
-from typing import (Any, cast, Dict, Iterable, Sequence, Tuple, TypeVar, Union,
-                    TYPE_CHECKING)
-=======
-from typing import (cast, Dict, Iterable, Sequence, Tuple, TYPE_CHECKING,
-                    TypeVar, Union)
->>>>>>> 1c37dfb3
+from typing import (Any, cast, Dict, Iterable, Sequence, Tuple, TYPE_CHECKING,
+                    TypeVar, Union, TYPE_CHECKING)
 
 from cirq import circuits, ops, optimizers, protocols, value
 from cirq.type_workarounds import NotImplementedType
