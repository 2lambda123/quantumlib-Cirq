--- conflicted
+++ resolved
@@ -165,7 +165,6 @@
             op.gate.update_mapping(mapping, op.qubits)
 
 
-<<<<<<< HEAD
 def get_logical_operations(operations: ops.OP_TREE,
                            initial_mapping: Dict[ops.Qid, ops.Qid]
                            ) -> Iterable[ops.Operation]:
@@ -176,7 +175,8 @@
             op.gate.update_mapping(mapping, op.qubits)
         else:
             yield op.transform_qubits(mapping.__getitem__)
-=======
+
+
 class ExpandPermutationGates(optimizers.ExpandComposite):
     """Decomposes any permutation gates other SwapPermutationGate."""
     def __init__(self):
@@ -187,5 +187,4 @@
                  isinstance(op.gate, PermutationGate),
                  not isinstance(op.gate, SwapPermutationGate)]))
 
-expand_permutation_gates = ExpandPermutationGates()
->>>>>>> 80faa25d
+expand_permutation_gates = ExpandPermutationGates()