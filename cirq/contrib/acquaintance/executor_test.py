--- conflicted
+++ resolved
@@ -25,11 +25,7 @@
 
 class ExampleGate(cirq.MultiQubitGate):
     def __init__(self, wire_symbols: Sequence[str]) -> None:
-<<<<<<< HEAD
-        super(ExampleGate, self).__init__(len(wire_symbols))
-=======
         super().__init__(len(wire_symbols))
->>>>>>> 68b809de
         self._wire_symbols = tuple(wire_symbols)
 
     def _circuit_diagram_info_(self, args: cirq.CircuitDiagramInfoArgs):
@@ -88,11 +84,7 @@
 
 class DiagonalGate(cirq.MultiQubitGate):
     def __init__(self, num_qubits: int, diagonal: np.ndarray) -> None:
-<<<<<<< HEAD
-        super(DiagonalGate, self).__init__(num_qubits)
-=======
         super().__init__(num_qubits)
->>>>>>> 68b809de
 
         dimension = 2 ** num_qubits
         if (diagonal.shape != (dimension,) or not
