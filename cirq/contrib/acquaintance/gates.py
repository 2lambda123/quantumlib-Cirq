# Copyright 2018 The Cirq Developers
#
# Licensed under the Apache License, Version 2.0 (the "License");
# you may not use this file except in compliance with the License.
# You may obtain a copy of the License at
#
#     https://www.apache.org/licenses/LICENSE-2.0
#
# Unless required by applicable law or agreed to in writing, software
# distributed under the License is distributed on an "AS IS" BASIS,
# WITHOUT WARRANTIES OR CONDITIONS OF ANY KIND, either express or implied.
# See the License for the specific language governing permissions and
# limitations under the License.

import functools
import itertools
import math
import operator
from typing import Sequence, Dict, Tuple, List, NamedTuple, Optional

from cirq import ops, protocols, value

from cirq.contrib.acquaintance.shift import CircularShiftGate
from cirq.contrib.acquaintance.permutation import (
        PermutationGate, SwapPermutationGate, LinearPermutationGate)

class AcquaintanceOpportunityGate(ops.MultiQubitGate):
    """Represents an acquaintance opportunity. An acquaintance opportunity is
    essentially a placeholder in a swap network that may later be replaced with
    a logical gate."""

    def __init__(self, num_qubits: int):
<<<<<<< HEAD
        super(AcquaintanceOpportunityGate, self).__init__(num_qubits)
=======
        super().__init__(num_qubits)
>>>>>>> 68b809de

    def __repr__(self):
        return ('cirq.contrib.acquaintance.AcquaintanceOpportunityGate('
                'num_qubits={!r})'.format(self.num_qubits()))

    def _circuit_diagram_info_(self,
                               args: protocols.CircuitDiagramInfoArgs):
        wire_symbol = '█' if args.use_unicode_characters else 'Acq'
        wire_symbols = (wire_symbol,) * self.num_qubits()
        return wire_symbols

def acquaint(*qubits) -> ops.GateOperation:
    return AcquaintanceOpportunityGate(len(qubits)).on(*qubits)

Layers = NamedTuple('Layers', [
    ('prior_interstitial', List[ops.Operation]),
    ('pre', List[ops.Operation]),
    ('intra', List[ops.Operation]),
    ('post', List[ops.Operation]),
    ('posterior_interstitial', List[ops.Operation])
    ])

def new_layers(**kwargs: List[ops.Operation]) -> Layers:
    return Layers._make(kwargs.get(field, []) for field in Layers._fields)

def acquaint_insides(swap_gate: ops.Gate,
                     acquaintance_gate: ops.Operation,
                     qubits: Sequence[ops.QubitId],
                     before: bool,
                     layers: Layers,
                     mapping: Dict[ops.QubitId, int]
                     ) -> None:
    """Acquaints each of the qubits with another set specified by an
    acquaintance gate.

    Args:
        qubits: The list of qubits of which half are individually acquainted
            with another list of qubits.
        layers: The layers to put gates into.
        acquaintance_gate: The acquaintance gate that acquaints the end qubit
            with another list of qubits.
        before: Whether the acquainting is done before the shift.
        swap_gate: The gate used to swap logical indices.
        mapping: The mapping from qubits to logical indices. Used to keep track
            of the effect of inside-acquainting swaps.
    """

    max_reach = _get_max_reach(len(qubits), round_up=before)
    reaches = itertools.chain(range(1, max_reach + 1),
                    range(max_reach, -1, -1))
    offsets = (0, 1) * max_reach
    swap_gate = SwapPermutationGate(swap_gate)
    ops = []
    for offset, reach in zip(offsets, reaches):
        if offset == before:
            ops.append(acquaintance_gate)
        for dr in range(offset, reach, 2):
            ops.append(swap_gate(*qubits[dr:dr + 2]))
    intrastitial_layer = getattr(layers, 'pre' if before else 'post')
    intrastitial_layer += ops

    # add interstitial gate
    interstitial_layer = getattr(layers,
            ('prior' if before else 'posterior') + '_interstitial')
    interstitial_layer.append(acquaintance_gate)

    # update mapping
    reached_qubits = qubits[:max_reach + 1]
    positions = list(mapping[q] for q in reached_qubits)
    mapping.update(zip(reached_qubits, reversed(positions)))

def _get_max_reach(size: int, round_up: bool=True) -> int:
    if round_up:
        return int(math.ceil(size / 2)) - 1
    return max((size // 2) - 1, 0)


def acquaint_and_shift(parts: Tuple[List[ops.QubitId], List[ops.QubitId]],
                       layers: Layers,
                       acquaintance_size: Optional[int],
                       swap_gate: ops.Gate,
                       mapping: Dict[ops.QubitId, int]):
    """Acquaints and shifts a pair of lists of qubits. The first part is
    acquainted with every qubit individually in the second part, and vice
    versa. Operations are grouped into several layers:
        * prior_interstitial: The first layer of acquaintance gates.
        * prior: The combination of acquaintance gates and swaps that acquaints
            the inner halves.
        * intra: The shift gate.
        * post: The combination of acquaintance gates and swaps that acquaints
            the outer halves.
        * posterior_interstitial: The last layer of acquaintance gates.

    Args:
        parts: The two lists of qubits to acquaint.
        layers: The layers to put gates into.
        acquaintance_size: The number of qubits to acquaint at a time. If None,
            after each pair of parts is shifted the union thereof is
            acquainted.
        swap_gate: The gate used to swap logical indices.
        mapping: The mapping from qubits to logical indices. Used to keep track
            of the effect of inside-acquainting swaps.
    """
    left_part, right_part = parts
    left_size, right_size = len(left_part), len(right_part)
    assert not (set(left_part) & set(right_part))
    qubits = left_part + right_part
    shift = CircularShiftGate(len(qubits),
                              left_size,
                              swap_gate=swap_gate)(
                                      *qubits)
    if acquaintance_size is None:
        layers.intra.append(shift)
        layers.post.append(acquaint(*qubits))
    elif max(left_size, right_size) != acquaintance_size - 1:
        layers.intra.append(shift)
    elif acquaintance_size == 2:
        layers.prior_interstitial.append(acquaint(*qubits))
        layers.intra.append(shift)
    else:
        # before
        if left_size == acquaintance_size - 1:
            # right part
            pre_acquaintance_gate = acquaint(*qubits[:acquaintance_size])
            acquaint_insides(
                    swap_gate=swap_gate,
                    acquaintance_gate=pre_acquaintance_gate,
                    qubits=right_part,
                    before=True,
                    layers=layers,
                    mapping=mapping)

        if right_size == acquaintance_size - 1:
            # left part
            pre_acquaintance_gate = acquaint(*qubits[-acquaintance_size:])
            acquaint_insides(
                    swap_gate=swap_gate,
                    acquaintance_gate=pre_acquaintance_gate,
                    qubits=left_part[::-1],
                    before=True,
                    layers=layers,
                    mapping=mapping)

        layers.intra.append(shift)
        shift.gate.update_mapping(mapping, qubits)

        # after
        if ((left_size == acquaintance_size - 1) and
            (right_size > 1)):
            # right part
            post_acquaintance_gate = acquaint(*qubits[-acquaintance_size:])

            new_left_part = qubits[right_size - 1::-1]
            acquaint_insides(
                    swap_gate=swap_gate,
                    acquaintance_gate=post_acquaintance_gate,
                    qubits=new_left_part,
                    before=False,
                    layers=layers,
                    mapping=mapping)

        if ((right_size == acquaintance_size - 1) and
            (left_size > 1)):
            # left part

            post_acquaintance_gate = acquaint(*qubits[:acquaintance_size])
            acquaint_insides(
                    swap_gate=swap_gate,
                    acquaintance_gate=post_acquaintance_gate,
                    qubits=qubits[right_size:],
                    before=False,
                    layers=layers,
                    mapping=mapping)


@value.value_equality
class SwapNetworkGate(PermutationGate):
    """A single gate representing a generalized swap network.

    Args:
        part_lens: An sequence indicating the sizes of the parts in the
            partition defining the swap network.
        acquaintance_size: An int indicating the locality of the logical gates
            desired; used to keep track of this while nesting. If 0, no
            acquaintance gates are inserted. If None, after each pair of parts
            is shifted the union thereof is acquainted.

    Attributes:
        part_lens: See above.
        acquaintance_size: See above.
        swap_gate: The gate used to swap logical indices.
    """

    def __init__(self,
                 part_lens: Sequence[int],
                 acquaintance_size: Optional[int]=0,
                 swap_gate: ops.Gate=ops.SWAP
                 ) -> None:
<<<<<<< HEAD
        super(SwapNetworkGate, self).__init__(sum(part_lens), swap_gate)
=======
        super().__init__(sum(part_lens), swap_gate)
>>>>>>> 68b809de
        if len(part_lens) < 2:
            raise ValueError('len(part_lens) < 2.')
        self.part_lens = tuple(part_lens)
        self.acquaintance_size = acquaintance_size

    def _decompose_(self, qubits: Sequence[ops.QubitId]) -> ops.OP_TREE:
        qubit_to_position = {q: i for i, q in enumerate(qubits)}
        mapping = dict(qubit_to_position)
        parts = []
        q = 0
        for part_len in self.part_lens:
            parts.append(list(qubits[q: q + part_len]))
            q += part_len
        n_parts = len(parts)
        op_sort_key = (None if self.acquaintance_size is None else
                (lambda op:
                qubit_to_position[min(op.qubits, key=qubit_to_position.get)] %
                self.acquaintance_size))
        layers = new_layers()
        for layer_num in range(n_parts):
            layers = new_layers(
                    prior_interstitial=layers.posterior_interstitial)
            for i in range(layer_num % 2, n_parts - 1, 2):
                left_part, right_part = parts[i:i+2]
                acquaint_and_shift(parts=(left_part, right_part),
                                   layers=layers,
                                   acquaintance_size=self.acquaintance_size,
                                   swap_gate=self.swap_gate,
                                   mapping=mapping)

                parts_qubits = list(left_part + right_part)
                parts[i] = parts_qubits[:len(right_part)]
                parts[i + 1] = parts_qubits[len(right_part):]
            layers.prior_interstitial.sort(key=op_sort_key)
            for l in ('prior_interstitial', 'pre', 'intra', 'post'):
                yield getattr(layers, l)
        layers.posterior_interstitial.sort(key=op_sort_key)
        yield layers.posterior_interstitial

        # finish reversal
        for part in reversed(parts):
            part_len = len(part)
            if part_len > 1:
                positions = [mapping[q] for q in part]
                offset = min(positions)
                reverse_permutation = {
                        i: (offset - mapping[q] - 1) % part_len
                        for i, q in enumerate(part)}
                yield LinearPermutationGate(reverse_permutation,
                        self.swap_gate)(*part)

    def _circuit_diagram_info_(self,
                               args: protocols.CircuitDiagramInfoArgs):
        wire_symbol = ('×' if args.use_unicode_characters else 'swap')
        wire_symbols = tuple(
            wire_symbol + '({},{})'.format(part_index, qubit_index)
            for part_index, part_len in enumerate(self.part_lens)
            for qubit_index in range(part_len))
        return protocols.CircuitDiagramInfo(
            wire_symbols=wire_symbols)

    @staticmethod
    def from_operations(qubit_order: Sequence[ops.QubitId],
                        operations: Sequence[ops.Operation],
                        acquaintance_size: int=0
                        ) -> 'SwapNetworkGate':
        qubit_sort_key = functools.partial(operator.indexOf, qubit_order)
        op_parts = [tuple(sorted(op.qubits,key=qubit_sort_key))
                    for op in operations]
        singletons = [(q,) for q in set(qubit_order).difference(*op_parts)
                     ] # type: List[Tuple[ops.QubitId, ...]]
        part_sort_key = lambda p: min(qubit_sort_key(q) for q in p)
        parts = tuple(tuple(part) for part in
                      sorted(singletons + op_parts, key=part_sort_key))
        part_sizes = tuple(len(part) for part in parts)

        assert sum(parts, ()) == tuple(qubit_order)

        return SwapNetworkGate(part_sizes, acquaintance_size)

    def permutation(self) -> Dict[int, int]:
        return {i: j for i, j in
                enumerate(reversed(range(sum(self.part_lens))))}

    def __repr__(self):
        return ('cirq.contrib.acquaintance.SwapNetworkGate('
                '{!r}, {!r})'.format(self.part_lens, self.acquaintance_size))

    def _value_equality_values_(self):
        return (self.part_lens, self.acquaintance_size, self.swap_gate)<|MERGE_RESOLUTION|>--- conflicted
+++ resolved
@@ -30,11 +30,7 @@
     a logical gate."""
 
     def __init__(self, num_qubits: int):
-<<<<<<< HEAD
-        super(AcquaintanceOpportunityGate, self).__init__(num_qubits)
-=======
         super().__init__(num_qubits)
->>>>>>> 68b809de
 
     def __repr__(self):
         return ('cirq.contrib.acquaintance.AcquaintanceOpportunityGate('
@@ -233,11 +229,7 @@
                  acquaintance_size: Optional[int]=0,
                  swap_gate: ops.Gate=ops.SWAP
                  ) -> None:
-<<<<<<< HEAD
-        super(SwapNetworkGate, self).__init__(sum(part_lens), swap_gate)
-=======
         super().__init__(sum(part_lens), swap_gate)
->>>>>>> 68b809de
         if len(part_lens) < 2:
             raise ValueError('len(part_lens) < 2.')
         self.part_lens = tuple(part_lens)
