# Copyright 2018 The Cirq Developers
#
# Licensed under the Apache License, Version 2.0 (the "License");
# you may not use this file except in compliance with the License.
# You may obtain a copy of the License at
#
#     https://www.apache.org/licenses/LICENSE-2.0
#
# Unless required by applicable law or agreed to in writing, software
# distributed under the License is distributed on an "AS IS" BASIS,
# WITHOUT WARRANTIES OR CONDITIONS OF ANY KIND, either express or implied.
# See the License for the specific language governing permissions and
# limitations under the License.

import cirq
from cirq.circuits import ExpandComposite
from cirq.contrib.acquaintance.shift import CircularShiftGate

<<<<<<< HEAD

def test_circular_shift_gate_init():
=======
>>>>>>> 98364fe7

def test_circular_shift_gate_init():
    g = CircularShiftGate(2)
    assert g.shift == 2

    g = CircularShiftGate(1, swap_gate = cirq.CZ)
    assert g.swap_gate == cirq.CZ


def test_circular_shift_gate_unknown_qubit_count():
    g = CircularShiftGate(2)
    args = cirq.TextDiagramInfoArgs.UNINFORMED_DEFAULT
    assert g.text_diagram_info(args) == NotImplemented


def test_circular_shift_gate_eq():
    a = CircularShiftGate(1)
    b = CircularShiftGate(1)
    c = CircularShiftGate(2)
    assert a == b
    assert a != c


def test_circular_shift_gate_repr():
    g = CircularShiftGate(2)
    assert repr(g) == 'CircularShiftGate'


def test_circular_shift_gate_decomposition():
    qubits = [cirq.NamedQubit(q) for q in 'abcdef']

    expander = ExpandComposite()
    circular_shift = CircularShiftGate(1, cirq.CZ)(*qubits[:2])
    circuit = cirq.Circuit.from_ops(circular_shift)
    expander.optimize_circuit(circuit)
    expected_circuit = cirq.Circuit(
            (cirq.Moment((cirq.CZ(*qubits[:2]),)),))
    assert circuit == expected_circuit

    no_decomp = lambda op: (isinstance(op, cirq.GateOperation) and
                            op.gate == cirq.SWAP)
    expander = ExpandComposite(no_decomp=no_decomp)

    circular_shift = CircularShiftGate(3)(*qubits)
    circuit = cirq.Circuit.from_ops(circular_shift)
    expander.optimize_circuit(circuit)
    actual_text_diagram = circuit.to_text_diagram().strip()
    expected_text_diagram = """
a: ───────────×───────────
              │
b: ───────×───×───×───────
          │       │
c: ───×───×───×───×───×───
      │       │       │
d: ───×───×───×───×───×───
          │       │
e: ───────×───×───×───────
              │
f: ───────────×───────────
    """.strip()
    assert actual_text_diagram == expected_text_diagram

    circular_shift = CircularShiftGate(2)(*qubits)
    circuit = cirq.Circuit.from_ops(circular_shift)
    expander.optimize_circuit(circuit)
    actual_text_diagram = circuit.to_text_diagram().strip()
    expected_text_diagram = """
a: ───────×───────────────
          │
b: ───×───×───×───────────
      │       │
c: ───×───×───×───×───────
          │       │
d: ───────×───×───×───×───
              │       │
e: ───────────×───×───×───
                  │
f: ───────────────×───────
    """.strip()
    assert actual_text_diagram == expected_text_diagram


def test_circular_shift_gate_wire_symbols():
    qubits = [cirq.NamedQubit(q) for q in 'xyz']
    circuit = cirq.Circuit.from_ops(CircularShiftGate(2)(*qubits))
    actual_text_diagram = circuit.to_text_diagram().strip()
    expected_text_diagram = """
x: ───╲0╱───
      │
y: ───╲1╱───
      │
z: ───╱2╲───
    """.strip()
    assert actual_text_diagram == expected_text_diagram

    actual_text_diagram = circuit.to_text_diagram(use_unicode_characters=False)
    expected_text_diagram = r"""
x: ---\0/---
      |
y: ---\1/---
      |
z: ---/2\---
    """.strip()
    assert actual_text_diagram.strip() == expected_text_diagram<|MERGE_RESOLUTION|>--- conflicted
+++ resolved
@@ -15,12 +15,6 @@
 import cirq
 from cirq.circuits import ExpandComposite
 from cirq.contrib.acquaintance.shift import CircularShiftGate
-
-<<<<<<< HEAD
-
-def test_circular_shift_gate_init():
-=======
->>>>>>> 98364fe7
 
 def test_circular_shift_gate_init():
     g = CircularShiftGate(2)
