--- conflicted
+++ resolved
@@ -74,13 +74,7 @@
                 wire_symbols=wire_symbols)
 
     def permutation(self, qubit_count: int) -> Dict[int, int]:
-<<<<<<< HEAD
-        indices = list(range(qubit_count))
-        shift = self.shift % qubit_count
-        permuted_indices = indices[shift:] + indices[:shift]
-=======
         shift = self.shift % qubit_count
         permuted_indices = chain(range(shift, qubit_count),
                                  range(shift))
->>>>>>> c46432f4
         return {s: i for i, s in enumerate(permuted_indices)}