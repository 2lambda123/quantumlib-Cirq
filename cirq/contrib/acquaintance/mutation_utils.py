# Copyright 2018 The Cirq Developers
#
# Licensed under the Apache License, Version 2.0 (the "License");
# you may not use this file except in compliance with the License.
# You may obtain a copy of the License at
#
#     https://www.apache.org/licenses/LICENSE-2.0
#
# Unless required by applicable law or agreed to in writing, software
# distributed under the License is distributed on an "AS IS" BASIS,
# WITHOUT WARRANTIES OR CONDITIONS OF ANY KIND, either express or implied.
# See the License for the specific language governing permissions and
# limitations under the License.

import collections

from typing import Optional, Sequence, TYPE_CHECKING, Union

from cirq import circuits, ops, optimizers

from cirq.contrib.acquaintance.gates import (
    SwapNetworkGate, AcquaintanceOpportunityGate)
from cirq.contrib.acquaintance.devices import (
    is_acquaintance_strategy, get_acquaintance_size)
from cirq.contrib.acquaintance.permutation import (
    PermutationGate)

if TYPE_CHECKING:
    # pylint: disable=unused-import
    from cirq.ops import Gate
    from typing import Dict, List, Type

STRATEGY_GATE = Union[AcquaintanceOpportunityGate, PermutationGate]


def rectify_acquaintance_strategy(
        circuit: circuits.Circuit,
        acquaint_first: bool=True
        ) -> None:
    """Splits moments so that they contain either only acquaintance gates
    or only permutation gates. Orders resulting moments so that the first one
    is of the same type as the previous one.

    Args:
        circuit: The acquaintance strategy to rectify.
        acquaint_first: Whether to make acquaintance moment first in when
        splitting the first mixed moment.
    """

    if not is_acquaintance_strategy(circuit):
        raise TypeError('not is_acquaintance_strategy(circuit)')

    rectified_moments = []
    for moment in circuit:
        gate_type_to_ops = collections.defaultdict(list
                ) # type: Dict[bool, List[ops.GateOperation]]
        for op in moment.operations:
            gate_type_to_ops[isinstance(op.gate, AcquaintanceOpportunityGate)
                    ].append(op)
        if len(gate_type_to_ops) == 1:
            rectified_moments.append(moment)
            continue
        for acquaint_first in sorted(gate_type_to_ops.keys(),
                                     reverse=acquaint_first):
            rectified_moments.append(
                    ops.Moment(gate_type_to_ops[acquaint_first]))
    circuit._moments = rectified_moments


def replace_acquaintance_with_swap_network(
        circuit: circuits.Circuit,
<<<<<<< HEAD
        qubit_order: Sequence[ops.QubitId],
        acquaintance_size: Optional[int] = 0,
        swap_gate: ops.Gate = ops.SWAP
=======
        qubit_order: Sequence[ops.Qid],
        acquaintance_size: int=0
>>>>>>> 68f61891
        ) -> bool:
    """
    Replace every moment containing acquaintance gates (after
    rectification) with a generalized swap network, with the partition
    given by the acquaintance gates in that moment (and singletons for the
    free qubits). Accounts for reversing effect of swap networks.

    Args:
        circuit: The acquaintance strategy.
        qubit_order: The qubits, in order, on which the replacing swap network
            gate acts on.
        acquaintance_size: The acquaintance size of the new swap network gate.
        swap_gate: The gate used to swap logical indices.

    Returns: Whether or not the overall effect of the inserted swap network
        gates is to reverse the order of the qubits, i.e. the parity of the
        number of swap network gates inserted.

    Raises:
        TypeError: circuit is not an acquaintance strategy.
    """

    if not is_acquaintance_strategy(circuit):
        raise TypeError('not is_acquaintance_strategy(circuit)')

    rectify_acquaintance_strategy(circuit)
    reflected = False
    reverse_map = {q: r for q, r in zip(qubit_order, reversed(qubit_order))}
    for moment_index, moment in enumerate(circuit):
        if reflected:
            moment = moment.transform_qubits(reverse_map.__getitem__)
        if all(isinstance(op.gate, AcquaintanceOpportunityGate)
                for op in moment.operations):
            swap_network_gate = SwapNetworkGate.from_operations(
                    qubit_order, moment.operations,
                    acquaintance_size, swap_gate)
            swap_network_op = swap_network_gate(*qubit_order)
            moment = ops.Moment([swap_network_op])
            reflected = not reflected
        circuit._moments[moment_index] = moment
    return reflected


class ExposeAcquaintanceGates(optimizers.ExpandComposite):
    """Decomposes any permutation gates that provide acquaintance opportunities
    in order to make them explicit."""
    def __init__(self):
        circuits.PointOptimizer.__init__(self)
        self.no_decomp = lambda op: (
                not get_acquaintance_size(op) or
                (isinstance(op, ops.GateOperation) and
                 isinstance(op.gate, AcquaintanceOpportunityGate)))


expose_acquaintance_gates = ExposeAcquaintanceGates()<|MERGE_RESOLUTION|>--- conflicted
+++ resolved
@@ -69,14 +69,9 @@
 
 def replace_acquaintance_with_swap_network(
         circuit: circuits.Circuit,
-<<<<<<< HEAD
-        qubit_order: Sequence[ops.QubitId],
+        qubit_order: Sequence[ops.Qid],
         acquaintance_size: Optional[int] = 0,
         swap_gate: ops.Gate = ops.SWAP
-=======
-        qubit_order: Sequence[ops.Qid],
-        acquaintance_size: int=0
->>>>>>> 68f61891
         ) -> bool:
     """
     Replace every moment containing acquaintance gates (after
