# Copyright 2018 The Cirq Developers
#
# Licensed under the Apache License, Version 2.0 (the "License");
# you may not use this file except in compliance with the License.
# You may obtain a copy of the License at
#
#     https://www.apache.org/licenses/LICENSE-2.0
#
# Unless required by applicable law or agreed to in writing, software
# distributed under the License is distributed on an "AS IS" BASIS,
# WITHOUT WARRANTIES OR CONDITIONS OF ANY KIND, either express or implied.
# See the License for the specific language governing permissions and
# limitations under the License.

# Import sub-modules.

from cirq import (
    api,
    circuits,
    devices,
    google,
    linalg,
    ops,
    schedules,
    study,
    testing,
)

# Also flatten some of the sub-modules.

from cirq.circuits import (
    Circuit,
    DropEmptyMoments,
    DropNegligible,
    ExpandComposite,
    InsertStrategy,
    Moment,
    OptimizationPass,
    PointOptimizationSummary,
    PointOptimizer,
    TextDiagramDrawer,
)

from cirq.devices import (
    Device,
    UnconstrainedDevice,
)

from cirq.extension import (
    Extensions,
    PotentialImplementation
)

from cirq.linalg import (
    allclose_up_to_global_phase,
    bidiagonalize_real_matrix_pair_with_symmetric_products,
    bidiagonalize_unitary_with_special_orthogonals,
    block_diag,
<<<<<<< HEAD
    canonicalize_global_phase_of_pair,
=======
    match_global_phase,
>>>>>>> 494df134
    commutes,
    CONTROL_TAG,
    diagonalize_real_symmetric_and_sorted_diagonal_matrices,
    diagonalize_real_symmetric_matrix,
    dot,
    is_diagonal,
    is_hermitian,
    is_orthogonal,
    is_special_orthogonal,
    is_special_unitary,
    is_unitary,
    kak_canonicalize_vector,
    kak_decomposition,
    kron,
    kron_factor_4x4_to_2x2s,
    kron_with_controls,
    map_eigenvalues,
    so4_to_magic_su2s,
    Tolerance,
)

from cirq.ops import (
    BoundedEffectGate,
    CNOT,
    CNotGate,
    CompositeGate,
    CZ,
    ExtrapolatableGate,
    flatten_op_tree,
    freeze_op_tree,
    Gate,
    H,
    HGate,
    InterchangeableQubitsGate,
    inverse_of_invertible_op_tree,
    KnownMatrixGate,
    LineQubit,
    MeasurementGate,
    NamedQubit,
    OP_TREE,
    Operation,
    QubitOrder,
    QubitOrderOrList,
    ReversibleCompositeGate,
    ReversibleGate,
    PhaseableGate,
    QubitId,
    Rot11Gate,
    RotXGate,
    RotYGate,
    RotZGate,
    S,
    SelfInverseGate,
    SingleQubitGate,
    SingleQubitMatrixGate,
    SWAP,
    SwapGate,
    T,
    TextDiagrammableGate,
    transform_op_tree,
    TwoQubitGate,
    TwoQubitMatrixGate,
    X,
    Y,
    Z,
)

from cirq.schedules import (
    Schedule,
    ScheduledOperation,
    moment_by_moment_schedule,
)

from cirq.study import (
    ParamResolver,
    Points,
    Sweep,
    Sweepable,
    TrialResult,
)

from cirq.study.visualize import (
    plot_state_histogram,
)

from cirq.value import (
    Duration,
    Symbol,
    Timestamp,
)

# Import examples before-last, because they reference this top-level package.
from cirq import examples

# Import version last since it is a relative import.
from ._version import __version__<|MERGE_RESOLUTION|>--- conflicted
+++ resolved
@@ -56,11 +56,7 @@
     bidiagonalize_real_matrix_pair_with_symmetric_products,
     bidiagonalize_unitary_with_special_orthogonals,
     block_diag,
-<<<<<<< HEAD
-    canonicalize_global_phase_of_pair,
-=======
     match_global_phase,
->>>>>>> 494df134
     commutes,
     CONTROL_TAG,
     diagonalize_real_symmetric_and_sorted_diagonal_matrices,
