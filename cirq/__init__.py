# Copyright 2018 The Cirq Developers
#
# Licensed under the Apache License, Version 2.0 (the "License");
# you may not use this file except in compliance with the License.
# You may obtain a copy of the License at
#
#     https://www.apache.org/licenses/LICENSE-2.0
#
# Unless required by applicable law or agreed to in writing, software
# distributed under the License is distributed on an "AS IS" BASIS,
# WITHOUT WARRANTIES OR CONDITIONS OF ANY KIND, either express or implied.
# See the License for the specific language governing permissions and
# limitations under the License.

<<<<<<< HEAD
# Flattened sub-modules.
=======
# Import sub-modules.

from cirq import (
    circuits,
    devices,
    google,
    linalg,
    ops,
    schedules,
    study,
    testing,
)

# Also flatten some of the sub-modules.
>>>>>>> 8c4bdddb

from cirq.circuits import (
    Circuit,
    CircuitDag,
    ConvertToCzAndSingleGates,
    DropEmptyMoments,
    DropNegligible,
    ExpandComposite,
    InsertStrategy,
    MergeInteractions,
    MergeSingleQubitGates,
    Moment,
    OptimizationPass,
    PointOptimizationSummary,
    PointOptimizer,
    QasmOutput,
    TextDiagramDrawer,
    Unique,
)

from cirq.decompositions import (
    controlled_op_to_operations,
    is_negligible_turn,
    single_qubit_matrix_to_gates,
    single_qubit_matrix_to_pauli_rotations,
    single_qubit_op_to_framed_phase_form,
    two_qubit_matrix_to_operations,
)

from cirq.devices import (
    Device,
    GridQubit,
    UnconstrainedDevice,
)

from cirq.extension import (
    can_cast,
    cast,
    Extensions,
    PotentialImplementation,
    try_cast,
)

from cirq.linalg import (
    allclose_up_to_global_phase,
    bidiagonalize_real_matrix_pair_with_symmetric_products,
    bidiagonalize_unitary_with_special_orthogonals,
    block_diag,
    match_global_phase,
    commutes,
    CONTROL_TAG,
    diagonalize_real_symmetric_and_sorted_diagonal_matrices,
    diagonalize_real_symmetric_matrix,
    dot,
    is_diagonal,
    is_hermitian,
    is_orthogonal,
    is_special_orthogonal,
    is_special_unitary,
    is_unitary,
    kak_canonicalize_vector,
    kak_decomposition,
    kron,
    kron_factor_4x4_to_2x2s,
    kron_with_controls,
    map_eigenvalues,
    reflection_matrix_pow,
    so4_to_magic_su2s,
    targeted_left_multiply,
    Tolerance,
)

from cirq.line import (
    AnnealSequenceSearchStrategy,
    GreedySequenceSearchStrategy,
    LinePlacementStrategy,
    LineQubit,
    line_on_device,
)

from cirq.ops import (
    BoundedEffect,
    CCX,
    CCZ,
    CliffordGate,
    CNOT,
    CNotGate,
    CompositeGate,
    CompositeOperation,
    ControlledGate,
    CSWAP,
    CZ,
    EigenGate,
    ExtrapolatableEffect,
    flatten_op_tree,
    FREDKIN,
    freeze_op_tree,
    Gate,
    GateOperation,
    H,
    HGate,
    InterchangeableQubitsGate,
    inverse,
    ISWAP,
    ISwapGate,
    measure,
    measure_each,
    MeasurementGate,
    NamedQubit,
    OP_TREE,
    Operation,
    ParameterizableEffect,
    Pauli,
    PauliInteractionGate,
    PauliString,
    PauliTransform,
    PhaseableEffect,
    QasmConvertibleGate,
    QasmConvertibleOperation,
    QasmOutputArgs,
    QubitId,
    QubitOrder,
    QubitOrderOrList,
    ReversibleCompositeGate,
    ReversibleEffect,
    Rot11Gate,
    RotXGate,
    RotYGate,
    RotZGate,
    S,
    SingleQubitGate,
    SingleQubitMatrixGate,
    SWAP,
    SwapGate,
    T,
    TextDiagrammable,
    TextDiagramInfo,
    TextDiagramInfoArgs,
    TOFFOLI,
    transform_op_tree,
    TwoQubitGate,
    TwoQubitMatrixGate,
    X,
    Y,
    Z,
)

from cirq.schedules import (
    Schedule,
    ScheduledOperation,
    moment_by_moment_schedule,
)

from cirq.study import (
    Linspace,
    ParamResolver,
    plot_state_histogram,
    Points,
    Sweep,
    Sweepable,
    TrialResult,
    UnitSweep,
)

from cirq.value import (
    canonicalize_half_turns,
    chosen_angle_to_canonical_half_turns,
    chosen_angle_to_half_turns,
    Duration,
    Symbol,
    Timestamp,
)

<<<<<<< HEAD
# Unflattened sub-modules.

from cirq import (
    api,
    # contrib,
    google,
    testing,
=======
from cirq.protocols import (
    SupportsUnitary,
    unitary,
>>>>>>> 8c4bdddb
)

# Import version last since it is a relative import.
from ._version import __version__

# As far as the user is concerned, flattened modules don't exist.
# pylint: disable=undefined-variable
# del circuits
# del devices
# del extension
# del linalg
# del line
# del ops
# del schedules
# del study
# del value<|MERGE_RESOLUTION|>--- conflicted
+++ resolved
@@ -12,24 +12,7 @@
 # See the License for the specific language governing permissions and
 # limitations under the License.
 
-<<<<<<< HEAD
 # Flattened sub-modules.
-=======
-# Import sub-modules.
-
-from cirq import (
-    circuits,
-    devices,
-    google,
-    linalg,
-    ops,
-    schedules,
-    study,
-    testing,
-)
-
-# Also flatten some of the sub-modules.
->>>>>>> 8c4bdddb
 
 from cirq.circuits import (
     Circuit,
@@ -203,32 +186,18 @@
     Timestamp,
 )
 
-<<<<<<< HEAD
-# Unflattened sub-modules.
-
-from cirq import (
-    api,
-    # contrib,
-    google,
-    testing,
-=======
 from cirq.protocols import (
     SupportsUnitary,
     unitary,
->>>>>>> 8c4bdddb
+)
+
+# Unflattened sub-modules.
+
+from cirq import (
+    contrib,
+    google,
+    testing,
 )
 
 # Import version last since it is a relative import.
-from ._version import __version__
-
-# As far as the user is concerned, flattened modules don't exist.
-# pylint: disable=undefined-variable
-# del circuits
-# del devices
-# del extension
-# del linalg
-# del line
-# del ops
-# del schedules
-# del study
-# del value+from ._version import __version__