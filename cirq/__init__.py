# Copyright 2018 The Cirq Developers
#
# Licensed under the Apache License, Version 2.0 (the "License");
# you may not use this file except in compliance with the License.
# You may obtain a copy of the License at
#
#     https://www.apache.org/licenses/LICENSE-2.0
#
# Unless required by applicable law or agreed to in writing, software
# distributed under the License is distributed on an "AS IS" BASIS,
# WITHOUT WARRANTIES OR CONDITIONS OF ANY KIND, either express or implied.
# See the License for the specific language governing permissions and
# limitations under the License.

# Flattened sub-modules.

from cirq.circuits import (
    Circuit,
    CircuitDag,
    ConvertToCzAndSingleGates,
    DropEmptyMoments,
    DropNegligible,
    ExpandComposite,
    InsertStrategy,
    MergeInteractions,
    MergeSingleQubitGates,
    Moment,
    OptimizationPass,
    PointOptimizationSummary,
    PointOptimizer,
    QasmOutput,
    TextDiagramDrawer,
    Unique,
)

from cirq.decompositions import (
    controlled_op_to_operations,
    is_negligible_turn,
    single_qubit_matrix_to_gates,
    single_qubit_matrix_to_pauli_rotations,
    single_qubit_op_to_framed_phase_form,
    two_qubit_matrix_to_operations,
)

from cirq.devices import (
    Device,
    GridQubit,
    UnconstrainedDevice,
)

from cirq.extension import (
    can_cast,
    cast,
    Extensions,
    PotentialImplementation,
    try_cast,
)

from cirq.linalg import (
    allclose_up_to_global_phase,
    apply_matrix_to_slices,
    bidiagonalize_real_matrix_pair_with_symmetric_products,
    bidiagonalize_unitary_with_special_orthogonals,
    slice_for_qubits_equal_to,
    block_diag,
    match_global_phase,
    commutes,
    CONTROL_TAG,
    diagonalize_real_symmetric_and_sorted_diagonal_matrices,
    diagonalize_real_symmetric_matrix,
    dot,
    is_diagonal,
    is_hermitian,
    is_orthogonal,
    is_special_orthogonal,
    is_special_unitary,
    is_unitary,
    kak_canonicalize_vector,
    kak_decomposition,
    kron,
    kron_factor_4x4_to_2x2s,
    kron_with_controls,
    map_eigenvalues,
    reflection_matrix_pow,
    so4_to_magic_su2s,
    targeted_left_multiply,
    Tolerance,
)

from cirq.line import (
    AnnealSequenceSearchStrategy,
    GreedySequenceSearchStrategy,
    LinePlacementStrategy,
    LineQubit,
    line_on_device,
)

from cirq.ops import (
    CCX,
    CCZ,
    SingleQubitCliffordGate,
    CNOT,
    CNotGate,
    CompositeGate,
    CompositeOperation,
    ControlledGate,
    CSWAP,
    CZ,
    EigenGate,
    flatten_op_tree,
    FREDKIN,
    freeze_op_tree,
    Gate,
    GateOperation,
    H,
    HGate,
    InterchangeableQubitsGate,
    ISWAP,
    ISwapGate,
    measure,
    measure_each,
    MeasurementGate,
    NamedQubit,
    OP_TREE,
    Operation,
    Pauli,
    PauliInteractionGate,
    PauliString,
    PauliTransform,
    PhaseableEffect,
    QasmConvertibleGate,
    QasmConvertibleOperation,
    QasmOutputArgs,
    QubitId,
    QubitOrder,
    QubitOrderOrList,
    ReversibleCompositeGate,
    Rot11Gate,
    RotXGate,
    RotYGate,
    RotZGate,
    S,
    SingleQubitGate,
    SingleQubitMatrixGate,
    SWAP,
    SwapGate,
    T,
    TextDiagrammable,
    TextDiagramInfo,
    TextDiagramInfoArgs,
    ThreeQubitGate,
    TOFFOLI,
    transform_op_tree,
    TwoQubitGate,
    TwoQubitMatrixGate,
    X,
    Y,
    Z,
)

from cirq.schedules import (
    Schedule,
    ScheduledOperation,
    moment_by_moment_schedule,
)

from cirq.study import (
    Linspace,
    ParamResolver,
    plot_state_histogram,
    Points,
    Sweep,
    Sweepable,
    TrialResult,
    UnitSweep,
)

from cirq.value import (
    canonicalize_half_turns,
    chosen_angle_to_canonical_half_turns,
    chosen_angle_to_half_turns,
    Duration,
    Symbol,
    Timestamp,
)

from cirq.protocols import (
<<<<<<< HEAD
    extrapolate,
=======
    apply_unitary_to_tensor,
    CircuitDiagramInfo,
    CircuitDiagramInfoArgs,
    circuit_diagram_info,
>>>>>>> b5f9f6e1
    inverse,
    SupportsApplyUnitaryToTensor,
    SupportsCircuitDiagramInfo,
    SupportsUnitary,
    SupportsParameterization,
    is_parameterized,
    resolve_parameters,
    unitary,
    SupportsTraceDistanceBound,
    trace_distance_bound,
)

# Unflattened sub-modules.

from cirq import (
    contrib,
    google,
    testing,
)

# Import version last since it is a relative import.
from ._version import __version__<|MERGE_RESOLUTION|>--- conflicted
+++ resolved
@@ -185,14 +185,11 @@
 )
 
 from cirq.protocols import (
-<<<<<<< HEAD
-    extrapolate,
-=======
     apply_unitary_to_tensor,
     CircuitDiagramInfo,
     CircuitDiagramInfoArgs,
     circuit_diagram_info,
->>>>>>> b5f9f6e1
+    extrapolate,
     inverse,
     SupportsApplyUnitaryToTensor,
     SupportsCircuitDiagramInfo,
