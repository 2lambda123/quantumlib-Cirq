--- conflicted
+++ resolved
@@ -210,11 +210,8 @@
     phase_damp,
     phase_flip,
     PhaseDampingChannel,
-<<<<<<< HEAD
+    PhaseGradientGate,
     PhasedISwapPowGate,
-=======
-    PhaseGradientGate,
->>>>>>> 1788d077
     PhasedXPowGate,
     PhaseFlipChannel,
     QFT,
