# Copyright 2018 The Cirq Developers
#
# Licensed under the Apache License, Version 2.0 (the "License");
# you may not use this file except in compliance with the License.
# You may obtain a copy of the License at
#
#     https://www.apache.org/licenses/LICENSE-2.0
#
# Unless required by applicable law or agreed to in writing, software
# distributed under the License is distributed on an "AS IS" BASIS,
# WITHOUT WARRANTIES OR CONDITIONS OF ANY KIND, either express or implied.
# See the License for the specific language governing permissions and
# limitations under the License.

from cirq import _import

# A module can only depend on modules imported earlier in this list of modules
# at import time.  Pytest will fail otherwise (enforced by
# dev_tools/import_test.py).
# Begin dependency order list of sub-modules.
from cirq import (
    # Low level
    _version,
    _compat,
    type_workarounds,
)
with _import.delay_import('cirq.protocols'):
    from cirq import (
        # Core
        protocols,
        value,
        linalg,
        ops,
        devices,
        study,
    )
from cirq import (
    # Core
    circuits,
    schedules,
    # Optimize and run
    optimizers,
    work,
    sim,
    vis,
    # Hardware specific
    ion,
    neutral_atoms,
    api,
    google,
    # Applications
    experiments,
    # Extra (nothing should depend on these)
    testing,
    contrib,
)
# End dependency order list of sub-modules

from cirq._version import (
    __version__,
)

# Flattened sub-modules.

from cirq.circuits import (
    Circuit,
    CircuitDag,
    InsertStrategy,
    PointOptimizationSummary,
    PointOptimizer,
    QasmOutput,
    TextDiagramDrawer,
    Unique,
)

from cirq.devices import (
    ConstantQubitNoiseModel,
    Device,
    GridQubit,
    LineQid,
    LineQubit,
    NO_NOISE,
    NOISE_MODEL_LIKE,
    NoiseModel,
    UNCONSTRAINED_DEVICE,
)

from cirq.experiments import (
    linear_xeb_fidelity,
    generate_boixo_2018_supremacy_circuits_v2,
    generate_boixo_2018_supremacy_circuits_v2_bristlecone,
    generate_boixo_2018_supremacy_circuits_v2_grid,
)

from cirq.linalg import (
    all_near_zero,
    all_near_zero_mod,
    allclose_up_to_global_phase,
    apply_matrix_to_slices,
    axis_angle,
    AxisAngleDecomposition,
    bidiagonalize_real_matrix_pair_with_symmetric_products,
    bidiagonalize_unitary_with_special_orthogonals,
    block_diag,
    commutes,
    CONTROL_TAG,
    diagonalize_real_symmetric_and_sorted_diagonal_matrices,
    diagonalize_real_symmetric_matrix,
    dot,
    expand_matrix_in_orthogonal_basis,
    hilbert_schmidt_inner_product,
    eye_tensor,
    is_diagonal,
    is_hermitian,
    is_orthogonal,
    is_special_orthogonal,
    is_special_unitary,
    is_unitary,
    kak_canonicalize_vector,
    kak_decomposition,
    kak_vector,
    KakDecomposition,
    subwavefunction,
    kron,
    kron_bases,
    kron_factor_4x4_to_2x2s,
    kron_with_controls,
    map_eigenvalues,
    match_global_phase,
    matrix_from_basis_coefficients,
    one_hot,
    partial_trace,
    PAULI_BASIS,
    scatter_plot_normalized_kak_interaction_coefficients,
    pow_pauli_combination,
    reflection_matrix_pow,
    slice_for_qubits_equal_to,
    so4_to_magic_su2s,
    targeted_conjugate_about,
    targeted_left_multiply,
    wavefunction_partial_trace_as_mixture,
)

from cirq.ops import (
    amplitude_damp,
    AmplitudeDampingChannel,
    ArithmeticOperation,
    asymmetric_depolarize,
    AsymmetricDepolarizingChannel,
    BaseDensePauliString,
    bit_flip,
    BitFlipChannel,
    CCX,
    CCXPowGate,
    CCZ,
    CCZPowGate,
    CCNOT,
    CNOT,
    CNotPowGate,
    ControlledGate,
    ControlledOperation,
    CSWAP,
    CSwapGate,
    CX,
    CZ,
    CZPowGate,
    DensePauliString,
    depolarize,
    DepolarizingChannel,
    EigenGate,
    flatten_op_tree,
    flatten_to_ops,
    flatten_to_ops_or_moments,
    FREDKIN,
    freeze_op_tree,
    FSimGate,
    Gate,
    GateOperation,
    generalized_amplitude_damp,
    GeneralizedAmplitudeDampingChannel,
    GivensRotation,
    GlobalPhaseOperation,
    H,
    HPowGate,
    I,
    identity,
    IdentityGate,
    InterchangeableQubitsGate,
    ISWAP,
    ISwapPowGate,
    LinearCombinationOfGates,
    LinearCombinationOfOperations,
    measure,
    measure_each,
    MeasurementGate,
    Moment,
    MutableDensePauliString,
    NamedQubit,
    op_gate_isinstance,
    op_gate_of_type,
    OP_TREE,
    Operation,
    ParallelGateOperation,
    Pauli,
    PAULI_STRING_LIKE,
    PauliInteractionGate,
    PauliString,
    PauliStringGateOperation,
    PauliStringPhasor,
    PauliSum,
    PauliSumLike,
    PauliTransform,
    phase_damp,
    phase_flip,
    PhaseDampingChannel,
    PhaseGradientGate,
    PhasedISwapPowGate,
    PhasedXPowGate,
    PhaseFlipChannel,
    QFT,
    Qid,
    QuantumFourierTransformGate,
    QubitOrder,
    QubitOrderOrList,
    reset,
    ResetChannel,
    Rx,
    Ry,
    Rz,
    S,
    SingleQubitCliffordGate,
    SingleQubitGate,
    SingleQubitPauliStringGateOperation,
    SingleQubitMatrixGate,
    SWAP,
    SwapPowGate,
    T,
    ThreeQubitGate,
    ThreeQubitDiagonalGate,
    TOFFOLI,
    transform_op_tree,
    TwoQubitGate,
    TwoQubitMatrixGate,
<<<<<<< HEAD
=======
    WaitGate,
    WaveFunctionDisplay,
>>>>>>> 984a149b
    X,
    XPowGate,
    XX,
    XXPowGate,
    Y,
    YPowGate,
    YY,
    YYPowGate,
    Z,
    ZPowGate,
    ZZ,
    ZZPowGate,
)

from cirq.optimizers import (
    ConvertToCzAndSingleGates,
    DropEmptyMoments,
    DropNegligible,
    EjectPhasedPaulis,
    EjectZ,
    ExpandComposite,
    is_negligible_turn,
    merge_single_qubit_gates_into_phased_x_z,
    MergeInteractions,
    MergeSingleQubitGates,
    single_qubit_matrix_to_gates,
    single_qubit_matrix_to_pauli_rotations,
    single_qubit_matrix_to_phased_x_z,
    single_qubit_op_to_framed_phase_form,
    SynchronizeTerminalMeasurements,
    two_qubit_matrix_to_operations,
)

from cirq.schedules import (
    moment_by_moment_schedule,
    Schedule,
    ScheduledOperation,
)

from cirq.sim import (
    bloch_vector_from_state_vector,
    density_matrix_from_state_vector,
    DensityMatrixSimulator,
    DensityMatrixSimulatorState,
    DensityMatrixStepResult,
    DensityMatrixTrialResult,
    dirac_notation,
    measure_density_matrix,
    measure_state_vector,
    final_wavefunction,
    sample,
    sample_density_matrix,
    sample_state_vector,
    sample_sweep,
    SimulatesAmplitudes,
    SimulatesFinalState,
    SimulatesIntermediateState,
    SimulatesIntermediateWaveFunction,
    SimulatesSamples,
    SimulationTrialResult,
    Simulator,
    SparseSimulatorStep,
    StateVectorMixin,
    StepResult,
    to_valid_density_matrix,
    to_valid_state_vector,
    validate_normalized_state,
    von_neumann_entropy,
    WaveFunctionSimulatorState,
    WaveFunctionStepResult,
    WaveFunctionTrialResult,
)

from cirq.study import (
    ExpressionMap,
    flatten,
    flatten_with_params,
    flatten_with_sweep,
    Linspace,
    ListSweep,
    ParamDictType,
    ParamResolver,
    ParamResolverOrSimilarType,
    plot_state_histogram,
    Points,
    Product,
    Sweep,
    Sweepable,
    to_resolvers,
    to_sweep,
    TrialResult,
    UnitSweep,
    Zip,
)

from cirq.value import (
    ABCMetaImplementAnyOneOf,
    alternative,
    big_endian_bits_to_int,
    big_endian_digits_to_int,
    big_endian_int_to_bits,
    big_endian_int_to_digits,
    canonicalize_half_turns,
    chosen_angle_to_canonical_half_turns,
    chosen_angle_to_half_turns,
    Duration,
    DURATION_LIKE,
    LinearDict,
    PeriodicValue,
    Timestamp,
    TParamVal,
    validate_probability,
    value_equality,
)

# pylint: disable=redefined-builtin
from cirq.protocols import (
    apply_channel,
    apply_unitaries,
    apply_unitary,
    ApplyChannelArgs,
    ApplyUnitaryArgs,
    approx_eq,
    channel,
    circuit_diagram_info,
    CircuitDiagramInfo,
    CircuitDiagramInfoArgs,
    decompose,
    decompose_once,
    decompose_once_with_qubits,
    equal_up_to_global_phase,
    has_channel,
    has_mixture,
    has_mixture_channel,
    has_unitary,
    inverse,
    is_measurement,
    is_parameterized,
    measurement_key,
    mixture,
    mixture_channel,
    mul,
    num_qubits,
    pauli_expansion,
    phase_by,
    pow,
    qasm,
    QasmArgs,
    qid_shape,
    read_json,
    resolve_parameters,
    SupportsApplyChannel,
    SupportsConsistentApplyUnitary,
    SupportsApproximateEquality,
    SupportsChannel,
    SupportsCircuitDiagramInfo,
    SupportsDecompose,
    SupportsDecomposeWithQubits,
    SupportsExplicitHasUnitary,
    SupportsExplicitQidShape,
    SupportsExplicitNumQubits,
    SupportsMixture,
    SupportsParameterization,
    SupportsPhase,
    SupportsQasm,
    SupportsQasmWithArgs,
    SupportsQasmWithArgsAndQubits,
    SupportsTraceDistanceBound,
    SupportsUnitary,
    to_json,
    obj_to_dict_helper,
    trace_distance_bound,
    unitary,
    validate_mixture,
)

from cirq.ion import (
    ConvertToIonGates,
    IonDevice,
    MS,
    two_qubit_matrix_to_ion_operations,
)
from cirq.neutral_atoms import (
    ConvertToNeutralAtomGates,
    is_native_neutral_atom_gate,
    is_native_neutral_atom_op,
    NeutralAtomDevice,
)

from cirq.vis import (
    Heatmap,)

from cirq.work import (
    CircuitSampleJob,
    PauliSumCollector,
    Sampler,
    Collector,
)

# pylint: enable=redefined-builtin

# Unflattened sub-modules.

from cirq import (
    contrib,
    google,
    testing,
)<|MERGE_RESOLUTION|>--- conflicted
+++ resolved
@@ -241,11 +241,8 @@
     transform_op_tree,
     TwoQubitGate,
     TwoQubitMatrixGate,
-<<<<<<< HEAD
-=======
     WaitGate,
     WaveFunctionDisplay,
->>>>>>> 984a149b
     X,
     XPowGate,
     XX,
