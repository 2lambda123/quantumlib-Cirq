--- conflicted
+++ resolved
@@ -265,32 +265,18 @@
     assert len(c) <= 4
 
 
-<<<<<<< HEAD
-@pytest.mark.parametrize("V", [
-=======
 @pytest.mark.parametrize("v", [
->>>>>>> 5b99b856
     cirq.unitary(random_two_qubit_circuit_with_czs(3)),
     cirq.unitary(random_two_qubit_circuit_with_czs(2)),
     np.diag(np.exp(1j * np.pi * np.random.random(4))),
 ])
-<<<<<<< HEAD
-def test_decompose_to_diagonal_and_circuit(V):
-    b, c = cirq.LineQubit.range(2)
-    diagonal, ops = two_qubit_matrix_to_diagonal_and_operations(b, c, V)
-=======
 def test_decompose_to_diagonal_and_circuit(v):
     b, c = cirq.LineQubit.range(2)
     diagonal, ops = two_qubit_matrix_to_diagonal_and_operations(b, c, v)
->>>>>>> 5b99b856
     assert cirq.is_diagonal(diagonal)
     combined_circuit = cirq.Circuit(cirq.MatrixGate(diagonal)(b, c), ops)
     circuit_unitary = combined_circuit.unitary(
         qubits_that_should_be_present=[b, c])
     cirq.testing.assert_allclose_up_to_global_phase(circuit_unitary,
-<<<<<<< HEAD
-                                                    V,
-=======
                                                     v,
->>>>>>> 5b99b856
                                                     atol=1e-14)