# Copyright 2018 The Cirq Developers
#
# Licensed under the Apache License, Version 2.0 (the "License");
# you may not use this file except in compliance with the License.
# You may obtain a copy of the License at
#
#     https://www.apache.org/licenses/LICENSE-2.0
#
# Unless required by applicable law or agreed to in writing, software
# distributed under the License is distributed on an "AS IS" BASIS,
# WITHOUT WARRANTIES OR CONDITIONS OF ANY KIND, either express or implied.
# See the License for the specific language governing permissions and
# limitations under the License.

"""Circuit transformation utilities."""

from cirq.optimizers.drop_empty_moments import (
    DropEmptyMoments,
)

from cirq.optimizers.drop_negligible import (
    DropNegligible,
)

from cirq.optimizers.convert_to_cz_and_single_gates import (
    ConvertToCzAndSingleGates,
)

from cirq.optimizers.eject_z import (
    EjectZ,
)

<<<<<<< HEAD
from cirq.optimizers.expand_composite import (
    ExpandComposite,
)

from cirq.optimizers.merge_interactions import (
    MergeInteractions,
)

from cirq.optimizers.merge_single_qubit_gates import (
    MergeSingleQubitGates,
=======
from cirq.optimizers.eject_phased_paulis import (
    EjectPhasedPaulis,
>>>>>>> 79e35fb6
)<|MERGE_RESOLUTION|>--- conflicted
+++ resolved
@@ -26,11 +26,14 @@
     ConvertToCzAndSingleGates,
 )
 
+from cirq.optimizers.eject_phased_paulis import (
+    EjectPhasedPaulis,
+)
+
 from cirq.optimizers.eject_z import (
     EjectZ,
 )
 
-<<<<<<< HEAD
 from cirq.optimizers.expand_composite import (
     ExpandComposite,
 )
@@ -41,8 +44,4 @@
 
 from cirq.optimizers.merge_single_qubit_gates import (
     MergeSingleQubitGates,
-=======
-from cirq.optimizers.eject_phased_paulis import (
-    EjectPhasedPaulis,
->>>>>>> 79e35fb6
 )