--- conflicted
+++ resolved
@@ -18,11 +18,8 @@
 
 from typing_extensions import Protocol
 
-<<<<<<< HEAD
-=======
 from cirq import protocols
 
->>>>>>> 8d4a3c81
 
 class _SupportsValueEquality(Protocol):
     """An object decorated with the value equality decorator."""
@@ -99,7 +96,6 @@
 def _value_equality_approx_eq(self: _SupportsValueEquality,
                               other: _SupportsValueEquality,
                               atol: float) -> bool:
-    from cirq.protocols import approx_eq  # HACK: Avoids circular dependencies.
 
     # Preserve regular equality type-comparison logic.
     cls_self = self._value_equality_values_cls_()
@@ -110,15 +106,9 @@
         return False
 
     # Delegate to cirq.approx_eq for approximate equality comparison.
-<<<<<<< HEAD
-    return approx_eq(self._value_equality_approximate_values_(),
-                     other._value_equality_approximate_values_(),
-                     atol=atol)
-=======
     return protocols.approx_eq(self._value_equality_approximate_values_(),
                                other._value_equality_approximate_values_(),
                                atol=atol)
->>>>>>> 8d4a3c81
 
 
 # pylint: disable=function-redefined
