--- conflicted
+++ resolved
@@ -62,14 +62,10 @@
         return self if other == 1 else NotImplemented
 
     def __rmul__(self, other):
-<<<<<<< HEAD
-        return self if other == 1 else NotImplemented
-=======
         return self if other == 1 else NotImplemented
 
     def __add__(self, other):
         return self if other == 0 else NotImplemented
 
     def __radd__(self, other):
-        return self if other == 0 else NotImplemented
->>>>>>> 70d18c64
+        return self if other == 0 else NotImplemented