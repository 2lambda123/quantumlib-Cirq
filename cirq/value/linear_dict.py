--- conflicted
+++ resolved
@@ -40,11 +40,7 @@
     """
     def __init__(self,
                  terms: Optional[Mapping[TVector, Scalar]] = None,
-<<<<<<< HEAD
-                 validator: Callable[[TVector], bool]=lambda _: True) -> None:
-=======
                  validator: Callable[[TVector], bool] = lambda _: True) -> None:
->>>>>>> df024fc2
         """Initializes linear combination from a collection of terms.
 
         Args:
