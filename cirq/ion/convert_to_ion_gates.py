--- conflicted
+++ resolved
@@ -68,16 +68,6 @@
         if mat is not None and len(op.qubits) == 2:
             return two_qubit_matrix_to_ion_operations(
                 op.qubits[0], op.qubits[1], mat)
-<<<<<<< HEAD
-        else:
-            if self.ignore_failures:
-                return [op]
-
-            raise TypeError("Don't know how to work with {!r}. "
-                            "It isn't a native Ion Trap operation, "
-                            "a 1 or 2 qubit gate with a known unitary, "
-                            "or composite.".format(op.gate))
-=======
 
         if self.ignore_failures:
             return [op]
@@ -86,7 +76,6 @@
                         "It isn't a native Ion Trap operation, "
                         "a 1 or 2 qubit gate with a known unitary, "
                         "or composite.".format(op.gate))
->>>>>>> 3be80d82
 
     def convert_circuit(self, circuit: circuits.Circuit) -> circuits.Circuit:
         new_circuit = circuits.Circuit()
