# Copyright 2018 The Cirq Developers
#
# Licensed under the Apache License, Version 2.0 (the "License");
# you may not use this file except in compliance with the License.
# You may obtain a copy of the License at
#
#     https://www.apache.org/licenses/LICENSE-2.0
#
# Unless required by applicable law or agreed to in writing, software
# distributed under the License is distributed on an "AS IS" BASIS,
# WITHOUT WARRANTIES OR CONDITIONS OF ANY KIND, either express or implied.
# See the License for the specific language governing permissions and
# limitations under the License.

"""Types and methods related to performing linear algebra.

Focuses on methods useful for analyzing and optimizing quantum circuits.
Avoids duplicating functionality present in numpy.
"""

from cirq.linalg.combinators import (
    block_diag,
    CONTROL_TAG,
    dot,
    kron,
    kron_with_controls,
)
from cirq.linalg.decompositions import (
    kak_canonicalize_vector,
    kak_decomposition,
    kron_factor_4x4_to_2x2s,
    map_eigenvalues,
    so4_to_magic_su2s,
)
from cirq.linalg.diagonalize import (
    bidiagonalize_real_matrix_pair_with_symmetric_products,
    bidiagonalize_unitary_with_special_orthogonals,
    diagonalize_real_symmetric_and_sorted_diagonal_matrices,
    diagonalize_real_symmetric_matrix,
)
from cirq.linalg.predicates import (
    allclose_up_to_global_phase,
    commutes,
    is_diagonal,
    is_hermitian,
    is_orthogonal,
    is_special_orthogonal,
    is_special_unitary,
    is_unitary,
)
from cirq.linalg.tolerance import (
    Tolerance,
)
from cirq.linalg.transformations import (
<<<<<<< HEAD
    canonicalize_global_phase_of_pair,
=======
    match_global_phase,
>>>>>>> 494df134
    reflection_matrix_pow,
)<|MERGE_RESOLUTION|>--- conflicted
+++ resolved
@@ -52,10 +52,6 @@
     Tolerance,
 )
 from cirq.linalg.transformations import (
-<<<<<<< HEAD
-    canonicalize_global_phase_of_pair,
-=======
     match_global_phase,
->>>>>>> 494df134
     reflection_matrix_pow,
 )