--- conflicted
+++ resolved
@@ -116,14 +116,8 @@
     Returns:
         Whether the matrix is unitary within the given tolerance.
     """
-<<<<<<< HEAD
-    matrix = np.mat(matrix)
-    return (matrix.shape[0] == matrix.shape[1] and
-            tolerance.all_close(matrix.dot(matrix.H), np.eye(matrix.shape[0])))
-=======
     return (matrix.shape[0] == matrix.shape[1] and tolerance.all_close(
         matrix.dot(np.conj(matrix.T)), np.eye(matrix.shape[0])))
->>>>>>> 7750e7fd
 
 
 def is_special_unitary(
