# Copyright 2018 The Cirq Developers
#
# Licensed under the Apache License, Version 2.0 (the "License");
# you may not use this file except in compliance with the License.
# You may obtain a copy of the License at
#
#     https://www.apache.org/licenses/LICENSE-2.0
#
# Unless required by applicable law or agreed to in writing, software
# distributed under the License is distributed on an "AS IS" BASIS,
# WITHOUT WARRANTIES OR CONDITIONS OF ANY KIND, either express or implied.
# See the License for the specific language governing permissions and
# limitations under the License.


"""Utility methods for breaking matrices into useful pieces."""

from typing import (
    Callable,
    List,
    Set,
    Tuple,
    TypeVar,
    Union,
    Iterable,
    Optional,
    TYPE_CHECKING,
)

import math
import cmath
import numpy as np

import matplotlib.pyplot as plt

from cirq import value, protocols
from cirq._compat import proper_repr
from cirq.linalg import combinators, diagonalize, predicates

if TYPE_CHECKING:
    import cirq

T = TypeVar('T')
MAGIC = np.array([[1, 0, 0, 1j],
                  [0, 1j, 1, 0],
                  [0, 1j, -1, 0],
                  [1, 0, 0, -1j]]) * np.sqrt(0.5)
MAGIC_CONJ_T = np.conj(MAGIC.T)


def _phase_matrix(angle: float) -> np.ndarray:
    return np.diag([1, np.exp(1j * angle)])


def _rotation_matrix(angle: float) -> np.ndarray:
    c, s = np.cos(angle), np.sin(angle)
    return np.array([[c, -s], [s, c]])


def deconstruct_single_qubit_matrix_into_angles(
        mat: np.ndarray) -> Tuple[float, float, float]:
    """Breaks down a 2x2 unitary into more useful ZYZ angle parameters.

    Args:
        mat: The 2x2 unitary matrix to break down.

    Returns:
        A tuple containing the amount to phase around Z, then rotate around Y,
        then phase around Z (all in radians).
    """
    # Anti-cancel left-vs-right phase along top row.
    right_phase = cmath.phase(mat[0, 1] * np.conj(mat[0, 0])) + math.pi
    mat = np.dot(mat, _phase_matrix(-right_phase))

    # Cancel top-vs-bottom phase along left column.
    bottom_phase = cmath.phase(mat[1, 0] * np.conj(mat[0, 0]))
    mat = np.dot(_phase_matrix(-bottom_phase), mat)

    # Lined up for a rotation. Clear the off-diagonal cells with one.
    rotation = math.atan2(abs(mat[1, 0]), abs(mat[0, 0]))
    mat = np.dot(_rotation_matrix(-rotation), mat)

    # Cancel top-left-vs-bottom-right phase.
    diagonal_phase = cmath.phase(mat[1, 1] * np.conj(mat[0, 0]))

    # Note: Ignoring global phase.
    return right_phase + diagonal_phase, rotation * 2, bottom_phase


def _group_similar(items: List[T],
                   comparer: Callable[[T, T], bool]) -> List[List[T]]:
    """Combines similar items into groups.

  Args:
    items: The list of items to group.
    comparer: Determines if two items are similar.

  Returns:
    A list of groups of items.
  """
    groups: List[List[T]] = []
    used: Set[int] = set()
    for i in range(len(items)):
        if i not in used:
            group = [items[i]]
            for j in range(i + 1, len(items)):
                if j not in used and comparer(items[i], items[j]):
                    used.add(j)
                    group.append(items[j])
            groups.append(group)
    return groups


def _perp_eigendecompose(matrix: np.ndarray,
                         rtol: float = 1e-5,
                         atol: float = 1e-8,
                         ) -> Tuple[np.array, List[np.ndarray]]:
    """An eigendecomposition that ensures eigenvectors are perpendicular.

    numpy.linalg.eig doesn't guarantee that eigenvectors from the same
    eigenspace will be perpendicular. This method uses Gram-Schmidt to recover
    a perpendicular set. It further checks that all eigenvectors are
    perpendicular and raises an ArithmeticError otherwise.

    Args:
        matrix: The matrix to decompose.
        rtol: Relative threshold for determining whether eigenvalues are from
              the same eigenspace and whether eigenvectors are perpendicular.
        atol: Absolute threshold for determining whether eigenvalues are from
              the same eigenspace and whether eigenvectors are perpendicular.

    Returns:
        The eigenvalues and column eigenvectors. The i'th eigenvalue is
        associated with the i'th column eigenvector.

    Raises:
        ArithmeticError: Failed to find perpendicular eigenvectors.
    """
    vals, cols = np.linalg.eig(matrix)
    vecs = [cols[:, i] for i in range(len(cols))]

    # Convert list of row arrays to list of column arrays.
    for i in range(len(vecs)):
        vecs[i] = np.reshape(vecs[i], (len(vecs[i]), vecs[i].ndim))

    # Group by similar eigenvalue.
    n = len(vecs)
    groups = _group_similar(
        list(range(n)),
        lambda k1, k2: np.allclose(vals[k1], vals[k2], rtol=rtol))

    # Remove overlap between eigenvectors with the same eigenvalue.
    for g in groups:
        q, _ = np.linalg.qr(np.hstack([vecs[i] for i in g]))
        for i in range(len(g)):
            vecs[g[i]] = q[:, i]

    return vals, vecs


def map_eigenvalues(
        matrix: np.ndarray,
        func: Callable[[complex], complex],
        *,
        rtol: float = 1e-5,
        atol: float = 1e-8) -> np.ndarray:
    """Applies a function to the eigenvalues of a matrix.

    Given M = sum_k a_k |v_k><v_k|, returns f(M) = sum_k f(a_k) |v_k><v_k|.

    Args:
        matrix: The matrix to modify with the function.
        func: The function to apply to the eigenvalues of the matrix.
        rtol: Relative threshold used when separating eigenspaces.
        atol: Absolute threshold used when separating eigenspaces.

    Returns:
        The transformed matrix.
    """
    vals, vecs = _perp_eigendecompose(matrix,
                                      rtol=rtol,
                                      atol=atol)
    pieces = [np.outer(vec, np.conj(vec.T)) for vec in vecs]
    out_vals = np.vectorize(func)(vals.astype(complex))

    total = np.zeros(shape=matrix.shape)
    for piece, val in zip(pieces, out_vals):
        total = np.add(total, piece * val)
    return total


def kron_factor_4x4_to_2x2s(
        matrix: np.ndarray,
) -> Tuple[complex, np.ndarray, np.ndarray]:
    """Splits a 4x4 matrix U = kron(A, B) into A, B, and a global factor.

    Requires the matrix to be the kronecker product of two 2x2 unitaries.
    Requires the matrix to have a non-zero determinant.
    Giving an incorrect matrix will cause garbage output.

    Args:
        matrix: The 4x4 unitary matrix to factor.

    Returns:
        A scalar factor and a pair of 2x2 unit-determinant matrices. The
        kronecker product of all three is equal to the given matrix.

    Raises:
        ValueError:
            The given matrix can't be tensor-factored into 2x2 pieces.
    """

    # Use the entry with the largest magnitude as a reference point.
    a, b = max(
        ((i, j) for i in range(4) for j in range(4)),
        key=lambda t: abs(matrix[t]))

    # Extract sub-factors touching the reference cell.
    f1 = np.zeros((2, 2), dtype=np.complex128)
    f2 = np.zeros((2, 2), dtype=np.complex128)
    for i in range(2):
        for j in range(2):
            f1[(a >> 1) ^ i, (b >> 1) ^ j] = matrix[a ^ (i << 1), b ^ (j << 1)]
            f2[(a & 1) ^ i, (b & 1) ^ j] = matrix[a ^ i, b ^ j]

    # Rescale factors to have unit determinants.
    f1 /= (np.sqrt(np.linalg.det(f1)) or 1)
    f2 /= (np.sqrt(np.linalg.det(f2)) or 1)

    # Determine global phase.
    g = matrix[a, b] / (f1[a >> 1, b >> 1] * f2[a & 1, b & 1])
    if np.real(g) < 0:
        f1 *= -1
        g = -g

    return g, f1, f2


def so4_to_magic_su2s(
        mat: np.ndarray,
        *,
        rtol: float = 1e-5,
        atol: float = 1e-8,
        check_preconditions: bool = True
) -> Tuple[np.ndarray, np.ndarray]:
    """Finds 2x2 special-unitaries A, B where mat = Mag.H @ kron(A, B) @ Mag.

    Mag is the magic basis matrix:

        1  0  0  i
        0  i  1  0
        0  i -1  0     (times sqrt(0.5) to normalize)
        1  0  0 -i

    Args:
        mat: A real 4x4 orthogonal matrix.
        rtol: Per-matrix-entry relative tolerance on equality.
        atol: Per-matrix-entry absolute tolerance on equality.
        check_preconditions: When set, the code verifies that the given
            matrix is from SO(4). Defaults to set.

    Returns:
        A pair (A, B) of matrices in SU(2) such that Mag.H @ kron(A, B) @ Mag
        is approximately equal to the given matrix.

    Raises:
        ValueError: Bad matrix.
        """
    if check_preconditions:
        if mat.shape != (4, 4) or not predicates.is_special_orthogonal(
                mat, atol=atol, rtol=rtol):
            raise ValueError('mat must be 4x4 special orthogonal.')

    ab = combinators.dot(MAGIC, mat, MAGIC_CONJ_T)
    _, a, b = kron_factor_4x4_to_2x2s(ab)

    return a, b


@value.value_equality(approximate=True)
class AxisAngleDecomposition:
    """Represents a unitary operation as an axis, angle, and global phase.

    The unitary $U$ is decomposed as follows:

        $$U = g e^{-i \theta/2 (xX + yY + zZ)}$$

    where \theta is the rotation angle, (x, y, z) is a unit vector along the
    rotation axis, and g is the global phase.
    """

    def __init__(self, *, angle: float, axis: Tuple[float, float, float],
                 global_phase: Union[int, float, complex]):
        if not np.isclose(np.linalg.norm(axis, 2), 1, atol=1e-8):
            raise ValueError('Axis vector must be normalized.')
        self.global_phase = complex(global_phase)
        self.axis = tuple(axis)
        self.angle = float(angle)

    def canonicalize(self, atol: float = 1e-8) -> 'AxisAngleDecomposition':
        """Returns a standardized AxisAngleDecomposition with the same unitary.

        Ensures the axis (x, y, z) satisfies x+y+z >= 0.
        Ensures the angle theta satisfies -pi + atol < theta <= pi + atol.

        Args:
            atol: Absolute tolerance for errors in the representation and the
                canonicalization. Determines how much larger a value needs to
                be than pi before it wraps into the negative range (so that
                approximation errors less than the tolerance do not cause sign
                instabilities).

        Returns:
            The canonicalized AxisAngleDecomposition.
        """
        assert 0 <= atol < np.pi

        angle = self.angle
        x, y, z = self.axis
        p = self.global_phase

        # Prefer axes that point positive-ward.
        if x + y + z < 0:
            x = -x
            y = -y
            z = -z
            angle = -angle

        # Prefer angle in (-π, π].
        if abs(angle) >= np.pi * 2:
            angle %= np.pi * 4
        while angle <= -np.pi + atol:
            angle += np.pi * 2
            p = -p
        while angle > np.pi + atol:
            angle -= np.pi * 2
            p = -p

        return AxisAngleDecomposition(axis=(x, y, z),
                                      angle=angle,
                                      global_phase=p)

    def _value_equality_values_(self):
        v = self.canonicalize(atol=0)
        return (value.PeriodicValue(v.angle,
                                    period=math.pi * 2), v.axis, v.global_phase)

    def _unitary_(self):
        x, y, z = self.axis
        xm = np.array([[0, 1], [1, 0]])
        ym = np.array([[0, -1j], [1j, 0]])
        zm = np.diag([1, -1])
        i = np.eye(2)
        c = math.cos(-self.angle / 2)
        s = math.sin(-self.angle / 2)
        return (c * i + 1j * s * (x * xm + y * ym + z * zm)) * self.global_phase

    def __str__(self):
        axis_terms = '+'.join('{:.3g}*{}'.format(e, a) if e < 0.9999 else a
                              for e, a in zip(self.axis, ['X', 'Y', 'Z'])
                              if abs(e) >= 1e-8).replace('+-', '-')
        return '{:.3g}*π around {}'.format(
            self.angle / np.pi,
            axis_terms,
        )

    def __repr__(self):
        return ('cirq.AxisAngleDecomposition('
                'angle={!r}, axis={!r}, global_phase={!r})'.format(
                    self.angle, self.axis, self.global_phase))


def axis_angle(single_qubit_unitary: np.ndarray) -> AxisAngleDecomposition:
    """Decomposes a single-qubit unitary into axis, angle, and global phase.

    Args:
        single_qubit_unitary: The unitary of the single-qubit operation to
            decompose.

    Returns:
        An AxisAngleDecomposition equivalent to the given unitary.
    """
    u = single_qubit_unitary
    assert u.shape == (2, 2)
    assert predicates.is_unitary(single_qubit_unitary, atol=1e-8)

    # Extract phased quaternion components.
    [a, b], [c, d] = u
    wp = (a + d) / 2
    xp = (b + c) / 2j
    yp = (b - c) / 2
    zp = (a - d) / 2j

    # Extract global phase factor from largest component.
    p = max(wp, xp, yp, zp, key=abs)
    p /= abs(p)

    # Cancel global phase factor, pushing components onto the real line.
    w = min(1, max(-1, np.real(wp / p)))
    x = np.real(xp / p)
    y = np.real(yp / p)
    z = np.real(zp / p)
    angle = -2 * math.acos(w)

    # Normalize axis.
    n = math.sqrt(x * x + y * y + z * z)
    if n < 0.0000001:
        # There's an axis singularity near θ=0.
        # Default to no rotation around the X axis.
        return AxisAngleDecomposition(global_phase=p, angle=0, axis=(1, 0, 0))
    x /= n
    y /= n
    z /= n

    return AxisAngleDecomposition(axis=(x, y, z), angle=angle,
                                  global_phase=p).canonicalize()


@value.value_equality
class KakDecomposition:
    """A convenient description of an arbitrary two-qubit operation.

    Any two qubit operation U can be decomposed into the form

        U = g · (a1 ⊗ a0) · exp(i·(x·XX + y·YY + z·ZZ)) · (b1 ⊗ b0)

    This class stores g, (b0, b1), (x, y, z), and (a0, a1).

    Attributes:
        global_phase: g from the above equation.
        single_qubit_operations_before: b0, b1 from the above equation.
        interaction_coefficients: x, y, z from the above equation.
        single_qubit_operations_after: a0, a1 from the above equation.

    References:
        'An Introduction to Cartan's KAK Decomposition for QC Programmers'
        https://arxiv.org/abs/quant-ph/0507171
    """

    def __init__(self,
                 *,
                 global_phase: complex,
                 single_qubit_operations_before: Tuple[np.ndarray, np.ndarray],
                 interaction_coefficients: Tuple[float, float, float],
                 single_qubit_operations_after: Tuple[np.ndarray, np.ndarray]):
        """Initializes a decomposition for a two-qubit operation U.

        U = g · (a1 ⊗ a0) · exp(i·(x·XX + y·YY + z·ZZ)) · (b1 ⊗ b0)

        Args:
            global_phase: g from the above equation.
            single_qubit_operations_before: b0, b1 from the above equation.
            interaction_coefficients: x, y, z from the above equation.
            single_qubit_operations_after: a0, a1 from the above equation.
        """
        self.global_phase = global_phase
        self.single_qubit_operations_before = single_qubit_operations_before
        self.interaction_coefficients = interaction_coefficients
        self.single_qubit_operations_after = single_qubit_operations_after

    def _value_equality_values_(self):
        def flatten(x):
            return tuple(tuple(e.flat) for e in x)

        return (self.global_phase, tuple(self.interaction_coefficients),
                flatten(self.single_qubit_operations_before),
                flatten(self.single_qubit_operations_after))

    def __str__(self):
        return ('KAK {{\n'
                '    xyz*(4/π): {:.3g}, {:.3g}, {:.3g}\n'
                '    before: ({}) ⊗ ({})\n'
                '    after: ({}) ⊗ ({})\n'
                '}}').format(self.interaction_coefficients[0] * 4 / np.pi,
                             self.interaction_coefficients[1] * 4 / np.pi,
                             self.interaction_coefficients[2] * 4 / np.pi,
                             axis_angle(self.single_qubit_operations_before[0]),
                             axis_angle(self.single_qubit_operations_before[1]),
                             axis_angle(self.single_qubit_operations_after[0]),
                             axis_angle(self.single_qubit_operations_after[1]))

    def __repr__(self):
        return (
            'cirq.KakDecomposition(\n'
            '    interaction_coefficients={!r},\n'
            '    single_qubit_operations_before=(\n'
            '        {},\n'
            '        {},\n'
            '    ),\n'
            '    single_qubit_operations_after=(\n'
            '        {},\n'
            '        {},\n'
            '    ),\n'
            '    global_phase={!r})'
        ).format(
            self.interaction_coefficients,
            proper_repr(self.single_qubit_operations_before[0]),
            proper_repr(self.single_qubit_operations_before[1]),
            proper_repr(self.single_qubit_operations_after[0]),
            proper_repr(self.single_qubit_operations_after[1]),
            self.global_phase,
        )

    def _unitary_(self):
        """Returns the decomposition's two-qubit unitary matrix.

        U = g · (a1 ⊗ a0) · exp(i·(x·XX + y·YY + z·ZZ)) · (b1 ⊗ b0)
        """
        before = np.kron(*self.single_qubit_operations_before)
        after = np.kron(*self.single_qubit_operations_after)

        def interaction_matrix(m: np.ndarray, c: float) -> np.ndarray:
            return map_eigenvalues(np.kron(m, m),
                                   lambda v: np.exp(1j * v * c))

        x, y, z = self.interaction_coefficients
        x_mat = np.array([[0, 1], [1, 0]])
        y_mat = np.array([[0, -1j], [1j, 0]])
        z_mat = np.array([[1, 0], [0, -1]])

        return self.global_phase * combinators.dot(
            after,
            interaction_matrix(z_mat, z),
            interaction_matrix(y_mat, y),
            interaction_matrix(x_mat, x),
            before)


def scatter_plot_normalized_kak_interaction_coefficients(
        interactions: Iterable[
            Union[np.ndarray, 'cirq.SupportsUnitary', 'KakDecomposition']],
        *,
        include_frame: bool = True,
        ax: Optional[plt.Axes] = None,
        show: bool = False,
        **kwargs):
    f"""Plots the interaction coefficients of many two-qubit operations.

    Plots:
        A point for the (x, y, z) normalized interaction coefficients of
        each interaction from the given interactions. The (x, y, z) coordinates
        are normalized so that the maximum value is at 1 instead of at pi/4.

        If `include_frame` is set to True, then a black wireframe outline of the
        canonicalized normalized KAK coefficient space. The space is defined by
        the following two constraints:

            0 <= abs(z) <= y <= x <= 1
            if x = 1 then z >= 0

        The wireframe includes lines along the surface of the space at z=0.

        The space is a prism with the identity at the origin, a crease along
        y=z=0 leading to the CZ/CNOT at x=1 and a vertical triangular face that
        contains the iswap at x=y=1,z=0 and the swap at x=y=z=1:

                                 (x=1,y=1,z=0)
                             swap___iswap___swap (x=1,y=1,z=+-1)
                               _/\    |    /
                             _/   \   |   /
                           _/      \  |  /
                         _/         \ | /
                       _/            \|/
        (x=0,y=0,z=0) I---------------CZ (x=1,y=0,z=0)

    Args:
        interactions: An iterable of two qubit unitary interactions. Each
            interaction can be specified as a raw 4x4 unitary matrix, or an
            object with a 4x4 unitary matrix according to `cirq.unitary` (
            (e.g. `cirq.CZ` or a `cirq.KakDecomposition` or a `cirq.Circuit`
            over two qubits).
        include_frame: Determines whether or not to draw the kak space
            wireframe. Defaults to `True`.
        ax: A matplotlib 3d axes object to plot into. If not specified, a new
            figure is created.
        show: Whether or not to call `matplotlib.pyplot.show()`. Defaults to
            `False`.
        kwargs: Arguments forwarded into the call to `scatter` that plots the
            points. Working arguments include color `c='blue'`, scale `s=2`,
            labelling `label="theta=pi/4"`, etc. For reference see the
            `matplotlib.pyplot.scatter` documentation:
            https://matplotlib.org/3.1.1/api/_as_gen/matplotlib.pyplot.scatter.html

    Returns:
        The matplotlib 3d axes object that was plotted into.

    Examples:
        >>> ax = None
        >>> for y in np.linspace(0, 0.5, 4):
        ...     a, b = cirq.LineQubit.range(2)
        ...     circuits = [
        ...         cirq.Circuit.from_ops(
        ...             cirq.CZ(a, b)**0.5,
        ...             cirq.X(a)**y, cirq.X(b)**x,
        ...             cirq.CZ(a, b)**0.5,
        ...             cirq.X(a)**x, cirq.X(b)**y,
        ...             cirq.CZ(a, b) ** 0.5,
        ...         )
        ...         for x in np.linspace(0, 1, 25)
        ...     ]
        ...     ax = cirq.scatter_plot_normalized_kak_interaction_coefficients(
        ...         circuits,
        ...         s=1,
        ...         ax=ax,
        ...         include_frame=ax is None,
        ...         label=f'y={y:0.2f}')
        >>> _ = ax.legend()
        >>> import matplotlib.pyplot as plt
        >>> plt.show()
    """
    if ax is None:
        fig = plt.figure()
        ax = fig.add_subplot(projection='3d')

    def coord_transform(
            pts: Iterable[Tuple[float, float, float]]
    ) -> Tuple[Iterable[float], Iterable[float], Iterable[float]]:
        xs, ys, zs = zip(*pts)
        return xs, zs, ys

    if include_frame:
        envelope = [
            (0, 0, 0),
            (1, 1, 1),
            (1, 1, -1),
            (0, 0, 0),
            (1, 1, 1),
            (1, 0, 0),
            (0, 0, 0),
            (1, 1, -1),
            (1, 0, 0),
            (0, 0, 0),
            (1, 0, 0),
            (1, 1, 0),
            (0, 0, 0),
        ]
        ax.plot(*coord_transform(envelope), c='black', linewidth=1)

    points = []
    for obj in interactions:
        kak = kak_decomposition(obj)
        normalized = np.array(kak.interaction_coefficients) * 4 / np.pi
        points.append(normalized)

    ax.scatter(*coord_transform(points), **kwargs)
    ax.set_xlim(0, +1)
    ax.set_ylim(-1, +1)
    ax.set_zlim(0, +1)

    if show:
        plt.show()

    return ax


def kak_canonicalize_vector(x: float, y: float, z: float,
                            atol: float = 1e-9) -> KakDecomposition:
    """Canonicalizes an XX/YY/ZZ interaction by swap/negate/shift-ing axes.

    Args:
        x: The strength of the XX interaction.
        y: The strength of the YY interaction.
        z: The strength of the ZZ interaction.
        atol: How close x2 must be to π/4 to guarantee z2 >= 0

    Returns:
        The canonicalized decomposition, with vector coefficients (x2, y2, z2)
        satisfying:

            0 ≤ abs(z2) ≤ y2 ≤ x2 ≤ π/4
            if x2 = π/4, z2 >= 0

        Guarantees that the implied output matrix:

            g · (a1 ⊗ a0) · exp(i·(x2·XX + y2·YY + z2·ZZ)) · (b1 ⊗ b0)

        is approximately equal to the implied input matrix:

            exp(i·(x·XX + y·YY + z·ZZ))
    """

    phase = [complex(1)]  # Accumulated global phase.
    left = [np.eye(2)] * 2  # Per-qubit left factors.
    right = [np.eye(2)] * 2  # Per-qubit right factors.
    v = [x, y, z]  # Remaining XX/YY/ZZ interaction vector.

    # These special-unitary matrices flip the X, Y, and Z axes respectively.
    flippers = [
        np.array([[0, 1], [1, 0]]) * 1j,
        np.array([[0, -1j], [1j, 0]]) * 1j,
        np.array([[1, 0], [0, -1]]) * 1j
    ]

    # Each of these special-unitary matrices swaps two the roles of two axes.
    # The matrix at index k swaps the *other two* axes (e.g. swappers[1] is a
    # Hadamard operation that swaps X and Z).
    swappers = [
        np.array([[1, -1j], [1j, -1]]) * 1j * np.sqrt(0.5),
        np.array([[1, 1], [1, -1]]) * 1j * np.sqrt(0.5),
        np.array([[0, 1 - 1j], [1 + 1j, 0]]) * 1j * np.sqrt(0.5)
    ]

    # Shifting strength by ½π is equivalent to local ops (e.g. exp(i½π XX)∝XX).
    def shift(k, step):
        v[k] += step * np.pi / 2
        phase[0] *= 1j ** step
        right[0] = combinators.dot(flippers[k] ** (step % 4), right[0])
        right[1] = combinators.dot(flippers[k] ** (step % 4), right[1])

    # Two negations is equivalent to temporarily flipping along the other axis.
    def negate(k1, k2):
        v[k1] *= -1
        v[k2] *= -1
        phase[0] *= -1
        s = flippers[3 - k1 - k2]  # The other axis' flipper.
        left[1] = combinators.dot(left[1], s)
        right[1] = combinators.dot(s, right[1])

    # Swapping components is equivalent to temporarily swapping the two axes.
    def swap(k1, k2):
        v[k1], v[k2] = v[k2], v[k1]
        s = swappers[3 - k1 - k2]  # The other axis' swapper.
        left[0] = combinators.dot(left[0], s)
        left[1] = combinators.dot(left[1], s)
        right[0] = combinators.dot(s, right[0])
        right[1] = combinators.dot(s, right[1])

    # Shifts an axis strength into the range (-π/4, π/4].
    def canonical_shift(k):
        while v[k] <= -np.pi / 4:
            shift(k, +1)
        while v[k] > np.pi / 4:
            shift(k, -1)

    # Sorts axis strengths into descending order by absolute magnitude.
    def sort():
        if abs(v[0]) < abs(v[1]):
            swap(0, 1)
        if abs(v[1]) < abs(v[2]):
            swap(1, 2)
        if abs(v[0]) < abs(v[1]):
            swap(0, 1)

    # Get all strengths to (-¼π, ¼π] in descending order by absolute magnitude.
    canonical_shift(0)
    canonical_shift(1)
    canonical_shift(2)
    sort()

    # Move all negativity into z.
    if v[0] < 0:
        negate(0, 2)
    if v[1] < 0:
        negate(1, 2)
    canonical_shift(2)

    # If x = π/4, force z to be positive
    if v[0] > np.pi / 4 - atol and v[2] < 0:
        shift(0, -1)
        negate(0, 2)

    return KakDecomposition(
        global_phase=phase[0],
        single_qubit_operations_after=(left[1], left[0]),
        interaction_coefficients=(v[0], v[1], v[2]),
        single_qubit_operations_before=(right[1], right[0]))


# yapf: disable
KAK_MAGIC = np.array([[1, 0, 0, 1j],
                      [0, 1j, 1, 0],
                      [0, 1j, -1, 0],
                      [1, 0, 0, -1j]]) * np.sqrt(0.5)

KAK_MAGIC_DAG = np.conjugate(np.transpose(KAK_MAGIC))
KAK_GAMMA = np.array([[1, 1, 1, 1],
                      [1, 1, -1, -1],
                      [-1, 1, -1, 1],
                      [1, -1, -1, 1]]) * 0.25
# yapf: enable


<<<<<<< HEAD
def kak_decomposition(unitary_object: Union[np.ndarray, 'cirq.SupportsUnitary'],
                      rtol: float = 1e-5,
                      atol: float = 1e-8) -> KakDecomposition:
=======
def kak_decomposition(mat: np.ndarray,
                      *,
                      rtol: float = 1e-5,
                      atol: float = 1e-8,
                      check_preconditions: bool = True) -> KakDecomposition:
>>>>>>> 4e8462c6
    """Decomposes a 2-qubit unitary into 1-qubit ops and XX/YY/ZZ interactions.

    Args:
        unitary_object: The value to decompose. Can either be a 4x4 unitary
            matrix, or an object that has a 4x4 unitary matrix (via the
            `cirq.SupportsUnitary` protocol).
        rtol: Per-matrix-entry relative tolerance on equality.
        atol: Per-matrix-entry absolute tolerance on equality.
        check_preconditions: If set, verifies that the input corresponds to a
            4x4 unitary before decomposing.

    Returns:
        A `cirq.KakDecomposition` canonicalized such that the interaction
        coefficients x, y, z satisfy:

            0 ≤ abs(z2) ≤ y2 ≤ x2 ≤ π/4
            if x2 = π/4, z2 >= 0

    Raises:
        ValueError: Bad matrix.
        ArithmeticError: Failed to perform the decomposition.

    References:
        'An Introduction to Cartan's KAK Decomposition for QC Programmers'
        https://arxiv.org/abs/quant-ph/0507171
    """
<<<<<<< HEAD
    if isinstance(unitary_object, KakDecomposition):
        return unitary_object
    if isinstance(unitary_object, np.ndarray):
        mat = unitary_object
    else:
        mat = protocols.unitary(unitary_object)
=======
    if check_preconditions and (
            mat.shape !=
        (4, 4) or not predicates.is_unitary(mat, rtol=rtol, atol=atol)):
        raise ValueError('Input must correspond to a 4x4 unitary matrix. '
                         'Received matrix:\n' + str(mat))
>>>>>>> 4e8462c6

    # Diagonalize in magic basis.
    left, d, right = diagonalize.bidiagonalize_unitary_with_special_orthogonals(
        KAK_MAGIC_DAG @ mat @ KAK_MAGIC,
        atol=atol,
        rtol=rtol,
        check_preconditions=False)

    # Recover pieces.
    a1, a0 = so4_to_magic_su2s(left.T,
                               atol=atol,
                               rtol=rtol,
                               check_preconditions=False)
    b1, b0 = so4_to_magic_su2s(right.T,
                               atol=atol,
                               rtol=rtol,
                               check_preconditions=False)
    w, x, y, z = (KAK_GAMMA @ np.vstack(np.angle(d))).flatten()
    g = np.exp(1j * w)

    # Canonicalize.
    inner_cannon = kak_canonicalize_vector(x, y, z)

    b1 = np.dot(inner_cannon.single_qubit_operations_before[0], b1)
    b0 = np.dot(inner_cannon.single_qubit_operations_before[1], b0)
    a1 = np.dot(a1, inner_cannon.single_qubit_operations_after[0])
    a0 = np.dot(a0, inner_cannon.single_qubit_operations_after[1])
    return KakDecomposition(
        interaction_coefficients=inner_cannon.interaction_coefficients,
        global_phase=g * inner_cannon.global_phase,
        single_qubit_operations_before=(b1, b0),
        single_qubit_operations_after=(a1, a0))<|MERGE_RESOLUTION|>--- conflicted
+++ resolved
@@ -534,7 +534,7 @@
         ax: Optional[plt.Axes] = None,
         show: bool = False,
         **kwargs):
-    f"""Plots the interaction coefficients of many two-qubit operations.
+    r"""Plots the interaction coefficients of many two-qubit operations.
 
     Plots:
         A point for the (x, y, z) normalized interaction coefficients of
@@ -780,17 +780,11 @@
 # yapf: enable
 
 
-<<<<<<< HEAD
 def kak_decomposition(unitary_object: Union[np.ndarray, 'cirq.SupportsUnitary'],
-                      rtol: float = 1e-5,
-                      atol: float = 1e-8) -> KakDecomposition:
-=======
-def kak_decomposition(mat: np.ndarray,
                       *,
                       rtol: float = 1e-5,
                       atol: float = 1e-8,
                       check_preconditions: bool = True) -> KakDecomposition:
->>>>>>> 4e8462c6
     """Decomposes a 2-qubit unitary into 1-qubit ops and XX/YY/ZZ interactions.
 
     Args:
@@ -817,20 +811,17 @@
         'An Introduction to Cartan's KAK Decomposition for QC Programmers'
         https://arxiv.org/abs/quant-ph/0507171
     """
-<<<<<<< HEAD
     if isinstance(unitary_object, KakDecomposition):
         return unitary_object
     if isinstance(unitary_object, np.ndarray):
         mat = unitary_object
     else:
         mat = protocols.unitary(unitary_object)
-=======
     if check_preconditions and (
             mat.shape !=
         (4, 4) or not predicates.is_unitary(mat, rtol=rtol, atol=atol)):
         raise ValueError('Input must correspond to a 4x4 unitary matrix. '
                          'Received matrix:\n' + str(mat))
->>>>>>> 4e8462c6
 
     # Diagonalize in magic basis.
     left, d, right = diagonalize.bidiagonalize_unitary_with_special_orthogonals(
