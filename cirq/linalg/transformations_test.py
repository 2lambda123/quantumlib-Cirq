--- conflicted
+++ resolved
@@ -16,11 +16,7 @@
 
 from cirq.linalg.transformations import (
     reflection_matrix_pow,
-<<<<<<< HEAD
-    canonicalize_global_phase_of_pair,
-=======
     match_global_phase,
->>>>>>> 494df134
 )
 
 
@@ -64,14 +60,6 @@
         np.testing.assert_allclose(sqrt_px, expected_sqrt_px, atol=1e-10)
 
 
-<<<<<<< HEAD
-def test_canonicalize_global_phase_of_pair():
-    a = np.array([[5, 4], [3, -2]])
-    b = np.array([[0.000001, 0], [0, 1j]])
-    c, d = canonicalize_global_phase_of_pair(a, b)
-    np.testing.assert_allclose(c, -a)
-    np.testing.assert_allclose(d, b * -1j)
-=======
 def test_match_global_phase():
     a = np.array([[5, 4], [3, -2]])
     b = np.array([[0.000001, 0], [0, 1j]])
@@ -107,5 +95,4 @@
     assert np.all(a2 == a)
     assert np.all(a3 == a)
     assert np.all(a4 == a)
-    assert np.all(a5 == a)
->>>>>>> 494df134
+    assert np.all(a5 == a)