# Copyright 2018 The Cirq Developers
#
# Licensed under the Apache License, Version 2.0 (the "License");
# you may not use this file except in compliance with the License.
# You may obtain a copy of the License at
#
#     https://www.apache.org/licenses/LICENSE-2.0
#
# Unless required by applicable law or agreed to in writing, software
# distributed under the License is distributed on an "AS IS" BASIS,
# WITHOUT WARRANTIES OR CONDITIONS OF ANY KIND, either express or implied.
# See the License for the specific language governing permissions and
# limitations under the License.

import random

import numpy as np
import pytest

import cirq

X = np.array([[0, 1], [1, 0]])
Y = np.array([[0, -1j], [1j, 0]])
Z = np.array([[1, 0], [0, -1]])
H = np.array([[1, 1], [1, -1]]) * np.sqrt(0.5)
SQRT_X = np.array([[1, 1j], [1j, 1]])
c = np.exp(1j * np.pi / 4)
SQRT_SQRT_X = np.array([[1 + c, 1 - c], [1 - c, 1 + c]]) / 2
SWAP = np.array([[1, 0, 0, 0],
                 [0, 0, 1, 0],
                 [0, 1, 0, 0],
                 [0, 0, 0, 1]])
CNOT = np.array([[1, 0, 0, 0],
                 [0, 1, 0, 0],
                 [0, 0, 0, 1],
                 [0, 0, 1, 0]])
CZ = np.diag([1, 1, 1, -1])


def assert_kronecker_factorization_within_tolerance(matrix, g, f1, f2):
    restored = g * cirq.linalg.combinators.kron(f1, f2)
    assert not np.any(np.isnan(restored)), "NaN in kronecker product."
    assert np.allclose(restored, matrix), "Can't factor kronecker product."


def assert_kronecker_factorization_not_within_tolerance(matrix, g, f1, f2):
    restored = g * cirq.linalg.combinators.kron(f1, f2)
    assert (np.any(np.isnan(restored) or
                   not np.allclose(restored, matrix)))

def assert_magic_su2_within_tolerance(mat, a, b):
    M = cirq.linalg.decompositions.MAGIC
    MT = cirq.linalg.decompositions.MAGIC_CONJ_T
    recon = cirq.linalg.combinators.dot(
        MT,
        cirq.linalg.combinators.kron(a, b),
        M)
    assert np.allclose(recon, mat), "Failed to decompose within tolerance."

@pytest.mark.parametrize('matrix', [
    X,
    cirq.kron(X, X),
    cirq.kron(X, Y),
    cirq.kron(X, np.eye(2))
])
def test_map_eigenvalues_identity(matrix):
    identity_mapped = cirq.map_eigenvalues(matrix, lambda e: e)
    assert np.allclose(matrix, identity_mapped)


@pytest.mark.parametrize('matrix,exponent,desired', [
    [X, 2, np.eye(2)],
    [X, 3, X],
    [Z, 2, np.eye(2)],
    [H, 2, np.eye(2)],
    [Z, 0.5, np.diag([1, 1j])],
    [X, 0.5, np.array([[1j, 1], [1, 1j]]) * (1 - 1j) / 2],
])
def test_map_eigenvalues_raise(matrix, exponent, desired):
    exp_mapped = cirq.map_eigenvalues(matrix, lambda e: complex(e)**exponent)
    assert np.allclose(desired, exp_mapped)


@pytest.mark.parametrize('f1,f2', [
    (H, X),
    (H * 1j, X),
    (H, SQRT_X),
    (H, SQRT_SQRT_X),
    (H, H),
    (SQRT_SQRT_X, H),
    (X, np.eye(2)),
    (1j * X, np.eye(2)),
    (X, 1j * np.eye(2)),
    (-X, 1j * np.eye(2)),
    (X, X),
] + [
    (cirq.testing.random_unitary(2), cirq.testing.random_unitary(2))
    for _ in range(10)
])
def test_kron_factor(f1, f2):
    p = cirq.kron(f1, f2)
    g, g1, g2 = cirq.kron_factor_4x4_to_2x2s(p)
    assert abs(np.linalg.det(g1) - 1) < 0.00001
    assert abs(np.linalg.det(g2) - 1) < 0.00001
    assert np.allclose(g * cirq.kron(g1, g2), p)
    assert_kronecker_factorization_within_tolerance(
        p, g, g1, g2)


@pytest.mark.parametrize('f1,f2', [
    (cirq.testing.random_special_unitary(2),
     cirq.testing.random_special_unitary(2))
    for _ in range(10)
])
def test_kron_factor_special_unitaries(f1, f2):
    p = cirq.kron(f1, f2)
    g, g1, g2 = cirq.kron_factor_4x4_to_2x2s(p)
    assert np.allclose(cirq.kron(g1, g2), p)
    assert abs(g - 1) < 0.000001
    assert cirq.is_special_unitary(g1)
    assert cirq.is_special_unitary(g2)
    assert_kronecker_factorization_within_tolerance(
        p, g, g1, g2)


def test_kron_factor_fail():
    mat = cirq.kron_with_controls(cirq.CONTROL_TAG, X)
    g, f1, f2 = cirq.kron_factor_4x4_to_2x2s(mat)
    with pytest.raises(ValueError):
        assert_kronecker_factorization_not_within_tolerance(
            mat, g, f1, f2)
    mat = cirq.kron_factor_4x4_to_2x2s(np.diag([1, 1, 1, 1j]))
    with pytest.raises(ValueError):
        assert_kronecker_factorization_not_within_tolerance(
            mat, g, f1, f2)


def recompose_so4(a: np.ndarray, b: np.ndarray) -> np.ndarray:
    assert a.shape == (2, 2)
    assert b.shape == (2, 2)
    assert cirq.is_special_unitary(a)
    assert cirq.is_special_unitary(b)

    magic = np.array([[1, 0, 0, 1j],
                      [0, 1j, 1, 0],
                      [0, 1j, -1, 0],
                      [1, 0, 0, -1j]]) * np.sqrt(0.5)
    result = np.real(cirq.dot(np.conj(magic.T),
                              cirq.kron(a, b),
                              magic))
    assert cirq.is_orthogonal(result)
    return result


@pytest.mark.parametrize('m', [
    cirq.testing.random_special_orthogonal(4)
    for _ in range(10)
])
def test_so4_to_magic_su2s(m):
    a, b = cirq.so4_to_magic_su2s(m)
    m2 = recompose_so4(a, b)
    assert_magic_su2_within_tolerance(m2, a, b)
    assert np.allclose(m, m2)


@pytest.mark.parametrize('a,b', [
    (cirq.testing.random_special_unitary(2),
     cirq.testing.random_special_unitary(2))
    for _ in range(10)
])
def test_so4_to_magic_su2s_known_factors(a, b):
    m = recompose_so4(a, b)
    a2, b2 = cirq.so4_to_magic_su2s(m)
    m2 = recompose_so4(a2, b2)

    assert np.allclose(m2, m)

    # Account for kron(A, B) = kron(-A, -B).
    if np.linalg.norm(a + a2) > np.linalg.norm(a - a2):
        assert np.allclose(a2, a)
        assert np.allclose(b2, b)
    else:
        assert np.allclose(a2, -a)
        assert np.allclose(b2, -b)


@pytest.mark.parametrize('mat', [
    np.diag([0, 1, 1, 1]),
    np.diag([0.5, 2, 1, 1]),
    np.diag([1, 1j, 1, 1]),
    np.diag([1, 1, 1, -1]),
])
def test_so4_to_magic_su2s_fail(mat):
    with pytest.raises(ValueError):
        _ = cirq.so4_to_magic_su2s(mat)


@pytest.mark.parametrize('x,y,z', [
    [(random.random() * 2 - 1) * np.pi * 2 for _ in range(3)]
    for _ in range(10)
])
def test_kak_canonicalize_vector(x, y, z):
    i = np.eye(2)
    m = cirq.unitary(cirq.KakDecomposition(
        global_phase=1,
        single_qubit_operations_after=(i, i),
        interaction_coefficients=(x, y, z),
        single_qubit_operations_before=(i, i)))

    kak = cirq.kak_canonicalize_vector(x, y, z, atol=1e-10)
    a1, a0 = kak.single_qubit_operations_after
    x2, y2, z2 = kak.interaction_coefficients
    b1, b0 = kak.single_qubit_operations_before
    m2 = cirq.unitary(kak)

    assert 0.0 <= x2 <= np.pi / 4
    assert 0.0 <= y2 <= np.pi / 4
    assert -np.pi / 4 < z2 <= np.pi / 4
    assert abs(x2) >= abs(y2) >= abs(z2)
    assert x2 < np.pi / 4 - 1e-10 or z2 >= 0
    assert cirq.is_special_unitary(a1)
    assert cirq.is_special_unitary(a0)
    assert cirq.is_special_unitary(b1)
    assert cirq.is_special_unitary(b0)
    assert np.allclose(m, m2)


@pytest.mark.parametrize('target', [
    np.eye(4),
    SWAP,
    SWAP * 1j,
    CZ,
    CNOT,
    SWAP.dot(CZ),
] + [
    cirq.testing.random_unitary(4)
    for _ in range(10)
])
def test_kak_decomposition(target):
    kak = cirq.kak_decomposition(target)
    np.testing.assert_allclose(cirq.unitary(kak), target, atol=1e-8)


def test_kak_decomposition_eq():
    eq = cirq.testing.EqualsTester()

    eq.make_equality_group(lambda: cirq.KakDecomposition(
        global_phase=1,
        single_qubit_operations_before=(cirq.unitary(cirq.X),
                                        cirq.unitary(cirq.Y)),
        interaction_coefficients=(0.3, 0.2, 0.1),
        single_qubit_operations_after=(np.eye(2), cirq.unitary(cirq.Z)),
    ))

    eq.add_equality_group(cirq.KakDecomposition(
        global_phase=-1,
        single_qubit_operations_before=(cirq.unitary(cirq.X),
                                        cirq.unitary(cirq.Y)),
        interaction_coefficients=(0.3, 0.2, 0.1),
        single_qubit_operations_after=(np.eye(2), cirq.unitary(cirq.Z)),
    ))

    eq.make_equality_group(lambda: cirq.KakDecomposition(
        global_phase=1,
        single_qubit_operations_before=(cirq.unitary(cirq.X),
                                        cirq.unitary(cirq.H)),
        interaction_coefficients=(0.3, 0.2, 0.1),
        single_qubit_operations_after=(np.eye(2), cirq.unitary(cirq.Z)),
    ))

    eq.make_equality_group(lambda: cirq.KakDecomposition(
        global_phase=1,
        single_qubit_operations_before=(cirq.unitary(cirq.X),
                                        cirq.unitary(cirq.Y)),
        interaction_coefficients=(0.5, 0.2, 0.1),
        single_qubit_operations_after=(np.eye(2), cirq.unitary(cirq.Z)),
    ))


def test_kak_repr():
    cirq.testing.assert_equivalent_repr(cirq.KakDecomposition(
        global_phase=1j,
        single_qubit_operations_before=(cirq.unitary(cirq.X),
                                        cirq.unitary(cirq.Y)),
        interaction_coefficients=(0.3, 0.2, 0.1),
        single_qubit_operations_after=(np.eye(2), cirq.unitary(cirq.Z)),
    ))

    assert repr(cirq.KakDecomposition(
        global_phase=1,
        single_qubit_operations_before=(cirq.unitary(cirq.X),
                                        cirq.unitary(cirq.Y)),
        interaction_coefficients=(0.5, 0.25, 0),
        single_qubit_operations_after=(np.eye(2), cirq.unitary(cirq.Z)),
    )) == """
cirq.KakDecomposition(
    interaction_coefficients=(0.5, 0.25, 0),
    single_qubit_operations_before=(
        np.array([[0j, (1+0j)], [(1+0j), 0j]]),
        np.array([[0j, -1j], [1j, 0j]]),
    ),
    single_qubit_operations_after=(
        np.array([[1.0, 0.0], [0.0, 1.0]]),
        np.array([[(1+0j), 0j], [0j, (-1+0j)]]),
    ),
    global_phase=1)
""".strip()


<<<<<<< HEAD
def test_kak_str():
    v = cirq.KakDecomposition(
        interaction_coefficients=(0.3 * np.pi / 4, 0.2 * np.pi / 4,
                                  0.1 * np.pi / 4),
        single_qubit_operations_before=(cirq.unitary(cirq.I),
                                        cirq.unitary(cirq.X)),
        single_qubit_operations_after=(cirq.unitary(cirq.Y),
                                       cirq.unitary(cirq.Z)),
        global_phase=1j)
    print(v)
    assert str(v) == """KAK {
    xyz*(4/π): 0.3, 0.2, 0.1
    before: (0*π around X) ⊗ (1*π around X)
    after: (1*π around Y) ⊗ (1*π around Z)
}"""


=======
>>>>>>> 99481b0f
def test_axis_angle_decomposition_eq():
    eq = cirq.testing.EqualsTester()

    eq.make_equality_group(lambda: cirq.AxisAngleDecomposition(
        angle=1, axis=(0.8, 0.6, 0), global_phase=-1))
    eq.add_equality_group(
        cirq.AxisAngleDecomposition(angle=5,
                                    axis=(0.8, 0.6, 0),
                                    global_phase=-1))
    eq.add_equality_group(
        cirq.AxisAngleDecomposition(angle=1,
                                    axis=(0.8, 0, 0.6),
                                    global_phase=-1))
    eq.add_equality_group(
        cirq.AxisAngleDecomposition(angle=1, axis=(0.8, 0.6, 0),
                                    global_phase=1))


def test_axis_angle_decomposition_repr():
    cirq.testing.assert_equivalent_repr(
        cirq.AxisAngleDecomposition(angle=1,
                                    axis=(0, 0.6, 0.8),
                                    global_phase=-1))


def test_axis_angle_decomposition_str():
    assert str(cirq.axis_angle(cirq.unitary(cirq.X))) == '1*π around X'
    assert str(cirq.axis_angle(cirq.unitary(cirq.Y))) == '1*π around Y'
    assert str(cirq.axis_angle(cirq.unitary(cirq.Z))) == '1*π around Z'
    assert str(cirq.axis_angle(cirq.unitary(
        cirq.H))) == '1*π around 0.707*X+0.707*Z'
    assert str(cirq.axis_angle(cirq.unitary(
        cirq.H**0.5))) == '0.5*π around 0.707*X+0.707*Z'
    assert str(
        cirq.axis_angle(
            cirq.unitary(cirq.X**0.25) @ cirq.unitary(cirq.Y**0.25)
            @ cirq.unitary(cirq.Z**
                           0.25))) == '0.477*π around 0.679*X+0.281*Y+0.679*Z'


def test_axis_angle_decomposition_unitary():
    u = cirq.testing.random_unitary(2)
    u = cirq.unitary(cirq.T)
    a = cirq.axis_angle(u)
    np.testing.assert_allclose(u, cirq.unitary(a), atol=1e-8)


def test_axis_angle():
    assert cirq.approx_eq(cirq.axis_angle(cirq.unitary(cirq.Ry(1e-10))),
                          cirq.AxisAngleDecomposition(angle=0,
                                                      axis=(1, 0, 0),
                                                      global_phase=1),
                          atol=1e-8)
    assert cirq.approx_eq(cirq.axis_angle(cirq.unitary(cirq.Rx(np.pi))),
                          cirq.AxisAngleDecomposition(angle=np.pi,
                                                      axis=(1, 0, 0),
                                                      global_phase=1),
                          atol=1e-8)
    assert cirq.approx_eq(cirq.axis_angle(cirq.unitary(cirq.X)),
                          cirq.AxisAngleDecomposition(angle=np.pi,
                                                      axis=(1, 0, 0),
                                                      global_phase=1j),
                          atol=1e-8)
    assert cirq.approx_eq(cirq.axis_angle(cirq.unitary(cirq.X**0.5)),
                          cirq.AxisAngleDecomposition(angle=np.pi / 2,
                                                      axis=(1, 0, 0),
                                                      global_phase=np.exp(
                                                          1j * np.pi / 4)),
                          atol=1e-8)
    assert cirq.approx_eq(
        cirq.axis_angle(cirq.unitary(cirq.X**-0.5)),
        cirq.AxisAngleDecomposition(angle=-np.pi / 2,
                                    axis=(1, 0, 0),
                                    global_phase=np.exp(-1j * np.pi / 4)))

    assert cirq.approx_eq(cirq.axis_angle(cirq.unitary(cirq.Y)),
                          cirq.AxisAngleDecomposition(angle=np.pi,
                                                      axis=(0, 1, 0),
                                                      global_phase=1j),
                          atol=1e-8)

    assert cirq.approx_eq(cirq.axis_angle(cirq.unitary(cirq.Z)),
                          cirq.AxisAngleDecomposition(angle=np.pi,
                                                      axis=(0, 0, 1),
                                                      global_phase=1j),
                          atol=1e-8)

    assert cirq.approx_eq(cirq.axis_angle(cirq.unitary(cirq.H)),
                          cirq.AxisAngleDecomposition(angle=np.pi,
                                                      axis=(np.sqrt(0.5), 0,
                                                            np.sqrt(0.5)),
                                                      global_phase=1j),
                          atol=1e-8)

    assert cirq.approx_eq(cirq.axis_angle(cirq.unitary(cirq.H**0.5)),
                          cirq.AxisAngleDecomposition(
                              angle=np.pi / 2,
                              axis=(np.sqrt(0.5), 0, np.sqrt(0.5)),
                              global_phase=np.exp(1j * np.pi / 4)),
                          atol=1e-8)


def test_axis_angle_canonicalize():
    a = cirq.AxisAngleDecomposition(angle=np.pi * 2.3,
                                    axis=(1, 0, 0),
                                    global_phase=1j).canonicalize()
    assert a.global_phase == -1j
    assert a.axis == (1, 0, 0)
    np.testing.assert_allclose(a.angle, np.pi * 0.3, atol=1e-8)

    a = cirq.AxisAngleDecomposition(angle=np.pi / 2,
                                    axis=(-1, 0, 0),
                                    global_phase=1j).canonicalize()
    assert a.global_phase == 1j
    assert a.axis == (1, 0, 0)
    assert a.angle == -np.pi / 2

    a = cirq.AxisAngleDecomposition(angle=np.pi + 0.01,
                                    axis=(1, 0, 0),
                                    global_phase=1j).canonicalize(atol=0.1)
    assert a.global_phase == 1j
    assert a.axis == (1, 0, 0)
    assert a.angle == np.pi + 0.01

    a = cirq.AxisAngleDecomposition(angle=np.pi + 0.01,
                                    axis=(1, 0, 0),
                                    global_phase=1j).canonicalize(atol=0.001)
    assert a.global_phase == -1j
    assert a.axis == (1, 0, 0)
    assert np.isclose(a.angle, -np.pi + 0.01)


def test_axis_angle_canonicalize_approx_equal():
    a1 = cirq.AxisAngleDecomposition(angle=np.pi,
                                     axis=(1, 0, 0),
                                     global_phase=1)
    a2 = cirq.AxisAngleDecomposition(angle=-np.pi,
                                     axis=(1, 0, 0),
                                     global_phase=-1)
    b1 = cirq.AxisAngleDecomposition(angle=np.pi,
                                     axis=(1, 0, 0),
                                     global_phase=-1)
    assert cirq.approx_eq(a1, a2, atol=1e-8)
    assert not cirq.approx_eq(a1, b1, atol=1e-8)


def test_axis_angle_init():
    a = cirq.AxisAngleDecomposition(angle=1, axis=(0, 1, 0), global_phase=1j)
    assert a.angle == 1
    assert a.axis == (0, 1, 0)
    assert a.global_phase == 1j

    with pytest.raises(ValueError, match='normalize'):
        cirq.AxisAngleDecomposition(angle=1, axis=(0, 0.5, 0), global_phase=1)<|MERGE_RESOLUTION|>--- conflicted
+++ resolved
@@ -307,7 +307,6 @@
 """.strip()
 
 
-<<<<<<< HEAD
 def test_kak_str():
     v = cirq.KakDecomposition(
         interaction_coefficients=(0.3 * np.pi / 4, 0.2 * np.pi / 4,
@@ -325,8 +324,6 @@
 }"""
 
 
-=======
->>>>>>> 99481b0f
 def test_axis_angle_decomposition_eq():
     eq = cirq.testing.EqualsTester()
 
