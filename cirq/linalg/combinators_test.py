--- conflicted
+++ resolved
@@ -18,12 +18,9 @@
 
 
 def test_dot():
-<<<<<<< HEAD
-=======
     assert cirq.dot(2) == 2
     assert cirq.dot(2.5, 2.5) == 6.25
 
->>>>>>> 5046e689
     a = np.matrix([[1, 2], [3, 4]])
     b = np.matrix([[5, 6], [7, 8]])
     assert cirq.dot(a) is not a
