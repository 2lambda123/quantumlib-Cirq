--- conflicted
+++ resolved
@@ -48,15 +48,6 @@
     return pos_part_raised + neg_part_raised
 
 
-<<<<<<< HEAD
-def canonicalize_global_phase_of_pair(a: np.ndarray,
-                                      b: np.ndarray
-                                      ) -> Tuple[np.ndarray, np.ndarray]:
-    """Phases the given matrices so that they agree on the phase of one entry.
-
-    To maximize precision, a large entry is chosen when computing the local
-    phase difference between the two matrices.
-=======
 def match_global_phase(a: np.ndarray,
                        b: np.ndarray
                        ) -> Tuple[np.ndarray, np.ndarray]:
@@ -65,7 +56,6 @@
     To maximize precision, the position with the largest entry from one of the
     matrices is used when attempting to compute the phase difference between
     the two matrices.
->>>>>>> 494df134
 
     Args:
         a: A numpy array.
@@ -81,13 +71,6 @@
 
     # Find the entry with the largest magnitude in one of the matrices.
     k = max(np.ndindex(*a.shape), key=lambda t: abs(b[t]))
-<<<<<<< HEAD
-    dephase_a = abs(a[k]) / a[k] if a[k] else 1
-    dephase_b = abs(b[k]) / b[k] if b[k] else 1
-
-    # Zero the phase at this entry in both matrices.
-    return a * dephase_a, b * dephase_b
-=======
 
     def dephase(v):
         r = np.real(v)
@@ -102,5 +85,4 @@
         return np.exp(-1j * np.arctan2(i, r))
 
     # Zero the phase at this entry in both matrices.
-    return a * dephase(a[k]), b * dephase(b[k])
->>>>>>> 494df134
+    return a * dephase(a[k]), b * dephase(b[k])