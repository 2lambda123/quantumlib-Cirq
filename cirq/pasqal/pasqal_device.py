# Copyright 2020 The Cirq Developers
#
# Licensed under the Apache License, Version 2.0 (the "License");
# you may not use this file except in compliance with the License.
# You may obtain a copy of the License at
#
#     https://www.apache.org/licenses/LICENSE-2.0
#
# Unless required by applicable law or agreed to in writing, software
# distributed under the License is distributed on an "AS IS" BASIS,
# WITHOUT WARRANTIES OR CONDITIONS OF ANY KIND, either express or implied.
# See the License for the specific language governing permissions and
# limitations under the License.
<<<<<<< HEAD
from typing import FrozenSet, Callable, List, Sequence, Any, Union, Dict
import numpy as np
=======
from typing import Any, Dict, FrozenSet, Iterable
>>>>>>> 12572276
from numpy import sqrt

import cirq

from cirq.pasqal import ThreeDGridQubit


@cirq.value.value_equality
class PasqalDevice(cirq.devices.Device):
    """A Pasqal Device with qubits placed on a 3D grid."""

    def __init__(self, control_radius: float,
                 qubits: Iterable[ThreeDGridQubit]) -> None:
        """ Initializes the description of the device.

        Args:
            control_radius: the maximum distance between qubits for a controlled
                gate. Distance is measured in units of the indices passed into
                the qubit constructor.
            qubits: Qubits on the device, identified by their x, y, z position.
                Must be of type ThreeDGridQubit.

        Raises:
            ValueError: if the wrong qubit type is provided or if invalid
                parameter is provided for control_radius. """
        us = cirq.value.Duration(micros=1)
        ms = cirq.value.Duration(millis=1)

        self._measurement_duration = 5 * ms
        self._gate_duration = 2 * us
        self._max_parallel_z = 2
        self._max_parallel_xy = 2
        self._max_parallel_c = 10
        self._max_parallel_t = 1

        for q in qubits:
            if not isinstance(q, ThreeDGridQubit):
                raise TypeError('Unsupported qubit type: {!r}'.format(q))

        if not control_radius >= 0:
            raise ValueError("control_radius needs to be a non-negative float")

        self.control_radius = control_radius
        self.qubits = qubits

    def qubit_set(self) -> FrozenSet[cirq.Qid]:
        return frozenset(self.qubits)

    def qubit_list(self):
        return [qubit for qubit in self.qubits]

    def decompose_operation(self,
                            operation: cirq.ops.Operation) -> 'cirq.OP_TREE':

        decomposition = [operation]

        if not isinstance(operation,
                          (cirq.ops.GateOperation, cirq.ParallelGateOperation)):
            raise TypeError("{!r} is not a gate operation.".format(operation))

        # Try to decompose the operation into elementary device operations
        if not PasqalDevice.is_pasqal_device_op(operation):
            decomposition = cirq.protocols.decompose(
                operation, keep=PasqalDevice.is_pasqal_device_op)

        return decomposition

    @staticmethod
    def is_pasqal_device_op(op: cirq.ops.Operation) -> bool:

        if not isinstance(op, cirq.ops.Operation):
            raise ValueError('Got unknown operation:', op)
        return (len(op.qubits) > 1) or isinstance(
            op.gate, (cirq.ops.IdentityGate, cirq.ops.MeasurementGate,
                      cirq.ops.PhasedXPowGate, cirq.ops.XPowGate,
                      cirq.ops.YPowGate, cirq.ops.ZPowGate))

    def validate_operation(self, operation: cirq.ops.Operation):
        """
        Raises an error if the given operation is invalid on this device.

        Args:
            operation: the operation to validate

        Raises:
            ValueError: If the operation is not valid
        """
        if not isinstance(operation,
                          (cirq.GateOperation, cirq.ParallelGateOperation)):
            raise ValueError("Unsupported operation")

        if not PasqalDevice.is_pasqal_device_op(operation):
            raise ValueError('{!r} is not a supported '
                             'gate'.format(operation.gate))

        for qub in operation.qubits:
            if not isinstance(qub, ThreeDGridQubit):
                raise ValueError('{} is not a 3D grid qubit '
                                 'for gate {!r}'.format(qub, operation.gate))
<<<<<<< HEAD
            try:
                all_qubits.remove(qub)
            except ValueError:
                raise ValueError('{} is not part of the device.'.format(qub))

        if isinstance(operation.gate, cirq.ops.MeasurementGate):
            if all_qubits:  # We enforce that all qubits are measured at once
                raise ValueError("All qubits have to be measured at once "
                                 "on a PasqalDevice. Use 'cirq.measure' on all"
                                 " the device's qubits.")
            if operation.gate.invert_mask != ():
                raise NotImplementedError("Measurements on Pasqal devices "
                                          "don't support invert_mask.")

    def __repr__(self):
        return 'pasqal.PasqalDevice(qubits={!r})'.format(sorted(self.qubits))

    def _value_equality_values_(self):
        return (self.qubits)

    def _json_dict_(self):
        return cirq.protocols.obj_to_dict_helper(self, ['qubits'])


class PasqalVirtualDevice(PasqalDevice):
    """A Pasqal virtual device with qubits in 3D."""

    def __init__(self, control_radius: float,
                 qubits: Sequence[Union[ThreeDQubit, GridQubit, LineQubit]]
                ) -> None:
        """Initializes a device with some qubits.

        Args:
            control_radius: the maximum distance between qubits for a controlled
                gate. Distance is measured in units of the coordinates passed
                into the qubit constructor.
            qubits: Qubits on the device, identified by their x, y, z position.
                Must be of type ThreeDQubit, TwoDQubit, LineQubit or GridQubit.

        Raises:
            ValueError: if the wrong qubit type is provided or if invalid
                parameter is provided for control_radius. """

        super().__init__(qubits)

        if not control_radius >= 0:
            raise ValueError('Control_radius needs to be a non-negative float')

        if len(self.qubits) > 1:
            if control_radius > 3. * self.minimal_distance():
                raise ValueError('Control_radius cannot be larger than 3 times'
                                 ' the minimal distance between qubits.')

        self.control_radius = control_radius

    @property
    def supported_qubit_type(self):
        return (
            ThreeDQubit,
            TwoDQubit,
            GridQubit,
            LineQubit,
        )

    def is_pasqal_device_op(self, op: cirq.ops.Operation) -> bool:
        return (super().is_pasqal_device_op(op) and not isinstance(
            op.gate,
            (cirq.ops.CNotPowGate, cirq.ops.CCZPowGate, cirq.ops.CCXPowGate)))

    def validate_operation(self, operation: cirq.ops.Operation):
        """Raises an error if the given operation is invalid on this device.

        Args:
            operation: the operation to validate
        Raises:
            ValueError: If the operation is not valid
        """
        super().validate_operation(operation)
=======

        if isinstance(operation.gate,
                      (cirq.ops.MeasurementGate, cirq.ops.IdentityGate)):
            return
>>>>>>> 12572276

        # Verify that a controlled gate operation is valid
        if isinstance(operation, cirq.ops.GateOperation):
            if len(operation.qubits) > self._max_parallel_c + \
                    self._max_parallel_t:
                raise ValueError("Too many qubits acted on in parallel by a"
                                 "controlled gate operation")
            if len(operation.qubits) > 1:
                for p in operation.qubits:
                    for q in operation.qubits:
                        if self.distance(p, q) > self.control_radius:
                            raise ValueError("Qubits {!r}, {!r} are too "
                                             "far away".format(p, q))

        # Verify that a valid number of Z gates are applied in parallel
        if isinstance(operation.gate, cirq.ops.ZPowGate):
            if len(operation.qubits) > self._max_parallel_z:
                raise ValueError("Too many Z gates in parallel")

        # Verify that a valid number of XY gates are applied in parallel
        if isinstance(
                operation.gate,
            (cirq.ops.XPowGate, cirq.ops.YPowGate, cirq.ops.PhasedXPowGate)):
            if (len(operation.qubits) > self._max_parallel_xy and
                    len(operation.qubits) != len(self.qubit_list())):
                raise ValueError("Bad number of X/Y gates in parallel")

<<<<<<< HEAD
        if len(set(operation for operation in moment.operations)) > 1:
            raise ValueError("Cannot do simultaneous gates. Use "
                             "cirq.InsertStrategy.NEW.")

    def minimal_distance(self) -> float:
        """Returns the minimal distance between two qubits in qubits.
=======
    def duration_of(self, operation: cirq.ops.Operation):
        """
        Provides the duration of the given operation on this device.
>>>>>>> 12572276

        Args:
            operation: the operation to get the duration of

        Returns:
            The duration of the given operation on this device

        Raises:
            ValueError: If the operation provided doesn't correspond to a native
                gate
        """
        self.validate_operation(operation)
        if isinstance(operation,
                      (cirq.ops.GateOperation, cirq.ops.ParallelGateOperation)):
            if isinstance(operation.gate, cirq.ops.MeasurementGate):
                return self._measurement_duration
        return self._gate_duration

    def distance(self, p: 'cirq.Qid', q: 'cirq.Qid') -> float:
        """
        Returns the distance between two qubits.

        Args:
            p: qubit involved in the distance computation
            q: qubit involved in the distance computation

        Returns:
            The distance between qubits p and q, in lattice spacing units.

        """
        if not isinstance(q, ThreeDGridQubit):
            raise TypeError('Unsupported qubit type: {!r}'.format(q))
        if not isinstance(p, ThreeDGridQubit):
            raise TypeError('Unsupported qubit type: {!r}'.format(p))
        return sqrt((p.row - q.row)**2 + (p.col - q.col)**2 +
                    (p.lay - q.lay)**2)

    def __repr__(self) -> str:
        return (f'pasqal.PasqalDevice(control_radius={self.control_radius!r}, '
                f'qubits={sorted(self.qubits)!r})')

    def _value_equality_values_(self) -> Any:
        return (self.control_radius, self.qubits)

    def _json_dict_(self) -> Dict[str, Any]:
        return cirq.protocols.obj_to_dict_helper(self,
                                                 ['control_radius', 'qubits'])<|MERGE_RESOLUTION|>--- conflicted
+++ resolved
@@ -11,12 +11,8 @@
 # WITHOUT WARRANTIES OR CONDITIONS OF ANY KIND, either express or implied.
 # See the License for the specific language governing permissions and
 # limitations under the License.
-<<<<<<< HEAD
 from typing import FrozenSet, Callable, List, Sequence, Any, Union, Dict
 import numpy as np
-=======
-from typing import Any, Dict, FrozenSet, Iterable
->>>>>>> 12572276
 from numpy import sqrt
 
 import cirq
@@ -116,7 +112,6 @@
             if not isinstance(qub, ThreeDGridQubit):
                 raise ValueError('{} is not a 3D grid qubit '
                                  'for gate {!r}'.format(qub, operation.gate))
-<<<<<<< HEAD
             try:
                 all_qubits.remove(qub)
             except ValueError:
@@ -195,12 +190,6 @@
             ValueError: If the operation is not valid
         """
         super().validate_operation(operation)
-=======
-
-        if isinstance(operation.gate,
-                      (cirq.ops.MeasurementGate, cirq.ops.IdentityGate)):
-            return
->>>>>>> 12572276
 
         # Verify that a controlled gate operation is valid
         if isinstance(operation, cirq.ops.GateOperation):
@@ -228,18 +217,12 @@
                     len(operation.qubits) != len(self.qubit_list())):
                 raise ValueError("Bad number of X/Y gates in parallel")
 
-<<<<<<< HEAD
         if len(set(operation for operation in moment.operations)) > 1:
             raise ValueError("Cannot do simultaneous gates. Use "
                              "cirq.InsertStrategy.NEW.")
 
     def minimal_distance(self) -> float:
         """Returns the minimal distance between two qubits in qubits.
-=======
-    def duration_of(self, operation: cirq.ops.Operation):
-        """
-        Provides the duration of the given operation on this device.
->>>>>>> 12572276
 
         Args:
             operation: the operation to get the duration of
