--- conflicted
+++ resolved
@@ -220,11 +220,6 @@
         'lay': 1,
     }
 
-<<<<<<< HEAD
-# NEW QUBITS TESTS
-
-=======
->>>>>>> b3728aaf
 
 def test_pasqal_qubit_init_3D():
     q = ThreeDQubit(3, 4, 5)
@@ -235,11 +230,8 @@
 
 def test_comparison_key_3D():
     assert ThreeDQubit(3, 4, 5)._comparison_key() == (5, 4, 3)
-<<<<<<< HEAD
-=======
     coords = (np.cos(np.pi / 2), np.sin(np.pi / 2), 0)
     assert ThreeDQubit(*coords) == ThreeDQubit(0, 1, 0)
->>>>>>> b3728aaf
 
 
 def test_pasqal_qubit_ordering_3D():
@@ -388,38 +380,4 @@
         'cirq_type': 'TwoDQubit',
         'x': 1.3,
         'y': 1,
-<<<<<<< HEAD
-    }
-
-
-def test_pasqal_qubit_add_subtract_():
-    assert ThreeDQubit(1, 2, 3) + (2, 5, 7) == ThreeDQubit(3, 7, 10)
-    assert ThreeDQubit(1, 2, 3) + (0, 0, 0) == ThreeDQubit(1, 2, 3)
-    assert ThreeDQubit(1, 2, 3) + (-1, 0, 0) == ThreeDQubit(0, 2, 3)
-    assert ThreeDQubit(1, 2, 3) - (2, 5, 7) == ThreeDQubit(-1, -3, -4)
-    assert ThreeDQubit(1, 2, 3) - (0, 0, 0) == ThreeDQubit(1, 2, 3)
-    assert ThreeDQubit(1, 2, 3) - (-1, 0, 0) == ThreeDQubit(2, 2, 3)
-
-    assert (2, 5, 7) + ThreeDQubit(1, 2, 3) == ThreeDQubit(3, 7, 10)
-    assert (2, 5, 7) - ThreeDQubit(1, 2, 3) == ThreeDQubit(1, 3, 4)
-
-
-def test_pasqal_qubit_neg_():
-    assert -ThreeDQubit(1, 2, 3) == ThreeDQubit(-1, -2, -3)
-
-
-def test_pasqal_qubit_unsupported_add_():
-    with pytest.raises(TypeError, match='1'):
-        _ = ThreeDQubit(1, 1, 1) + 1
-    with pytest.raises(TypeError, match='(1,)'):
-        _ = ThreeDQubit(1, 1, 1) + (1,)
-    with pytest.raises(TypeError, match='(1, 2)'):
-        _ = ThreeDQubit(1, 1, 1) + (1, 2)
-    with pytest.raises(TypeError, match='(1, 2.0)'):
-        _ = ThreeDQubit(1, 1, 1) + (1, 2.0)
-
-    with pytest.raises(TypeError, match='1'):
-        _ = ThreeDQubit(1, 1, 1) - 1
-=======
-    }
->>>>>>> b3728aaf
+    }