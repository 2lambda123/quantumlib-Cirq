--- conflicted
+++ resolved
@@ -54,7 +54,6 @@
     with pytest.raises(TypeError, match="Unsupported qubit type"):
         _ = PasqalDevice(control_radius=1.5, qubits=line)
 
-<<<<<<< HEAD
     with pytest.raises(TypeError, match="Unsupported qubit type"):
         PasqalVirtualDevice(control_radius=1., qubits=[cirq.NamedQubit('q0')])
 
@@ -71,10 +70,6 @@
                        match="Control_radius cannot be larger than "
                        "3 times the minimal distance between qubits."):
         square_virtual_device(control_r=11., num_qubits=2)
-=======
-    with pytest.raises(ValueError):
-        _ = PasqalDevice(control_radius=-1, qubits=[ThreeDGridQubit(0, 0, 0)])
->>>>>>> 12572276
 
 
 def test_decompose_error():
