# Copyright 2018 The Cirq Developers
#
# Licensed under the Apache License, Version 2.0 (the "License");
# you may not use this file except in compliance with the License.
# You may obtain a copy of the License at
#
#     https://www.apache.org/licenses/LICENSE-2.0
#
# Unless required by applicable law or agreed to in writing, software
# distributed under the License is distributed on an "AS IS" BASIS,
# WITHOUT WARRANTIES OR CONDITIONS OF ANY KIND, either express or implied.
# See the License for the specific language governing permissions and
# limitations under the License.

"""Defines trial results."""

from typing import (
    Iterable, Callable, Tuple, TypeVar, Dict, Any, TYPE_CHECKING, Union
)

import collections
import numpy as np

from cirq import value, ops
from cirq.study import resolver

if TYPE_CHECKING:
    # pylint: disable=unused-import
    import cirq

T = TypeVar('T')
TMeasurementKey = Union[str, 'cirq.QubitId', Iterable['cirq.QubitId']]


def _tuple_of_big_endian_int(bit_groups: Tuple[np.ndarray, ...]
                             ) -> Tuple[int, ...]:
    """Returns the big-endian integers specified by groups of bits.

    Args:
        bit_groups: Groups of descending bits, each specifying a big endian
            integer with the 1s bit at the end.

    Returns:
        A tuple containing the integer for each group.
    """
    return tuple(_big_endian_int(bits) for bits in bit_groups)


def _big_endian_int(bits: np.ndarray) -> int:
    """Returns the big-endian integer specified by the given bits.

    For example, [True, False, False, True, False] becomes binary 10010 which
    is 18 in decimal.

    Args:
        bits: Descending bits of the integer, with the 1s bit at the end.

    Returns:
        The integer.
    """
    result = 0
    for e in bits:
        result <<= 1
        if e:
            result |= 1
    return result


def _bitstring(vals: Iterable[Any]) -> str:
    return ''.join('1' if v else '0' for v in vals)


def _keyed_repeated_bitstrings(vals: Dict[str, np.ndarray]
                               ) -> str:
    keyed_bitstrings = []
    for key in sorted(vals.keys()):
        reps = vals[key]
        n = 0 if len(reps) == 0 else len(reps[0])
        all_bits = ', '.join([_bitstring(reps[:, i])
                              for i in range(n)])
        keyed_bitstrings.append('{}={}'.format(key, all_bits))
    return '\n'.join(keyed_bitstrings)


def _key_to_str(key: TMeasurementKey) -> str:
    # HACK: python 2.7 string literal compatibility.
    if isinstance(key, bytes):
        # coverage: ignore
        return key.decode()

    if isinstance(key, str):
        return key
    if isinstance(key, ops.QubitId):
        return str(key)
    return ','.join(str(q) for q in key)


@value.value_equality(unhashable=True)
class TrialResult:
    """The results of multiple executions of a circuit with fixed parameters.

    Attributes:
        params: A ParamResolver of settings used when sampling result.
        measurements: A dictionary from measurement gate key to measurement
            results. Measurement results are stored in a 2-dimensional
            numpy array, the first dimension corresponding to the repetition
            and the second to the actual boolean measurement results (ordered
            by the qubits being measured.)
        repetitions: The number of times a circuit was sampled to get these
            results.
    """

    def __init__(self, *,  # Forces keyword args.
                 params: resolver.ParamResolver,
                 measurements: Dict[str, np.ndarray],
                 repetitions: int) -> None:
        """
        Args:
            params: A ParamResolver of settings used for this result.
            measurements: A dictionary from measurement gate key to measurement
                results. The value for each key is a 2-D array of booleans,
                with the first index running over the repetitions, and the
                second index running over the qubits for the corresponding
                measurements.
            repetitions: The number of times the circuit was sampled.
        """
        self.params = params
        self.measurements = measurements
        self.repetitions = repetitions

    # Reason for 'type: ignore': https://github.com/python/mypy/issues/5273
    def multi_measurement_histogram(  # type: ignore
            self, *,  # Forces keyword args.
            keys: Iterable[TMeasurementKey],
            fold_func: Callable[[Tuple[np.ndarray, ...]],
                                T] = _tuple_of_big_endian_int
    ) -> collections.Counter:
        """Counts the number of times combined measurement results occurred.

        This is a more general version of the 'histogram' method. Instead of
        only counting how often results occurred for one specific measurement,
        this method tensors multiple measurement results together and counts
        how often the combined results occurred.

        For example, suppose that:

            - fold_func is not specified
            - keys=['abc', 'd']
            - the measurement with key 'abc' measures qubits a, b, and c.
            - the measurement with key 'd' measures qubit d.
            - the circuit was sampled 3 times.
            - the sampled measurement values were:
                1. a=1 b=0 c=0 d=0
                2. a=0 b=1 c=0 d=1
                3. a=1 b=0 c=0 d=0

        Then the counter returned by this method will be:

            collections.Counter({
                (0b100, 0): 2,
                (0b010, 1): 1
            })


        Where '0b100' is binary for '4' and '0b010' is binary for '2'. Notice
        that the bits are combined in a big-endian way by default, with the
        first measured qubit determining the highest-value bit.

        Args:
            fold_func: A function used to convert sampled measurement results
                into countable values. The input is a tuple containing the
                list of bits measured by each measurement specified by the
                keys argument. If this argument is not specified, it defaults
                to returning tuples of integers, where each integer is the big
                endian interpretation of the bits a measurement sampled.
            keys: Keys of measurements to include in the histogram.

        Returns:
            A counter indicating how often measurements sampled various
            results.
        """
        fixed_keys = tuple(_key_to_str(key) for key in keys)
        samples = zip(*[self.measurements[sub_key]
                        for sub_key in fixed_keys])  # type: Iterable[Any]
        if len(fixed_keys) == 0:
            samples = [()] * self.repetitions
        c = collections.Counter()  # type: collections.Counter
        for sample in samples:
            c[fold_func(sample)] += 1
        return c

    # Reason for 'type: ignore': https://github.com/python/mypy/issues/5273
    def histogram(self,  # type: ignore
                  *,  # Forces keyword args.
                  key: TMeasurementKey,
                  fold_func: Callable[[np.ndarray], T] = _big_endian_int
                  ) -> collections.Counter:
        """Counts the number of times a measurement result occurred.

        For example, suppose that:

            - fold_func is not specified
            - key='abc'
            - the measurement with key 'abc' measures qubits a, b, and c.
            - the circuit was sampled 3 times.
            - the sampled measurement values were:
                1. a=1 b=0 c=0
                2. a=0 b=1 c=0
                3. a=1 b=0 c=0

        Then the counter returned by this method will be:

            collections.Counter({
                0b100: 2,
                0b010: 1
            })

        Where '0b100' is binary for '4' and '0b010' is binary for '2'. Notice
        that the bits are combined in a big-endian way by default, with the
        first measured qubit determining the highest-value bit.

        Args:
            key: Keys of measurements to include in the histogram.
            fold_func: A function used to convert a sampled measurement result
                into a countable value. The input is a list of bits sampled
                together by a measurement. If this argument is not specified,
                it defaults to interpreting the bits as a big endian
                integer.

        Returns:
            A counter indicating how often a measurement sampled various
            results.
        """
        return self.multi_measurement_histogram(
            keys=[key],
            fold_func=lambda e: fold_func(e[0]))

    def __repr__(self):
        return ('cirq.TrialResult(params={!r}, '
                'repetitions={!r}, '
                'measurements={!r})').format(self.params,
                                             self.repetitions,
                                             self.measurements)

    def _repr_pretty_(self, p: Any, cycle: bool) -> None:
<<<<<<< HEAD
        """Print ASCII diagram in Jupyter."""
=======
        """Output to show in ipython and Jupyter notebooks."""
>>>>>>> b56dd845
        if cycle:
            # There should never be a cycle.  This is just in case.
            p.text('TrialResult(...)')
        else:
            p.text(str(self))

    def __str__(self):
        return _keyed_repeated_bitstrings(self.measurements)

    def _value_equality_values_(self):
        return self.measurements, self.repetitions, self.params<|MERGE_RESOLUTION|>--- conflicted
+++ resolved
@@ -243,11 +243,7 @@
                                              self.measurements)
 
     def _repr_pretty_(self, p: Any, cycle: bool) -> None:
-<<<<<<< HEAD
-        """Print ASCII diagram in Jupyter."""
-=======
         """Output to show in ipython and Jupyter notebooks."""
->>>>>>> b56dd845
         if cycle:
             # There should never be a cycle.  This is just in case.
             p.text('TrialResult(...)')
