--- conflicted
+++ resolved
@@ -47,12 +47,6 @@
             if desired_to_actual_to_wrapper is None
             else desired_to_actual_to_wrapper)
 
-<<<<<<< HEAD
-    def try_cast(self,
-                 actual_value: T_ACTUAL,
-                 desired_type: Type[T_DESIRED]
-                 ) -> Union[type(None), T_DESIRED]:
-=======
     def can_cast(self,
                  actual_value: T_ACTUAL,
                  desired_type: Type[T_DESIRED]) -> bool:
@@ -71,7 +65,6 @@
              actual_value: T_ACTUAL,
              desired_type: Type[T_DESIRED]
              ) -> Union[type(None), T_DESIRED]:
->>>>>>> 01c11e60
         """Represents the given value as the desired type, if possible.
 
         Returns None if no wrapper method is found, and the value isn't already
@@ -94,12 +87,6 @@
                 if wrapper:
                     return wrapper(actual_value)
 
-<<<<<<< HEAD
-        if not isinstance(actual_value, desired_type):
-            return None
-
-        return actual_value
-=======
         if isinstance(actual_value, desired_type):
             return actual_value
 
@@ -107,7 +94,6 @@
             return actual_value.try_cast_to(desired_type)
 
         return None
->>>>>>> 01c11e60
 
     def cast(self,
              actual_value: T_ACTUAL,
