# Copyright 2023 The Cirq Developers
#
# Licensed under the Apache License, Version 2.0 (the "License");
# you may not use this file except in compliance with the License.
# You may obtain a copy of the License at
#
#     https://www.apache.org/licenses/LICENSE-2.0
#
# Unless required by applicable law or agreed to in writing, software
# distributed under the License is distributed on an "AS IS" BASIS,
# WITHOUT WARRANTIES OR CONDITIONS OF ANY KIND, either express or implied.
# See the License for the specific language governing permissions and
# limitations under the License.

"""Gates for applying generic selected unitaries."""

from typing import Collection, Optional, Sequence, Tuple, Union
from numpy.typing import NDArray

import attr
import cirq
import numpy as np
from cirq._compat import cached_property
from cirq_ft import infra
from cirq_ft.algos import select_and_prepare, unary_iteration_gate


def _to_tuple(dps: Sequence[cirq.DensePauliString]) -> Tuple[cirq.DensePauliString, ...]:
    return tuple(dps)


@attr.frozen
class GenericSelect(select_and_prepare.SelectOracle, unary_iteration_gate.UnaryIterationGate):
    r"""A SELECT gate for selecting and applying operators from an array of `PauliString`s.

    $$
    \mathrm{SELECT} = \sum_{l}|l \rangle \langle l| \otimes U_l
    $$

    Where $U_l$ is a member of the Pauli group.

    This gate uses the unary iteration scheme to apply `select_unitaries[selection]` to `target`
    controlled on the single-bit `control` register.

    Args:
        selection_bitsize: The size of the indexing `select` register. This should be at least
            `log2(len(select_unitaries))`
        target_bitsize: The size of the `target` register.
        select_unitaries: List of `DensePauliString`s to apply to the `target` register. Each
            dense pauli string must contain `target_bitsize` terms.
        control_val: Optional control value. If specified, a singly controlled gate is constructed.
    """
    selection_bitsize: int
    target_bitsize: int
    select_unitaries: Tuple[cirq.DensePauliString, ...] = attr.field(converter=_to_tuple)
    control_val: Optional[int] = None

    def __attrs_post_init__(self):
        if any(len(dps) != self.target_bitsize for dps in self.select_unitaries):
            raise ValueError(
                f"Each dense pauli string in {self.select_unitaries} should contain "
                f"{self.target_bitsize} terms."
            )
        min_bitsize = (len(self.select_unitaries) - 1).bit_length()
        if self.selection_bitsize < min_bitsize:
            raise ValueError(
                f"selection_bitsize={self.selection_bitsize} should be at-least {min_bitsize}"
            )

    @cached_property
    def control_registers(self) -> infra.Registers:
        registers = [] if self.control_val is None else [infra.Register('control', 1)]
        return infra.Registers(registers)

    @cached_property
    def selection_registers(self) -> infra.SelectionRegisters:
        return infra.SelectionRegisters(
            [
                infra.SelectionRegister(
                    'selection', self.selection_bitsize, len(self.select_unitaries)
                )
            ]
        )

    @cached_property
    def target_registers(self) -> infra.Registers:
        return infra.Registers.build(target=self.target_bitsize)

    def decompose_from_registers(
        self, context, **quregs: NDArray[cirq.Qid]  # type:ignore[type-var]
    ) -> cirq.OP_TREE:
        if self.control_val == 0:
<<<<<<< HEAD
            yield cirq.X(*quregs['control'])
        yield super().decompose_from_registers(context=context, **quregs)
=======
            yield cirq.X(*qubit_regs['control'])
        yield super(GenericSelect, self).decompose_from_registers(context=context, **qubit_regs)
>>>>>>> a076858a
        if self.control_val == 0:
            yield cirq.X(*quregs['control'])

    def nth_operation(  # type: ignore[override]
        self,
        context: cirq.DecompositionContext,
        selection: int,
        control: cirq.Qid,
        target: Sequence[cirq.Qid],
    ) -> cirq.OP_TREE:
        """Applies `self.select_unitaries[selection]`.

        Args:
             context: `cirq.DecompositionContext` stores options for decomposing gates (eg:
                cirq.QubitManager).
             selection: takes on values [0, self.iteration_lengths[0])
             control: Qid that is the control qubit or qubits
             target: Target register qubits
        """
        ps = self.select_unitaries[selection].on(*target)
        return ps.with_coefficient(np.sign(complex(ps.coefficient).real)).controlled_by(control)

    def controlled(
        self,
        num_controls: Optional[int] = None,
        control_values: Optional[
            Union[cirq.ops.AbstractControlValues, Sequence[Union[int, Collection[int]]]]
        ] = None,
        control_qid_shape: Optional[Tuple[int, ...]] = None,
    ) -> 'GenericSelect':
        if num_controls is None:
            num_controls = 1
        if control_values is None:
            control_values = [1] * num_controls
        if (
            isinstance(control_values, Sequence)
            and isinstance(control_values[0], int)
            and len(control_values) == 1
            and self.control_val is None
        ):
            return GenericSelect(
                self.selection_bitsize,
                self.target_bitsize,
                self.select_unitaries,
                control_val=control_values[0],
            )
        raise NotImplementedError(
            f'Cannot create a controlled version of {self} with control_values={control_values}.'
        )

    def __repr__(self) -> str:
        return (
            f'cirq_ft.GenericSelect('
            f'{self.selection_bitsize},'
            f'{self.target_bitsize}, '
            f'{self.select_unitaries}, '
            f'{self.control_val})'
        )<|MERGE_RESOLUTION|>--- conflicted
+++ resolved
@@ -90,13 +90,8 @@
         self, context, **quregs: NDArray[cirq.Qid]  # type:ignore[type-var]
     ) -> cirq.OP_TREE:
         if self.control_val == 0:
-<<<<<<< HEAD
             yield cirq.X(*quregs['control'])
-        yield super().decompose_from_registers(context=context, **quregs)
-=======
-            yield cirq.X(*qubit_regs['control'])
-        yield super(GenericSelect, self).decompose_from_registers(context=context, **qubit_regs)
->>>>>>> a076858a
+        yield super(GenericSelect, self).decompose_from_registers(context=context, **quregs)
         if self.control_val == 0:
             yield cirq.X(*quregs['control'])
 
