--- conflicted
+++ resolved
@@ -1,21 +1,11 @@
 -r ipython.txt
 
-<<<<<<< HEAD
-notebook~=7.1
-
-# https://github.com/nteract/papermill/issues/519
-ipykernel~=6.28
-
-# for executing notebooks in tests
-papermill~=2.4
-=======
 notebook~=7.0
 
 ipykernel~=6.29
 
 # for executing notebooks in tests
 papermill~=2.6
->>>>>>> 71c79da7
 
 # for notebooks that do `pip install cirq-core[contrib]`
 -r ../../../cirq-core/cirq/contrib/requirements.txt
