# Copyright 2020 The Cirq Developers
#
# Licensed under the Apache License, Version 2.0 (the "License");
# you may not use this file except in compliance with the License.
# You may obtain a copy of the License at
#
#     https://www.apache.org/licenses/LICENSE-2.0
#
# Unless required by applicable law or agreed to in writing, software
# distributed under the License is distributed on an "AS IS" BASIS,
# WITHOUT WARRANTIES OR CONDITIONS OF ANY KIND, either express or implied.
# See the License for the specific language governing permissions and
# limitations under the License.

# ========================== ISOLATED NOTEBOOK TESTS ============================================
#
# In these tests are only changed notebooks are tested. It is assumed that notebooks install cirq
# conditionally if they can't import cirq. This installation path is the main focus and it is
# exercised in an isolated virtual environment for each notebook. This is also the path that is
# tested in the devsite workflows, these tests meant to provide earlier feedback.
#
# In case the dev environment changes or this particular file changes, all notebooks are executed!
# This can take a long time and even lead to timeout on Github Actions, hence partitioning of the
# tests is possible, via setting the NOTEBOOK_PARTITIONS env var to e.g. 5, and then passing to
# pytest the `-k partition-0` or `-k partition-1`, etc. argument to limit to the given partition.
import os
import subprocess
import sys
import warnings
from typing import Set, List

import pytest

from dev_tools import shell_tools
from dev_tools.notebooks import list_all_notebooks, filter_notebooks, rewrite_notebook

# these notebooks rely on features that are not released yet
# after every release we should raise a PR and empty out this list
# note that these notebooks are still tested in dev_tools/notebook_test.py
# Please, always indicate in comments the feature used for easier bookkeeping.

<<<<<<< HEAD
NOTEBOOKS_DEPENDING_ON_UNRELEASED_FEATURES: List[str] = [
    # Named topologies
    'docs/named_topologies.ipynb',
]
=======
NOTEBOOKS_DEPENDING_ON_UNRELEASED_FEATURES: List[str] = ['docs/noise.ipynb']
>>>>>>> 1c2eafb3

# By default all notebooks should be tested, however, this list contains exceptions to the rule
# please always add a reason for skipping.
SKIP_NOTEBOOKS = [
    # skipping vendor notebooks as we don't have auth sorted out
    "**/aqt/*.ipynb",
    "**/google/*.ipynb",
    "**/ionq/*.ipynb",
    "**/pasqal/*.ipynb",
    # Rigetti uses local simulation with docker, so should work
    # if you run into issues locally, run
    # `docker compose -f cirq-rigetti/docker-compose.test.yaml up`
    "**/rigetti/*.ipynb",
    # skipping fidelity estimation due to
    # https://github.com/quantumlib/Cirq/issues/3502
    "examples/*fidelity*",
    # Also skipping stabilizer code testing.
    "examples/*stabilizer_code*",
    # Until openfermion is upgraded, this version of Cirq throws an error
    "docs/tutorials/educators/chemistry.ipynb",
] + NOTEBOOKS_DEPENDING_ON_UNRELEASED_FEATURES

# The Rigetti integration requires Python >= 3.7.
if sys.version_info < (3, 7):
    SKIP_NOTEBOOKS.append("**/rigetti/*.ipynb")

# As these notebooks run in an isolated env, we want to minimize dependencies that are
# installed. We assume colab packages (feel free to add dependencies here that appear in colab, as
# needed by the notebooks) exist. These packages are installed into a base environment as a starting
# point, that is then cloned to a separate folder for each test.
PACKAGES = [
    # for running the notebooks
    "papermill",
    "jupyter",
    # assumed to be part of colab
    "seaborn~=0.11.1",
    # https://github.com/nteract/papermill/issues/519
    'ipykernel==5.3.4',
    # https://github.com/ipython/ipython/issues/12941
    'ipython==7.22',
    # to ensure networkx works nicely
    # https://github.com/networkx/networkx/issues/4718 pinned networkx 2.5.1 to 4.4.2
    # however, jupyter brings in 5.0.6
    'decorator<5',
]


# TODO(3577): extract these out to common utilities when we rewrite bash scripts in python
def _find_base_revision():
    for rev in ['upstream/master', 'origin/master', 'master']:
        try:
            result = subprocess.run(
                f'git cat-file -t {rev}'.split(), stdout=subprocess.PIPE, universal_newlines=True
            )
            if result.stdout == "commit\n":
                return rev
        except subprocess.CalledProcessError as e:
            print(e)
    raise ValueError("Can't find a base revision to compare the files with.")


def _list_changed_notebooks() -> Set[str]:
    try:
        rev = _find_base_revision()
        output = subprocess.check_output(f'git diff --diff-filter=d --name-only {rev}'.split())
        lines = output.decode('utf-8').splitlines()
        # run all tests if this file or any of the dev tool dependencies change
        if any(
            l
            for l in lines
            if l.endswith("isolated_notebook_test.py") or l.startswith("dev_tools/requirements")
        ):
            return list_all_notebooks()
        return set(l for l in lines if l.endswith(".ipynb"))
    except ValueError as e:
        # It would be nicer if we could somehow automatically skip the execution of this completely,
        # however, in order to be able to rely on parallel pytest (xdist) we need parametrization to
        # work, thus this will be executed during the collection phase even when the notebook tests
        # are not included (the "-m slow" flag is not passed to pytest). So, in order to not break
        # the complete test collection phase in other tests where there is no git history
        # (fetch-depth:1), we'll just swallow the error here with a warning.
        warnings.warn(
            f"No changed notebooks are tested "
            f"(this is expected in non-notebook tests in CI): {e}"
        )
        return set()


def _partitioned_test_cases(notebooks):
    n_partitions = int(os.environ.get("NOTEBOOK_PARTITIONS", "1"))
    return [(f"partition-{i%n_partitions}", notebook) for i, notebook in enumerate(notebooks)]


@pytest.mark.slow
@pytest.mark.parametrize(
    "partition, notebook_path",
    _partitioned_test_cases(filter_notebooks(_list_changed_notebooks(), SKIP_NOTEBOOKS)),
)
def test_notebooks_against_released_cirq(partition, notebook_path, cloned_env):
    """Tests the notebooks in isolated virtual environments.

    In order to speed up the execution of these tests an auxiliary file may be supplied which
    performs substitutions on the notebook to make it faster.

    Specifically for a notebook file notebook.ipynb, one can supply a file notebook.tst which
    contains the substitutes.  The substitutions are provide in the form `pattern->replacement`
    where the pattern is what is matched and replaced. While the pattern is compiled as a
    regular expression, it is considered best practice to not use complicated regular expressions.
    Lines in this file that do not have `->` are ignored.
    """
    notebook_file = os.path.basename(notebook_path)
    notebook_rel_dir = os.path.dirname(os.path.relpath(notebook_path, "."))
    out_path = f"out/{notebook_rel_dir}/{notebook_file[:-6]}.out.ipynb"
    notebook_env = cloned_env("isolated_notebook_tests", *PACKAGES)

    notebook_file = os.path.basename(notebook_path)

    rewritten_notebook_descriptor, rewritten_notebook_path = rewrite_notebook(notebook_path)

    cmd = f"""
mkdir -p out/{notebook_rel_dir}
cd {notebook_env}
. ./bin/activate
pip list 
papermill {rewritten_notebook_path} {os.getcwd()}/{out_path}"""
    stdout, stderr, status = shell_tools.run_shell(
        cmd=cmd,
        log_run_to_stderr=False,
        raise_on_fail=False,
        out=shell_tools.TeeCapture(),
        err=shell_tools.TeeCapture(),
        # important to get rid of PYTHONPATH specifically, which contains
        # the Cirq repo path due to check/pytest
        env={},
    )

    if status != 0:
        print(stdout)
        print(stderr)
        pytest.fail(
            f"Notebook failure: {notebook_file}, please see {out_path} for the output "
            f"notebook (in Github Actions, you can download it from the workflow artifact"
            f" 'notebook-outputs'). \n"
            f"If this is a new failure in this notebook due to a new change, "
            f"that is only available in master for now, consider adding `pip install --pre cirq` "
            f"instead of `pip install cirq` to this notebook, and exclude it from "
            f"dev_tools/notebooks/isolated_notebook_test.py."
        )

    if rewritten_notebook_descriptor:
        os.close(rewritten_notebook_descriptor)


@pytest.mark.parametrize("notebook_path", NOTEBOOKS_DEPENDING_ON_UNRELEASED_FEATURES)
def test_ensure_unreleased_notebooks_install_cirq_pre(notebook_path):
    # utf-8 is important for Windows testing, otherwise characters like ┌──┐ fail on cp1252
    with open(notebook_path, encoding="utf-8") as notebook:
        content = notebook.read()
        mandatory_lines = [
            "!pip install --quiet cirq --pre",
            "Note: this notebook relies on unreleased Cirq features. "
            "If you want to try these features, make sure you install cirq via "
            "`pip install cirq --pre`.",
        ]

        for m in mandatory_lines:
            assert m in content, (
                f"{notebook_path} is marked as NOTEBOOKS_DEPENDING_ON_UNRELEASED_FEATURES, "
                f"however it is missing the mandatory line:\n{m}"
            )<|MERGE_RESOLUTION|>--- conflicted
+++ resolved
@@ -39,14 +39,11 @@
 # note that these notebooks are still tested in dev_tools/notebook_test.py
 # Please, always indicate in comments the feature used for easier bookkeeping.
 
-<<<<<<< HEAD
 NOTEBOOKS_DEPENDING_ON_UNRELEASED_FEATURES: List[str] = [
+    'docs/noise.ipynb',
     # Named topologies
     'docs/named_topologies.ipynb',
 ]
-=======
-NOTEBOOKS_DEPENDING_ON_UNRELEASED_FEATURES: List[str] = ['docs/noise.ipynb']
->>>>>>> 1c2eafb3
 
 # By default all notebooks should be tested, however, this list contains exceptions to the rule
 # please always add a reason for skipping.
