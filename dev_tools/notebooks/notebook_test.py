# Copyright 2020 The Cirq Developers
#
# Licensed under the Apache License, Version 2.0 (the "License");
# you may not use this file except in compliance with the License.
# You may obtain a copy of the License at
#
#     https://www.apache.org/licenses/LICENSE-2.0
#
# Unless required by applicable law or agreed to in writing, software
# distributed under the License is distributed on an "AS IS" BASIS,
# WITHOUT WARRANTIES OR CONDITIONS OF ANY KIND, either express or implied.
# See the License for the specific language governing permissions and
# limitations under the License.

# ========================== CONTINUOUS NOTEBOOK TESTS ============================================
#
# These tests are run for all of our notebooks against the current branch. It is assumed that
# notebooks will not install cirq in case cirq is on the path. The simple `import cirq` path is the
# main focus and it is executed in a shared virtual environment for the notebooks. Thus, these
# tests ensure that notebooks are still working with the latest version of cirq.

import os

import pytest

from dev_tools import shell_tools
from dev_tools.notebooks import filter_notebooks, list_all_notebooks, rewrite_notebook

SKIP_NOTEBOOKS = [
    # skipping vendor notebooks as we don't have auth sorted out
    '**/aqt/*.ipynb',
    '**/azure-quantum/*.ipynb',
    '**/ionq/*.ipynb',
    '**/pasqal/*.ipynb',
    '**/rigetti/*.ipynb',
    # skipping fidelity estimation due to
    # https://github.com/quantumlib/Cirq/issues/3502
    'examples/*fidelity*',
    # tutorials that use QCS and arent skipped due to one or more cleared output cells
    'docs/tutorials/google/identifying_hardware_changes.ipynb',
    'docs/tutorials/google/echoes.ipynb',
    'docs/noise/qcvv/xeb_calibration_example.ipynb',
    'docs/noise/calibration_api.ipynb',
    'docs/noise/floquet_calibration_example.ipynb',
<<<<<<< HEAD
    # temporary: need to fix QVM metrics and device spec
    'docs/tutorials/google/spin_echoes.ipynb',
    'docs/tutorials/google/visualizing_calibration_metrics.ipynb',
=======
    # shouldn't have outputs generated for style reasons
    'docs/simulate/qvm_builder_code.ipynb',
>>>>>>> e5a11b6f
]


@pytest.mark.slow
@pytest.mark.parametrize("notebook_path", filter_notebooks(list_all_notebooks(), SKIP_NOTEBOOKS))
def test_notebooks_against_released_cirq(notebook_path):
    """Test that jupyter notebooks execute.

    In order to speed up the execution of these tests an auxiliary file may be supplied which
    performs substitutions on the notebook to make it faster.

    Specifically for a notebook file notebook.ipynb, one can supply a file notebook.tst which
    contains the substitutes.  The substitutions are provide in the form `pattern->replacement`
    where the pattern is what is matched and replaced. While the pattern is compiled as a
    regular expression, it is considered best practice to not use complicated regular expressions.
    Lines in this file that do not have `->` are ignored.
    """
    notebook_file = os.path.basename(notebook_path)
    notebook_rel_dir = os.path.dirname(os.path.relpath(notebook_path, "."))
    out_path = f"out/{notebook_rel_dir}/{notebook_file[:-6]}.out.ipynb"
    rewritten_notebook_descriptor, rewritten_notebook_path = rewrite_notebook(notebook_path)
    papermill_flags = "--no-request-save-on-cell-execute --autosave-cell-every 0"
    cmd = f"""mkdir -p out/{notebook_rel_dir}
papermill {rewritten_notebook_path} {out_path} {papermill_flags}"""

    result = shell_tools.run(
        cmd, log_run_to_stderr=False, shell=True, check=False, capture_output=True
    )

    if result.returncode != 0:
        print(result.stderr)
        pytest.fail(
            f"Notebook failure: {notebook_file}, please see {out_path} for the output "
            f"notebook (in Github Actions, you can download it from the workflow artifact"
            f" 'notebook-outputs')"
        )

    if rewritten_notebook_descriptor:
        os.close(rewritten_notebook_descriptor)<|MERGE_RESOLUTION|>--- conflicted
+++ resolved
@@ -42,14 +42,11 @@
     'docs/noise/qcvv/xeb_calibration_example.ipynb',
     'docs/noise/calibration_api.ipynb',
     'docs/noise/floquet_calibration_example.ipynb',
-<<<<<<< HEAD
     # temporary: need to fix QVM metrics and device spec
     'docs/tutorials/google/spin_echoes.ipynb',
     'docs/tutorials/google/visualizing_calibration_metrics.ipynb',
-=======
     # shouldn't have outputs generated for style reasons
     'docs/simulate/qvm_builder_code.ipynb',
->>>>>>> e5a11b6f
 ]
 
 
