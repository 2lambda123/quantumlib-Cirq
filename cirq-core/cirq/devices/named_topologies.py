# Copyright 2021 The Cirq Developers
#
# Licensed under the Apache License, Version 2.0 (the "License");
# you may not use this file except in compliance with the License.
# You may obtain a copy of the License at
#
#     https://www.apache.org/licenses/LICENSE-2.0
#
# Unless required by applicable law or agreed to in writing, software
# distributed under the License is distributed on an "AS IS" BASIS,
# WITHOUT WARRANTIES OR CONDITIONS OF ANY KIND, either express or implied.
# See the License for the specific language governing permissions and
# limitations under the License.

import abc
import warnings
from dataclasses import dataclass
from typing import Dict, List, Tuple, Any, Sequence, Union, Iterable, TYPE_CHECKING

import networkx as nx
from matplotlib import pyplot as plt

from cirq import _compat
from cirq.devices import GridQubit, LineQubit
<<<<<<< HEAD
from cirq.protocols.json_serialization import dataclass_json_dict
from matplotlib import pyplot as plt
=======
from cirq.protocols.json_serialization import obj_to_dict_helper
>>>>>>> d42e0583

if TYPE_CHECKING:
    import cirq


class NamedTopology(metaclass=abc.ABCMeta):
    """A topology (graph) with a name.

    "Named topologies" provide a mapping from a simple dataclass to a unique graph for categories
    of relevant topologies. Relevant topologies may be hardware dependant, but common topologies
    are linear (1D) and rectangular grid topologies.
    """

    name: str = NotImplemented
    """A name that uniquely identifies this topology."""

    n_nodes: int = NotImplemented
    """The number of nodes in the topology."""

    graph: nx.Graph = NotImplemented
    """A networkx graph representation of the topology."""


_GRIDLIKE_NODE = Union['cirq.GridQubit', Tuple[int, int]]


def _node_and_coordinates(
    nodes: Iterable[_GRIDLIKE_NODE],
) -> Iterable[Tuple[_GRIDLIKE_NODE, Tuple[int, int]]]:
    """Yield tuples whose first element is the input node and the second is guaranteed to be a tuple
    of two integers. The input node can be a tuple of ints or a GridQubit."""
    for node in nodes:
        if isinstance(node, GridQubit):
            yield node, (node.row, node.col)
        else:
            x, y = node
            yield node, (x, y)


def draw_gridlike(
    graph: nx.Graph, ax: plt.Axes = None, tilted: bool = True, **kwargs
) -> Dict[Any, Tuple[int, int]]:
    """Draw a grid-like graph using Matplotlib.

    This wraps nx.draw_networkx to produce a matplotlib drawing of the graph. Nodes
    should be two-dimensional gridlike objects.

    Args:
        graph: A NetworkX graph whose nodes are (row, column) coordinates or cirq.GridQubits.
        ax: Optional matplotlib axis to use for drawing.
        tilted: If True, directly position as (row, column); otherwise,
            rotate 45 degrees to accommodate google-style diagonal grids.
        kwargs: Additional arguments to pass to `nx.draw_networkx`.

    Returns:
        A positions dictionary mapping nodes to (x, y) coordinates suitable for future calls
        to NetworkX plotting functionality.
    """
    if ax is None:
        ax = plt.gca()  # coverage: ignore

    if tilted:
        pos = {node: (y, -x) for node, (x, y) in _node_and_coordinates(graph.nodes)}
    else:
        pos = {node: (x + y, y - x) for node, (x, y) in _node_and_coordinates(graph.nodes)}

    nx.draw_networkx(graph, pos=pos, ax=ax, **kwargs)
    ax.axis('equal')
    return pos


@dataclass(frozen=True)
class LineTopology(NamedTopology):
    """A 1D linear topology.

    Node indices are contiguous integers starting from 0 with edges between
    adjacent integers.

    Args:
        n_nodes: The number of nodes in a line.
    """

    n_nodes: int

    def __post_init__(self):
        if self.n_nodes <= 1:
            raise ValueError("`n_nodes` must be greater than 1.")
        object.__setattr__(self, 'name', f'line-{self.n_nodes}')
        graph = nx.from_edgelist(
            [(i1, i2) for i1, i2 in zip(range(self.n_nodes), range(1, self.n_nodes))]
        )
        object.__setattr__(self, 'graph', graph)

    def nodes_as_linequbits(self) -> List['cirq.LineQubit']:
        """Get the graph nodes as cirq.LineQubit"""
        return [LineQubit(x) for x in sorted(self.graph.nodes)]

    def draw(self, ax=None, tilted: bool = True, **kwargs) -> Dict[Any, Tuple[int, int]]:
        """Draw this graph using Matplotlib.

        Args:
            ax: Optional matplotlib axis to use for drawing.
            tilted: If True, draw as a horizontal line. Otherwise, draw on a diagonal.
            kwargs: Additional arguments to pass to `nx.draw_networkx`.
        """
        g2 = nx.relabel_nodes(self.graph, {n: (n, 1) for n in self.graph.nodes})
        return draw_gridlike(g2, ax=ax, tilted=tilted, **kwargs)

    def _json_dict_(self) -> Dict[str, Any]:
        return dataclass_json_dict(self)

    def __repr__(self) -> str:
        return _compat.dataclass_repr(self)


@dataclass(frozen=True)
class TiltedSquareLattice(NamedTopology):
    """A grid lattice rotated 45-degrees.

    This topology is based on Google devices where plaquettes consist of four qubits in a square
    connected to a central qubit:

        x   x
          x
        x   x

    The corner nodes are not connected to each other. `width` and `height` refer to the rectangle
    formed by rotating the lattice 45 degrees. `width` and `height` are measured in half-unit
    cells, or equivalently half the number of central nodes.
    An example diagram of this topology is shown below. It is a
    "tilted-square-lattice-6-4" with width 6 and height 4.

              x
              │
         x────X────x
         │    │    │
    x────X────x────X────x
         │    │    │    │
         x────X────x────X───x
              │    │    │
              x────X────x
                   │
                   x

    Nodes are 2-tuples of integers which may be negative. Please see `get_placements` for
    mapping this topology to a GridQubit Device.
    """

    width: int
    height: int

    def __post_init__(self):
        if self.width <= 0:
            raise ValueError("Width must be a positive integer")
        if self.height <= 0:
            raise ValueError("Height must be a positive integer")

        object.__setattr__(self, 'name', f'tilted-square-lattice-{self.width}-{self.height}')

        rect1 = set(
            (i + j, i - j) for i in range(self.width // 2 + 1) for j in range(self.height // 2 + 1)
        )
        rect2 = set(
            ((i + j) // 2, (i - j) // 2)
            for i in range(1, self.width + 1, 2)
            for j in range(1, self.height + 1, 2)
        )
        nodes = rect1 | rect2
        g = nx.Graph()
        for node in nodes:
            for dx, dy in [(1, 0), (-1, 0), (0, 1), (0, -1)]:
                neighbor = (node[0] + dx, node[1] + dy)
                if neighbor in nodes:
                    g.add_edge(node, neighbor)

        object.__setattr__(self, 'graph', g)

        # The number of edges = width * height (see unit tests). This can be seen if you remove
        # all vertices and replace edges with dots.
        # The formula for the number of vertices is not that nice, but you can derive it by
        # summing big and small Xes in the asciiart in the docstring.
        # There are (width//2 + 1) * (height//2 + 1) small xes and
        # ((width + 1)//2) * ((height + 1)//2) big ones.
        n_nodes = (self.width // 2 + 1) * (self.height // 2 + 1)
        n_nodes += ((self.width + 1) // 2) * ((self.height + 1) // 2)
        object.__setattr__(self, 'n_nodes', n_nodes)

    def draw(self, ax=None, tilted=True, **kwargs):
        """Draw this graph using Matplotlib.

        Args:
            ax: Optional matplotlib axis to use for drawing.
            tilted: If True, directly position as (row, column); otherwise,
                rotate 45 degrees to accommodate the diagonal nature of this topology.
            kwargs: Additional arguments to pass to `nx.draw_networkx`.
        """
        return draw_gridlike(self.graph, ax=ax, tilted=tilted, **kwargs)

    def nodes_as_gridqubits(self) -> List['cirq.GridQubit']:
        """Get the graph nodes as cirq.GridQubit"""
        return [GridQubit(r, c) for r, c in sorted(self.graph.nodes)]

    def nodes_to_gridqubits(self, offset=(0, 0)) -> Dict[Tuple[int, int], 'cirq.GridQubit']:
        """Return a mapping from graph nodes to `cirq.GridQubit`

        Args:
            offset: Offest row and column indices of the resultant GridQubits by this amount.
                The offest positions the top-left node in the `draw(tilted=False)` frame.
        """
        return {(r, c): GridQubit(r, c) + offset for r, c in self.graph.nodes}

    def _json_dict_(self) -> Dict[str, Any]:
        return dataclass_json_dict(self)

    def __repr__(self) -> str:
        return _compat.dataclass_repr(self)


def get_placements(
    big_graph: nx.Graph, small_graph: nx.Graph, max_placements=100_000
) -> List[Dict]:
    """Get 'placements' mapping small_graph nodes onto those of `big_graph`.

    This function considers monomorphisms with a restriction: we restrict only to unique set
    of `big_graph` qubits. Some monomorphisms may be basically
    the same mapping just rotated/flipped which we purposefully exclude. This could
    exclude meaningful differences like using the same qubits but having the edges assigned
    differently, but it prevents the number of placements from blowing up.

    Args:
        big_graph: The parent, super-graph. We often consider the case where this is a
            nx.Graph representation of a Device whose nodes are `cirq.Qid`s like `GridQubit`s.
        small_graph: The subgraph. We often consider the case where this is a NamedTopology
            graph.
        max_placements: Raise a value error if there are more than this many placement
            possibilities. It is possible to use `big_graph`, `small_graph` combinations
            that result in an intractable number of placements.

    Raises:
        ValueError: if the number of placements exceeds `max_placements`.

    Returns:
        A list of placement dictionaries. Each dictionary maps the nodes in `small_graph` to
        nodes in `big_graph` with a monomorphic relationship. That's to say: if an edge exists
        in `small_graph` between two nodes, it will exist in `big_graph` between the mapped nodes.
    """
    matcher = nx.algorithms.isomorphism.GraphMatcher(big_graph, small_graph)

    # de-duplicate rotations, see docstring.
    dedupe = {}
    for big_to_small_map in matcher.subgraph_monomorphisms_iter():
        dedupe[frozenset(big_to_small_map.keys())] = big_to_small_map
        if len(dedupe) > max_placements:
            # coverage: ignore
            raise ValueError(
                f"We found more than {max_placements} placements. Please use a "
                f"more constraining `big_graph` or a more constrained `small_graph`."
            )

    small_to_bigs = []
    for big in sorted(dedupe.keys()):
        big_to_small_map = dedupe[big]
        small_to_big_map = {v: k for k, v in big_to_small_map.items()}
        small_to_bigs.append(small_to_big_map)
    return small_to_bigs


def draw_placements(
    big_graph: nx.Graph,
    small_graph: nx.Graph,
    small_to_big_mappings: Sequence[Dict],
    max_plots: int = 20,
    axes: Sequence[plt.Axes] = None,
    tilted=True,
):
    """Draw a visualization of placements from small_graph onto big_graph using Matplotlib.

    The entire `big_graph` will be drawn with default blue colored nodes. `small_graph` nodes
    and edges will be highlighted with a red color.

    Args:
        big_graph: A larger graph to draw with blue colored nodes.
        small_graph: A smaller, sub-graph to highlight with red nodes and edges.
        small_to_big_mappings: A sequence of mappings from `small_graph` nodes to `big_graph`
            nodes.
        max_plots: To prevent an explosion of open Matplotlib figures, we only show the first
            `max_plots` plots.
        axes: Optional list of matplotlib Axes to contain the drawings.
        tilted: Whether to draw gridlike graphs in the ordinary cartesian or tilted plane.
    """
    if len(small_to_big_mappings) > max_plots:
        # coverage: ignore
        warnings.warn(f"You've provided a lot of mappings. Only plotting the first {max_plots}")
        small_to_big_mappings = small_to_big_mappings[:max_plots]

    call_show = False
    if axes is None:
        # coverage: ignore
        call_show = True

    for i, small_to_big_map in enumerate(small_to_big_mappings):
        if axes is not None:
            ax = axes[i]
        else:
            # coverage: ignore
            ax = plt.gca()

        small_mapped = nx.relabel_nodes(small_graph, small_to_big_map)
        draw_gridlike(big_graph, ax=ax, tilted=tilted)
        draw_gridlike(
            small_mapped,
            node_color='red',
            edge_color='red',
            width=2,
            with_labels=False,
            ax=ax,
            tilted=tilted,
        )
        ax.axis('equal')
        if call_show:
            # coverage: ignore
            # poor man's multi-axis figure: call plt.show() after each plot
            # and jupyter will put the plots one after another.
            plt.show()<|MERGE_RESOLUTION|>--- conflicted
+++ resolved
@@ -22,12 +22,7 @@
 
 from cirq import _compat
 from cirq.devices import GridQubit, LineQubit
-<<<<<<< HEAD
 from cirq.protocols.json_serialization import dataclass_json_dict
-from matplotlib import pyplot as plt
-=======
-from cirq.protocols.json_serialization import obj_to_dict_helper
->>>>>>> d42e0583
 
 if TYPE_CHECKING:
     import cirq
