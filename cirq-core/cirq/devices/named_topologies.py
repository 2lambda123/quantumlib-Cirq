--- conflicted
+++ resolved
@@ -19,13 +19,10 @@
 
 import networkx as nx
 from matplotlib import pyplot as plt
-<<<<<<< HEAD
 
 from cirq import _compat
 from cirq.devices import GridQubit, LineQubit
 from cirq.protocols.json_serialization import obj_to_dict_helper
-=======
->>>>>>> 48397d66
 
 from cirq import _compat
 from cirq.devices import GridQubit, LineQubit
