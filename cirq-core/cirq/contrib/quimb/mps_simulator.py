# Copyright 2019 The Cirq Developers
#
# Licensed under the Apache License, Version 2.0 (the "License");
# you may not use this file except in compliance with the License.
# You may obtain a copy of the License at
#
#     https://www.apache.org/licenses/LICENSE-2.0
#
# Unless required by applicable law or agreed to in writing, software
# distributed under the License is distributed on an "AS IS" BASIS,
# WITHOUT WARRANTIES OR CONDITIONS OF ANY KIND, either express or implied.
# See the License for the specific language governing permissions and
# limitations under the License.
"""An MPS simulator.

This is based on this paper: https://arxiv.org/abs/2002.07730
"""

import dataclasses
import math
from typing import Any, Dict, List, Optional, Sequence, Set, Tuple, TYPE_CHECKING, Union

import numpy as np
import quimb.tensor as qtn

from cirq import devices, protocols, value
from cirq._compat import deprecated
from cirq.sim import simulator_base
from cirq.sim.act_on_args import ActOnArgs

if TYPE_CHECKING:
    import cirq


@dataclasses.dataclass(frozen=True)
class MPSOptions:
    # Some of these parameters are fed directly to Quimb so refer to the documentation for detail:
    # https://quimb.readthedocs.io/en/latest/_autosummary/ \
    #       quimb.tensor.tensor_core.html#quimb.tensor.tensor_core.tensor_split

    # How to split the tensor. Refer to the Quimb documentation for the exact meaning.
    method: str = 'svds'
    # If integer, the maxmimum number of singular values to keep, regardless of ``cutoff``.
    max_bond: Optional[int] = None
    # Method with which to apply the cutoff threshold. Refer to the Quimb documentation.
    cutoff_mode: str = 'rsum2'
    # The threshold below which to discard singular values. Refer to the Quimb documentation.
    cutoff: float = 1e-6
    # Because the computation is approximate, the sum of the probabilities is not 1.0. This
    # parameter is the absolute deviation from 1.0 that is allowed.
    sum_prob_atol: float = 1e-3


class MPSSimulator(
    simulator_base.SimulatorBase[
        'MPSSimulatorStepResult', 'MPSTrialResult', 'MPSState', 'MPSState'
    ],
):
    """An efficient simulator for MPS circuits."""

    def __init__(
        self,
        noise: 'cirq.NOISE_MODEL_LIKE' = None,
        seed: 'cirq.RANDOM_STATE_OR_SEED_LIKE' = None,
        simulation_options: MPSOptions = MPSOptions(),
        grouping: Optional[Dict['cirq.Qid', int]] = None,
    ):
        """Creates instance of `MPSSimulator`.

        Args:
            noise: A noise model to apply while simulating.
            seed: The random seed to use for this simulator.
            simulation_options: Numerical options for the simulation.
            grouping: How to group qubits together, if None all are individual.

        Raises:
            ValueError: If the noise model is not unitary or a mixture.
        """
        self.init = True
        noise_model = devices.NoiseModel.from_noise_model_like(noise)
        if not protocols.has_mixture(noise_model):
            raise ValueError(f'noise must be unitary or mixture but was {noise_model}')
        self.simulation_options = simulation_options
        self.grouping = grouping
        super().__init__(
            noise=noise,
            seed=seed,
        )

    def _create_partial_act_on_args(
        self,
        initial_state: Union[int, 'MPSState'],
        qubits: Sequence['cirq.Qid'],
        classical_data: 'cirq.ClassicalDataStore',
    ) -> 'MPSState':
        """Creates MPSState args for simulating the Circuit.

        Args:
            initial_state: The initial state for the simulation in the
                computational basis. Represented as a big endian int.
            qubits: Determines the canonical ordering of the qubits. This
                is often used in specifying the initial state, i.e. the
                ordering of the computational basis states.
            classical_data: The shared classical data container for this
                simulation.

        Returns:
            MPSState args for simulating the Circuit.
        """
        if isinstance(initial_state, MPSState):
            return initial_state

        return MPSState(
            qubits=qubits,
            prng=self._prng,
            simulation_options=self.simulation_options,
            grouping=self.grouping,
            initial_state=initial_state,
            classical_data=classical_data,
        )

    def _create_step_result(
        self,
        sim_state: 'cirq.OperationTarget[MPSState]',
    ):
        return MPSSimulatorStepResult(sim_state)

    def _create_simulator_trial_result(
        self,
        params: 'cirq.ParamResolver',
        measurements: Dict[str, np.ndarray],
        final_step_result: 'MPSSimulatorStepResult',
    ) -> 'MPSTrialResult':
        """Creates a single trial results with the measurements.

        Args:
            params: A ParamResolver for determining values of Symbols.
            measurements: A dictionary from measurement key (e.g. qubit) to the
                actual measurement array.
            final_step_result: The final step result of the simulation.

        Returns:
            A single result.
        """
        return MPSTrialResult(
            params=params, measurements=measurements, final_step_result=final_step_result
        )


class MPSTrialResult(simulator_base.SimulationTrialResultBase['MPSState', 'MPSState']):
    """A single trial reult."""

    def __init__(
        self,
        params: 'cirq.ParamResolver',
        measurements: Dict[str, np.ndarray],
        final_step_result: 'MPSSimulatorStepResult',
    ) -> None:
        super().__init__(
            params=params, measurements=measurements, final_step_result=final_step_result
        )

    @property
    def final_state(self):
        return self._final_simulator_state

    def __str__(self) -> str:
        samples = super().__str__()
        final = self._final_simulator_state
        return f'measurements: {samples}\noutput state: {final}'

    def _repr_pretty_(self, p: Any, cycle: bool):
        """iPython (Jupyter) pretty print."""
        if cycle:
            # There should never be a cycle.  This is just in case.
            p.text('cirq.MPSTrialResult(...)')
        else:
            p.text(str(self))


class MPSSimulatorStepResult(simulator_base.StepResultBase['MPSState', 'MPSState']):
    """A `StepResult` that can perform measurements."""

    def __init__(
        self,
        sim_state: 'cirq.OperationTarget[MPSState]',
    ):
        """Results of a step of the simulator.

        Attributes:
            sim_state: The qubit:ActOnArgs lookup for this step.
        """
        super().__init__(sim_state)

    @property
    def state(self):
        return self._merged_sim_state

    def __str__(self) -> str:
        def bitstring(vals):
            return ','.join(str(v) for v in vals)

        results = sorted([(key, bitstring(val)) for key, val in self.measurements.items()])

        if len(results) == 0:
            measurements = ''
        else:
            measurements = ' '.join([f'{key}={val}' for key, val in results]) + '\n'

        final = self.state

        return f'{measurements}{final}'

    def _repr_pretty_(self, p: Any, cycle: bool):
        """iPython (Jupyter) pretty print."""
        p.text("cirq.MPSSimulatorStepResult(...)" if cycle else self.__str__())

    def _simulator_state(self):
        return self.state


@value.value_equality
class _MPSHandler:
    """Quantum state of the MPS simulation."""

    def __init__(
        self,
        qid_shape: Tuple[int, ...],
        grouping: Dict[int, int],
        M: List[qtn.Tensor],
        format_i: str,
        estimated_gate_error_list: List[float],
        simulation_options: MPSOptions = MPSOptions(),
    ):
<<<<<<< HEAD
        """Creates and MPSState.
=======
        """Creates an MPSQuantumState
>>>>>>> 23976e28

        Args:
            qid_shape: Dimensions of the qubits represented.
            grouping: How to group qubits together, if None all are individual.
            M: The tensor list for maintaining the MPS state.
            format_i: A string for formatting the group labels.
            estimated_gate_error_list: The error estimations.
            simulation_options: Numerical options for the simulation.
        """
        self._qid_shape = qid_shape
        self._grouping = grouping
        self._M = M
        self._format_i = format_i
        self._format_mu = 'mu_{}_{}'
        self._simulation_options = simulation_options
        self._estimated_gate_error_list = estimated_gate_error_list

    @classmethod
    def create(
        cls,
        *,
        qid_shape: Tuple[int, ...],
        grouping: Dict[int, int],
        initial_state: int = 0,
        simulation_options: MPSOptions = MPSOptions(),
    ):
        """Creates an MPSQuantumState

        Args:
            qid_shape: Dimensions of the qubits represented.
            grouping: How to group qubits together, if None all are individual.
            initial_state: The initial computational basis state.
            simulation_options: Numerical options for the simulation.

        Raises:
            ValueError: If the grouping does not cover the qubits.
        """
        M = []
        for _ in range(max(grouping.values()) + 1):
            M.append(qtn.Tensor())

        # The order of the qubits matters, because the state |01> is different from |10>. Since
        # Quimb uses strings to name tensor indices, we want to be able to sort them too. If we are
        # working with, say, 123 qubits then we want qubit 3 to come before qubit 100, but then
        # we want write the string '003' which comes before '100' in lexicographic order. The code
        # below is just simple string formatting.
        max_num_digits = len(f'{max(grouping.values())}')
        format_i = f'i_{{:0{max_num_digits}}}'

        # TODO(tonybruguier): Instead of relying on sortable indices could you keep a parallel
        # mapping of e.g. qubit to string-index and do all "logic" on the qubits themselves and
        # only translate to string-indices when calling a quimb API.

        # TODO(tonybruguier): Refactor out so that the code below can also be used by
        # circuit_to_tensors in cirq.contrib.quimb.state_vector.

        for axis in reversed(range(len(qid_shape))):
            d = qid_shape[axis]
            x = np.zeros(d)
            x[initial_state % d] = 1.0

            n = grouping[axis]
            M[n] @= qtn.Tensor(x, inds=(format_i.format(axis),))
            initial_state = initial_state // d
        return _MPSHandler(
            qid_shape=qid_shape,
            grouping=grouping,
            M=M,
            format_i=format_i,
            estimated_gate_error_list=[],
            simulation_options=simulation_options,
        )

    def i_str(self, i: int) -> str:
        # Returns the index name for the i'th qid.
        return self._format_i.format(i)

    def mu_str(self, i: int, j: int) -> str:
        # Returns the index name for the pair of the i'th and j'th qids. Note
        # that by convention, the lower index is always the first in the output
        # string.
        smallest = min(i, j)
        largest = max(i, j)
        return self._format_mu.format(smallest, largest)

    def __str__(self) -> str:
        return str(qtn.TensorNetwork(self._M))

    def _value_equality_values_(self) -> Any:
        return self._qid_shape, self._M, self._simulation_options, self._grouping

    def copy(self, deep_copy_buffers: bool = True) -> '_MPSHandler':
        """Copies the object.

        Args:
            deep_copy_buffers: True by default, False to reuse the existing buffers.
        Returns:
            A copy of the object.
        """
        return _MPSHandler(
            simulation_options=self._simulation_options,
            grouping=self._grouping,
            qid_shape=self._qid_shape,
            M=[x.copy() for x in self._M],
            estimated_gate_error_list=self._estimated_gate_error_list.copy(),
            format_i=self._format_i,
        )

    def state_vector(self) -> np.ndarray:
        """Returns the full state vector.

        Returns:
            A vector that contains the full state.
        """
        tensor_network = qtn.TensorNetwork(self._M)
        state_vector = tensor_network.contract(inplace=False)

        # Here, we rely on the formatting of the indices, and the fact that we have enough
        # leading zeros so that 003 comes before 100.
        sorted_ind = tuple(sorted(state_vector.inds))
        return state_vector.fuse({'i': sorted_ind}).data

    def partial_trace(self, keep_axes: Set[int]) -> np.ndarray:
        """Traces out all qubits except keep_axes.

        Args:
            keep_axes: The set of axes that are left after computing the
                partial trace. For example, if we have a circuit for 3 qubits
                and this parameter only has one qubit, the entire density matrix
                would be 8x8, but this function returns a 2x2 matrix.

        Returns:
            An array that contains the partial trace.
        """

        contracted_inds = set(map(self.i_str, set(range(len(self._qid_shape))) - keep_axes))

        conj_pfx = "conj_"

        tensor_network = qtn.TensorNetwork(self._M)

        # Rename the internal indices to avoid collisions. Also rename the qubit
        # indices that are kept. We do not rename the qubit indices that are
        # traced out.
        conj_tensor_network = tensor_network.conj()
        reindex_mapping = {}
        for M in conj_tensor_network.tensors:
            for ind in M.inds:
                if ind not in contracted_inds:
                    reindex_mapping[ind] = conj_pfx + ind
        conj_tensor_network.reindex(reindex_mapping, inplace=True)
        partial_trace = conj_tensor_network @ tensor_network

        forward_inds = list(map(self.i_str, keep_axes))
        backward_inds = [conj_pfx + forward_ind for forward_ind in forward_inds]
        return partial_trace.to_dense(forward_inds, backward_inds)

    def to_numpy(self) -> np.ndarray:
        """An alias for the state vector."""
        return self.state_vector()

    def apply_op(self, op: Any, axes: Sequence[int], prng: np.random.RandomState):
        """Applies a unitary operation, mutating the object to represent the new state.

        op:
            The operation that mutates the object. Note that currently, only 1-
            and 2- qubit operations are currently supported.
        """

        old_inds = tuple(map(self.i_str, axes))
        new_inds = tuple(['new_' + old_ind for old_ind in old_inds])

        if protocols.has_unitary(op):
            U = protocols.unitary(op)
        else:
            mixtures = protocols.mixture(op)
            mixture_idx = int(prng.choice(len(mixtures), p=[mixture[0] for mixture in mixtures]))
            U = mixtures[mixture_idx][1]
        U = qtn.Tensor(
            U.reshape([self._qid_shape[axis] for axis in axes] * 2), inds=(new_inds + old_inds)
        )

        # TODO(tonybruguier): Explore using the Quimb's tensor network natively.

        if len(axes) == 1:
            n = self._grouping[axes[0]]

            self._M[n] = (U @ self._M[n]).reindex({new_inds[0]: old_inds[0]})
        elif len(axes) == 2:
            n, p = [self._grouping[axis] for axis in axes]

            if n == p:
                self._M[n] = (U @ self._M[n]).reindex(
                    {new_inds[0]: old_inds[0], new_inds[1]: old_inds[1]}
                )
            else:
                # This is the index on which we do the contraction. We need to add it iff it's
                # the first time that we do the joining for that specific pair.
                mu_ind = self.mu_str(n, p)
                if mu_ind not in self._M[n].inds:
                    self._M[n].new_ind(mu_ind)
                if mu_ind not in self._M[p].inds:
                    self._M[p].new_ind(mu_ind)

                T = U @ self._M[n] @ self._M[p]

                left_inds = tuple(set(T.inds) & set(self._M[n].inds)) + (new_inds[0],)
                X, Y = T.split(
                    left_inds,
                    method=self._simulation_options.method,
                    max_bond=self._simulation_options.max_bond,
                    cutoff=self._simulation_options.cutoff,
                    cutoff_mode=self._simulation_options.cutoff_mode,
                    get='tensors',
                    absorb='both',
                    bond_ind=mu_ind,
                )

                # Equations (13), (14), and (15):
                # TODO(tonybruguier): When Quimb 2.0.0 is released, the split()
                # function should have a 'renorm' that, when set to None, will
                # allow to compute e_n exactly as:
                # np.sum(abs((X @ Y).data) ** 2).real / np.sum(abs(T) ** 2).real
                #
                # The renormalization would then have to be done manually.
                #
                # However, for now, e_n are just the estimated value.
                e_n = self._simulation_options.cutoff
                self._estimated_gate_error_list.append(e_n)

                self._M[n] = X.reindex({new_inds[0]: old_inds[0]})
                self._M[p] = Y.reindex({new_inds[1]: old_inds[1]})
        else:
            # NOTE(tonybruguier): There could be a way to handle higher orders. I think this could
            # involve HOSVDs:
            # https://en.wikipedia.org/wiki/Higher-order_singular_value_decomposition
            #
            # TODO(tonybruguier): Evaluate whether it's even useful to implement and learn more
            # about HOSVDs.
            raise ValueError('Can only handle 1 and 2 qubit operations')
        return True

<<<<<<< HEAD
    def _act_on_fallback_(
        self,
        action: Union['cirq.Operation', 'cirq.Gate'],
        qubits: Sequence['cirq.Qid'],
        allow_decompose: bool = True,
    ) -> bool:
        """Delegates the action to self.apply_op."""
        if isinstance(action, ops.Gate):
            action = ops.GateOperation(action, qubits)
        return self.apply_op(action, self.prng)

=======
>>>>>>> 23976e28
    def estimation_stats(self):
        """Returns some statistics about the memory usage and quality of the approximation."""

        num_coefs_used = sum([Mi.data.size for Mi in self._M])
        memory_bytes = sum([Mi.data.nbytes for Mi in self._M])

        # The computation below is done for numerical stability, instead of directly using the
        # formula:
        # estimated_fidelity = \prod_i (1 - estimated_gate_error_list_i)
        estimated_fidelity = 1.0 + np.expm1(
            sum(np.log1p(-x) for x in self._estimated_gate_error_list)
        )
        estimated_fidelity = round(estimated_fidelity, ndigits=3)

        return {
            "num_coefs_used": num_coefs_used,
            "memory_bytes": memory_bytes,
            "estimated_fidelity": estimated_fidelity,
        }

    def _measure(
        self, axes: Sequence[int], prng: np.random.RandomState, collapse_state_vector=True
    ) -> List[int]:
        results: List[int] = []

        if collapse_state_vector:
            state = self
        else:
            state = self.copy()

        for axis in axes:
            # Trace out other qubits
            M = state.partial_trace(keep_axes={axis})
            probs = np.diag(M).real
            sum_probs = sum(probs)

            # Because the computation is approximate, the probabilities do not
            # necessarily add up to 1.0, and thus we re-normalize them.
            if abs(sum_probs - 1.0) > self._simulation_options.sum_prob_atol:
                raise ValueError(f'Sum of probabilities exceeds tolerance: {sum_probs}')
            norm_probs = [x / sum_probs for x in probs]

            d = self._qid_shape[axis]
            result: int = int(prng.choice(d, p=norm_probs))

            collapser = np.zeros((d, d))
            collapser[result][result] = 1.0 / math.sqrt(probs[result])

            old_n = state.i_str(axis)
            new_n = 'new_' + old_n

            collapser = qtn.Tensor(collapser, inds=(new_n, old_n))

            state._M[axis] = (collapser @ state._M[axis]).reindex({new_n: old_n})

            results.append(result)

        return results

    def measure(
        self, axes: Sequence[int], seed: 'cirq.RANDOM_STATE_OR_SEED_LIKE' = None
    ) -> List[int]:
        """Measures the MPS.

        Args:
            axes: The axes to measure.
            seed: The random number seed to use.
        Returns:
            The measurements in axis order.
        """
        return self._measure(axes, value.parse_random_state(seed))

    def sample(
        self,
        axes: Sequence[int],
        repetitions: int = 1,
        seed: 'cirq.RANDOM_STATE_OR_SEED_LIKE' = None,
    ) -> np.ndarray:
        """Samples the MPS.

        Args:
            axes: The axes to sample.
            repetitions: The number of samples to make.
            seed: The random number seed to use.
        Returns:
            The samples in order.
        """

        measurements: List[List[int]] = []
        prng = value.parse_random_state(seed)

        for _ in range(repetitions):
            measurements.append(self._measure(axes, prng, collapse_state_vector=False))

        return np.array(measurements, dtype=int)


@value.value_equality
class MPSState(ActOnArgs):
    """A state of the MPS simulation."""

    def __init__(
        self,
        qubits: Sequence['cirq.Qid'],
        prng: np.random.RandomState,
        simulation_options: MPSOptions = MPSOptions(),
        grouping: Optional[Dict['cirq.Qid', int]] = None,
        initial_state: int = 0,
        log_of_measurement_results: Dict[str, Any] = None,
        classical_data: 'cirq.ClassicalDataStore' = None,
    ):
        """Creates and MPSState

        Args:
            qubits: Determines the canonical ordering of the qubits. This
                is often used in specifying the initial state, i.e. the
                ordering of the computational basis states.
            prng: A random number generator, used to simulate measurements.
            simulation_options: Numerical options for the simulation.
            grouping: How to group qubits together, if None all are individual.
            initial_state: An integer representing the initial state.
            log_of_measurement_results: A mutable object that measurements are
                being recorded into.
            classical_data: The shared classical data container for this
                simulation.

        Raises:
            ValueError: If the grouping does not cover the qubits.
        """
        super().__init__(
            prng=prng,
            qubits=qubits,
            log_of_measurement_results=log_of_measurement_results,
            classical_data=classical_data,
        )
        final_grouping = self.qubit_map if grouping is None else grouping
        if final_grouping.keys() != self.qubit_map.keys():
            raise ValueError('Grouping must cover exactly the qubits.')
        self._state = _MPSHandler.create(
            initial_state=initial_state,
            qid_shape=tuple(q.dimension for q in qubits),
            simulation_options=simulation_options,
            grouping={self.qubit_map[k]: v for k, v in final_grouping.items()},
        )

    def i_str(self, i: int) -> str:
        # Returns the index name for the i'th qid.
        return self._state.i_str(i)

    def mu_str(self, i: int, j: int) -> str:
        # Returns the index name for the pair of the i'th and j'th qids. Note
        # that by convention, the lower index is always the first in the output
        # string.
        return self._state.mu_str(i, j)

    def __str__(self) -> str:
        return str(self._state)

    def _value_equality_values_(self) -> Any:
        return self.qubits, self._state

    def _on_copy(self, target: 'MPSState', deep_copy_buffers: bool = True):
        target._state = self._state.copy(deep_copy_buffers)

    def state_vector(self) -> np.ndarray:
        """Returns the full state vector.

        Returns:
            A vector that contains the full state.
        """
        return self._state.state_vector()

    def partial_trace(self, keep_qubits: Set['cirq.Qid']) -> np.ndarray:
        """Traces out all qubits except keep_qubits.

        Args:
            keep_qubits: The set of qubits that are left after computing the
                partial trace. For example, if we have a circuit for 3 qubits
                and this parameter only has one qubit, the entire density matrix
                would be 8x8, but this function returns a 2x2 matrix.

        Returns:
            An array that contains the partial trace.
        """
        return self._state.partial_trace(set(self.get_axes(list(keep_qubits))))

    def to_numpy(self) -> np.ndarray:
        """An alias for the state vector."""
        return self._state.to_numpy()

    @deprecated(deadline="v0.15", fix="Use cirq.act_on(op, mps_state)")
    def apply_op(self, op: 'cirq.Operation', prng: np.random.RandomState):
        """Applies a unitary operation, mutating the object to represent the new state.

        op:
            The operation that mutates the object. Note that currently, only 1-
            and 2- qubit operations are currently supported.
        """
        return self._state.apply_op(op, self.get_axes(op.qubits), prng)

    def _act_on_fallback_(
        self,
        action: Union['cirq.Operation', 'cirq.Gate'],
        qubits: Sequence['cirq.Qid'],
        allow_decompose: bool = True,
    ) -> bool:
        """Delegates the action to self.apply_op"""
        return self._state.apply_op(action, self.get_axes(qubits), self.prng)

    def estimation_stats(self):
        """Returns some statistics about the memory usage and quality of the approximation."""
        return self._state.estimation_stats()

    @property
    def M(self):
        return self._state._M

    @deprecated(deadline="v0.15", fix="Use cirq.act_on(measurement, mps_state)")
    def perform_measurement(
        self, qubits: Sequence['cirq.Qid'], prng: np.random.RandomState, collapse_state_vector=True
    ) -> List[int]:
        """Performs a measurement over one or more qubits.

        Args:
            qubits: The sequence of qids to measure, in that order.
            prng: A random number generator, used to simulate measurements.
            collapse_state_vector: A Boolean specifying whether we should mutate
                the state after the measurement.

        Raises:
            ValueError: If the probabilities for the measurements differ too much from one for the
                tolerance specified in simulation options.
        """
        return self._state._measure(self.get_axes(qubits), prng, collapse_state_vector)

    def _perform_measurement(self, qubits: Sequence['cirq.Qid']) -> List[int]:
        """Measures the axes specified by the simulator."""
        return self._state.measure(self.get_axes(qubits), self.prng)

    def sample(
        self,
        qubits: Sequence['cirq.Qid'],
        repetitions: int = 1,
        seed: 'cirq.RANDOM_STATE_OR_SEED_LIKE' = None,
    ) -> np.ndarray:
        return self._state.sample(self.get_axes(qubits), repetitions, seed)<|MERGE_RESOLUTION|>--- conflicted
+++ resolved
@@ -232,11 +232,7 @@
         estimated_gate_error_list: List[float],
         simulation_options: MPSOptions = MPSOptions(),
     ):
-<<<<<<< HEAD
-        """Creates and MPSState.
-=======
-        """Creates an MPSQuantumState
->>>>>>> 23976e28
+        """Creates an MPSQuantumState.
 
         Args:
             qid_shape: Dimensions of the qubits represented.
@@ -263,7 +259,7 @@
         initial_state: int = 0,
         simulation_options: MPSOptions = MPSOptions(),
     ):
-        """Creates an MPSQuantumState
+        """Creates an MPSQuantumState.
 
         Args:
             qid_shape: Dimensions of the qubits represented.
@@ -479,20 +475,6 @@
             raise ValueError('Can only handle 1 and 2 qubit operations')
         return True
 
-<<<<<<< HEAD
-    def _act_on_fallback_(
-        self,
-        action: Union['cirq.Operation', 'cirq.Gate'],
-        qubits: Sequence['cirq.Qid'],
-        allow_decompose: bool = True,
-    ) -> bool:
-        """Delegates the action to self.apply_op."""
-        if isinstance(action, ops.Gate):
-            action = ops.GateOperation(action, qubits)
-        return self.apply_op(action, self.prng)
-
-=======
->>>>>>> 23976e28
     def estimation_stats(self):
         """Returns some statistics about the memory usage and quality of the approximation."""
 
@@ -604,7 +586,7 @@
         log_of_measurement_results: Dict[str, Any] = None,
         classical_data: 'cirq.ClassicalDataStore' = None,
     ):
-        """Creates and MPSState
+        """Creates and MPSState.
 
         Args:
             qubits: Determines the canonical ordering of the qubits. This
@@ -699,7 +681,7 @@
         qubits: Sequence['cirq.Qid'],
         allow_decompose: bool = True,
     ) -> bool:
-        """Delegates the action to self.apply_op"""
+        """Delegates the action to self.apply_op."""
         return self._state.apply_op(action, self.get_axes(qubits), self.prng)
 
     def estimation_stats(self):
