# Copyright 2019 The Cirq Developers
#
# Licensed under the Apache License, Version 2.0 (the "License");
# you may not use this file except in compliance with the License.
# You may obtain a copy of the License at
#
#     https://www.apache.org/licenses/LICENSE-2.0
#
# Unless required by applicable law or agreed to in writing, software
# distributed under the License is distributed on an "AS IS" BASIS,
# WITHOUT WARRANTIES OR CONDITIONS OF ANY KIND, either express or implied.
# See the License for the specific language governing permissions and
# limitations under the License.
"""An MPS simulator.

This is based on this paper:
https://arxiv.org/abs/2002.07730
"""

import dataclasses
import math
from typing import Any, Dict, List, Optional, Sequence, Set, Tuple, TYPE_CHECKING, Union

import numpy as np
import quimb.tensor as qtn

<<<<<<< HEAD
from cirq import devices, protocols, qis, value
=======
from cirq import devices, protocols, value
>>>>>>> e0a64dd2
from cirq._compat import deprecated
from cirq.sim import simulator_base
from cirq.sim.act_on_args import ActOnArgs

if TYPE_CHECKING:
    import cirq


@dataclasses.dataclass(frozen=True)
class MPSOptions:
    # Some of these parameters are fed directly to Quimb so refer to the documentation for detail:
    # https://quimb.readthedocs.io/en/latest/_autosummary/ \
    #       quimb.tensor.tensor_core.html#quimb.tensor.tensor_core.tensor_split

    # How to split the tensor. Refer to the Quimb documentation for the exact meaning.
    method: str = 'svds'
    # If integer, the maxmimum number of singular values to keep, regardless of ``cutoff``.
    max_bond: Optional[int] = None
    # Method with which to apply the cutoff threshold. Refer to the Quimb documentation.
    cutoff_mode: str = 'rsum2'
    # The threshold below which to discard singular values. Refer to the Quimb documentation.
    cutoff: float = 1e-6
    # Because the computation is approximate, the sum of the probabilities is not 1.0. This
    # parameter is the absolute deviation from 1.0 that is allowed.
    sum_prob_atol: float = 1e-3


class MPSSimulator(
    simulator_base.SimulatorBase[
        'MPSSimulatorStepResult', 'MPSTrialResult', 'MPSState', 'MPSState'
    ],
):
    """An efficient simulator for MPS circuits."""

    def __init__(
        self,
        noise: 'cirq.NOISE_MODEL_LIKE' = None,
        seed: 'cirq.RANDOM_STATE_OR_SEED_LIKE' = None,
        simulation_options: MPSOptions = MPSOptions(),
        grouping: Optional[Dict['cirq.Qid', int]] = None,
    ):
        """Creates instance of `MPSSimulator`.

        Args:
            noise: A noise model to apply while simulating.
            seed: The random seed to use for this simulator.
            simulation_options: Numerical options for the simulation.
            grouping: How to group qubits together, if None all are individual.

        Raises:
            ValueError: If the noise model is not unitary or a mixture.
        """
        self.init = True
        noise_model = devices.NoiseModel.from_noise_model_like(noise)
        if not protocols.has_mixture(noise_model):
            raise ValueError(f'noise must be unitary or mixture but was {noise_model}')
        self.simulation_options = simulation_options
        self.grouping = grouping
        super().__init__(
            noise=noise,
            seed=seed,
        )

    def _create_partial_act_on_args(
        self,
        initial_state: Union[int, 'MPSState'],
        qubits: Sequence['cirq.Qid'],
        classical_data: 'cirq.ClassicalDataStore',
    ) -> 'MPSState':
        """Creates MPSState args for simulating the Circuit.

        Args:
            initial_state: The initial state for the simulation in the
                computational basis. Represented as a big endian int.
            qubits: Determines the canonical ordering of the qubits. This
                is often used in specifying the initial state, i.e. the
                ordering of the computational basis states.
            classical_data: The shared classical data container for this
                simulation.

        Returns:
            MPSState args for simulating the Circuit.
        """
        if isinstance(initial_state, MPSState):
            return initial_state

        return MPSState(
            qubits=qubits,
            prng=self._prng,
            simulation_options=self.simulation_options,
            grouping=self.grouping,
            initial_state=initial_state,
            classical_data=classical_data,
        )

    def _create_step_result(
        self,
        sim_state: 'cirq.OperationTarget[MPSState]',
    ):
        return MPSSimulatorStepResult(sim_state)

    def _create_simulator_trial_result(
        self,
        params: 'cirq.ParamResolver',
        measurements: Dict[str, np.ndarray],
        final_step_result: 'MPSSimulatorStepResult',
    ) -> 'MPSTrialResult':
        """Creates a single trial results with the measurements.

        Args:
            params: A ParamResolver for determining values of Symbols.
            measurements: A dictionary from measurement key (e.g. qubit) to the
                actual measurement array.
            final_step_result: The final step result of the simulation.

        Returns:
            A single result.
        """
        return MPSTrialResult(
            params=params, measurements=measurements, final_step_result=final_step_result
        )


class MPSTrialResult(simulator_base.SimulationTrialResultBase['MPSState', 'MPSState']):
    """A single trial reult"""

    def __init__(
        self,
        params: 'cirq.ParamResolver',
        measurements: Dict[str, np.ndarray],
        final_step_result: 'MPSSimulatorStepResult',
    ) -> None:
        super().__init__(
            params=params, measurements=measurements, final_step_result=final_step_result
        )

    @property
    def final_state(self):
        return self._final_simulator_state

    def __str__(self) -> str:
        samples = super().__str__()
        final = self._final_simulator_state
        return f'measurements: {samples}\noutput state: {final}'

    def _repr_pretty_(self, p: Any, cycle: bool):
        """iPython (Jupyter) pretty print."""
        if cycle:
            # There should never be a cycle.  This is just in case.
            p.text('cirq.MPSTrialResult(...)')
        else:
            p.text(str(self))


class MPSSimulatorStepResult(simulator_base.StepResultBase['MPSState', 'MPSState']):
    """A `StepResult` that can perform measurements."""

    def __init__(
        self,
        sim_state: 'cirq.OperationTarget[MPSState]',
    ):
        """Results of a step of the simulator.
        Attributes:
            sim_state: The qubit:ActOnArgs lookup for this step.
        """
        super().__init__(sim_state)

    @property
    def state(self):
        return self._merged_sim_state

    def __str__(self) -> str:
        def bitstring(vals):
            return ','.join(str(v) for v in vals)

        results = sorted([(key, bitstring(val)) for key, val in self.measurements.items()])

        if len(results) == 0:
            measurements = ''
        else:
            measurements = ' '.join([f'{key}={val}' for key, val in results]) + '\n'

        final = self.state

        return f'{measurements}{final}'

    def _repr_pretty_(self, p: Any, cycle: bool):
        """iPython (Jupyter) pretty print."""
        p.text("cirq.MPSSimulatorStepResult(...)" if cycle else self.__str__())

    def _simulator_state(self):
        return self.state


@value.value_equality
<<<<<<< HEAD
class _MPSQuantumState(qis.QuantumStateRepresentation):
=======
class _MPSHandler:
>>>>>>> e0a64dd2
    """Quantum state of the MPS simulation."""

    def __init__(
        self,
        qid_shape: Tuple[int, ...],
        grouping: Dict[int, int],
        M: List[qtn.Tensor],
        format_i: str,
        estimated_gate_error_list: List[float],
        simulation_options: MPSOptions = MPSOptions(),
    ):
        """Creates an MPSQuantumState

        Args:
            qid_shape: Dimensions of the qubits represented.
            grouping: How to group qubits together, if None all are individual.
            M: The tensor list for maintaining the MPS state.
            format_i: A string for formatting the group labels.
            estimated_gate_error_list: The error estimations.
            simulation_options: Numerical options for the simulation.
        """
        self._qid_shape = qid_shape
        self._grouping = grouping
        self._M = M
        self._format_i = format_i
        self._format_mu = 'mu_{}_{}'
        self._simulation_options = simulation_options
        self._estimated_gate_error_list = estimated_gate_error_list

    @classmethod
    def create(
        cls,
        *,
        qid_shape: Tuple[int, ...],
        grouping: Dict[int, int],
        initial_state: int = 0,
        simulation_options: MPSOptions = MPSOptions(),
    ):
        """Creates an MPSQuantumState

        Args:
            qid_shape: Dimensions of the qubits represented.
            grouping: How to group qubits together, if None all are individual.
            initial_state: The initial computational basis state.
            simulation_options: Numerical options for the simulation.

        Raises:
            ValueError: If the grouping does not cover the qubits.
        """
        M = []
        for _ in range(max(grouping.values()) + 1):
            M.append(qtn.Tensor())

        # The order of the qubits matters, because the state |01> is different from |10>. Since
        # Quimb uses strings to name tensor indices, we want to be able to sort them too. If we are
        # working with, say, 123 qubits then we want qubit 3 to come before qubit 100, but then
        # we want write the string '003' which comes before '100' in lexicographic order. The code
        # below is just simple string formatting.
        max_num_digits = len(f'{max(grouping.values())}')
        format_i = f'i_{{:0{max_num_digits}}}'

        # TODO(tonybruguier): Instead of relying on sortable indices could you keep a parallel
        # mapping of e.g. qubit to string-index and do all "logic" on the qubits themselves and
        # only translate to string-indices when calling a quimb API.

        # TODO(tonybruguier): Refactor out so that the code below can also be used by
        # circuit_to_tensors in cirq.contrib.quimb.state_vector.

        for axis in reversed(range(len(qid_shape))):
            d = qid_shape[axis]
            x = np.zeros(d)
            x[initial_state % d] = 1.0

            n = grouping[axis]
            M[n] @= qtn.Tensor(x, inds=(format_i.format(axis),))
            initial_state = initial_state // d
<<<<<<< HEAD
        return _MPSQuantumState(
=======
        return _MPSHandler(
>>>>>>> e0a64dd2
            qid_shape=qid_shape,
            grouping=grouping,
            M=M,
            format_i=format_i,
            estimated_gate_error_list=[],
            simulation_options=simulation_options,
        )

    def i_str(self, i: int) -> str:
        # Returns the index name for the i'th qid.
        return self._format_i.format(i)

    def mu_str(self, i: int, j: int) -> str:
        # Returns the index name for the pair of the i'th and j'th qids. Note
        # that by convention, the lower index is always the first in the output
        # string.
        smallest = min(i, j)
        largest = max(i, j)
        return self._format_mu.format(smallest, largest)

    def __str__(self) -> str:
        return str(qtn.TensorNetwork(self._M))

    def _value_equality_values_(self) -> Any:
        return self._qid_shape, self._M, self._simulation_options, self._grouping

<<<<<<< HEAD
    def copy(self, deep_copy_buffers: bool = True) -> '_MPSQuantumState':
        """Copies the object.
        Returns:
            A copy of the object.
        """
        return _MPSQuantumState(
=======
    def copy(self, deep_copy_buffers: bool = True) -> '_MPSHandler':
        """Copies the object.

        Args:
            deep_copy_buffers: True by default, False to reuse the existing buffers.
        Returns:
            A copy of the object.
        """
        return _MPSHandler(
>>>>>>> e0a64dd2
            simulation_options=self._simulation_options,
            grouping=self._grouping,
            qid_shape=self._qid_shape,
            M=[x.copy() for x in self._M],
            estimated_gate_error_list=self._estimated_gate_error_list.copy(),
            format_i=self._format_i,
        )

    def state_vector(self) -> np.ndarray:
        """Returns the full state vector.

        Returns:
            A vector that contains the full state.
        """
        tensor_network = qtn.TensorNetwork(self._M)
        state_vector = tensor_network.contract(inplace=False)

        # Here, we rely on the formatting of the indices, and the fact that we have enough
        # leading zeros so that 003 comes before 100.
        sorted_ind = tuple(sorted(state_vector.inds))
        return state_vector.fuse({'i': sorted_ind}).data

    def partial_trace(self, keep_axes: Set[int]) -> np.ndarray:
<<<<<<< HEAD
        """Traces out all qubits except keep_qubits.
=======
        """Traces out all qubits except keep_axes.
>>>>>>> e0a64dd2

        Args:
            keep_axes: The set of axes that are left after computing the
                partial trace. For example, if we have a circuit for 3 qubits
                and this parameter only has one qubit, the entire density matrix
                would be 8x8, but this function returns a 2x2 matrix.

        Returns:
            An array that contains the partial trace.
        """

        contracted_inds = set(map(self.i_str, set(range(len(self._qid_shape))) - keep_axes))

        conj_pfx = "conj_"

        tensor_network = qtn.TensorNetwork(self._M)

        # Rename the internal indices to avoid collisions. Also rename the qubit
        # indices that are kept. We do not rename the qubit indices that are
        # traced out.
        conj_tensor_network = tensor_network.conj()
        reindex_mapping = {}
        for M in conj_tensor_network.tensors:
            for ind in M.inds:
                if ind not in contracted_inds:
                    reindex_mapping[ind] = conj_pfx + ind
        conj_tensor_network.reindex(reindex_mapping, inplace=True)
        partial_trace = conj_tensor_network @ tensor_network

        forward_inds = list(map(self.i_str, keep_axes))
        backward_inds = [conj_pfx + forward_ind for forward_ind in forward_inds]
        return partial_trace.to_dense(forward_inds, backward_inds)

    def to_numpy(self) -> np.ndarray:
        """An alias for the state vector."""
        return self.state_vector()

    def apply_op(self, op: Any, axes: Sequence[int], prng: np.random.RandomState):
        """Applies a unitary operation, mutating the object to represent the new state.

        op:
            The operation that mutates the object. Note that currently, only 1-
            and 2- qubit operations are currently supported.
        """

        old_inds = tuple(map(self.i_str, axes))
        new_inds = tuple(['new_' + old_ind for old_ind in old_inds])

        if protocols.has_unitary(op):
            U = protocols.unitary(op)
        else:
            mixtures = protocols.mixture(op)
            mixture_idx = int(prng.choice(len(mixtures), p=[mixture[0] for mixture in mixtures]))
            U = mixtures[mixture_idx][1]
        U = qtn.Tensor(
            U.reshape([self._qid_shape[axis] for axis in axes] * 2), inds=(new_inds + old_inds)
        )

        # TODO(tonybruguier): Explore using the Quimb's tensor network natively.

        if len(axes) == 1:
            n = self._grouping[axes[0]]

            self._M[n] = (U @ self._M[n]).reindex({new_inds[0]: old_inds[0]})
        elif len(axes) == 2:
            n, p = [self._grouping[axis] for axis in axes]

            if n == p:
                self._M[n] = (U @ self._M[n]).reindex(
                    {new_inds[0]: old_inds[0], new_inds[1]: old_inds[1]}
                )
            else:
                # This is the index on which we do the contraction. We need to add it iff it's
                # the first time that we do the joining for that specific pair.
                mu_ind = self.mu_str(n, p)
                if mu_ind not in self._M[n].inds:
                    self._M[n].new_ind(mu_ind)
                if mu_ind not in self._M[p].inds:
                    self._M[p].new_ind(mu_ind)

                T = U @ self._M[n] @ self._M[p]

                left_inds = tuple(set(T.inds) & set(self._M[n].inds)) + (new_inds[0],)
                X, Y = T.split(
                    left_inds,
                    method=self._simulation_options.method,
                    max_bond=self._simulation_options.max_bond,
                    cutoff=self._simulation_options.cutoff,
                    cutoff_mode=self._simulation_options.cutoff_mode,
                    get='tensors',
                    absorb='both',
                    bond_ind=mu_ind,
                )

                # Equations (13), (14), and (15):
                # TODO(tonybruguier): When Quimb 2.0.0 is released, the split()
                # function should have a 'renorm' that, when set to None, will
                # allow to compute e_n exactly as:
                # np.sum(abs((X @ Y).data) ** 2).real / np.sum(abs(T) ** 2).real
                #
                # The renormalization would then have to be done manually.
                #
                # However, for now, e_n are just the estimated value.
                e_n = self._simulation_options.cutoff
                self._estimated_gate_error_list.append(e_n)

                self._M[n] = X.reindex({new_inds[0]: old_inds[0]})
                self._M[p] = Y.reindex({new_inds[1]: old_inds[1]})
        else:
            # NOTE(tonybruguier): There could be a way to handle higher orders. I think this could
            # involve HOSVDs:
            # https://en.wikipedia.org/wiki/Higher-order_singular_value_decomposition
            #
            # TODO(tonybruguier): Evaluate whether it's even useful to implement and learn more
            # about HOSVDs.
            raise ValueError('Can only handle 1 and 2 qubit operations')
        return True

    def estimation_stats(self):
        """Returns some statistics about the memory usage and quality of the approximation."""

        num_coefs_used = sum([Mi.data.size for Mi in self._M])
        memory_bytes = sum([Mi.data.nbytes for Mi in self._M])

        # The computation below is done for numerical stability, instead of directly using the
        # formula:
        # estimated_fidelity = \prod_i (1 - estimated_gate_error_list_i)
        estimated_fidelity = 1.0 + np.expm1(
            sum(np.log1p(-x) for x in self._estimated_gate_error_list)
        )
        estimated_fidelity = round(estimated_fidelity, ndigits=3)

        return {
            "num_coefs_used": num_coefs_used,
            "memory_bytes": memory_bytes,
            "estimated_fidelity": estimated_fidelity,
        }

    def _measure(
        self, axes: Sequence[int], prng: np.random.RandomState, collapse_state_vector=True
    ) -> List[int]:
        results: List[int] = []

        if collapse_state_vector:
            state = self
        else:
            state = self.copy()

        for axis in axes:
            # Trace out other qubits
            M = state.partial_trace(keep_axes={axis})
            probs = np.diag(M).real
            sum_probs = sum(probs)

            # Because the computation is approximate, the probabilities do not
            # necessarily add up to 1.0, and thus we re-normalize them.
            if abs(sum_probs - 1.0) > self._simulation_options.sum_prob_atol:
                raise ValueError(f'Sum of probabilities exceeds tolerance: {sum_probs}')
            norm_probs = [x / sum_probs for x in probs]

            d = self._qid_shape[axis]
            result: int = int(prng.choice(d, p=norm_probs))

            collapser = np.zeros((d, d))
            collapser[result][result] = 1.0 / math.sqrt(probs[result])

            old_n = state.i_str(axis)
            new_n = 'new_' + old_n

            collapser = qtn.Tensor(collapser, inds=(new_n, old_n))

            state._M[axis] = (collapser @ state._M[axis]).reindex({new_n: old_n})

            results.append(result)

        return results

    def measure(
        self, axes: Sequence[int], seed: 'cirq.RANDOM_STATE_OR_SEED_LIKE' = None
    ) -> List[int]:
        """Measures the MPS.

        Args:
            axes: The axes to measure.
            seed: The random number seed to use.
        Returns:
            The measurements in axis order.
        """
<<<<<<< HEAD
        return self._measure(axes, seed)
=======
        return self._measure(axes, value.parse_random_state(seed))
>>>>>>> e0a64dd2

    def sample(
        self,
        axes: Sequence[int],
        repetitions: int = 1,
        seed: 'cirq.RANDOM_STATE_OR_SEED_LIKE' = None,
    ) -> np.ndarray:
        """Samples the MPS.

        Args:
            axes: The axes to sample.
            repetitions: The number of samples to make.
            seed: The random number seed to use.
        Returns:
            The samples in order.
        """

        measurements: List[List[int]] = []
        prng = value.parse_random_state(seed)

        for _ in range(repetitions):
<<<<<<< HEAD
            measurements.append(
                self._measure(axes, value.parse_random_state(seed), collapse_state_vector=False)
            )

        return np.array(measurements, dtype=int)


@value.value_equality
class MPSState(ActOnArgs):
    """A state of the MPS simulation."""

    def __init__(
        self,
        qubits: Sequence['cirq.Qid'],
        prng: np.random.RandomState,
        simulation_options: MPSOptions = MPSOptions(),
        grouping: Optional[Dict['cirq.Qid', int]] = None,
        initial_state: int = 0,
        log_of_measurement_results: Dict[str, Any] = None,
        classical_data: 'cirq.ClassicalDataStore' = None,
    ):
        """Creates and MPSState

=======
            measurements.append(self._measure(axes, prng, collapse_state_vector=False))

        return np.array(measurements, dtype=int)


@value.value_equality
class MPSState(ActOnArgs):
    """A state of the MPS simulation."""

    def __init__(
        self,
        qubits: Sequence['cirq.Qid'],
        prng: np.random.RandomState,
        simulation_options: MPSOptions = MPSOptions(),
        grouping: Optional[Dict['cirq.Qid', int]] = None,
        initial_state: int = 0,
        log_of_measurement_results: Dict[str, Any] = None,
        classical_data: 'cirq.ClassicalDataStore' = None,
    ):
        """Creates and MPSState

>>>>>>> e0a64dd2
        Args:
            qubits: Determines the canonical ordering of the qubits. This
                is often used in specifying the initial state, i.e. the
                ordering of the computational basis states.
            prng: A random number generator, used to simulate measurements.
            simulation_options: Numerical options for the simulation.
            grouping: How to group qubits together, if None all are individual.
            initial_state: An integer representing the initial state.
            log_of_measurement_results: A mutable object that measurements are
                being recorded into.
            classical_data: The shared classical data container for this
                simulation.

        Raises:
            ValueError: If the grouping does not cover the qubits.
        """
<<<<<<< HEAD
        qubit_map = {q: i for i, q in enumerate(qubits)}
        final_grouping = qubit_map if grouping is None else grouping
        if final_grouping.keys() != qubit_map.keys():
            raise ValueError('Grouping must cover exactly the qubits.')
        state = _MPSQuantumState.create(
            initial_state=initial_state,
            qid_shape=tuple(q.dimension for q in qubits),
            simulation_options=simulation_options,
            grouping={qubit_map[k]: v for k, v in final_grouping.items()},
        )
        super().__init__(
            state=state,
=======
        super().__init__(
>>>>>>> e0a64dd2
            prng=prng,
            qubits=qubits,
            log_of_measurement_results=log_of_measurement_results,
            classical_data=classical_data,
        )
<<<<<<< HEAD
        self._state: _MPSQuantumState = state
=======
        final_grouping = self.qubit_map if grouping is None else grouping
        if final_grouping.keys() != self.qubit_map.keys():
            raise ValueError('Grouping must cover exactly the qubits.')
        self._state = _MPSHandler.create(
            initial_state=initial_state,
            qid_shape=tuple(q.dimension for q in qubits),
            simulation_options=simulation_options,
            grouping={self.qubit_map[k]: v for k, v in final_grouping.items()},
        )
>>>>>>> e0a64dd2

    def i_str(self, i: int) -> str:
        # Returns the index name for the i'th qid.
        return self._state.i_str(i)

    def mu_str(self, i: int, j: int) -> str:
        # Returns the index name for the pair of the i'th and j'th qids. Note
        # that by convention, the lower index is always the first in the output
        # string.
        return self._state.mu_str(i, j)

    def __str__(self) -> str:
        return str(self._state)

    def _value_equality_values_(self) -> Any:
        return self.qubits, self._state

<<<<<<< HEAD
=======
    def _on_copy(self, target: 'MPSState', deep_copy_buffers: bool = True):
        target._state = self._state.copy(deep_copy_buffers)

>>>>>>> e0a64dd2
    def state_vector(self) -> np.ndarray:
        """Returns the full state vector.

        Returns:
            A vector that contains the full state.
        """
        return self._state.state_vector()

    def partial_trace(self, keep_qubits: Set['cirq.Qid']) -> np.ndarray:
        """Traces out all qubits except keep_qubits.

        Args:
            keep_qubits: The set of qubits that are left after computing the
                partial trace. For example, if we have a circuit for 3 qubits
                and this parameter only has one qubit, the entire density matrix
                would be 8x8, but this function returns a 2x2 matrix.

        Returns:
            An array that contains the partial trace.
        """
        return self._state.partial_trace(set(self.get_axes(list(keep_qubits))))

    def to_numpy(self) -> np.ndarray:
        """An alias for the state vector."""
        return self._state.to_numpy()

    @deprecated(deadline="v0.15", fix="Use cirq.act_on(op, mps_state)")
    def apply_op(self, op: 'cirq.Operation', prng: np.random.RandomState):
        """Applies a unitary operation, mutating the object to represent the new state.

        op:
            The operation that mutates the object. Note that currently, only 1-
            and 2- qubit operations are currently supported.
        """
        return self._state.apply_op(op, self.get_axes(op.qubits), prng)

    def _act_on_fallback_(
        self,
        action: Union['cirq.Operation', 'cirq.Gate'],
        qubits: Sequence['cirq.Qid'],
        allow_decompose: bool = True,
    ) -> bool:
        """Delegates the action to self.apply_op"""
        return self._state.apply_op(action, self.get_axes(qubits), self.prng)

    def estimation_stats(self):
        """Returns some statistics about the memory usage and quality of the approximation."""
        return self._state.estimation_stats()

    @property
    def M(self):
        return self._state._M

    @deprecated(deadline="v0.15", fix="Use cirq.act_on(measurement, mps_state)")
    def perform_measurement(
        self, qubits: Sequence['cirq.Qid'], prng: np.random.RandomState, collapse_state_vector=True
    ) -> List[int]:
        """Performs a measurement over one or more qubits.

        Args:
            qubits: The sequence of qids to measure, in that order.
            prng: A random number generator, used to simulate measurements.
            collapse_state_vector: A Boolean specifying whether we should mutate
                the state after the measurement.

        Raises:
            ValueError: If the probabilities for the measurements differ too much from one for the
                tolerance specified in simulation options.
        """
<<<<<<< HEAD
        return self._state._measure(self.get_axes(qubits), prng, collapse_state_vector)
=======
        return self._state._measure(self.get_axes(qubits), prng, collapse_state_vector)

    def _perform_measurement(self, qubits: Sequence['cirq.Qid']) -> List[int]:
        """Measures the axes specified by the simulator."""
        return self._state.measure(self.get_axes(qubits), self.prng)

    def sample(
        self,
        qubits: Sequence['cirq.Qid'],
        repetitions: int = 1,
        seed: 'cirq.RANDOM_STATE_OR_SEED_LIKE' = None,
    ) -> np.ndarray:
        return self._state.sample(self.get_axes(qubits), repetitions, seed)
>>>>>>> e0a64dd2
<|MERGE_RESOLUTION|>--- conflicted
+++ resolved
@@ -24,11 +24,7 @@
 import numpy as np
 import quimb.tensor as qtn
 
-<<<<<<< HEAD
 from cirq import devices, protocols, qis, value
-=======
-from cirq import devices, protocols, value
->>>>>>> e0a64dd2
 from cirq._compat import deprecated
 from cirq.sim import simulator_base
 from cirq.sim.act_on_args import ActOnArgs
@@ -224,11 +220,7 @@
 
 
 @value.value_equality
-<<<<<<< HEAD
-class _MPSQuantumState(qis.QuantumStateRepresentation):
-=======
-class _MPSHandler:
->>>>>>> e0a64dd2
+class _MPSHandler(qis.QuantumStateRepresentation):
     """Quantum state of the MPS simulation."""
 
     def __init__(
@@ -305,11 +297,7 @@
             n = grouping[axis]
             M[n] @= qtn.Tensor(x, inds=(format_i.format(axis),))
             initial_state = initial_state // d
-<<<<<<< HEAD
-        return _MPSQuantumState(
-=======
         return _MPSHandler(
->>>>>>> e0a64dd2
             qid_shape=qid_shape,
             grouping=grouping,
             M=M,
@@ -336,14 +324,6 @@
     def _value_equality_values_(self) -> Any:
         return self._qid_shape, self._M, self._simulation_options, self._grouping
 
-<<<<<<< HEAD
-    def copy(self, deep_copy_buffers: bool = True) -> '_MPSQuantumState':
-        """Copies the object.
-        Returns:
-            A copy of the object.
-        """
-        return _MPSQuantumState(
-=======
     def copy(self, deep_copy_buffers: bool = True) -> '_MPSHandler':
         """Copies the object.
 
@@ -353,7 +333,6 @@
             A copy of the object.
         """
         return _MPSHandler(
->>>>>>> e0a64dd2
             simulation_options=self._simulation_options,
             grouping=self._grouping,
             qid_shape=self._qid_shape,
@@ -377,11 +356,7 @@
         return state_vector.fuse({'i': sorted_ind}).data
 
     def partial_trace(self, keep_axes: Set[int]) -> np.ndarray:
-<<<<<<< HEAD
-        """Traces out all qubits except keep_qubits.
-=======
         """Traces out all qubits except keep_axes.
->>>>>>> e0a64dd2
 
         Args:
             keep_axes: The set of axes that are left after computing the
@@ -570,11 +545,7 @@
         Returns:
             The measurements in axis order.
         """
-<<<<<<< HEAD
-        return self._measure(axes, seed)
-=======
         return self._measure(axes, value.parse_random_state(seed))
->>>>>>> e0a64dd2
 
     def sample(
         self,
@@ -596,10 +567,7 @@
         prng = value.parse_random_state(seed)
 
         for _ in range(repetitions):
-<<<<<<< HEAD
-            measurements.append(
-                self._measure(axes, value.parse_random_state(seed), collapse_state_vector=False)
-            )
+            measurements.append(self._measure(axes, prng, collapse_state_vector=False))
 
         return np.array(measurements, dtype=int)
 
@@ -620,29 +588,6 @@
     ):
         """Creates and MPSState
 
-=======
-            measurements.append(self._measure(axes, prng, collapse_state_vector=False))
-
-        return np.array(measurements, dtype=int)
-
-
-@value.value_equality
-class MPSState(ActOnArgs):
-    """A state of the MPS simulation."""
-
-    def __init__(
-        self,
-        qubits: Sequence['cirq.Qid'],
-        prng: np.random.RandomState,
-        simulation_options: MPSOptions = MPSOptions(),
-        grouping: Optional[Dict['cirq.Qid', int]] = None,
-        initial_state: int = 0,
-        log_of_measurement_results: Dict[str, Any] = None,
-        classical_data: 'cirq.ClassicalDataStore' = None,
-    ):
-        """Creates and MPSState
-
->>>>>>> e0a64dd2
         Args:
             qubits: Determines the canonical ordering of the qubits. This
                 is often used in specifying the initial state, i.e. the
@@ -659,12 +604,11 @@
         Raises:
             ValueError: If the grouping does not cover the qubits.
         """
-<<<<<<< HEAD
         qubit_map = {q: i for i, q in enumerate(qubits)}
         final_grouping = qubit_map if grouping is None else grouping
         if final_grouping.keys() != qubit_map.keys():
             raise ValueError('Grouping must cover exactly the qubits.')
-        state = _MPSQuantumState.create(
+        state = _MPSHandler.create(
             initial_state=initial_state,
             qid_shape=tuple(q.dimension for q in qubits),
             simulation_options=simulation_options,
@@ -672,27 +616,12 @@
         )
         super().__init__(
             state=state,
-=======
-        super().__init__(
->>>>>>> e0a64dd2
             prng=prng,
             qubits=qubits,
             log_of_measurement_results=log_of_measurement_results,
             classical_data=classical_data,
         )
-<<<<<<< HEAD
-        self._state: _MPSQuantumState = state
-=======
-        final_grouping = self.qubit_map if grouping is None else grouping
-        if final_grouping.keys() != self.qubit_map.keys():
-            raise ValueError('Grouping must cover exactly the qubits.')
-        self._state = _MPSHandler.create(
-            initial_state=initial_state,
-            qid_shape=tuple(q.dimension for q in qubits),
-            simulation_options=simulation_options,
-            grouping={self.qubit_map[k]: v for k, v in final_grouping.items()},
-        )
->>>>>>> e0a64dd2
+        self._state: _MPSHandler = state
 
     def i_str(self, i: int) -> str:
         # Returns the index name for the i'th qid.
@@ -710,12 +639,6 @@
     def _value_equality_values_(self) -> Any:
         return self.qubits, self._state
 
-<<<<<<< HEAD
-=======
-    def _on_copy(self, target: 'MPSState', deep_copy_buffers: bool = True):
-        target._state = self._state.copy(deep_copy_buffers)
-
->>>>>>> e0a64dd2
     def state_vector(self) -> np.ndarray:
         """Returns the full state vector.
 
@@ -785,20 +708,4 @@
             ValueError: If the probabilities for the measurements differ too much from one for the
                 tolerance specified in simulation options.
         """
-<<<<<<< HEAD
-        return self._state._measure(self.get_axes(qubits), prng, collapse_state_vector)
-=======
-        return self._state._measure(self.get_axes(qubits), prng, collapse_state_vector)
-
-    def _perform_measurement(self, qubits: Sequence['cirq.Qid']) -> List[int]:
-        """Measures the axes specified by the simulator."""
-        return self._state.measure(self.get_axes(qubits), self.prng)
-
-    def sample(
-        self,
-        qubits: Sequence['cirq.Qid'],
-        repetitions: int = 1,
-        seed: 'cirq.RANDOM_STATE_OR_SEED_LIKE' = None,
-    ) -> np.ndarray:
-        return self._state.sample(self.get_axes(qubits), repetitions, seed)
->>>>>>> e0a64dd2
+        return self._state._measure(self.get_axes(qubits), prng, collapse_state_vector)