# Copyright 2019 The Cirq Developers
#
# Licensed under the Apache License, Version 2.0 (the "License");
# you may not use this file except in compliance with the License.
# You may obtain a copy of the License at
#
#     https://www.apache.org/licenses/LICENSE-2.0
#
# Unless required by applicable law or agreed to in writing, software
# distributed under the License is distributed on an "AS IS" BASIS,
# WITHOUT WARRANTIES OR CONDITIONS OF ANY KIND, either express or implied.
# See the License for the specific language governing permissions and
# limitations under the License.
"""An MPS simulator.

This is based on this paper:
https://arxiv.org/abs/2002.07730
"""

import dataclasses
import math
from typing import Any, Dict, List, Optional, Sequence, Set, Tuple, TYPE_CHECKING, Union

import numpy as np
import quimb.tensor as qtn

from cirq import devices, protocols, qis, value
<<<<<<< HEAD
from cirq.sim import simulator, simulator_base
=======
from cirq.sim import simulator_base
>>>>>>> 49b08b9d
from cirq.sim.simulation_state import SimulationState

if TYPE_CHECKING:
    import cirq


@dataclasses.dataclass(frozen=True)
class MPSOptions:
    # Some of these parameters are fed directly to Quimb so refer to the documentation for detail:
    # https://quimb.readthedocs.io/en/latest/_autosummary/ \
    #       quimb.tensor.tensor_core.html#quimb.tensor.tensor_core.tensor_split

    # How to split the tensor. Refer to the Quimb documentation for the exact meaning.
    method: str = 'svds'
    # If integer, the maxmimum number of singular values to keep, regardless of ``cutoff``.
    max_bond: Optional[int] = None
    # Method with which to apply the cutoff threshold. Refer to the Quimb documentation.
    cutoff_mode: str = 'rsum2'
    # The threshold below which to discard singular values. Refer to the Quimb documentation.
    cutoff: float = 1e-6
    # Because the computation is approximate, the sum of the probabilities is not 1.0. This
    # parameter is the absolute deviation from 1.0 that is allowed.
    sum_prob_atol: float = 1e-3


class MPSSimulator(
    simulator_base.SimulatorBase['MPSSimulatorStepResult', 'MPSTrialResult', 'MPSState']
):
    """An efficient simulator for MPS circuits."""

    def __init__(
        self,
        noise: 'cirq.NOISE_MODEL_LIKE' = None,
        seed: 'cirq.RANDOM_STATE_OR_SEED_LIKE' = None,
        simulation_options: MPSOptions = MPSOptions(),
        grouping: Optional[Dict['cirq.Qid', int]] = None,
    ):
        """Creates instance of `MPSSimulator`.

        Args:
            noise: A noise model to apply while simulating.
            seed: The random seed to use for this simulator.
            simulation_options: Numerical options for the simulation.
            grouping: How to group qubits together, if None all are individual.

        Raises:
            ValueError: If the noise model is not unitary or a mixture.
        """
        self.init = True
        noise_model = devices.NoiseModel.from_noise_model_like(noise)
        if not protocols.has_mixture(noise_model):
            raise ValueError(f'noise must be unitary or mixture but was {noise_model}')
        self.simulation_options = simulation_options
        self.grouping = grouping
        super().__init__(noise=noise, seed=seed)

    def _create_partial_simulation_state(
        self,
        initial_state: Union[int, 'MPSState'],
        qubits: Sequence['cirq.Qid'],
        classical_data: 'cirq.ClassicalDataStore',
    ) -> 'MPSState':
        """Creates MPSState args for simulating the Circuit.

        Args:
            initial_state: The initial state for the simulation in the
                computational basis. Represented as a big endian int.
            qubits: Determines the canonical ordering of the qubits. This
                is often used in specifying the initial state, i.e. the
                ordering of the computational basis states.
            classical_data: The shared classical data container for this
                simulation.

        Returns:
            MPSState args for simulating the Circuit.
        """
        if isinstance(initial_state, MPSState):
            return initial_state

        return MPSState(
            qubits=qubits,
            prng=self._prng,
            simulation_options=self.simulation_options,
            grouping=self.grouping,
            initial_state=initial_state,
            classical_data=classical_data,
        )

    def _create_step_result(self, sim_state: 'cirq.SimulationStateBase[MPSState]'):
        return MPSSimulatorStepResult(sim_state)

    def _create_simulator_trial_result(
        self,
        params: 'cirq.ParamResolver',
        measurements: Dict[str, np.ndarray],
        final_simulator_state: 'cirq.SimulationStateBase[MPSState]',
    ) -> 'MPSTrialResult':
        """Creates a single trial results with the measurements.

        Args:
            params: A ParamResolver for determining values of Symbols.
            measurements: A dictionary from measurement key (e.g. qubit) to the
                actual measurement array.
            final_simulator_state: The final state of the simulation.

        Returns:
            A single result.
        """
        return MPSTrialResult(
            params=params, measurements=measurements, final_simulator_state=final_simulator_state
        )


class MPSTrialResult(simulator_base.SimulationTrialResultBase['MPSState']):
    """A single trial reult"""

    def __init__(
        self,
        params: 'cirq.ParamResolver',
        measurements: Dict[str, np.ndarray],
        final_simulator_state: 'cirq.SimulationStateBase[MPSState]',
    ) -> None:
        super().__init__(
            params=params, measurements=measurements, final_simulator_state=final_simulator_state
        )

    @property
    def final_state(self) -> 'MPSState':
        return self._get_merged_sim_state()

    def __str__(self) -> str:
        samples = super().__str__()
        final = self._final_simulator_state
        return f'measurements: {samples}\noutput state: {final}'

    def _repr_pretty_(self, p: Any, cycle: bool):
        """iPython (Jupyter) pretty print."""
        if cycle:
            # There should never be a cycle.  This is just in case.
            p.text('cirq.MPSTrialResult(...)')
        else:
            p.text(str(self))


class MPSSimulatorStepResult(simulator_base.StepResultBase['MPSState']):
    """A `StepResult` that can perform measurements."""

    def __init__(self, sim_state: 'cirq.SimulationStateBase[MPSState]'):
        """Results of a step of the simulator.
        Attributes:
            sim_state: The qubit:SimulationState lookup for this step.
        """
        super().__init__(sim_state)

    @property
    def state(self):
        return self._merged_sim_state

    def __str__(self) -> str:
        def bitstring(vals):
            return ','.join(str(v) for v in vals)

        results = sorted([(key, bitstring(val)) for key, val in self.measurements.items()])

        if len(results) == 0:
            measurements = ''
        else:
            measurements = ' '.join([f'{key}={val}' for key, val in results]) + '\n'

        final = self.state

        return f'{measurements}{final}'

    def _repr_pretty_(self, p: Any, cycle: bool):
        """iPython (Jupyter) pretty print."""
        p.text("cirq.MPSSimulatorStepResult(...)" if cycle else self.__str__())


@value.value_equality
class _MPSHandler(qis.QuantumStateRepresentation):
    """Quantum state of the MPS simulation."""

    def __init__(
        self,
        qid_shape: Tuple[int, ...],
        grouping: Dict[int, int],
        M: List[qtn.Tensor],
        format_i: str,
        estimated_gate_error_list: List[float],
        simulation_options: MPSOptions = MPSOptions(),
    ):
        """Creates an MPSQuantumState

        Args:
            qid_shape: Dimensions of the qubits represented.
            grouping: How to group qubits together, if None all are individual.
            M: The tensor list for maintaining the MPS state.
            format_i: A string for formatting the group labels.
            estimated_gate_error_list: The error estimations.
            simulation_options: Numerical options for the simulation.
        """
        self._qid_shape = qid_shape
        self._grouping = grouping
        self._M = M
        self._format_i = format_i
        self._format_mu = 'mu_{}_{}'
        self._simulation_options = simulation_options
        self._estimated_gate_error_list = estimated_gate_error_list

    @classmethod
    def create(
        cls,
        *,
        qid_shape: Tuple[int, ...],
        grouping: Dict[int, int],
        initial_state: int = 0,
        simulation_options: MPSOptions = MPSOptions(),
    ):
        """Creates an MPSQuantumState

        Args:
            qid_shape: Dimensions of the qubits represented.
            grouping: How to group qubits together, if None all are individual.
            initial_state: The initial computational basis state.
            simulation_options: Numerical options for the simulation.

        Raises:
            ValueError: If the grouping does not cover the qubits.
        """
        M = []
        for _ in range(max(grouping.values()) + 1):
            M.append(qtn.Tensor())

        # The order of the qubits matters, because the state |01> is different from |10>. Since
        # Quimb uses strings to name tensor indices, we want to be able to sort them too. If we are
        # working with, say, 123 qubits then we want qubit 3 to come before qubit 100, but then
        # we want write the string '003' which comes before '100' in lexicographic order. The code
        # below is just simple string formatting.
        max_num_digits = len(f'{max(grouping.values())}')
        format_i = f'i_{{:0{max_num_digits}}}'

        # TODO(tonybruguier): Instead of relying on sortable indices could you keep a parallel
        # mapping of e.g. qubit to string-index and do all "logic" on the qubits themselves and
        # only translate to string-indices when calling a quimb API.

        # TODO(tonybruguier): Refactor out so that the code below can also be used by
        # circuit_to_tensors in cirq.contrib.quimb.state_vector.

        for axis in reversed(range(len(qid_shape))):
            d = qid_shape[axis]
            x = np.zeros(d)
            x[initial_state % d] = 1.0

            n = grouping[axis]
            M[n] @= qtn.Tensor(x, inds=(format_i.format(axis),))
            initial_state = initial_state // d
        return _MPSHandler(
            qid_shape=qid_shape,
            grouping=grouping,
            M=M,
            format_i=format_i,
            estimated_gate_error_list=[],
            simulation_options=simulation_options,
        )

    def i_str(self, i: int) -> str:
        # Returns the index name for the i'th qid.
        return self._format_i.format(i)

    def mu_str(self, i: int, j: int) -> str:
        # Returns the index name for the pair of the i'th and j'th qids. Note
        # that by convention, the lower index is always the first in the output
        # string.
        smallest = min(i, j)
        largest = max(i, j)
        return self._format_mu.format(smallest, largest)

    def __str__(self) -> str:
        return str(qtn.TensorNetwork(self._M))

    def _value_equality_values_(self) -> Any:
        return self._qid_shape, self._M, self._simulation_options, self._grouping

    def copy(self, deep_copy_buffers: bool = True) -> '_MPSHandler':
        """Copies the object.

        Args:
            deep_copy_buffers: True by default, False to reuse the existing buffers.
        Returns:
            A copy of the object.
        """
        return _MPSHandler(
            simulation_options=self._simulation_options,
            grouping=self._grouping,
            qid_shape=self._qid_shape,
            M=[x.copy() for x in self._M],
            estimated_gate_error_list=self._estimated_gate_error_list.copy(),
            format_i=self._format_i,
        )

    def state_vector(self) -> np.ndarray:
        """Returns the full state vector.

        Returns:
            A vector that contains the full state.
        """
        tensor_network = qtn.TensorNetwork(self._M)
        state_vector = tensor_network.contract(inplace=False)

        # Here, we rely on the formatting of the indices, and the fact that we have enough
        # leading zeros so that 003 comes before 100.
        sorted_ind = tuple(sorted(state_vector.inds))
        return state_vector.fuse({'i': sorted_ind}).data

    def partial_trace(self, keep_axes: Set[int]) -> np.ndarray:
        """Traces out all qubits except keep_axes.

        Args:
            keep_axes: The set of axes that are left after computing the
                partial trace. For example, if we have a circuit for 3 qubits
                and this parameter only has one qubit, the entire density matrix
                would be 8x8, but this function returns a 2x2 matrix.

        Returns:
            An array that contains the partial trace.
        """

        contracted_inds = set(map(self.i_str, set(range(len(self._qid_shape))) - keep_axes))

        conj_pfx = "conj_"

        tensor_network = qtn.TensorNetwork(self._M)

        # Rename the internal indices to avoid collisions. Also rename the qubit
        # indices that are kept. We do not rename the qubit indices that are
        # traced out.
        conj_tensor_network = tensor_network.conj()
        reindex_mapping = {}
        for M in conj_tensor_network.tensors:
            for ind in M.inds:
                if ind not in contracted_inds:
                    reindex_mapping[ind] = conj_pfx + ind
        conj_tensor_network.reindex(reindex_mapping, inplace=True)
        partial_trace = conj_tensor_network @ tensor_network

        forward_inds = list(map(self.i_str, keep_axes))
        backward_inds = [conj_pfx + forward_ind for forward_ind in forward_inds]
        return partial_trace.to_dense(forward_inds, backward_inds)

    def to_numpy(self) -> np.ndarray:
        """An alias for the state vector."""
        return self.state_vector()

    def apply_op(self, op: Any, axes: Sequence[int], prng: np.random.RandomState):
        """Applies a unitary operation, mutating the object to represent the new state.

        op:
            The operation that mutates the object. Note that currently, only 1-
            and 2- qubit operations are currently supported.
        """

        old_inds = tuple(map(self.i_str, axes))
        new_inds = tuple(['new_' + old_ind for old_ind in old_inds])

        if protocols.has_unitary(op):
            U = protocols.unitary(op)
        else:
            mixtures = protocols.mixture(op)
            mixture_idx = int(prng.choice(len(mixtures), p=[mixture[0] for mixture in mixtures]))
            U = mixtures[mixture_idx][1]
        U = qtn.Tensor(
            U.reshape([self._qid_shape[axis] for axis in axes] * 2), inds=(new_inds + old_inds)
        )

        # TODO(tonybruguier): Explore using the Quimb's tensor network natively.

        if len(axes) == 1:
            n = self._grouping[axes[0]]

            self._M[n] = (U @ self._M[n]).reindex({new_inds[0]: old_inds[0]})
        elif len(axes) == 2:
            n, p = [self._grouping[axis] for axis in axes]

            if n == p:
                self._M[n] = (U @ self._M[n]).reindex(
                    {new_inds[0]: old_inds[0], new_inds[1]: old_inds[1]}
                )
            else:
                # This is the index on which we do the contraction. We need to add it iff it's
                # the first time that we do the joining for that specific pair.
                mu_ind = self.mu_str(n, p)
                if mu_ind not in self._M[n].inds:
                    self._M[n].new_ind(mu_ind)
                if mu_ind not in self._M[p].inds:
                    self._M[p].new_ind(mu_ind)

                T = U @ self._M[n] @ self._M[p]

                left_inds = tuple(set(T.inds) & set(self._M[n].inds)) + (new_inds[0],)
                X, Y = T.split(
                    left_inds,
                    method=self._simulation_options.method,
                    max_bond=self._simulation_options.max_bond,
                    cutoff=self._simulation_options.cutoff,
                    cutoff_mode=self._simulation_options.cutoff_mode,
                    get='tensors',
                    absorb='both',
                    bond_ind=mu_ind,
                )

                # Equations (13), (14), and (15):
                # TODO(tonybruguier): When Quimb 2.0.0 is released, the split()
                # function should have a 'renorm' that, when set to None, will
                # allow to compute e_n exactly as:
                # np.sum(abs((X @ Y).data) ** 2).real / np.sum(abs(T) ** 2).real
                #
                # The renormalization would then have to be done manually.
                #
                # However, for now, e_n are just the estimated value.
                e_n = self._simulation_options.cutoff
                self._estimated_gate_error_list.append(e_n)

                self._M[n] = X.reindex({new_inds[0]: old_inds[0]})
                self._M[p] = Y.reindex({new_inds[1]: old_inds[1]})
        else:
            # NOTE(tonybruguier): There could be a way to handle higher orders. I think this could
            # involve HOSVDs:
            # https://en.wikipedia.org/wiki/Higher-order_singular_value_decomposition
            #
            # TODO(tonybruguier): Evaluate whether it's even useful to implement and learn more
            # about HOSVDs.
            raise ValueError('Can only handle 1 and 2 qubit operations')
        return True

    def estimation_stats(self):
        """Returns some statistics about the memory usage and quality of the approximation."""

        num_coefs_used = sum([Mi.data.size for Mi in self._M])
        memory_bytes = sum([Mi.data.nbytes for Mi in self._M])

        # The computation below is done for numerical stability, instead of directly using the
        # formula:
        # estimated_fidelity = \prod_i (1 - estimated_gate_error_list_i)
        estimated_fidelity = 1.0 + np.expm1(
            sum(np.log1p(-x) for x in self._estimated_gate_error_list)
        )
        estimated_fidelity = round(estimated_fidelity, ndigits=3)

        return {
            "num_coefs_used": num_coefs_used,
            "memory_bytes": memory_bytes,
            "estimated_fidelity": estimated_fidelity,
        }

    def _measure(
        self, axes: Sequence[int], prng: np.random.RandomState, collapse_state_vector=True
    ) -> List[int]:
        results: List[int] = []

        if collapse_state_vector:
            state = self
        else:
            state = self.copy()

        for axis in axes:
            # Trace out other qubits
            M = state.partial_trace(keep_axes={axis})
            probs = np.diag(M).real
            sum_probs = sum(probs)

            # Because the computation is approximate, the probabilities do not
            # necessarily add up to 1.0, and thus we re-normalize them.
            if abs(sum_probs - 1.0) > self._simulation_options.sum_prob_atol:
                raise ValueError(f'Sum of probabilities exceeds tolerance: {sum_probs}')
            norm_probs = [x / sum_probs for x in probs]

            d = self._qid_shape[axis]
            result: int = int(prng.choice(d, p=norm_probs))

            collapser = np.zeros((d, d))
            collapser[result][result] = 1.0 / math.sqrt(probs[result])

            old_n = state.i_str(axis)
            new_n = 'new_' + old_n

            collapser = qtn.Tensor(collapser, inds=(new_n, old_n))

            state._M[axis] = (collapser @ state._M[axis]).reindex({new_n: old_n})

            results.append(result)

        return results

    def measure(
        self, axes: Sequence[int], seed: 'cirq.RANDOM_STATE_OR_SEED_LIKE' = None
    ) -> List[int]:
        """Measures the MPS.

        Args:
            axes: The axes to measure.
            seed: The random number seed to use.
        Returns:
            The measurements in axis order.
        """
        return self._measure(axes, value.parse_random_state(seed))

    def sample(
        self,
        axes: Sequence[int],
        repetitions: int = 1,
        seed: 'cirq.RANDOM_STATE_OR_SEED_LIKE' = None,
    ) -> np.ndarray:
        """Samples the MPS.

        Args:
            axes: The axes to sample.
            repetitions: The number of samples to make.
            seed: The random number seed to use.
        Returns:
            The samples in order.
        """

        measurements: List[List[int]] = []
        prng = value.parse_random_state(seed)

        for _ in range(repetitions):
            measurements.append(self._measure(axes, prng, collapse_state_vector=False))

        return np.array(measurements, dtype=int)


@value.value_equality
class MPSState(SimulationState[_MPSHandler]):
    """A state of the MPS simulation."""

    def __init__(
        self,
        *,
        qubits: Sequence['cirq.Qid'],
        prng: np.random.RandomState,
        simulation_options: MPSOptions = MPSOptions(),
        grouping: Optional[Dict['cirq.Qid', int]] = None,
        initial_state: int = 0,
        classical_data: 'cirq.ClassicalDataStore' = None,
    ):
        """Creates and MPSState

        Args:
            qubits: Determines the canonical ordering of the qubits. This
                is often used in specifying the initial state, i.e. the
                ordering of the computational basis states.
            prng: A random number generator, used to simulate measurements.
            simulation_options: Numerical options for the simulation.
            grouping: How to group qubits together, if None all are individual.
            initial_state: An integer representing the initial state.
            classical_data: The shared classical data container for this
                simulation.

        Raises:
            ValueError: If the grouping does not cover the qubits.
        """
        qubit_map = {q: i for i, q in enumerate(qubits)}
        final_grouping = qubit_map if grouping is None else grouping
        if final_grouping.keys() != qubit_map.keys():
            raise ValueError('Grouping must cover exactly the qubits.')
        state = _MPSHandler.create(
            initial_state=initial_state,
            qid_shape=tuple(q.dimension for q in qubits),
            simulation_options=simulation_options,
            grouping={qubit_map[k]: v for k, v in final_grouping.items()},
        )
        super().__init__(state=state, prng=prng, qubits=qubits, classical_data=classical_data)

    def i_str(self, i: int) -> str:
        # Returns the index name for the i'th qid.
        return self._state.i_str(i)

    def mu_str(self, i: int, j: int) -> str:
        # Returns the index name for the pair of the i'th and j'th qids. Note
        # that by convention, the lower index is always the first in the output
        # string.
        return self._state.mu_str(i, j)

    def __str__(self) -> str:
        return str(self._state)

    def _value_equality_values_(self) -> Any:
        return self.qubits, self._state

    def state_vector(self) -> np.ndarray:
        """Returns the full state vector.

        Returns:
            A vector that contains the full state.
        """
        return self._state.state_vector()

    def partial_trace(self, keep_qubits: Set['cirq.Qid']) -> np.ndarray:
        """Traces out all qubits except keep_qubits.

        Args:
            keep_qubits: The set of qubits that are left after computing the
                partial trace. For example, if we have a circuit for 3 qubits
                and this parameter only has one qubit, the entire density matrix
                would be 8x8, but this function returns a 2x2 matrix.

        Returns:
            An array that contains the partial trace.
        """
        return self._state.partial_trace(set(self.get_axes(list(keep_qubits))))

    def to_numpy(self) -> np.ndarray:
        """An alias for the state vector."""
        return self._state.to_numpy()

    def _act_on_fallback_(
        self, action: Any, qubits: Sequence['cirq.Qid'], allow_decompose: bool = True
    ) -> bool:
        """Delegates the action to self.apply_op"""
        return self._state.apply_op(action, self.get_axes(qubits), self.prng)

    def estimation_stats(self):
        """Returns some statistics about the memory usage and quality of the approximation."""
        return self._state.estimation_stats()

    @property
    def M(self):
        return self._state._M<|MERGE_RESOLUTION|>--- conflicted
+++ resolved
@@ -25,11 +25,7 @@
 import quimb.tensor as qtn
 
 from cirq import devices, protocols, qis, value
-<<<<<<< HEAD
-from cirq.sim import simulator, simulator_base
-=======
 from cirq.sim import simulator_base
->>>>>>> 49b08b9d
 from cirq.sim.simulation_state import SimulationState
 
 if TYPE_CHECKING:
