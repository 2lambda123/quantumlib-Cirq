--- conflicted
+++ resolved
@@ -226,9 +226,5 @@
         'sympy.E': lambda: sympy.E,
         'sympy.EulerGamma': lambda: sympy.EulerGamma,
         'complex': complex,
-<<<<<<< HEAD
-        'datetime.datetime': datetime.datetime,
-=======
         'datetime.datetime': _datetime,
->>>>>>> ca9e96b5
     }