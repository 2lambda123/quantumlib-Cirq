# Copyright 2020 The Cirq Developers
#
# Licensed under the Apache License, Version 2.0 (the "License");
# you may not use this file except in compliance with the License.
# You may obtain a copy of the License at
#
#     https://www.apache.org/licenses/LICENSE-2.0
#
# Unless required by applicable law or agreed to in writing, software
# distributed under the License is distributed on an "AS IS" BASIS,
# WITHOUT WARRANTIES OR CONDITIONS OF ANY KIND, either express or implied.
# See the License for the specific language governing permissions and
# limitations under the License.

import functools
from typing import Dict, TYPE_CHECKING

from cirq.protocols.json_serialization import ObjectFactory

if TYPE_CHECKING:
    import cirq.ops.pauli_gates
    import cirq.devices.unconstrained_device


@functools.lru_cache()
def _class_resolver_dictionary() -> Dict[str, ObjectFactory]:
    import cirq
    from cirq.ops import raw_types
    import pandas as pd
    import numpy as np
    from cirq.devices.noise_model import _NoNoiseModel
    from cirq.experiments import CrossEntropyResult, CrossEntropyResultDict, GridInteractionLayer
    from cirq.experiments.grid_parallel_two_qubit_xeb import GridParallelXEBMetadata

    def _identity_operation_from_dict(qubits, **kwargs):
        return cirq.identity_each(*qubits)

    def single_qubit_matrix_gate(matrix):
        if not isinstance(matrix, np.ndarray):
            matrix = np.array(matrix, dtype=np.complex128)
        return cirq.MatrixGate(matrix, qid_shape=(matrix.shape[0],))

    def two_qubit_matrix_gate(matrix):
        if not isinstance(matrix, np.ndarray):
            matrix = np.array(matrix, dtype=np.complex128)
        return cirq.MatrixGate(matrix, qid_shape=(2, 2))

    def _parallel_gate_op(gate, qubits):
        return cirq.parallel_gate_op(gate, *qubits)

    import sympy

    return {
        'AmplitudeDampingChannel': cirq.AmplitudeDampingChannel,
        'AnyIntegerPowerGateFamily': cirq.AnyIntegerPowerGateFamily,
        'AnyUnitaryGateFamily': cirq.AnyUnitaryGateFamily,
        'AsymmetricDepolarizingChannel': cirq.AsymmetricDepolarizingChannel,
        'BitFlipChannel': cirq.BitFlipChannel,
        'BitstringAccumulator': cirq.work.BitstringAccumulator,
        'BooleanHamiltonian': cirq.BooleanHamiltonian,
        'CCNotPowGate': cirq.CCNotPowGate,
        'CCXPowGate': cirq.CCXPowGate,
        'CCZPowGate': cirq.CCZPowGate,
        'Circuit': cirq.Circuit,
        'CircuitOperation': cirq.CircuitOperation,
        'ClassicallyControlledOperation': cirq.ClassicallyControlledOperation,
        'CliffordState': cirq.CliffordState,
        'CliffordTableau': cirq.CliffordTableau,
        'CNotPowGate': cirq.CNotPowGate,
        'ConstantQubitNoiseModel': cirq.ConstantQubitNoiseModel,
        'ControlledGate': cirq.ControlledGate,
        'ControlledOperation': cirq.ControlledOperation,
        'CrossEntropyResult': CrossEntropyResult,
        'CrossEntropyResultDict': CrossEntropyResultDict,
        'CSwapGate': cirq.CSwapGate,
        'CXPowGate': cirq.CXPowGate,
        'CZPowGate': cirq.CZPowGate,
        'DensePauliString': cirq.DensePauliString,
        'DepolarizingChannel': cirq.DepolarizingChannel,
        'DeviceMetadata': cirq.DeviceMetadata,
        'Duration': cirq.Duration,
        'FrozenCircuit': cirq.FrozenCircuit,
        'FSimGate': cirq.FSimGate,
        'GateFamily': cirq.GateFamily,
        'GateOperation': cirq.GateOperation,
        'Gateset': cirq.Gateset,
        'GeneralizedAmplitudeDampingChannel': cirq.GeneralizedAmplitudeDampingChannel,
        'GlobalPhaseGate': cirq.GlobalPhaseGate,
        'GlobalPhaseOperation': cirq.GlobalPhaseOperation,
        'GridDeviceMetadata': cirq.GridDeviceMetadata,
        'GridInteractionLayer': GridInteractionLayer,
        'GridParallelXEBMetadata': GridParallelXEBMetadata,
        'GridQid': cirq.GridQid,
        'GridQubit': cirq.GridQubit,
        'HPowGate': cirq.HPowGate,
        'ISwapPowGate': cirq.ISwapPowGate,
        'IdentityGate': cirq.IdentityGate,
        'InitObsSetting': cirq.work.InitObsSetting,
        'KeyCondition': cirq.KeyCondition,
        'KrausChannel': cirq.KrausChannel,
        'LinearDict': cirq.LinearDict,
        'LineQubit': cirq.LineQubit,
        'LineQid': cirq.LineQid,
        'LineTopology': cirq.LineTopology,
        'MatrixGate': cirq.MatrixGate,
        'MixedUnitaryChannel': cirq.MixedUnitaryChannel,
        'MeasurementKey': cirq.MeasurementKey,
        'MeasurementGate': cirq.MeasurementGate,
        '_MeasurementSpec': cirq.work._MeasurementSpec,
        'Moment': cirq.Moment,
        'MutableDensePauliString': cirq.MutableDensePauliString,
        'MutablePauliString': cirq.MutablePauliString,
        '_NoNoiseModel': _NoNoiseModel,
        'NamedQubit': cirq.NamedQubit,
        'NamedQid': cirq.NamedQid,
        'NoIdentifierQubit': cirq.testing.NoIdentifierQubit,
        'ObservableMeasuredResult': cirq.work.ObservableMeasuredResult,
        'OpIdentifier': cirq.OpIdentifier,
        'ParamResolver': cirq.ParamResolver,
        'ParallelGate': cirq.ParallelGate,
        'ParallelGateFamily': cirq.ParallelGateFamily,
        'PauliMeasurementGate': cirq.PauliMeasurementGate,
        'PauliString': cirq.PauliString,
        'PauliStringPhasor': cirq.PauliStringPhasor,
        'PauliStringPhasorGate': cirq.PauliStringPhasorGate,
        '_PauliX': cirq.ops.pauli_gates._PauliX,
        '_PauliY': cirq.ops.pauli_gates._PauliY,
        '_PauliZ': cirq.ops.pauli_gates._PauliZ,
        'PhaseDampingChannel': cirq.PhaseDampingChannel,
        'PhaseFlipChannel': cirq.PhaseFlipChannel,
        'PhaseGradientGate': cirq.PhaseGradientGate,
        'PhasedFSimGate': cirq.PhasedFSimGate,
        'PhasedISwapPowGate': cirq.PhasedISwapPowGate,
        'PhasedXPowGate': cirq.PhasedXPowGate,
        'PhasedXZGate': cirq.PhasedXZGate,
        'ProductState': cirq.ProductState,
        'ProjectorString': cirq.ProjectorString,
        'ProjectorSum': cirq.ProjectorSum,
        'QasmUGate': cirq.circuits.qasm_output.QasmUGate,
        '_QubitAsQid': raw_types._QubitAsQid,
        'QuantumFourierTransformGate': cirq.QuantumFourierTransformGate,
        'RandomGateChannel': cirq.RandomGateChannel,
        'TensoredConfusionMatrices': cirq.TensoredConfusionMatrices,
        'RepetitionsStoppingCriteria': cirq.work.RepetitionsStoppingCriteria,
        'ResetChannel': cirq.ResetChannel,
        'Result': cirq.ResultDict,  # Keep support for Cirq < 0.14.
        'ResultDict': cirq.ResultDict,
        'Rx': cirq.Rx,
        'Ry': cirq.Ry,
        'Rz': cirq.Rz,
        'SingleQubitCliffordGate': cirq.SingleQubitCliffordGate,
        'SingleQubitPauliStringGateOperation': cirq.SingleQubitPauliStringGateOperation,
        'SingleQubitReadoutCalibrationResult': cirq.experiments.SingleQubitReadoutCalibrationResult,
        'StabilizerStateChForm': cirq.StabilizerStateChForm,
        'StatePreparationChannel': cirq.StatePreparationChannel,
        'SwapPowGate': cirq.SwapPowGate,
        'SymmetricalQidPair': cirq.SymmetricalQidPair,
        'SympyCondition': cirq.SympyCondition,
        'TaggedOperation': cirq.TaggedOperation,
        'TiltedSquareLattice': cirq.TiltedSquareLattice,
<<<<<<< HEAD
        'TrialResult': cirq.ResultDict,  # keep support for Cirq < 0.11.
=======
        'TrialResult': cirq.Result,  # keep support for Cirq < 0.11.
        'TwoQubitGateTabulation': cirq.TwoQubitGateTabulation,
>>>>>>> ee744bd2
        '_UnconstrainedDevice': cirq.devices.unconstrained_device._UnconstrainedDevice,
        'VarianceStoppingCriteria': cirq.work.VarianceStoppingCriteria,
        'VirtualTag': cirq.VirtualTag,
        'WaitGate': cirq.WaitGate,
        # The formatter keeps putting this back
        # pylint: disable=line-too-long
        'XEBPhasedFSimCharacterizationOptions': cirq.experiments.XEBPhasedFSimCharacterizationOptions,
        # pylint: enable=line-too-long
        '_XEigenState': cirq.value.product_state._XEigenState,  # type: ignore
        'XPowGate': cirq.XPowGate,
        'XXPowGate': cirq.XXPowGate,
        '_YEigenState': cirq.value.product_state._YEigenState,  # type: ignore
        'YPowGate': cirq.YPowGate,
        'YYPowGate': cirq.YYPowGate,
        '_ZEigenState': cirq.value.product_state._ZEigenState,  # type: ignore
        'ZPowGate': cirq.ZPowGate,
        'ZZPowGate': cirq.ZZPowGate,
        # Old types, only supported for backwards-compatibility
        'IdentityOperation': _identity_operation_from_dict,
        'ParallelGateOperation': _parallel_gate_op,  # Removed in v0.14
        'SingleQubitMatrixGate': single_qubit_matrix_gate,
        'TwoQubitMatrixGate': two_qubit_matrix_gate,
        # not a cirq class, but treated as one:
        'pandas.DataFrame': pd.DataFrame,
        'pandas.Index': pd.Index,
        'pandas.MultiIndex': pd.MultiIndex.from_tuples,
        'sympy.Symbol': sympy.Symbol,
        'sympy.Add': lambda args: sympy.Add(*args),
        'sympy.Mul': lambda args: sympy.Mul(*args),
        'sympy.Pow': lambda args: sympy.Pow(*args),
        'sympy.GreaterThan': lambda args: sympy.GreaterThan(*args),
        'sympy.StrictGreaterThan': lambda args: sympy.StrictGreaterThan(*args),
        'sympy.LessThan': lambda args: sympy.LessThan(*args),
        'sympy.StrictLessThan': lambda args: sympy.StrictLessThan(*args),
        'sympy.Equality': lambda args: sympy.Equality(*args),
        'sympy.Unequality': lambda args: sympy.Unequality(*args),
        'sympy.Float': lambda approx: sympy.Float(approx),
        'sympy.Integer': sympy.Integer,
        'sympy.Rational': sympy.Rational,
        'sympy.pi': lambda: sympy.pi,
        'sympy.E': lambda: sympy.E,
        'sympy.EulerGamma': lambda: sympy.EulerGamma,
        'complex': complex,
    }<|MERGE_RESOLUTION|>--- conflicted
+++ resolved
@@ -158,12 +158,8 @@
         'SympyCondition': cirq.SympyCondition,
         'TaggedOperation': cirq.TaggedOperation,
         'TiltedSquareLattice': cirq.TiltedSquareLattice,
-<<<<<<< HEAD
         'TrialResult': cirq.ResultDict,  # keep support for Cirq < 0.11.
-=======
-        'TrialResult': cirq.Result,  # keep support for Cirq < 0.11.
         'TwoQubitGateTabulation': cirq.TwoQubitGateTabulation,
->>>>>>> ee744bd2
         '_UnconstrainedDevice': cirq.devices.unconstrained_device._UnconstrainedDevice,
         'VarianceStoppingCriteria': cirq.work.VarianceStoppingCriteria,
         'VirtualTag': cirq.VirtualTag,
