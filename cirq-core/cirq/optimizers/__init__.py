# Copyright 2018 The Cirq Developers
#
# Licensed under the Apache License, Version 2.0 (the "License");
# you may not use this file except in compliance with the License.
# You may obtain a copy of the License at
#
#     https://www.apache.org/licenses/LICENSE-2.0
#
# Unless required by applicable law or agreed to in writing, software
# distributed under the License is distributed on an "AS IS" BASIS,
# WITHOUT WARRANTIES OR CONDITIONS OF ANY KIND, either express or implied.
# See the License for the specific language governing permissions and
# limitations under the License.

"""Circuit transformation utilities."""

from cirq.optimizers.align_left import (
    AlignLeft,
)

from cirq.optimizers.align_right import (
    AlignRight,
)

from cirq.optimizers.drop_empty_moments import (
    DropEmptyMoments,
)

from cirq.optimizers.drop_negligible import (
    DropNegligible,
)

from cirq.optimizers.convert_to_cz_and_single_gates import (
    ConvertToCzAndSingleGates,
)

from cirq.optimizers.eject_phased_paulis import (
    EjectPhasedPaulis,
)

from cirq.optimizers.eject_z import (
    EjectZ,
)

from cirq.optimizers.expand_composite import (
    ExpandComposite,
)

from cirq.optimizers.merge_interactions import (
    MergeInteractions,
)

from cirq.optimizers.merge_interactions_to_sqrt_iswap import (
    MergeInteractionsToSqrtIswap,
)

from cirq.optimizers.merge_single_qubit_gates import (
    merge_single_qubit_gates_into_phased_x_z,
    merge_single_qubit_gates_into_phxz,
    MergeSingleQubitGates,
)

from cirq.optimizers.stratify import (
    stratified_circuit,
)

from cirq.optimizers.synchronize_terminal_measurements import (
    SynchronizeTerminalMeasurements,
)

from cirq import _compat

_compat.deprecated_submodule(
    new_module_name="cirq.transformers.analytical_decompositions.clifford_decomposition",
    old_parent="cirq.optimizers",
    old_child="clifford_decomposition",
    deadline="v0.16",
    create_attribute=True,
)

<<<<<<< HEAD
from cirq.optimizers.two_qubit_to_sqrt_iswap import (
    two_qubit_matrix_to_sqrt_iswap_operations,
=======
_compat.deprecated_submodule(
    new_module_name="cirq.transformers.analytical_decompositions.cphase_to_fsim",
    old_parent="cirq.optimizers",
    old_child="cphase_to_fsim",
    deadline="v0.16",
    create_attribute=True,
)

_compat.deprecated_submodule(
    new_module_name="cirq.transformers.analytical_decompositions.controlled_gate_decomposition",
    old_parent="cirq.optimizers",
    old_child="controlled_gate_decomposition",
    deadline="v0.16",
    create_attribute=True,
>>>>>>> 45e7dddd
)

_compat.deprecated_submodule(
    new_module_name="cirq.transformers.analytical_decompositions.single_qubit_decompositions",
    old_parent="cirq.optimizers",
    old_child="decompositions",
    deadline="v0.16",
    create_attribute=True,
)

_compat.deprecated_submodule(
    new_module_name="cirq.transformers.analytical_decompositions.three_qubit_decomposition",
    old_parent="cirq.optimizers",
    old_child="three_qubit_decomposition",
    deadline="v0.16",
    create_attribute=True,
)

_compat.deprecated_submodule(
    new_module_name="cirq.transformers.analytical_decompositions.two_qubit_to_cz",
    old_parent="cirq.optimizers",
    old_child="two_qubit_decompositions",
    deadline="v0.16",
    create_attribute=True,
)


_compat.deprecated_submodule(
    new_module_name="cirq.transformers.analytical_decompositions.two_qubit_to_fsim",
    old_parent="cirq.optimizers",
    old_child="two_qubit_to_fsim",
    deadline="v0.16",
    create_attribute=True,
)


_compat.deprecated_submodule(
    new_module_name="cirq.transformers.analytical_decompositions.two_qubit_to_sqrt_iswap",
    old_parent="cirq.optimizers",
    old_child="two_qubit_to_sqrt_iswap",
    deadline="v0.16",
    create_attribute=True,
)<|MERGE_RESOLUTION|>--- conflicted
+++ resolved
@@ -78,10 +78,6 @@
     create_attribute=True,
 )
 
-<<<<<<< HEAD
-from cirq.optimizers.two_qubit_to_sqrt_iswap import (
-    two_qubit_matrix_to_sqrt_iswap_operations,
-=======
 _compat.deprecated_submodule(
     new_module_name="cirq.transformers.analytical_decompositions.cphase_to_fsim",
     old_parent="cirq.optimizers",
@@ -96,7 +92,6 @@
     old_child="controlled_gate_decomposition",
     deadline="v0.16",
     create_attribute=True,
->>>>>>> 45e7dddd
 )
 
 _compat.deprecated_submodule(
