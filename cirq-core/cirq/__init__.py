--- conflicted
+++ resolved
@@ -331,20 +331,6 @@
     AlignLeft,
     AlignRight,
     ConvertToCzAndSingleGates,
-<<<<<<< HEAD
-    merge_single_qubit_gates_into_phased_x_z,
-    merge_single_qubit_gates_into_phxz,
-    MergeSingleQubitGates,
-=======
-    DropEmptyMoments,
-    DropNegligible,
-    EjectPhasedPaulis,
-    EjectZ,
-    ExpandComposite,
-    MergeInteractions,
-    MergeInteractionsToSqrtIswap,
-    SynchronizeTerminalMeasurements,
->>>>>>> 4265d6d7
 )
 
 from cirq.transformers import (
