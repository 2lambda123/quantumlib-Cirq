--- conflicted
+++ resolved
@@ -349,10 +349,7 @@
     expand_composite,
     HardCodedInitialMapper,
     is_negligible_turn,
-<<<<<<< HEAD
     LineInitialMapper,
-=======
->>>>>>> 9e8c056a
     MappingManager,
     map_moments,
     map_operations,
