--- conflicted
+++ resolved
@@ -328,14 +328,8 @@
 
 def test_key_unset_in_subcircuit_outer_scope():
     q0, q1 = cirq.LineQubit.range(2)
-<<<<<<< HEAD
-    circuit = cirq.Circuit(
-        cirq.measure(q0, key='a'),
-=======
-    circuit = cirq.Circuit(cirq.measure(q0, key='a'))
-    # TODO (daxfohl): This will not need an InsertStrategy after scope PR.
-    circuit.append(
->>>>>>> 7368a878
+    circuit = cirq.Circuit(
+        cirq.measure(q0, key='a'),
         cirq.CircuitOperation(cirq.FrozenCircuit(cirq.X(q1).with_classical_controls('a'))),
     )
     circuit.append(cirq.measure(q1, key='b'))
@@ -346,15 +340,9 @@
 
 def test_key_set_in_subcircuit_outer_scope():
     q0, q1 = cirq.LineQubit.range(2)
-<<<<<<< HEAD
     circuit = cirq.Circuit(
         cirq.X(q0),
         cirq.measure(q0, key='a'),
-=======
-    circuit = cirq.Circuit(cirq.X(q0), cirq.measure(q0, key='a'))
-    # TODO (daxfohl): This will not need an InsertStrategy after scope PR.
-    circuit.append(
->>>>>>> 7368a878
         cirq.CircuitOperation(cirq.FrozenCircuit(cirq.X(q1).with_classical_controls('a'))),
     )
     circuit.append(cirq.measure(q1, key='b'))
