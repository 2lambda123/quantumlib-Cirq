# Copyright 2018 The Cirq Developers
#
# Licensed under the Apache License, Version 2.0 (the "License");
# you may not use this file except in compliance with the License.
# You may obtain a copy of the License at
#
#     https://www.apache.org/licenses/LICENSE-2.0
#
# Unless required by applicable law or agreed to in writing, software
# distributed under the License is distributed on an "AS IS" BASIS,
# WITHOUT WARRANTIES OR CONDITIONS OF ANY KIND, either express or implied.
# See the License for the specific language governing permissions and
# limitations under the License.
"""Types for representing and methods for manipulating circuit operation trees.
"""

from cirq.ops.arithmetic_operation import (
    ArithmeticOperation,
)

from cirq.ops.boolean_hamiltonian import (
    BooleanHamiltonian,
)

from cirq.ops.clifford_gate import (
    PauliTransform,
    SingleQubitCliffordGate,
)

from cirq.ops.dense_pauli_string import (
    BaseDensePauliString,
    DensePauliString,
    MutableDensePauliString,
)

from cirq.ops.common_channels import (
    amplitude_damp,
    AmplitudeDampingChannel,
    asymmetric_depolarize,
    AsymmetricDepolarizingChannel,
    bit_flip,
    BitFlipChannel,
    depolarize,
    DepolarizingChannel,
    generalized_amplitude_damp,
    GeneralizedAmplitudeDampingChannel,
    phase_damp,
    phase_flip,
    PhaseDampingChannel,
    PhaseFlipChannel,
    reset,
    reset_each,
    ResetChannel,
)

from cirq.ops.common_gates import (
    CNOT,
    CNotPowGate,
    cphase,
    CX,
    CXPowGate,
    CZ,
    CZPowGate,
    H,
    HPowGate,
    Rx,
    Ry,
    Rz,
    rx,
    ry,
    rz,
    S,
    T,
    XPowGate,
    YPowGate,
    ZPowGate,
)

from cirq.ops.controlled_gate import (
    ControlledGate,
)

from cirq.ops.diagonal_gate import (
    DiagonalGate,
)

from cirq.ops.eigen_gate import (
    EigenGate,
)

from cirq.ops.fourier_transform import (
    PhaseGradientGate,
    qft,
    QuantumFourierTransformGate,
)

from cirq.ops.fsim_gate import (
    FSimGate,
    PhasedFSimGate,
)

from cirq.ops.gate_features import (
    InterchangeableQubitsGate,
    SingleQubitGate,
    ThreeQubitGate,
    TwoQubitGate,
)

from cirq.ops.gate_operation import (
    GateOperation,
)

from cirq.ops.identity import (
    I,
    identity_each,
    IdentityGate,
)

from cirq.ops.global_phase_op import (
    GlobalPhaseOperation,
)

from cirq.ops.kraus_channel import (
    KrausChannel,
)

from cirq.ops.linear_combinations import (
    LinearCombinationOfGates,
    LinearCombinationOfOperations,
    PauliSum,
    PauliSumLike,
    ProjectorSum,
)

from cirq.ops.mixed_unitary_channel import (
    MixedUnitaryChannel,
)

from cirq.ops.pauli_sum_exponential import (
    PauliSumExponential,
)

<<<<<<< HEAD
from cirq.ops.pauli_measurement_gate import (
    PauliMeasurementGate,
)
=======
from cirq.ops.parallel_gate import ParallelGate, parallel_gate_op
>>>>>>> 662de03c

from cirq.ops.parallel_gate_operation import (
    ParallelGateOperation,
)

from cirq.ops.projector import (
    ProjectorString,
)

from cirq.ops.controlled_operation import (
    ControlledOperation,
)

from cirq.ops.qubit_order import (
    QubitOrder,
)

from cirq.ops.qubit_order_or_list import (
    QubitOrderOrList,
)

from cirq.ops.matrix_gates import (
    MatrixGate,
)

from cirq.ops.measure_util import (
    measure,
    measure_each,
    measure_in_pauli_basis,
    measure_pauli_observable,
)

from cirq.ops.measurement_gate import (
    MeasurementGate,
)

from cirq.ops.moment import (
    Moment,
)

from cirq.ops.named_qubit import (
    NamedQubit,
    NamedQid,
)

from cirq.ops.op_tree import (
    flatten_op_tree,
    freeze_op_tree,
    flatten_to_ops,
    flatten_to_ops_or_moments,
    OP_TREE,
    transform_op_tree,
)

from cirq.ops.parity_gates import (
    XX,
    XXPowGate,
    YY,
    YYPowGate,
    ZZ,
    ZZPowGate,
)

from cirq.ops.pauli_gates import (
    Pauli,
    X,
    Y,
    Z,
)

from cirq.ops.pauli_interaction_gate import (
    PauliInteractionGate,
)

from cirq.ops.pauli_string import (
    MutablePauliString,
    PAULI_GATE_LIKE,
    PAULI_STRING_LIKE,
    PauliString,
    SingleQubitPauliStringGateOperation,
)

from cirq.ops.pauli_string_phasor import (
    PauliStringPhasor,
)

from cirq.ops.pauli_string_raw_types import (
    PauliStringGateOperation,
)

from cirq.ops.permutation_gate import (
    QubitPermutationGate,
)

from cirq.ops.phased_iswap_gate import (
    givens,
    PhasedISwapPowGate,
)

from cirq.ops.phased_x_gate import (
    PhasedXPowGate,
)

from cirq.ops.phased_x_z_gate import (
    PhasedXZGate,
)

from cirq.ops.random_gate_channel import (
    RandomGateChannel,
)

from cirq.ops.raw_types import (
    Gate,
    Operation,
    Qid,
    TaggedOperation,
)

from cirq.ops.swap_gates import (
    ISWAP,
    ISwapPowGate,
    riswap,
    SQRT_ISWAP,
    SQRT_ISWAP_INV,
    SWAP,
    SwapPowGate,
)

from cirq.ops.tags import (
    VirtualTag,
)

from cirq.ops.three_qubit_gates import (
    CCNOT,
    CCNotPowGate,
    CCX,
    CCXPowGate,
    CCZ,
    CCZPowGate,
    CSWAP,
    CSwapGate,
    FREDKIN,
    ThreeQubitDiagonalGate,
    TOFFOLI,
)

from cirq.ops.two_qubit_diagonal_gate import (
    TwoQubitDiagonalGate,
)

from cirq.ops.wait_gate import (
    wait,
    WaitGate,
)<|MERGE_RESOLUTION|>--- conflicted
+++ resolved
@@ -140,13 +140,11 @@
     PauliSumExponential,
 )
 
-<<<<<<< HEAD
 from cirq.ops.pauli_measurement_gate import (
     PauliMeasurementGate,
 )
-=======
+
 from cirq.ops.parallel_gate import ParallelGate, parallel_gate_op
->>>>>>> 662de03c
 
 from cirq.ops.parallel_gate_operation import (
     ParallelGateOperation,
