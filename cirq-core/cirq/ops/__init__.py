# Copyright 2018 The Cirq Developers
#
# Licensed under the Apache License, Version 2.0 (the "License");
# you may not use this file except in compliance with the License.
# You may obtain a copy of the License at
#
#     https://www.apache.org/licenses/LICENSE-2.0
#
# Unless required by applicable law or agreed to in writing, software
# distributed under the License is distributed on an "AS IS" BASIS,
# WITHOUT WARRANTIES OR CONDITIONS OF ANY KIND, either express or implied.
# See the License for the specific language governing permissions and
# limitations under the License.
"""Gates (unitary and non-unitary), operations, base types, and gate sets.
"""

from cirq.ops.arithmetic_operation import ArithmeticGate

from cirq.ops.clifford_gate import CliffordGate, SingleQubitCliffordGate

from cirq.ops.dense_pauli_string import (
    BaseDensePauliString,
    DensePauliString,
    MutableDensePauliString,
)

from cirq.ops.boolean_hamiltonian import BooleanHamiltonianGate

from cirq.ops.common_channels import (
    amplitude_damp,
    AmplitudeDampingChannel,
    asymmetric_depolarize,
    AsymmetricDepolarizingChannel,
    bit_flip,
    BitFlipChannel,
    depolarize,
    DepolarizingChannel,
    generalized_amplitude_damp,
    GeneralizedAmplitudeDampingChannel,
    phase_damp,
    phase_flip,
    PhaseDampingChannel,
    PhaseFlipChannel,
    reset,
    reset_each,
    ResetChannel,
)

from cirq.ops.common_gates import (
    CNOT,
    CNotPowGate,
    cphase,
    CX,
    CXPowGate,
    CZ,
    CZPowGate,
    H,
    HPowGate,
    Rx,
    Ry,
    Rz,
    rx,
    ry,
    rz,
    S,
    T,
    XPowGate,
    YPowGate,
    ZPowGate,
)

from cirq.ops.common_gate_families import (
    AnyUnitaryGateFamily,
    AnyIntegerPowerGateFamily,
    ParallelGateFamily,
)

from cirq.ops.classically_controlled_operation import ClassicallyControlledOperation

from cirq.ops.controlled_gate import ControlledGate

from cirq.ops.diagonal_gate import DiagonalGate

from cirq.ops.eigen_gate import EigenGate

from cirq.ops.fourier_transform import PhaseGradientGate, qft, QuantumFourierTransformGate

from cirq.ops.fsim_gate import FSimGate, PhasedFSimGate

from cirq.ops.gate_features import InterchangeableQubitsGate

from cirq.ops.gate_operation import GateOperation

from cirq.ops.gateset import GateFamily, Gateset

from cirq.ops.identity import I, identity_each, IdentityGate

from cirq.ops.global_phase_op import GlobalPhaseGate, global_phase_operation

from cirq.ops.kraus_channel import KrausChannel

from cirq.ops.linear_combinations import (
    LinearCombinationOfGates,
    LinearCombinationOfOperations,
    PauliSum,
    PauliSumLike,
    ProjectorSum,
)

from cirq.ops.mixed_unitary_channel import MixedUnitaryChannel

from cirq.ops.pauli_sum_exponential import PauliSumExponential

from cirq.ops.pauli_measurement_gate import PauliMeasurementGate

from cirq.ops.parallel_gate import ParallelGate, parallel_gate_op

from cirq.ops.projector import ProjectorString

from cirq.ops.controlled_operation import ControlledOperation

from cirq.ops.qubit_order import QubitOrder

from cirq.ops.qubit_order_or_list import QubitOrderOrList

from cirq.ops.matrix_gates import MatrixGate

from cirq.ops.measure_util import (
    measure,
    measure_each,
    measure_paulistring_terms,
    measure_single_paulistring,
)

from cirq.ops.measurement_gate import MeasurementGate

from cirq.ops.named_qubit import NamedQubit, NamedQid

from cirq.ops.op_tree import (
    flatten_op_tree,
    freeze_op_tree,
    flatten_to_ops,
    flatten_to_ops_or_moments,
    OP_TREE,
    transform_op_tree,
)

from cirq.ops.parity_gates import XX, XXPowGate, YY, YYPowGate, ZZ, ZZPowGate, MSGate, ms

from cirq.ops.pauli_gates import Pauli, X, Y, Z

from cirq.ops.pauli_interaction_gate import PauliInteractionGate

from cirq.ops.pauli_string import (
    MutablePauliString,
    PAULI_GATE_LIKE,
    PAULI_STRING_LIKE,
    PauliString,
    SingleQubitPauliStringGateOperation,
)

from cirq.ops.pauli_string_phasor import PauliStringPhasor, PauliStringPhasorGate

from cirq.ops.pauli_string_raw_types import PauliStringGateOperation

from cirq.ops.permutation_gate import QubitPermutationGate

from cirq.ops.phased_iswap_gate import givens, PhasedISwapPowGate

from cirq.ops.phased_x_gate import PhasedXPowGate

from cirq.ops.phased_x_z_gate import PhasedXZGate

from cirq.ops.qid_util import q

from cirq.ops.random_gate_channel import RandomGateChannel

from cirq.ops.raw_types import Gate, Operation, Qid, TaggedOperation

from cirq.ops.swap_gates import (
    ISWAP,
    ISwapPowGate,
    ISWAP_INV,
    riswap,
    SQRT_ISWAP,
    SQRT_ISWAP_INV,
    SWAP,
    SwapPowGate,
)

<<<<<<< HEAD
from cirq.ops.tags import VirtualTag, _InsertedSwapTag
=======
from cirq.ops.tags import RoutingSwapTag, VirtualTag
>>>>>>> 4e7144bb

from cirq.ops.three_qubit_gates import (
    CCNOT,
    CCNotPowGate,
    CCX,
    CCXPowGate,
    CCZ,
    CCZPowGate,
    CSWAP,
    CSwapGate,
    FREDKIN,
    ThreeQubitDiagonalGate,
    TOFFOLI,
)

from cirq.ops.two_qubit_diagonal_gate import TwoQubitDiagonalGate

from cirq.ops.wait_gate import wait, WaitGate

from cirq.ops.state_preparation_channel import StatePreparationChannel

from cirq.ops.control_values import AbstractControlValues, ProductOfSums, SumOfProducts<|MERGE_RESOLUTION|>--- conflicted
+++ resolved
@@ -188,11 +188,7 @@
     SwapPowGate,
 )
 
-<<<<<<< HEAD
-from cirq.ops.tags import VirtualTag, _InsertedSwapTag
-=======
 from cirq.ops.tags import RoutingSwapTag, VirtualTag
->>>>>>> 4e7144bb
 
 from cirq.ops.three_qubit_gates import (
     CCNOT,
