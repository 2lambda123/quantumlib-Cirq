# Copyright 2021 The Cirq Developers
#
# Licensed under the Apache License, Version 2.0 (the "License");
# you may not use this file except in compliance with the License.
# You may obtain a copy of the License at
#
#     https://www.apache.org/licenses/LICENSE-2.0
#
# Unless required by applicable law or agreed to in writing, software
# distributed under the License is distributed on an "AS IS" BASIS,
# WITHOUT WARRANTIES OR CONDITIONS OF ANY KIND, either express or implied.
# See the License for the specific language governing permissions and
# limitations under the License.
import functools
import itertools
import math
import random

import numpy as np
import pytest
import sympy.parsing.sympy_parser as sympy_parser

import cirq
import cirq.ops.boolean_hamiltonian as bh


@pytest.mark.parametrize(
    'boolean_str',
    [
        'x0',
        '~x0',
        'x0 ^ x1',
        'x0 & x1',
        'x0 | x1',
        'x0 & x1 & x2',
        'x0 & x1 & ~x2',
        'x0 & ~x1 & x2',
        'x0 & ~x1 & ~x2',
        '~x0 & x1 & x2',
        '~x0 & x1 & ~x2',
        '~x0 & ~x1 & x2',
        '~x0 & ~x1 & ~x2',
        'x0 ^ x1 ^ x2',
        'x0 | (x1 & x2)',
        'x0 & (x1 | x2)',
        '(x0 ^ x1 ^ x2) | (x2 ^ x3 ^ x4)',
        '(x0 ^ x2 ^ x4) | (x1 ^ x2 ^ x3)',
        'x0 & x1 & (x2 | x3)',
        'x0 & ~x2',
        '~x0 & x2',
        'x2 & ~x0',
        '~x2 & x0',
        '(x2 | x1) ^ x0',
    ],
)
def test_circuit(boolean_str):
    boolean_expr = sympy_parser.parse_expr(boolean_str)
    var_names = cirq.parameter_names(boolean_expr)
    qubits = [cirq.NamedQubit(name) for name in var_names]

    # We use Sympy to evaluate the expression:
    n = len(var_names)

    expected = []
    for binary_inputs in itertools.product([0, 1], repeat=n):
        subed_expr = boolean_expr
        for var_name, binary_input in zip(var_names, binary_inputs):
            subed_expr = subed_expr.subs(var_name, binary_input)
        expected.append(bool(subed_expr))

    # We build a circuit and look at its output state vector:
    circuit = cirq.Circuit()
    circuit.append(cirq.H.on_each(*qubits))

    hamiltonian_gate = cirq.BooleanHamiltonian(
        {q.name: q for q in qubits}, [boolean_str], 0.1 * math.pi
    )

    assert hamiltonian_gate.num_qubits() == n

    circuit.append(hamiltonian_gate)

    phi = cirq.Simulator().simulate(circuit, qubit_order=qubits, initial_state=0).state_vector()
    actual = np.arctan2(phi.real, phi.imag) - math.pi / 2.0 > 0.0

    # Compare the two:
    np.testing.assert_array_equal(actual, expected)


<<<<<<< HEAD
@pytest.mark.parametrize(
    'n_bits,expected_hs',
    [
        (1, [(), (0,)]),
        (2, [(), (0,), (0, 1), (1,)]),
        (3, [(), (0,), (0, 1), (1,), (1, 2), (0, 1, 2), (0, 2), (2,)]),
    ],
)
def test_gray_code_sorting(n_bits, expected_hs):
    hs = []
    for x in range(2 ** n_bits):
        h = []
        for i in range(n_bits):
            if x % 2 == 1:
                h.append(i)
                x -= 1
            x //= 2
        hs.append(tuple(sorted(h)))
    random.shuffle(hs)

    sorted_hs = sorted(list(hs), key=functools.cmp_to_key(bh._gray_code_comparator))

    np.testing.assert_array_equal(sorted_hs, expected_hs)


@pytest.mark.parametrize(
    'seq_a,seq_b,expected',
    [
        ((), (), 0),
        ((), (0,), -1),
        ((0,), (), 1),
        ((0,), (0,), 0),
    ],
)
def test_gray_code_comparison(seq_a, seq_b, expected):
    assert bh._gray_code_comparator(seq_a, seq_b) == expected


@pytest.mark.parametrize(
    'input_cnots,input_flip_control_and_target,expected_simplified,expected_output_cnots',
    [
        # Empty inputs don't get simplified.
        ([], False, False, []),
        ([], True, False, []),
        # Single CNOTs don't get simplified.
        ([(0, 1)], False, False, [(0, 1)]),
        ([(0, 1)], True, False, [(0, 1)]),
        # Simplify away two CNOTs that are identical:
        ([(0, 1), (0, 1)], False, True, []),
        ([(0, 1), (0, 1)], True, True, []),
        # Also simplify away if there's another CNOT in between.
        ([(0, 1), (2, 1), (0, 1)], False, True, [(2, 1)]),
        ([(0, 1), (0, 2), (0, 1)], True, True, [(0, 2)]),
        # However, the in-between has to share the same target/control.
        ([(0, 1), (0, 2), (0, 1)], False, False, [(0, 1), (0, 2), (0, 1)]),
        ([(0, 1), (2, 1), (0, 1)], True, False, [(0, 1), (2, 1), (0, 1)]),
    ],
)
def test_simplify_commuting_cnots(
    input_cnots, input_flip_control_and_target, expected_simplified, expected_output_cnots
):
    actual_simplified, actual_output_cnots = bh._simplify_commuting_cnots(
        input_cnots, input_flip_control_and_target
    )
    assert actual_simplified == expected_simplified
    assert actual_output_cnots == expected_output_cnots


@pytest.mark.parametrize(
    'input_cnots,input_flip_control_and_target,expected_simplified,expected_output_cnots',
    [
        # Empty inputs don't get simplified.
        ([], False, False, []),
        ([], True, False, []),
        # Single CNOTs don't get simplified.
        ([(0, 1)], False, False, [(0, 1)]),
        ([(0, 1)], True, False, [(0, 1)]),
        # Simplify according to equation 11 of [4].
        ([(2, 1), (2, 0), (1, 0)], False, True, [(1, 0), (2, 1)]),
        ([(1, 2), (0, 2), (0, 1)], True, True, [(0, 1), (1, 2)]),
    ],
)
def test_simplify_cnots_triplets(
    input_cnots, input_flip_control_and_target, expected_simplified, expected_output_cnots
):
    actual_simplified, actual_output_cnots = bh._simplify_cnots_triplets(
        input_cnots, input_flip_control_and_target
    )
    assert actual_simplified == expected_simplified
    assert actual_output_cnots == expected_output_cnots
=======
def test_with_custom_names():
    q0, q1, q2, q3 = cirq.LineQubit.range(4)
    original_op = cirq.BooleanHamiltonian(
        {'a': q0, 'b': q1},
        ['a'],
        0.1,
    )
    assert cirq.decompose(original_op) == [cirq.Rz(rads=-0.05).on(q0)]

    renamed_op = original_op.with_qubits(q2, q3)
    assert cirq.decompose(renamed_op) == [cirq.Rz(rads=-0.05).on(q2)]

    with pytest.raises(ValueError, match='Length of replacement qubits must be the same'):
        original_op.with_qubits(q2)
>>>>>>> 9d695c50
<|MERGE_RESOLUTION|>--- conflicted
+++ resolved
@@ -87,7 +87,22 @@
     np.testing.assert_array_equal(actual, expected)
 
 
-<<<<<<< HEAD
+def test_with_custom_names():
+    q0, q1, q2, q3 = cirq.LineQubit.range(4)
+    original_op = cirq.BooleanHamiltonian(
+        {'a': q0, 'b': q1},
+        ['a'],
+        0.1,
+    )
+    assert cirq.decompose(original_op) == [cirq.Rz(rads=-0.05).on(q0)]
+
+    renamed_op = original_op.with_qubits(q2, q3)
+    assert cirq.decompose(renamed_op) == [cirq.Rz(rads=-0.05).on(q2)]
+
+    with pytest.raises(ValueError, match='Length of replacement qubits must be the same'):
+        original_op.with_qubits(q2)
+
+
 @pytest.mark.parametrize(
     'n_bits,expected_hs',
     [
@@ -177,20 +192,4 @@
         input_cnots, input_flip_control_and_target
     )
     assert actual_simplified == expected_simplified
-    assert actual_output_cnots == expected_output_cnots
-=======
-def test_with_custom_names():
-    q0, q1, q2, q3 = cirq.LineQubit.range(4)
-    original_op = cirq.BooleanHamiltonian(
-        {'a': q0, 'b': q1},
-        ['a'],
-        0.1,
-    )
-    assert cirq.decompose(original_op) == [cirq.Rz(rads=-0.05).on(q0)]
-
-    renamed_op = original_op.with_qubits(q2, q3)
-    assert cirq.decompose(renamed_op) == [cirq.Rz(rads=-0.05).on(q2)]
-
-    with pytest.raises(ValueError, match='Length of replacement qubits must be the same'):
-        original_op.with_qubits(q2)
->>>>>>> 9d695c50
+    assert actual_output_cnots == expected_output_cnots