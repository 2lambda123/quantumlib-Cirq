--- conflicted
+++ resolved
@@ -47,25 +47,6 @@
     Note: prior to Cirq v0.14, this class contained `num_qubits` as a property.
     This violates the contract of `cirq.Gate` so it was removed.  One can
     instead get the number of qubits by calling the method `num_qubits`.
-
-    Args:
-        p_x: The probability that a Pauli X and no other gate occurs.
-        p_y: The probability that a Pauli Y and no other gate occurs.
-        p_z: The probability that a Pauli Z and no other gate occurs.
-        error_probabilities: Dictionary of string (Pauli operator) to its
-            probability. If the identity is missing from the list, it will
-            be added so that the total probability mass is 1.
-        tol: The tolerance used making sure the total probability mass is
-            equal to 1.
-
-    Examples of calls:
-
-    * Single qubit: `AsymmetricDepolarizingChannel(0.2, 0.1, 0.3)`
-    * Single qubit: `AsymmetricDepolarizingChannel(p_z=0.3)`
-    * Two qubits: `AsymmetricDepolarizingChannel(error_probabilities={'XX': 0.2})`
-
-    Raises:
-        ValueError: if the args or the sum of args are not probabilities.
     """
 
     def __init__(
@@ -76,27 +57,8 @@
         error_probabilities: Optional[Dict[str, float]] = None,
         tol: float = 1e-8,
     ) -> None:
-<<<<<<< HEAD
-=======
         r"""The asymmetric depolarizing channel.
-
-        This channel applies one of 4**n disjoint possibilities: nothing (the
-        identity channel) or one of the 4**n - 1 pauli gates.
-
-        This channel evolves a density matrix via
-
-        $$
-        \sum_i p_i Pi \rho Pi
-        $$
-
-        where i varies from 0 to 4**n-1 and Pi represents n-qubit Pauli operator
-        (including identity). The input $\rho$ is the density matrix before the
-        depolarization.
-
-        Note: prior to Cirq v0.14, this class contained `num_qubits` as a property.
-        This violates the contract of `cirq.Gate` so it was removed.  One can
-        instead get the number of qubits by calling the method `num_qubits`.
-
+        
         Args:
             p_x: The probability that a Pauli X and no other gate occurs.
             p_y: The probability that a Pauli Y and no other gate occurs.
@@ -116,7 +78,6 @@
         Raises:
             ValueError: if the args or the sum of args are not probabilities.
         """
->>>>>>> 178869c7
         if error_probabilities:
             num_qubits = len(list(error_probabilities)[0])
             for k in error_probabilities.keys():
@@ -255,15 +216,9 @@
 
     This channel evolves a density matrix via
 
-<<<<<<< HEAD
     $$
     \sum_i p_i Pi \rho Pi
     $$
-=======
-        $$
-        \sum_i p_i Pi \rho Pi
-        $$
->>>>>>> 178869c7
 
     where i varies from 0 to 4**n-1 and Pi represents n-qubit Pauli operator
     (including identity). The input $\rho$ is the density matrix before the
@@ -603,13 +558,7 @@
     \rho \rightarrow M_0 \rho M_0^\dagger + M_1 \rho M_1^\dagger
     $$
 
-<<<<<<< HEAD
     With:
-=======
-        $$
-        \rho \rightarrow M_0 \rho M_0^\dagger + M_1 \rho M_1^\dagger
-        $$
->>>>>>> 178869c7
 
     $$
     \begin{aligned}
@@ -625,24 +574,8 @@
     \end{aligned}
     $$
 
-<<<<<<< HEAD
     Args:
         gamma: the probability of the interaction being dissipative.
-=======
-        $$
-        \begin{aligned}
-        M_0 =& \begin{bmatrix}
-                1 & 0  \\
-                0 & \sqrt{1 - \gamma}
-              \end{bmatrix}
-        \\
-        M_1 =& \begin{bmatrix}
-                0 & \sqrt{\gamma} \\
-                0 & 0
-              \end{bmatrix}
-        \end{aligned}
-        $$
->>>>>>> 178869c7
 
     Raises:
         ValueError: if gamma is not a valid probability.
@@ -737,13 +670,7 @@
     \rho \rightarrow M_0 \rho M_0^\dagger + M_1 \rho M_1^\dagger
     $$
 
-<<<<<<< HEAD
     With:
-=======
-        $$
-        \rho \rightarrow M_0 \rho M_0^\dagger + M_1 \rho M_1^\dagger
-        $$
->>>>>>> 178869c7
 
     $$
     \begin{aligned}
@@ -759,28 +686,12 @@
     \end{aligned}
     $$
 
-<<<<<<< HEAD
     Args:
         dimension: Specify this argument when resetting a qudit.  There will
             be `dimension` number of dimension by dimension matrices
             describing the channel, each with a 1 at a different position in
             the top row.
     """
-=======
-        $$
-        \begin{aligned}
-        M_0 =& \begin{bmatrix}
-                1 & 0  \\
-                0 & 0
-              \end{bmatrix}
-        \\
-        M_1 =& \begin{bmatrix}
-                0 & 1 \\
-                0 & 0
-              \end{bmatrix}
-        \end{aligned}
-        $$
->>>>>>> 178869c7
 
     def __init__(self, dimension: int = 2) -> None:
         self._dimension = dimension
@@ -870,13 +781,7 @@
     \rho \rightarrow M_0 \rho M_0^\dagger + M_1 \rho M_1^\dagger
     $$
 
-<<<<<<< HEAD
     With:
-=======
-        $$
-        \rho \rightarrow M_0 \rho M_0^\dagger + M_1 \rho M_1^\dagger
-        $$
->>>>>>> 178869c7
 
     $$
     \begin{aligned}
@@ -892,25 +797,8 @@
     \end{aligned}
     $$
 
-<<<<<<< HEAD
     Args:
         gamma: The damping constant.
-=======
-        $$
-        \begin{aligned}
-        M_0 =& \begin{bmatrix}
-                1 & 0 \\
-                0 & \sqrt{1 - \gamma}
-              \end{bmatrix}
-        \\
-        M_1 =& \begin{bmatrix}
-                0 & 0 \\
-                0 & \sqrt{\gamma}
-              \end{bmatrix}
-        \end{aligned}
-        $$
->>>>>>> 178869c7
-
     Raises:
         ValueError: if gamma is not a valid probability.
     """
@@ -1159,13 +1047,7 @@
         \rho \rightarrow M_0 \rho M_0^\dagger + M_1 \rho M_1^\dagger
     $$
 
-<<<<<<< HEAD
     With:
-=======
-        $$
-        \rho \rightarrow M_0 \rho M_0^\dagger + M_1 \rho M_1^\dagger
-        $$
->>>>>>> 178869c7
 
     $$
     \begin{aligned}
@@ -1181,24 +1063,8 @@
         \end{aligned}
     $$
 
-<<<<<<< HEAD
     Args:
         p: the probability of a bit flip.
-=======
-        $$
-        \begin{aligned}
-        M_0 =& \sqrt{1 - p} \begin{bmatrix}
-                            1 & 0  \\
-                            0 & 1
-                       \end{bmatrix}
-        \\
-        M_1 =& \sqrt{p} \begin{bmatrix}
-                            0 & 1 \\
-                            1 & 0
-                         \end{bmatrix}
-        \end{aligned}
-        $$
->>>>>>> 178869c7
 
     Raises:
         ValueError: if p is not a valid probability.
