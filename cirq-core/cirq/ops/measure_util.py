--- conflicted
+++ resolved
@@ -46,15 +46,9 @@
 
     Args:
         pauli_observable: The `cirq.PauliString` observable to measure.
-<<<<<<< HEAD
         key: Optional `str` or `cirq.MeasurementKey` that the measurement gate
             should use. If none provided, it defaults to a comma-separated list
             of the target qubits' str values.
-=======
-        key: Optional `str` or `cirq.MeasurementKey` that gate should use.
-            If none provided, it defaults to a comma-separated list of
-            `str(qubit)` for each of the target qubits.
->>>>>>> b0e92ff2
 
     Returns:
         An operation measuring the pauli observable, with coefficient +1.
