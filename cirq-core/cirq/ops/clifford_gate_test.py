--- conflicted
+++ resolved
@@ -519,7 +519,19 @@
     assert cirq.SingleQubitCliffordGate.from_unitary(u) is None
 
 
-<<<<<<< HEAD
+@pytest.mark.parametrize('trans_x,trans_z', _all_rotation_pairs())
+def test_to_phased_xz_gate(trans_x, trans_z):
+    gate = cirq.SingleQubitCliffordGate.from_xz_map(trans_x, trans_z)
+    actual_phased_xz_gate = gate.to_phased_xz_gate()._canonical()
+    expect_phased_xz_gates = cirq.PhasedXZGate.from_matrix(cirq.unitary(gate))
+
+    assert np.isclose(actual_phased_xz_gate.x_exponent, expect_phased_xz_gates.x_exponent)
+    assert np.isclose(actual_phased_xz_gate.z_exponent, expect_phased_xz_gates.z_exponent)
+    assert np.isclose(
+        actual_phased_xz_gate.axis_phase_exponent, expect_phased_xz_gates.axis_phase_exponent
+    )
+
+
 def _extract_clifford_tableau_to_matrix(tableau):
     matrix = np.zeros((tableau.n * 2, tableau.n * 2 + 1), dtype=np.int)
     matrix[:, : tableau.n] = tableau.xs[: 2 * tableau.n]
@@ -539,17 +551,4 @@
         assert sum(tableau_matrix[0, :2] * tableau_matrix[1, 1::-1]) % 2 == 1
 
     # Should not have any duplication.
-    assert len(set(seen_tableau)) == 24
-=======
-@pytest.mark.parametrize('trans_x,trans_z', _all_rotation_pairs())
-def test_to_phased_xz_gate(trans_x, trans_z):
-    gate = cirq.SingleQubitCliffordGate.from_xz_map(trans_x, trans_z)
-    actual_phased_xz_gate = gate.to_phased_xz_gate()._canonical()
-    expect_phased_xz_gates = cirq.PhasedXZGate.from_matrix(cirq.unitary(gate))
-
-    assert np.isclose(actual_phased_xz_gate.x_exponent, expect_phased_xz_gates.x_exponent)
-    assert np.isclose(actual_phased_xz_gate.z_exponent, expect_phased_xz_gates.z_exponent)
-    assert np.isclose(
-        actual_phased_xz_gate.axis_phase_exponent, expect_phased_xz_gates.axis_phase_exponent
-    )
->>>>>>> 0c0366b3
+    assert len(set(seen_tableau)) == 24