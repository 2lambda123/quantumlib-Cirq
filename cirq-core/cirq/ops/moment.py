# Copyright 2018 The Cirq Developers
#
# Licensed under the Apache License, Version 2.0 (the "License");
# you may not use this file except in compliance with the License.
# You may obtain a copy of the License at
#
#     https://www.apache.org/licenses/LICENSE-2.0
#
# Unless required by applicable law or agreed to in writing, software
# distributed under the License is distributed on an "AS IS" BASIS,
# WITHOUT WARRANTIES OR CONDITIONS OF ANY KIND, either express or implied.
# See the License for the specific language governing permissions and
# limitations under the License.

"""A simplified time-slice of operations within a sequenced circuit."""

from typing import (
    AbstractSet,
    Any,
    Callable,
    Dict,
    FrozenSet,
    Iterable,
    Iterator,
    overload,
    Optional,
    Sequence,
    Tuple,
    TYPE_CHECKING,
    TypeVar,
    Union,
)

import itertools

import numpy as np

from cirq import protocols, ops, qis, value
from cirq._import import LazyLoader
from cirq.ops import raw_types
from cirq.protocols import circuit_diagram_info_protocol
from cirq.type_workarounds import NotImplementedType

if TYPE_CHECKING:
    import cirq

# Lazy imports to break circular dependencies.
circuits = LazyLoader("circuits", globals(), "cirq.circuits.circuit")
op_tree = LazyLoader("op_tree", globals(), "cirq.ops.op_tree")
text_diagram_drawer = LazyLoader(
    "text_diagram_drawer", globals(), "cirq.circuits.text_diagram_drawer"
)

TSelf_Moment = TypeVar('TSelf_Moment', bound='Moment')


def _default_breakdown(qid: 'cirq.Qid') -> Tuple[Any, Any]:
    # Attempt to convert into a position on the complex plane.
    try:
        plane_pos = complex(qid)  # type: ignore
        return plane_pos.real, plane_pos.imag
    except TypeError:
        return None, qid


class Moment:
    """A time-slice of operations within a circuit.

    Grouping operations into moments is intended to be a strong suggestion to
    whatever is scheduling operations on real hardware. Operations in the same
    moment should execute at the same time (to the extent possible; not all
    operations have the same duration) and it is expected that all operations
    in a moment should be completed before beginning the next moment.

    Moment can be indexed by qubit or list of qubits:

    *   `moment[qubit]` returns the Operation in the moment which touches the
            given qubit, or throws KeyError if there is no such operation.
    *   `moment[qubits]` returns another Moment which consists only of those
            operations which touch at least one of the given qubits. If there
            are no such operations, returns an empty Moment.
    """

    def __init__(self, *contents: 'cirq.OP_TREE') -> None:
        """Constructs a moment with the given operations.

        Args:
            contents: The operations applied within the moment.
                Will be flattened and frozen into a tuple before storing.

        Raises:
            ValueError: A qubit appears more than once.
        """
        self._operations = tuple(op_tree.flatten_to_ops(contents))

        # An internal dictionary to support efficient operation access by qubit.
        self._qubit_to_op: Dict['cirq.Qid', 'cirq.Operation'] = {}
        for op in self.operations:
            for q in op.qubits:
                # Check that operations don't overlap.
                if q in self._qubit_to_op:
                    raise ValueError(f'Overlapping operations: {self.operations}')
                self._qubit_to_op[q] = op

        self._qubits = frozenset(self._qubit_to_op.keys())
        self._measurement_key_objs: Optional[AbstractSet[value.MeasurementKey]] = None

    @property
    def operations(self) -> Tuple['cirq.Operation', ...]:
        return self._operations

    @property
    def qubits(self) -> FrozenSet['cirq.Qid']:
        return self._qubits

    def operates_on_single_qubit(self, qubit: 'cirq.Qid') -> bool:
        """Determines if the moment has operations touching the given qubit.
        Args:
            qubit: The qubit that may or may not be touched by operations.
        Returns:
            Whether this moment has operations involving the qubit.
        """
        return qubit in self._qubit_to_op

    def operates_on(self, qubits: Iterable['cirq.Qid']) -> bool:
        """Determines if the moment has operations touching the given qubits.

        Args:
            qubits: The qubits that may or may not be touched by operations.

        Returns:
            Whether this moment has operations involving the qubits.
        """
        return bool(set(qubits) & self.qubits)

    def operation_at(self, qubit: raw_types.Qid) -> Optional['cirq.Operation']:
        """Returns the operation on a certain qubit for the moment.

        Args:
            qubit: The qubit on which the returned Operation operates
                on.

        Returns:
            The operation that operates on the qubit for that moment.
        """
        if self.operates_on([qubit]):
            return self.__getitem__(qubit)
        else:
            return None

    def with_operation(self, operation: 'cirq.Operation') -> 'cirq.Moment':
        """Returns an equal moment, but with the given op added.

        Args:
            operation: The operation to append.

        Returns:
            The new moment.

        Raises:
            ValueError: If the operation given overlaps a current operation in the moment.
        """
        if any(q in self._qubits for q in operation.qubits):
            raise ValueError(f'Overlapping operations: {operation}')

        # Use private variables to facilitate a quick copy.
        m = Moment()
        m._operations = self._operations + (operation,)
        m._qubits = frozenset(self._qubits.union(set(operation.qubits)))
        m._qubit_to_op = self._qubit_to_op.copy()
        for q in operation.qubits:
            m._qubit_to_op[q] = operation

        return m

    def with_operations(self, *contents: 'cirq.OP_TREE') -> 'cirq.Moment':
        """Returns a new moment with the given contents added.

        Args:
            contents: New operations to add to this moment.

        Returns:
            The new moment.

        Raises:
            ValueError: If the contents given overlaps a current operation in the moment.
        """
        operations = list(self._operations)
        qubits = set(self._qubits)
        for op in op_tree.flatten_to_ops(contents):
            if any(q in qubits for q in op.qubits):
                raise ValueError(f'Overlapping operations: {op}')
            operations.append(op)
            qubits.update(op.qubits)

        # Use private variables to facilitate a quick copy.
        m = Moment()
        m._operations = tuple(operations)
        m._qubits = frozenset(qubits)
        m._qubit_to_op = self._qubit_to_op.copy()
        for op in operations:
            for q in op.qubits:
                m._qubit_to_op[q] = op

        return m

    def without_operations_touching(self, qubits: Iterable['cirq.Qid']) -> 'cirq.Moment':
        """Returns an equal moment, but without ops on the given qubits.

        Args:
            qubits: Operations that touch these will be removed.

        Returns:
            The new moment.
        """
        qubits = frozenset(qubits)
        if not self.operates_on(qubits):
            return self
        return Moment(
            operation
            for operation in self.operations
            if qubits.isdisjoint(frozenset(operation.qubits))
        )

    def _with_measurement_key_mapping_(self, key_map: Dict[str, str]):
        return Moment(
            protocols.with_measurement_key_mapping(op, key_map)
<<<<<<< HEAD
            if protocols.is_measurement(op) or protocols.control_keys(op)
=======
            if protocols.measurement_keys_touched(op)
>>>>>>> e97768c6
            else op
            for op in self.operations
        )

    def _measurement_key_names_(self) -> AbstractSet[str]:
        return {str(key) for key in self._measurement_key_objs_()}

    def _measurement_key_objs_(self) -> AbstractSet[value.MeasurementKey]:
        if self._measurement_key_objs is None:
            self._measurement_key_objs = {
                key for op in self.operations for key in protocols.measurement_key_objs(op)
            }
        return self._measurement_key_objs

    def _with_key_path_(self, path: Tuple[str, ...]):
        return Moment(
            protocols.with_key_path(op, path) if protocols.is_measurement(op) else op
            for op in self.operations
        )

    def _with_key_path_prefix_(
        self,
        path: Tuple[str, ...],
        local_keys: FrozenSet[value.MeasurementKey],
        extern_keys: FrozenSet[value.MeasurementKey],
    ):
        return Moment(
<<<<<<< HEAD
            protocols.with_key_path_prefix(op, path, local_keys, extern_keys)
            if protocols.is_measurement(op) or protocols.control_keys(op)
=======
            protocols.with_key_path_prefix(op, prefix)
            if protocols.measurement_keys_touched(op)
>>>>>>> e97768c6
            else op
            for op in self.operations
        )

    def __copy__(self):
        return type(self)(self.operations)

    def __bool__(self) -> bool:
        return bool(self.operations)

    def __eq__(self, other) -> bool:
        if not isinstance(other, type(self)):
            return NotImplemented

        return sorted(self.operations, key=lambda op: op.qubits) == sorted(
            other.operations, key=lambda op: op.qubits
        )

    def _approx_eq_(self, other: Any, atol: Union[int, float]) -> bool:
        """See `cirq.protocols.SupportsApproximateEquality`."""
        if not isinstance(other, type(self)):
            return NotImplemented

        return protocols.approx_eq(
            sorted(self.operations, key=lambda op: op.qubits),
            sorted(other.operations, key=lambda op: op.qubits),
            atol=atol,
        )

    def __ne__(self, other) -> bool:
        return not self == other

    def __hash__(self):
        return hash((Moment, tuple(sorted(self.operations, key=lambda op: op.qubits))))

    def __iter__(self) -> Iterator['cirq.Operation']:
        return iter(self.operations)

    def __pow__(self, power):
        if power == 1:
            return self
        new_ops = []
        for op in self.operations:
            new_op = protocols.pow(op, power, default=None)
            if new_op is None:
                return NotImplemented
            new_ops.append(new_op)
        return Moment(new_ops)

    def __len__(self) -> int:
        return len(self.operations)

    def __repr__(self) -> str:
        if not self.operations:
            return 'cirq.Moment()'

        block = '\n'.join([repr(op) + ',' for op in self.operations])
        indented = '    ' + '\n    '.join(block.split('\n'))

        return f'cirq.Moment(\n{indented}\n)'

    def __str__(self) -> str:
        return self.to_text_diagram()

    def _decompose_(self) -> 'cirq.OP_TREE':
        """See `cirq.SupportsDecompose`."""
        return self._operations

    def transform_qubits(
        self: TSelf_Moment,
        qubit_map: Union[Dict['cirq.Qid', 'cirq.Qid'], Callable[['cirq.Qid'], 'cirq.Qid']],
    ) -> TSelf_Moment:
        """Returns the same moment, but with different qubits.

        Args:
           qubit_map: A function or a dict mapping each current qubit into a
                      desired new qubit.

        Returns:
            The receiving moment but with qubits transformed by the given
                function.
        """
        return self.__class__(op.transform_qubits(qubit_map) for op in self.operations)

    def expand_to(self, qubits: Iterable['cirq.Qid']) -> 'cirq.Moment':
        """Returns self expanded to given superset of qubits by making identities explicit."""
        if not self.qubits.issubset(qubits):
            raise ValueError(f'{qubits} is not a superset of {self.qubits}')

        operations = list(self.operations)
        for q in set(qubits) - self.qubits:
            operations.append(ops.I(q))
        return Moment(*operations)

    def _has_kraus_(self) -> bool:
        """Returns True if self has a Kraus representation."""
        return all(protocols.has_kraus(op) for op in self.operations) and len(self.qubits) <= 10

    def _kraus_(self) -> Sequence[np.ndarray]:
        r"""Returns Kraus representation of self.

        The method computes a Kraus representation of self from Kraus representations of its
        constituent operations by taking the tensor product of Kraus operators along all paths
        corresponding to the possible choices of the Kraus operators of the operations. More
        precisely, it computes all terms in the expression

        $$
        \sum_{i_1} \sum_{i_2} \dots \sum_{i_m} \bigotimes_{k=1}^m K_{k,i_k}
        $$

        where $K_{k,j}$ is the jth Kraus operator of the kth operation in self. Each term becomes
        an element in the sequence returned by this method.

        Args:
            self: This Moment.
        Returns:
            A Kraus representation of self.
        Raises:
            ValueError: If self uses more than ten qubits as the length of the resulting sequence
            is the product of the lengths of the Kraus representations returned by _kraus_ for
            each constituent operation.
        """
        qubits = sorted(self.qubits)
        n = len(qubits)
        if n < 1:
            return (np.array([[1 + 0j]]),)
        if n > 10:
            raise ValueError(f'Cannot compute Kraus representation of moment with {n} > 10 qubits')

        qubit_to_row_subscript = dict(zip(qubits, 'abcdefghij'))
        qubit_to_col_subscript = dict(zip(qubits, 'ABCDEFGHIJ'))

        def row_subscripts(qs: Sequence['cirq.Qid']) -> str:
            return ''.join(qubit_to_row_subscript[q] for q in qs)

        def col_subscripts(qs: Sequence['cirq.Qid']) -> str:
            return ''.join(qubit_to_col_subscript[q] for q in qs)

        def kraus_tensors(op: 'cirq.Operation') -> Sequence[np.ndarray]:
            return tuple(np.reshape(k, (2, 2) * len(op.qubits)) for k in protocols.kraus(op))

        input_subscripts = ','.join(
            row_subscripts(op.qubits) + col_subscripts(op.qubits) for op in self.operations
        )
        output_subscripts = row_subscripts(qubits) + col_subscripts(qubits)
        assert len(input_subscripts) == 2 * n + len(self.operations) - 1
        assert len(output_subscripts) == 2 * n

        transpose = input_subscripts + '->' + output_subscripts

        r = []
        d = 2 ** n
        kss = [kraus_tensors(op) for op in self.operations]
        for ks in itertools.product(*kss):
            k = np.einsum(transpose, *ks)
            r.append(np.reshape(k, (d, d)))
        return r

    def _has_superoperator_(self) -> bool:
        """Returns True if self has superoperator representation."""
        return self._has_kraus_()

    def _superoperator_(self) -> np.ndarray:
        """Returns superoperator representation of self."""
        return qis.kraus_to_superoperator(self._kraus_())

    def _json_dict_(self) -> Dict[str, Any]:
        return protocols.obj_to_dict_helper(self, ['operations'])

    @classmethod
    def _from_json_dict_(cls, operations, **kwargs):
        return Moment(operations)

    def __add__(self, other: 'cirq.OP_TREE') -> 'cirq.Moment':

        if isinstance(other, circuits.AbstractCircuit):
            return NotImplemented  # Delegate to Circuit.__radd__.
        return self.with_operations(other)

    def __sub__(self, other: 'cirq.OP_TREE') -> 'cirq.Moment':

        must_remove = set(op_tree.flatten_to_ops(other))
        new_ops = []
        for op in self.operations:
            if op in must_remove:
                must_remove.remove(op)
            else:
                new_ops.append(op)
        if must_remove:
            raise ValueError(
                f"Subtracted missing operations from a moment.\n"
                f"Missing operations: {must_remove!r}\n"
                f"Moment: {self!r}"
            )
        return Moment(new_ops)

    # pylint: disable=function-redefined
    @overload
    def __getitem__(self, key: raw_types.Qid) -> 'cirq.Operation':
        pass

    @overload
    def __getitem__(self, key: Iterable[raw_types.Qid]) -> 'cirq.Moment':
        pass

    def __getitem__(self, key):
        if isinstance(key, raw_types.Qid):
            if key not in self._qubit_to_op:
                raise KeyError("Moment doesn't act on given qubit")
            return self._qubit_to_op[key]
        elif isinstance(key, Iterable):
            qubits_to_keep = frozenset(key)
            ops_to_keep = []
            for q in qubits_to_keep:
                if q in self._qubit_to_op:
                    ops_to_keep.append(self._qubit_to_op[q])
            return Moment(frozenset(ops_to_keep))

    def to_text_diagram(
        self: 'cirq.Moment',
        *,
        xy_breakdown_func: Callable[['cirq.Qid'], Tuple[Any, Any]] = _default_breakdown,
        extra_qubits: Iterable['cirq.Qid'] = (),
        use_unicode_characters: bool = True,
        precision: Optional[int] = None,
        include_tags: bool = True,
    ) -> str:
        """Create a text diagram for the moment.

        Args:
            xy_breakdown_func: A function to split qubits/qudits into x and y
                components. For example, the default breakdown turns
                `cirq.GridQubit(row, col)` into the tuple `(col, row)` and
                `cirq.LineQubit(x)` into `(x, 0)`.
            extra_qubits: Extra qubits/qudits to include in the diagram, even
                if they don't have any operations applied in the moment.
            use_unicode_characters: Whether or not the output should use fancy
                unicode characters or stick to plain ASCII. Unicode characters
                look nicer, but some environments don't draw them with the same
                width as ascii characters (which ruins the diagrams).
            precision: How precise numbers, such as angles, should be. Use None
                for infinite precision, or an integer for a certain number of
                digits of precision.
            include_tags: Whether or not to include operation tags in the
                diagram.

        Returns:
            The text diagram rendered into text.
        """

        # Figure out where to place everything.
        qs = set(self.qubits) | set(extra_qubits)
        points = {xy_breakdown_func(q) for q in qs}
        x_keys = sorted({pt[0] for pt in points}, key=_SortByValFallbackToType)
        y_keys = sorted({pt[1] for pt in points}, key=_SortByValFallbackToType)
        x_map = {x_key: x + 2 for x, x_key in enumerate(x_keys)}
        y_map = {y_key: y + 2 for y, y_key in enumerate(y_keys)}
        qubit_positions = {}
        for q in qs:
            a, b = xy_breakdown_func(q)
            qubit_positions[q] = x_map[a], y_map[b]

        diagram = text_diagram_drawer.TextDiagramDrawer()

        def cleanup_key(key: Any) -> Any:
            if isinstance(key, float) and key == int(key):
                return str(int(key))
            return str(key)

        # Add table headers.
        for key, x in x_map.items():
            diagram.write(x, 0, cleanup_key(key))
        for key, y in y_map.items():
            diagram.write(0, y, cleanup_key(key))
        diagram.horizontal_line(1, 0, len(x_map) + 2)
        diagram.vertical_line(1, 0, len(y_map) + 2)
        diagram.force_vertical_padding_after(0, 0)
        diagram.force_vertical_padding_after(1, 0)

        # Add operations.
        for op in self.operations:
            args = protocols.CircuitDiagramInfoArgs(
                known_qubits=op.qubits,
                known_qubit_count=len(op.qubits),
                use_unicode_characters=use_unicode_characters,
                label_map=None,
                precision=precision,
                include_tags=include_tags,
            )
            info = circuit_diagram_info_protocol._op_info_with_fallback(op, args=args)
            symbols = info._wire_symbols_including_formatted_exponent(args)
            for label, q in zip(symbols, op.qubits):
                x, y = qubit_positions[q]
                diagram.write(x, y, label)
            if info.connected:
                for q1, q2 in zip(op.qubits, op.qubits[1:]):
                    # Sort to get a more consistent orientation for diagonals.
                    # This reduces how often lines overlap in the diagram.
                    q1, q2 = sorted([q1, q2])

                    x1, y1 = qubit_positions[q1]
                    x2, y2 = qubit_positions[q2]
                    if x1 != x2:
                        diagram.horizontal_line(y1, x1, x2)
                    if y1 != y2:
                        diagram.vertical_line(x2, y1, y2)

        return diagram.render()

    def _commutes_(
        self, other: Any, *, atol: Union[int, float] = 1e-8
    ) -> Union[bool, NotImplementedType]:
        """Determines whether Moment commutes with the Operation.

        Args:
            other: An Operation object. Other types are not implemented yet.
                In case a different type is specified, NotImplemented is
                returned.
            atol: Absolute error tolerance. If all entries in v1@v2 - v2@v1
                have a magnitude less than this tolerance, v1 and v2 can be
                reported as commuting. Defaults to 1e-8.

        Returns:
            True: The Moment and Operation commute OR they don't have shared
            quibits.
            False: The two values do not commute.
            NotImplemented: In case we don't know how to check this, e.g.
                the parameter type is not supported yet.
        """
        if not isinstance(other, ops.Operation):
            return NotImplemented

        other_qubits = set(other.qubits)
        for op in self.operations:
            if not other_qubits.intersection(set(op.qubits)):
                continue

            commutes = protocols.commutes(op, other, atol=atol, default=NotImplemented)

            if not commutes or commutes is NotImplemented:
                return commutes

        return True


class _SortByValFallbackToType:
    def __init__(self, value):
        self.value = value

    def __lt__(self, other):
        try:
            return self.value < other.value
        except TypeError:
            t1 = type(self.value)
            t2 = type(other.value)
            return str(t1) < str(t2)<|MERGE_RESOLUTION|>--- conflicted
+++ resolved
@@ -225,11 +225,7 @@
     def _with_measurement_key_mapping_(self, key_map: Dict[str, str]):
         return Moment(
             protocols.with_measurement_key_mapping(op, key_map)
-<<<<<<< HEAD
-            if protocols.is_measurement(op) or protocols.control_keys(op)
-=======
             if protocols.measurement_keys_touched(op)
->>>>>>> e97768c6
             else op
             for op in self.operations
         )
@@ -257,13 +253,8 @@
         extern_keys: FrozenSet[value.MeasurementKey],
     ):
         return Moment(
-<<<<<<< HEAD
             protocols.with_key_path_prefix(op, path, local_keys, extern_keys)
-            if protocols.is_measurement(op) or protocols.control_keys(op)
-=======
-            protocols.with_key_path_prefix(op, prefix)
             if protocols.measurement_keys_touched(op)
->>>>>>> e97768c6
             else op
             for op in self.operations
         )
