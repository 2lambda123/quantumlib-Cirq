# Copyright 2018 The Cirq Developers
#
# Licensed under the Apache License, Version 2.0 (the "License");
# you may not use this file except in compliance with the License.
# You may obtain a copy of the License at
#
#     https://www.apache.org/licenses/LICENSE-2.0
#
# Unless required by applicable law or agreed to in writing, software
# distributed under the License is distributed on an "AS IS" BASIS,
# WITHOUT WARRANTIES OR CONDITIONS OF ANY KIND, either express or implied.
# See the License for the specific language governing permissions and
# limitations under the License.
"""An `XPowGate` conjugated by `ZPowGate`s."""
from typing import AbstractSet, Any, cast, Dict, Optional, Sequence, Tuple, Union

import math
import numpy as np
import sympy

import cirq
from cirq import value, protocols
from cirq._compat import proper_repr
from cirq.ops import common_gates, raw_types
from cirq.type_workarounds import NotImplementedType


@value.value_equality(manual_cls=True, approximate=True)
<<<<<<< HEAD
class PhasedXPowGate(gate_features.SingleQubitGate):
    r"""A gate equivalent to $Z^{p} X^t Z^{-p}$.

    The unitary matrix of `cirq.PhasedXPowGate(exponent=t, phase_exponent=p)` is:
    $$
        \begin{bmatrix}
            e^{i \pi t /2} \cos(\pi t/2) & -i e^{i \pi (t /2 - p)} \sin(\pi t /2) \\
            -i e^{i \pi (t /2 + p)} \sin(\pi t /2) & e^{i \pi t /2} \cos(\pi t/2)
        \end{bmatrix}
    $$

    This gate is like an `cirq.XPowGate`, but which has been "phased",
    by applying a `cirq.ZPowGate` before and after this gate. In the language
    of the Bloch sphere, $p$ determines the axis in the XY plane about which
    a rotation of amount determined by $t$ occurs.
    """
=======
class PhasedXPowGate(raw_types.Gate):
    """A gate equivalent to the circuit ───Z^-p───X^t───Z^p───."""
>>>>>>> 1f81bebf

    def __init__(
        self,
        *,
        phase_exponent: Union[float, sympy.Symbol],
        exponent: Union[float, sympy.Symbol] = 1.0,
        global_shift: float = 0.0,
    ) -> None:
        """Inits PhasedXPowGate.

        Args:
            phase_exponent: The exponent on the Z gates conjugating the X gate.
            exponent: The exponent on the X gate conjugated by Zs.
            global_shift: How much to shift the operation's eigenvalues at
                exponent=1.
        """
        self._phase_exponent = value.canonicalize_half_turns(phase_exponent)
        self._exponent = exponent
        self._global_shift = global_shift

    def _qasm_(self, args: 'cirq.QasmArgs', qubits: Tuple['cirq.Qid', ...]) -> Optional[str]:
        if cirq.is_parameterized(self):
            return None

        args.validate_version('2.0')

        e = cast(float, value.canonicalize_half_turns(self._exponent))
        p = cast(float, self.phase_exponent)
        epsilon = 10**-args.precision

        if abs(e + 0.5) <= epsilon:
            return args.format(
                'u2({0:half_turns}, {1:half_turns}) {2};\n', p + 0.5, -p - 0.5, qubits[0]
            )

        if abs(e - 0.5) <= epsilon:
            return args.format(
                'u2({0:half_turns}, {1:half_turns}) {2};\n', p - 0.5, -p + 0.5, qubits[0]
            )

        return args.format(
            'u3({0:half_turns}, {1:half_turns}, {2:half_turns}) {3};\n',
            -e,
            p + 0.5,
            -p - 0.5,
            qubits[0],
        )

    def _decompose_(self, qubits: Sequence['cirq.Qid']) -> 'cirq.OP_TREE':
        assert len(qubits) == 1
        q = qubits[0]
        z = cirq.Z(q) ** self._phase_exponent
        x = cirq.XPowGate(exponent=self._exponent, global_shift=self.global_shift).on(q)
        return z**-1, x, z

    @property
    def exponent(self) -> Union[float, sympy.Symbol]:
        """The exponent on the central X gate conjugated by the Z gates."""
        return self._exponent

    @property
    def phase_exponent(self) -> Union[float, sympy.Symbol]:
        """The exponent on the Z gates conjugating the X gate."""
        return self._phase_exponent

    @property
    def global_shift(self) -> float:
        return self._global_shift

    def __pow__(self, exponent: Union[float, sympy.Symbol]) -> 'PhasedXPowGate':
        new_exponent = protocols.mul(self._exponent, exponent, NotImplemented)
        if new_exponent is NotImplemented:
            return NotImplemented
        return PhasedXPowGate(
            phase_exponent=self._phase_exponent,
            exponent=new_exponent,
            global_shift=self._global_shift,
        )

    def _trace_distance_bound_(self) -> Optional[float]:
        if self._is_parameterized_():
            return None
        return abs(np.sin(self._exponent * 0.5 * np.pi))

    def _has_unitary_(self):
        return not self._is_parameterized_()

    def _unitary_(self) -> Union[np.ndarray, NotImplementedType]:
        """See `cirq.SupportsUnitary`."""
        if self._is_parameterized_():
            return None
        z = protocols.unitary(cirq.Z**self._phase_exponent)
        x = protocols.unitary(cirq.X**self._exponent)
        p = np.exp(1j * np.pi * self._global_shift * self._exponent)
        return np.dot(np.dot(z, x), np.conj(z)) * p

    def _num_qubits_(self) -> int:
        return 1

    def _pauli_expansion_(self) -> value.LinearDict[str]:
        if self._is_parameterized_():
            return NotImplemented
        phase_angle = np.pi * self._phase_exponent / 2
        angle = np.pi * self._exponent / 2
        phase = 1j ** (2 * self._exponent * (self._global_shift + 0.5))
        return value.LinearDict(
            {
                'I': phase * np.cos(angle),
                'X': -1j * phase * np.sin(angle) * np.cos(2 * phase_angle),
                'Y': -1j * phase * np.sin(angle) * np.sin(2 * phase_angle),
            }
        )

    def _is_parameterized_(self) -> bool:
        """See `cirq.SupportsParameterization`."""
        return protocols.is_parameterized(self._exponent) or protocols.is_parameterized(
            self._phase_exponent
        )

    def _parameter_names_(self) -> AbstractSet[str]:
        """See `cirq.SupportsParameterization`."""
        return protocols.parameter_names(self._exponent) | protocols.parameter_names(
            self._phase_exponent
        )

    def _resolve_parameters_(
        self, resolver: 'cirq.ParamResolver', recursive: bool
    ) -> 'PhasedXPowGate':
        """See `cirq.SupportsParameterization`."""
        return PhasedXPowGate(
            phase_exponent=resolver.value_of(self._phase_exponent, recursive),
            exponent=resolver.value_of(self._exponent, recursive),
            global_shift=self._global_shift,
        )

    def _phase_by_(self, phase_turns, qubit_index):
        """See `cirq.SupportsPhase`."""
        assert qubit_index == 0
        return PhasedXPowGate(
            exponent=self._exponent,
            phase_exponent=self._phase_exponent + phase_turns * 2,
            global_shift=self._global_shift,
        )

    def _circuit_diagram_info_(
        self, args: 'cirq.CircuitDiagramInfoArgs'
    ) -> 'cirq.CircuitDiagramInfo':
        """See `cirq.SupportsCircuitDiagramInfo`."""

        return protocols.CircuitDiagramInfo(
            wire_symbols=(f'PhX({args.format_real(self.phase_exponent)})',),
            exponent=value.canonicalize_half_turns(self._exponent),
        )

    def __str__(self) -> str:
        info = protocols.circuit_diagram_info(self)
        if info.exponent == 1:
            return info.wire_symbols[0]
        return f'{info.wire_symbols[0]}**{info.exponent}'

    def __repr__(self) -> str:
        args = [f'phase_exponent={proper_repr(self.phase_exponent)}']
        if self.exponent != 1:
            args.append(f'exponent={proper_repr(self.exponent)}')
        if self._global_shift != 0:
            args.append(f'global_shift={self._global_shift!r}')
        args_str = ', '.join(args)
        return f'cirq.PhasedXPowGate({args_str})'

    def _period(self):
        exponents = [self._global_shift, 1 + self._global_shift]
        real_periods = [abs(2 / e) for e in exponents if e != 0]
        int_periods = [int(np.round(e)) for e in real_periods]
        if any(i != r for i, r in zip(real_periods, int_periods)):
            return None
        if len(int_periods) == 1:
            return int_periods[0]
        return int_periods[0] * int_periods[1] / math.gcd(*int_periods)

    @property
    def _canonical_exponent(self):
        period = self._period()
        if not period or isinstance(self._exponent, sympy.Basic):
            return self._exponent

        return self._exponent % period

    def _value_equality_values_cls_(self):
        if self.phase_exponent == 0:
            return common_gates.XPowGate
        if self.phase_exponent == 0.5:
            return common_gates.YPowGate
        return PhasedXPowGate

    def _value_equality_values_(self):
        if self.phase_exponent == 0:
            return common_gates.XPowGate(
                exponent=self._exponent, global_shift=self._global_shift
            )._value_equality_values_()
        if self.phase_exponent == 0.5:
            return common_gates.YPowGate(
                exponent=self._exponent, global_shift=self._global_shift
            )._value_equality_values_()
        return self.phase_exponent, self._canonical_exponent, self._global_shift

    def _json_dict_(self) -> Dict[str, Any]:
        return protocols.obj_to_dict_helper(self, ['phase_exponent', 'exponent', 'global_shift'])<|MERGE_RESOLUTION|>--- conflicted
+++ resolved
@@ -26,8 +26,7 @@
 
 
 @value.value_equality(manual_cls=True, approximate=True)
-<<<<<<< HEAD
-class PhasedXPowGate(gate_features.SingleQubitGate):
+class PhasedXPowGate(raw_types.Gate):
     r"""A gate equivalent to $Z^{p} X^t Z^{-p}$.
 
     The unitary matrix of `cirq.PhasedXPowGate(exponent=t, phase_exponent=p)` is:
@@ -43,10 +42,6 @@
     of the Bloch sphere, $p$ determines the axis in the XY plane about which
     a rotation of amount determined by $t$ occurs.
     """
-=======
-class PhasedXPowGate(raw_types.Gate):
-    """A gate equivalent to the circuit ───Z^-p───X^t───Z^p───."""
->>>>>>> 1f81bebf
 
     def __init__(
         self,
