--- conflicted
+++ resolved
@@ -18,10 +18,7 @@
 """
 
 import abc
-<<<<<<< HEAD
-=======
 from typing import Union, Iterable, Any, List, Sequence
->>>>>>> 50916570
 
 from cirq import value
 from cirq._compat import deprecated_class
@@ -42,61 +39,13 @@
             type(instance), SupportsOnEachGate
         )
 
-<<<<<<< HEAD
-
+      
 @deprecated_class(deadline='v0.14', fix='None, this feature is in `Gate` now.')
 class SupportsOnEachGate(raw_types.Gate, metaclass=_SupportsOnEachGateMeta):
     pass
 
 
 class SingleQubitGate(raw_types.Gate, metaclass=abc.ABCMeta):
-=======
-    def on_each(self, *targets: Union[raw_types.Qid, Iterable[Any]]) -> List[raw_types.Operation]:
-        """Returns a list of operations applying the gate to all targets.
-        Args:
-            *targets: The qubits to apply this gate to. For single-qubit gates
-            this can be provided as varargs or a combination of nested
-            iterables. For multi-qubit gates this must be provided as an
-            `Iterable[Sequence[Qid]]`, where each sequence has `num_qubits`
-            qubits.
-        Returns:
-            Operations applying this gate to the target qubits.
-        Raises:
-            ValueError if targets are not instances of Qid or Iterable[Qid].
-            ValueError if the gate qubit number is incompatible.
-        """
-        if self._num_qubits_() > 1:
-            ops: List[raw_types.Operation] = []
-            if len(targets) != 1 or not isinstance(targets[0], Iterable):
-                raise ValueError(f'The inputs for multi-qubit gates cannot be in varargs form.')
-            for target in targets[0]:
-                if not isinstance(target, Sequence):
-                    raise ValueError(
-                        f'Inputs to multi-qubit gates must be Sequence[Qid].'
-                        f' Type: {type(target)}'
-                    )
-                if not all(isinstance(x, raw_types.Qid) for x in target):
-                    raise ValueError(f'All values in sequence should be Qids, but got {target}')
-                if len(target) != self._num_qubits_():
-                    raise ValueError(f'Expected {self._num_qubits_()} qubits, got {target}')
-                ops.append(self.on(*target))
-            return ops
-
-        operations: List[raw_types.Operation] = []
-        for target in targets:
-            if isinstance(target, raw_types.Qid):
-                operations.append(self.on(target))
-            elif isinstance(target, Iterable) and not isinstance(target, str):
-                operations.extend(self.on_each(*target))
-            else:
-                raise ValueError(
-                    f'Gate was called with type different than Qid. Type: {type(target)}'
-                )
-        return operations
-
-
-class SingleQubitGate(SupportsOnEachGate, metaclass=abc.ABCMeta):
->>>>>>> 50916570
     """A gate that must be applied to exactly one qubit."""
 
     def _num_qubits_(self) -> int:
