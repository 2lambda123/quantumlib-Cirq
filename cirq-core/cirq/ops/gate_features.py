# Copyright 2018 The Cirq Developers
#
# Licensed under the Apache License, Version 2.0 (the "License");
# you may not use this file except in compliance with the License.
# You may obtain a copy of the License at
#
#     https://www.apache.org/licenses/LICENSE-2.0
#
# Unless required by applicable law or agreed to in writing, software
# distributed under the License is distributed on an "AS IS" BASIS,
# WITHOUT WARRANTIES OR CONDITIONS OF ANY KIND, either express or implied.
# See the License for the specific language governing permissions and
# limitations under the License.

"""Marker classes for indicating which additional features gates support.

For example: some gates are reversible, some have known matrices, etc.
"""

import abc

<<<<<<< HEAD
from cirq import value
=======
from cirq import value, ops
>>>>>>> 1c2eafb3
from cirq._compat import deprecated_class
from cirq.ops import raw_types


class InterchangeableQubitsGate(metaclass=abc.ABCMeta):
    """Indicates operations should be equal under some qubit permutations."""

    def qubit_index_to_equivalence_group_key(self, index: int) -> int:
        """Returns a key that differs between non-interchangeable qubits."""
        return 0


class _SupportsOnEachGateMeta(value.ABCMetaImplementAnyOneOf):
    def __instancecheck__(cls, instance):
        return isinstance(instance, (SingleQubitGate, ops.DepolarizingChannel)) or issubclass(
            type(instance), SupportsOnEachGate
        )


@deprecated_class(
    deadline='v0.14',
    fix='Remove `SupportsOnEachGate` from the list of parent classes. '
    '`on_each` is now directly supported in the `Gate` base class.',
)
class SupportsOnEachGate(raw_types.Gate, metaclass=_SupportsOnEachGateMeta):
    pass


class SingleQubitGate(raw_types.Gate, metaclass=abc.ABCMeta):
    """A gate that must be applied to exactly one qubit."""

    def _num_qubits_(self) -> int:
        return 1


class _TwoQubitGateMeta(value.ABCMetaImplementAnyOneOf):
    def __instancecheck__(cls, instance):
        return isinstance(instance, raw_types.Gate) and instance._num_qubits_() == 2


@deprecated_class(deadline='v0.14', fix='Define _num_qubits_ manually.')
class TwoQubitGate(raw_types.Gate, metaclass=_TwoQubitGateMeta):
    """A gate that must be applied to exactly two qubits."""

    def _num_qubits_(self) -> int:
        return 2


class _ThreeQubitGateMeta(value.ABCMetaImplementAnyOneOf):
    def __instancecheck__(cls, instance):
        return isinstance(instance, raw_types.Gate) and instance._num_qubits_() == 3


@deprecated_class(deadline='v0.14', fix='Define _num_qubits_ manually.')
class ThreeQubitGate(raw_types.Gate, metaclass=_ThreeQubitGateMeta):
    """A gate that must be applied to exactly three qubits."""

    def _num_qubits_(self) -> int:
        return 3<|MERGE_RESOLUTION|>--- conflicted
+++ resolved
@@ -19,11 +19,7 @@
 
 import abc
 
-<<<<<<< HEAD
-from cirq import value
-=======
 from cirq import value, ops
->>>>>>> 1c2eafb3
 from cirq._compat import deprecated_class
 from cirq.ops import raw_types
 
