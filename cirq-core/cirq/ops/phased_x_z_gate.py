# pylint: disable=wrong-or-nonexistent-copyright-notice
import numbers
from typing import AbstractSet, Any, Dict, Optional, Sequence, Tuple, TYPE_CHECKING, Union

import numpy as np
import sympy

from cirq import value, ops, protocols, linalg
from cirq.ops import raw_types
from cirq._compat import proper_repr

if TYPE_CHECKING:
    import cirq


@value.value_equality(approximate=True)
<<<<<<< HEAD
class PhasedXZGate(gate_features.SingleQubitGate):
    r"""A single qubit gate equivalent to the circuit $Z^z Z^{a} X^x Z^{-a}$.
=======
class PhasedXZGate(raw_types.Gate):
    """A single qubit operation expressed as $Z^z Z^a X^x Z^{-a}$.
>>>>>>> 1f81bebf

    The unitary matrix of `cirq.PhasedXZGate(x_exponent=x, z_exponent=z, axis_phase_exponent=a)` is:
    $$
        \begin{bmatrix}
            e^{i \pi x / 2} \cos(\pi x /2) & -i e^{i \pi (x/2 - a)} \sin(\pi x / 2) \\
             -i e^{i \pi (x/2 + z + a)} \sin(\pi x / 2) &  e^{i \pi (x / 2 + z)} \cos(\pi x /2)
        \end{bmatrix}
    $$

    This gate can be thought of as a `cirq.PhasedXPowGate` followed by a `cirq.ZPowGate`.

    The axis phase exponent ($a$) decides which axis in the XY plane to rotate
    around. The amount of rotation around that axis is decided by the x
    exponent ($x$). Then the z exponent ($z$) decides how much to finally phase the qubit.

    Every single qubit gate can be written as a single `cirq.PhasedXZGate`.
    """

    def __init__(
        self,
        *,
        x_exponent: Union[numbers.Real, sympy.Basic],
        z_exponent: Union[numbers.Real, sympy.Basic],
        axis_phase_exponent: Union[numbers.Real, sympy.Basic],
    ) -> None:
        """Inits PhasedXZGate.

        Args:
            x_exponent: Determines how much to rotate during the
                axis-in-XY-plane rotation. The $x$ in $Z^z Z^a X^x Z^{-a}$.
            z_exponent: The amount of phasing to apply after the
                axis-in-XY-plane rotation. The $z$ in $Z^z Z^a X^x Z^{-a}$.
            axis_phase_exponent: Determines which axis to rotate around during
                the axis-in-XY-plane rotation. The $a$ in $Z^z Z^a X^x Z^{-a}$.
        """
        self._x_exponent = x_exponent
        self._z_exponent = z_exponent
        self._axis_phase_exponent = axis_phase_exponent

    def _canonical(self) -> 'cirq.PhasedXZGate':
        x = self.x_exponent
        z = self.z_exponent
        a = self.axis_phase_exponent

        # Canonicalize X exponent into (-1, +1].
        if isinstance(x, numbers.Real):
            x %= 2
            if x > 1:
                x -= 2

        # Axis phase exponent is irrelevant if there is no X exponent.
        if x == 0:
            a = 0
        # For 180 degree X rotations, the axis phase and z exponent overlap.
        if x == 1 and z != 0:
            a += z / 2
            z = 0

        # Canonicalize Z exponent into (-1, +1].
        if isinstance(z, numbers.Real):
            z %= 2
            if z > 1:
                z -= 2

        # Canonicalize axis phase exponent into (-0.5, +0.5].
        if isinstance(a, numbers.Real):
            a %= 2
            if a > 1:
                a -= 2
            if a <= -0.5:
                a += 1
                if x != 1:
                    x = -x
            elif a > 0.5:
                a -= 1
                if x != 1:
                    x = -x

        return PhasedXZGate(x_exponent=x, z_exponent=z, axis_phase_exponent=a)

    @property
    def x_exponent(self) -> Union[numbers.Real, sympy.Basic]:
        return self._x_exponent

    @property
    def z_exponent(self) -> Union[numbers.Real, sympy.Basic]:
        return self._z_exponent

    @property
    def axis_phase_exponent(self) -> Union[numbers.Real, sympy.Basic]:
        return self._axis_phase_exponent

    def _value_equality_values_(self):
        c = self._canonical()
        return (
            value.PeriodicValue(c._x_exponent, 2),
            value.PeriodicValue(c._z_exponent, 2),
            value.PeriodicValue(c._axis_phase_exponent, 2),
        )

    @staticmethod
    def from_matrix(mat: np.ndarray) -> 'cirq.PhasedXZGate':
        pre_phase, rotation, post_phase = linalg.deconstruct_single_qubit_matrix_into_angles(mat)
        pre_phase /= np.pi
        post_phase /= np.pi
        rotation /= np.pi
        pre_phase -= 0.5
        post_phase += 0.5
        return PhasedXZGate(
            x_exponent=rotation, axis_phase_exponent=-pre_phase, z_exponent=post_phase + pre_phase
        )._canonical()

    def with_z_exponent(self, z_exponent: Union[numbers.Real, sympy.Basic]) -> 'cirq.PhasedXZGate':
        return PhasedXZGate(
            axis_phase_exponent=self._axis_phase_exponent,
            x_exponent=self._x_exponent,
            z_exponent=z_exponent,
        )

    def _qasm_(self, args: 'cirq.QasmArgs', qubits: Tuple['cirq.Qid', ...]) -> Optional[str]:
        from cirq.circuits import qasm_output

        qasm_gate = qasm_output.QasmUGate(
            lmda=0.5 - self._axis_phase_exponent,
            theta=self._x_exponent,
            phi=self._z_exponent + self._axis_phase_exponent - 0.5,
        )
        return protocols.qasm(qasm_gate, args=args, qubits=qubits)

    def _num_qubits_(self) -> int:
        return 1

    def _has_unitary_(self) -> bool:
        return not self._is_parameterized_()

    def _unitary_(self) -> Optional[np.ndarray]:
        """See `cirq.SupportsUnitary`."""
        if self._is_parameterized_():
            return None
        z_pre = protocols.unitary(ops.Z**-self._axis_phase_exponent)
        x = protocols.unitary(ops.X**self._x_exponent)
        z_post = protocols.unitary(ops.Z ** (self._axis_phase_exponent + self._z_exponent))
        return z_post @ x @ z_pre

    def _decompose_(self, qubits: Sequence['cirq.Qid']) -> 'cirq.OP_TREE':
        q = qubits[0]
        yield ops.Z(q) ** -self._axis_phase_exponent
        yield ops.X(q) ** self._x_exponent
        yield ops.Z(q) ** (self._axis_phase_exponent + self._z_exponent)

    def __pow__(self, exponent: Union[float, int]) -> 'PhasedXZGate':
        if exponent == 1:
            return self
        if exponent == -1:
            return PhasedXZGate(
                x_exponent=-self._x_exponent,
                z_exponent=-self._z_exponent,
                axis_phase_exponent=self._z_exponent + self.axis_phase_exponent,
            )
        return NotImplemented

    def _is_parameterized_(self) -> bool:
        """See `cirq.SupportsParameterization`."""
        return (
            protocols.is_parameterized(self._x_exponent)
            or protocols.is_parameterized(self._z_exponent)
            or protocols.is_parameterized(self._axis_phase_exponent)
        )

    def _parameter_names_(self) -> AbstractSet[str]:
        """See `cirq.SupportsParameterization`."""
        return (
            protocols.parameter_names(self._x_exponent)
            | protocols.parameter_names(self._z_exponent)
            | protocols.parameter_names(self._axis_phase_exponent)
        )

    def _resolve_parameters_(
        self, resolver: 'cirq.ParamResolver', recursive: bool
    ) -> 'cirq.PhasedXZGate':
        """See `cirq.SupportsParameterization`."""
        return PhasedXZGate(
            z_exponent=resolver.value_of(self._z_exponent, recursive),
            x_exponent=resolver.value_of(self._x_exponent, recursive),
            axis_phase_exponent=resolver.value_of(self._axis_phase_exponent, recursive),
        )

    def _phase_by_(self, phase_turns, qubit_index) -> 'cirq.PhasedXZGate':
        """See `cirq.SupportsPhase`."""
        assert qubit_index == 0
        return PhasedXZGate(
            x_exponent=self._x_exponent,
            z_exponent=self._z_exponent,
            axis_phase_exponent=self._axis_phase_exponent + phase_turns * 2,
        )

    def _pauli_expansion_(self) -> 'cirq.LinearDict[str]':
        if protocols.is_parameterized(self):
            return NotImplemented
        x_angle = np.pi * self._x_exponent / 2
        z_angle = np.pi * self._z_exponent / 2
        axis_angle = np.pi * self._axis_phase_exponent
        phase = np.exp(1j * (x_angle + z_angle))

        cx = np.cos(x_angle)
        sx = np.sin(x_angle)
        return value.LinearDict(
            {
                'I': phase * cx * np.cos(z_angle),
                'X': -1j * phase * sx * np.cos(z_angle + axis_angle),
                'Y': -1j * phase * sx * np.sin(z_angle + axis_angle),
                'Z': -1j * phase * cx * np.sin(z_angle),
            }
        )  # yapf: disable

    def _circuit_diagram_info_(self, args: 'cirq.CircuitDiagramInfoArgs') -> str:
        """See `cirq.SupportsCircuitDiagramInfo`."""
        return (
            f'PhXZ('
            f'a={args.format_real(self._axis_phase_exponent)},'
            f'x={args.format_real(self._x_exponent)},'
            f'z={args.format_real(self._z_exponent)})'
        )

    def __str__(self) -> str:
        return protocols.circuit_diagram_info(self).wire_symbols[0]

    def __repr__(self) -> str:
        return (
            f'cirq.PhasedXZGate('
            f'axis_phase_exponent={proper_repr(self._axis_phase_exponent)},'
            f' x_exponent={proper_repr(self._x_exponent)}, '
            f'z_exponent={proper_repr(self._z_exponent)})'
        )

    def _json_dict_(self) -> Dict[str, Any]:
        return protocols.obj_to_dict_helper(
            self, ['axis_phase_exponent', 'x_exponent', 'z_exponent']
        )<|MERGE_RESOLUTION|>--- conflicted
+++ resolved
@@ -14,13 +14,8 @@
 
 
 @value.value_equality(approximate=True)
-<<<<<<< HEAD
-class PhasedXZGate(gate_features.SingleQubitGate):
+class PhasedXZGate(raw_types.Gate):
     r"""A single qubit gate equivalent to the circuit $Z^z Z^{a} X^x Z^{-a}$.
-=======
-class PhasedXZGate(raw_types.Gate):
-    """A single qubit operation expressed as $Z^z Z^a X^x Z^{-a}$.
->>>>>>> 1f81bebf
 
     The unitary matrix of `cirq.PhasedXZGate(x_exponent=x, z_exponent=z, axis_phase_exponent=a)` is:
     $$
