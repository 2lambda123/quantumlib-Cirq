--- conflicted
+++ resolved
@@ -1138,13 +1138,12 @@
 
 
 def test_approx_eq():
-<<<<<<< HEAD
-    assert cirq.approx_eq(cirq.Z ** 0.1, cirq.Z ** 0.2, atol=0.3)
-    assert not cirq.approx_eq(cirq.Z ** 0.1, cirq.Z ** 0.2, atol=0.05)
-    assert cirq.approx_eq(cirq.Y ** 0.1, cirq.Y ** 0.2, atol=0.3)
-    assert not cirq.approx_eq(cirq.Y ** 0.1, cirq.Y ** 0.2, atol=0.05)
-    assert cirq.approx_eq(cirq.X ** 0.1, cirq.X ** 0.2, atol=0.3)
-    assert not cirq.approx_eq(cirq.X ** 0.1, cirq.X ** 0.2, atol=0.05)
+    assert cirq.approx_eq(cirq.Z**0.1, cirq.Z**0.2, atol=0.3)
+    assert not cirq.approx_eq(cirq.Z**0.1, cirq.Z**0.2, atol=0.05)
+    assert cirq.approx_eq(cirq.Y**0.1, cirq.Y**0.2, atol=0.3)
+    assert not cirq.approx_eq(cirq.Y**0.1, cirq.Y**0.2, atol=0.05)
+    assert cirq.approx_eq(cirq.X**0.1, cirq.X**0.2, atol=0.3)
+    assert not cirq.approx_eq(cirq.X**0.1, cirq.X**0.2, atol=0.05)
 
 
 def test_xpow_dim_3():
@@ -1289,12 +1288,4 @@
         [0, 0, 0, 1j ** 2.5],
         [0, 0, 0, 1],
     ]
-    assert np.allclose(svs, expected)
-=======
-    assert cirq.approx_eq(cirq.Z**0.1, cirq.Z**0.2, atol=0.3)
-    assert not cirq.approx_eq(cirq.Z**0.1, cirq.Z**0.2, atol=0.05)
-    assert cirq.approx_eq(cirq.Y**0.1, cirq.Y**0.2, atol=0.3)
-    assert not cirq.approx_eq(cirq.Y**0.1, cirq.Y**0.2, atol=0.05)
-    assert cirq.approx_eq(cirq.X**0.1, cirq.X**0.2, atol=0.3)
-    assert not cirq.approx_eq(cirq.X**0.1, cirq.X**0.2, atol=0.05)
->>>>>>> cb6940a4
+    assert np.allclose(svs, expected)