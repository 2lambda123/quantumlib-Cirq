# Copyright 2018 The Cirq Developers
#
# Licensed under the Apache License, Version 2.0 (the "License");
# you may not use this file except in compliance with the License.
# You may obtain a copy of the License at
#
#     https://www.apache.org/licenses/LICENSE-2.0
#
# Unless required by applicable law or agreed to in writing, software
# distributed under the License is distributed on an "AS IS" BASIS,
# WITHOUT WARRANTIES OR CONDITIONS OF ANY KIND, either express or implied.
# See the License for the specific language governing permissions and
# limitations under the License.
import collections.abc
import pathlib

import numpy as np
import pytest
import sympy

import cirq
import cirq.testing


def test_gate_operation_init():
    q = cirq.NamedQubit('q')
    g = cirq.testing.SingleQubitGate()
    v = cirq.GateOperation(g, (q,))
    assert v.gate == g
    assert v.qubits == (q,)


def test_invalid_gate_operation():
    three_qubit_gate = cirq.testing.ThreeQubitGate()
    single_qubit = [cirq.GridQubit(0, 0)]
    with pytest.raises(ValueError, match="number of qubits"):
        cirq.GateOperation(three_qubit_gate, single_qubit)


def test_immutable():
    a, b = cirq.LineQubit.range(2)
    op = cirq.X(a)

    with pytest.raises(AttributeError, match="can't set attribute"):
        op.gate = cirq.Y

    with pytest.raises(AttributeError, match="can't set attribute"):
        op.qubits = [b]


def test_gate_operation_eq():
    g1 = cirq.testing.SingleQubitGate()
    g2 = cirq.testing.SingleQubitGate()
    g3 = cirq.testing.TwoQubitGate()
    r1 = [cirq.NamedQubit('r1')]
    r2 = [cirq.NamedQubit('r2')]
    r12 = r1 + r2
    r21 = r2 + r1

    eq = cirq.testing.EqualsTester()
    eq.make_equality_group(lambda: cirq.GateOperation(g1, r1))
    eq.make_equality_group(lambda: cirq.GateOperation(g2, r1))
    eq.make_equality_group(lambda: cirq.GateOperation(g1, r2))
    eq.make_equality_group(lambda: cirq.GateOperation(g3, r12))
    eq.make_equality_group(lambda: cirq.GateOperation(g3, r21))
    eq.add_equality_group(cirq.GateOperation(cirq.CZ, r21), cirq.GateOperation(cirq.CZ, r12))

    @cirq.value_equality
    class PairGate(cirq.Gate, cirq.InterchangeableQubitsGate):
        """Interchangeable subsets."""

        def __init__(self, num_qubits):
            self._num_qubits = num_qubits

        def num_qubits(self) -> int:
            return self._num_qubits

        def qubit_index_to_equivalence_group_key(self, index: int):
            return index // 2

        def _value_equality_values_(self):
            return (self.num_qubits(),)

    def p(*q):
        return PairGate(len(q)).on(*q)

    a0, a1, b0, b1, c0 = cirq.LineQubit.range(5)
    eq.add_equality_group(p(a0, a1, b0, b1), p(a1, a0, b1, b0))
    eq.add_equality_group(p(b0, b1, a0, a1))
    eq.add_equality_group(p(a0, a1, b0, b1, c0), p(a1, a0, b1, b0, c0))
    eq.add_equality_group(p(a0, b0, a1, b1, c0))
    eq.add_equality_group(p(a0, c0, b0, b1, a1))
    eq.add_equality_group(p(b0, a1, a0, b1, c0))


def test_gate_operation_approx_eq():
    a = [cirq.NamedQubit('r1')]
    b = [cirq.NamedQubit('r2')]

    assert cirq.approx_eq(
        cirq.GateOperation(cirq.XPowGate(), a), cirq.GateOperation(cirq.XPowGate(), a)
    )
    assert not cirq.approx_eq(
        cirq.GateOperation(cirq.XPowGate(), a), cirq.GateOperation(cirq.XPowGate(), b)
    )

    assert cirq.approx_eq(
        cirq.GateOperation(cirq.XPowGate(exponent=0), a),
        cirq.GateOperation(cirq.XPowGate(exponent=1e-9), a),
    )
    assert not cirq.approx_eq(
        cirq.GateOperation(cirq.XPowGate(exponent=0), a),
        cirq.GateOperation(cirq.XPowGate(exponent=1e-7), a),
    )
    assert cirq.approx_eq(
        cirq.GateOperation(cirq.XPowGate(exponent=0), a),
        cirq.GateOperation(cirq.XPowGate(exponent=1e-7), a),
        atol=1e-6,
    )


def test_gate_operation_qid_shape():
    class ShapeGate(cirq.Gate):
        def _qid_shape_(self):
            return (1, 2, 3, 4)

    op = ShapeGate().on(*cirq.LineQid.for_qid_shape((1, 2, 3, 4)))
    assert cirq.qid_shape(op) == (1, 2, 3, 4)
    assert cirq.num_qubits(op) == 4


def test_gate_operation_num_qubits():
    class NumQubitsGate(cirq.Gate):
        def _num_qubits_(self):
            return 4

    op = NumQubitsGate().on(*cirq.LineQubit.range(4))
    assert cirq.qid_shape(op) == (2, 2, 2, 2)
    assert cirq.num_qubits(op) == 4


def test_gate_operation_pow():
    Y = cirq.Y
    q = cirq.NamedQubit('q')
    assert (Y**0.5)(q) == Y(q) ** 0.5


def test_with_qubits_and_transform_qubits():
    g = cirq.testing.ThreeQubitGate()
    g = cirq.testing.ThreeQubitGate()
    op = cirq.GateOperation(g, cirq.LineQubit.range(3))
    assert op.with_qubits(*cirq.LineQubit.range(3, 0, -1)) == cirq.GateOperation(
        g, cirq.LineQubit.range(3, 0, -1)
    )
    assert op.transform_qubits(lambda e: cirq.LineQubit(-e.x)) == cirq.GateOperation(
        g, [cirq.LineQubit(0), cirq.LineQubit(-1), cirq.LineQubit(-2)]
    )


def test_extrapolate():
    q = cirq.NamedQubit('q')

    # If the gate isn't extrapolatable, you get a type error.
    op0 = cirq.GateOperation(cirq.testing.SingleQubitGate(), [q])
    with pytest.raises(TypeError):
        _ = op0**0.5

    op1 = cirq.GateOperation(cirq.Y, [q])
    assert op1**0.5 == cirq.GateOperation(cirq.Y**0.5, [q])
    assert (cirq.Y**0.5).on(q) == cirq.Y(q) ** 0.5


def test_inverse():
    q = cirq.NamedQubit('q')

    # If the gate isn't reversible, you get a type error.
    op0 = cirq.GateOperation(cirq.testing.SingleQubitGate(), [q])
    assert cirq.inverse(op0, None) is None

    op1 = cirq.GateOperation(cirq.S, [q])
    assert cirq.inverse(op1) == op1**-1 == cirq.GateOperation(cirq.S**-1, [q])
    assert cirq.inverse(cirq.S).on(q) == cirq.inverse(cirq.S.on(q))


def test_text_diagrammable():
    q = cirq.NamedQubit('q')

    # If the gate isn't diagrammable, you get a type error.
    op0 = cirq.GateOperation(cirq.testing.SingleQubitGate(), [q])
    with pytest.raises(TypeError):
        _ = cirq.circuit_diagram_info(op0)

    op1 = cirq.GateOperation(cirq.S, [q])
    actual = cirq.circuit_diagram_info(op1)
    expected = cirq.circuit_diagram_info(cirq.S)
    assert actual == expected


def test_bounded_effect():
    q = cirq.NamedQubit('q')

    # If the gate isn't bounded, you get a type error.
    op0 = cirq.GateOperation(cirq.testing.SingleQubitGate(), [q])
    assert cirq.trace_distance_bound(op0) >= 1
    op1 = cirq.GateOperation(cirq.Z**0.000001, [q])
    op1_bound = cirq.trace_distance_bound(op1)
    assert op1_bound == cirq.trace_distance_bound(cirq.Z**0.000001)


@pytest.mark.parametrize('resolve_fn', [cirq.resolve_parameters, cirq.resolve_parameters_once])
def test_parameterizable_effect(resolve_fn):
    q = cirq.NamedQubit('q')
    r = cirq.ParamResolver({'a': 0.5})

    op1 = cirq.GateOperation(cirq.Z ** sympy.Symbol('a'), [q])
    assert cirq.is_parameterized(op1)
    op2 = resolve_fn(op1, r)
    assert not cirq.is_parameterized(op2)
    assert op2 == cirq.S.on(q)


def test_pauli_expansion():
    a = cirq.NamedQubit('a')
    b = cirq.NamedQubit('b')

    assert cirq.pauli_expansion(cirq.X(a)) == cirq.LinearDict({'X': 1})
    assert cirq.pauli_expansion(cirq.CNOT(a, b)) == cirq.pauli_expansion(cirq.CNOT)

    class No(cirq.Gate):
        def num_qubits(self) -> int:
            return 1

    class Yes(cirq.Gate):
        def num_qubits(self) -> int:
            return 1

        def _pauli_expansion_(self):
            return cirq.LinearDict({'X': 0.5})

    assert cirq.pauli_expansion(No().on(a), default=None) is None
    assert cirq.pauli_expansion(Yes().on(a)) == cirq.LinearDict({'X': 0.5})


def test_unitary():
    a = cirq.NamedQubit('a')
    b = cirq.NamedQubit('b')

    assert not cirq.has_unitary(cirq.measure(a))
    assert cirq.unitary(cirq.measure(a), None) is None
    np.testing.assert_allclose(cirq.unitary(cirq.X(a)), np.array([[0, 1], [1, 0]]), atol=1e-8)
    np.testing.assert_allclose(cirq.unitary(cirq.CNOT(a, b)), cirq.unitary(cirq.CNOT), atol=1e-8)


def test_channel():
    a = cirq.NamedQubit('a')
    op = cirq.bit_flip(0.5).on(a)
    np.testing.assert_allclose(cirq.kraus(op), cirq.kraus(op.gate))
    assert cirq.has_kraus(op)

    assert cirq.kraus(cirq.testing.SingleQubitGate()(a), None) is None
    assert not cirq.has_kraus(cirq.testing.SingleQubitGate()(a))


def test_measurement_key():
    a = cirq.NamedQubit('a')
    assert cirq.measurement_key_name(cirq.measure(a, key='lock')) == 'lock'


def assert_mixtures_equal(actual, expected):
    """Assert equal for tuple of mixed scalar and array types."""
    for a, e in zip(actual, expected):
        np.testing.assert_almost_equal(a[0], e[0])
        np.testing.assert_almost_equal(a[1], e[1])


def test_mixture():
    a = cirq.NamedQubit('a')
    op = cirq.bit_flip(0.5).on(a)
    assert_mixtures_equal(cirq.mixture(op), cirq.mixture(op.gate))
    assert cirq.has_mixture(op)

    assert cirq.has_mixture(cirq.X(a))
    m = cirq.mixture(cirq.X(a))
    assert len(m) == 1
    assert m[0][0] == 1
    np.testing.assert_allclose(m[0][1], cirq.unitary(cirq.X))


def test_repr():
    a, b = cirq.LineQubit.range(2)
    assert (
        repr(cirq.GateOperation(cirq.CZ, (a, b))) == 'cirq.CZ(cirq.LineQubit(0), cirq.LineQubit(1))'
    )

    class Inconsistent(cirq.testing.SingleQubitGate):
        def __repr__(self):
            return 'Inconsistent'

        def on(self, *qubits):
            return cirq.GateOperation(Inconsistent(), qubits)

    assert (
        repr(cirq.GateOperation(Inconsistent(), [a]))
        == 'cirq.GateOperation(gate=Inconsistent, qubits=[cirq.LineQubit(0)])'
    )


@pytest.mark.parametrize(
    'gate1,gate2,eq_up_to_global_phase',
    [
        (cirq.rz(0.3 * np.pi), cirq.Z**0.3, True),
        (cirq.rz(0.3), cirq.Z**0.3, False),
        (cirq.ZZPowGate(global_shift=0.5), cirq.ZZ, True),
        (cirq.ZPowGate(global_shift=0.5) ** sympy.Symbol('e'), cirq.Z, False),
        (cirq.Z ** sympy.Symbol('e'), cirq.Z ** sympy.Symbol('f'), False),
    ],
)
def test_equal_up_to_global_phase_on_gates(gate1, gate2, eq_up_to_global_phase):
    num_qubits1, num_qubits2 = (cirq.num_qubits(g) for g in (gate1, gate2))
    qubits = cirq.LineQubit.range(max(num_qubits1, num_qubits2) + 1)
    op1, op2 = gate1(*qubits[:num_qubits1]), gate2(*qubits[:num_qubits2])
    assert cirq.equal_up_to_global_phase(op1, op2) == eq_up_to_global_phase
    op2_on_diff_qubits = gate2(*qubits[1 : num_qubits2 + 1])
    assert not cirq.equal_up_to_global_phase(op1, op2_on_diff_qubits)


def test_equal_up_to_global_phase_on_diff_types():
    op = cirq.X(cirq.LineQubit(0))
    assert not cirq.equal_up_to_global_phase(op, 3)


def test_gate_on_operation_besides_gate_operation():
    a, b = cirq.LineQubit.range(2)

    op = -1j * cirq.X(a) * cirq.Y(b)
    assert isinstance(op.gate, cirq.DensePauliString)
    assert op.gate == -1j * cirq.DensePauliString('XY')
    assert not isinstance(op.gate, cirq.XPowGate)


def test_mul():
    class GateRMul(cirq.Gate):
        def num_qubits(self) -> int:
            return 1

        def _rmul_with_qubits(self, qubits, other):
            if other == 2:
                return 3
            if isinstance(other, cirq.Operation) and isinstance(other.gate, GateRMul):
                return 4
            raise NotImplementedError()

    class GateMul(cirq.Gate):
        def num_qubits(self) -> int:
            return 1

        def _mul_with_qubits(self, qubits, other):
            if other == 2:
                return 5
            if isinstance(other, cirq.Operation) and isinstance(other.gate, GateMul):
                return 6
            raise NotImplementedError()

    # Delegates right multiplication.
    q = cirq.LineQubit(0)
    r = GateRMul().on(q)
    assert 2 * r == 3
    with pytest.raises(TypeError):
        _ = r * 2

    # Delegates left multiplication.
    m = GateMul().on(q)
    assert m * 2 == 5
    with pytest.raises(TypeError):
        _ = 2 * m

    # Handles the symmetric type case correctly.
    assert m * m == 6
    assert r * r == 4


def test_with_gate():
    g1 = cirq.GateOperation(cirq.X, cirq.LineQubit.range(1))
    g2 = cirq.GateOperation(cirq.Y, cirq.LineQubit.range(1))
    assert g1.with_gate(cirq.X) is g1
    assert g1.with_gate(cirq.Y) == g2


def test_with_measurement_key_mapping():
    a = cirq.LineQubit(0)
    op = cirq.measure(a, key='m')

    remap_op = cirq.with_measurement_key_mapping(op, {'m': 'k'})
    assert cirq.measurement_key_names(remap_op) == {'k'}
    assert cirq.with_measurement_key_mapping(op, {'x': 'k'}) is op


def test_with_key_path():
    a = cirq.LineQubit(0)
    op = cirq.measure(a, key='m')

    remap_op = cirq.with_key_path(op, ('a', 'b'))
    assert cirq.measurement_key_names(remap_op) == {'a:b:m'}
    assert cirq.with_key_path(remap_op, ('a', 'b')) is remap_op

    assert cirq.with_key_path(op, tuple()) is op

    assert cirq.with_key_path(cirq.X(a), ('a', 'b')) is NotImplemented


def test_with_key_path_prefix():
    a = cirq.LineQubit(0)
    op = cirq.measure(a, key='m')
    remap_op = cirq.with_key_path_prefix(op, ('a', 'b'))
    assert cirq.measurement_key_names(remap_op) == {'a:b:m'}
    assert cirq.with_key_path_prefix(remap_op, tuple()) is remap_op
    assert cirq.with_key_path_prefix(op, tuple()) is op
    assert cirq.with_key_path_prefix(cirq.X(a), ('a', 'b')) is NotImplemented


def test_cannot_remap_non_measurement_gate():
    a = cirq.LineQubit(0)
    op = cirq.X(a)

    assert cirq.with_measurement_key_mapping(op, {'m': 'k'}) is NotImplemented


def test_is_parameterized():
    class No1(cirq.testing.SingleQubitGate):
        def num_qubits(self) -> int:
            return 1

    class No2(cirq.Gate):
        def num_qubits(self) -> int:
            return 1

        def _is_parameterized_(self):
            return False

    class Yes(cirq.Gate):
        def num_qubits(self) -> int:
            return 1

        def _is_parameterized_(self):
            return True

    q = cirq.LineQubit(0)
    assert not cirq.is_parameterized(No1().on(q))
    assert not cirq.is_parameterized(No2().on(q))
    assert cirq.is_parameterized(Yes().on(q))


def test_group_interchangeable_qubits_creates_tuples_with_unique_keys():
    class MyGate(cirq.Gate, cirq.InterchangeableQubitsGate):
        def __init__(self, num_qubits) -> None:
            self._num_qubits = num_qubits

        def num_qubits(self) -> int:
            return self._num_qubits

        def qubit_index_to_equivalence_group_key(self, index: int) -> int:
            if index % 2 == 0:
                return index
            return 0

    qubits = cirq.LineQubit.range(4)
    gate = MyGate(len(qubits))

    assert gate(qubits[0], qubits[1], qubits[2], qubits[3]) == gate(
        qubits[3], qubits[1], qubits[2], qubits[0]
    )


def test_gate_to_operation_to_gate_round_trips():
    def all_subclasses(cls):
        return set(cls.__subclasses__()).union(
            [s for c in cls.__subclasses__() for s in all_subclasses(c)]
        )

    # Only test gate subclasses in cirq-core.
    gate_subclasses = {
        g
        for g in all_subclasses(cirq.Gate)
        if "cirq." in g.__module__ and "contrib" not in g.__module__ and "test" not in g.__module__
    }

    test_module_spec = cirq.testing.json.spec_for("cirq.protocols")

    skip_classes = {
        # Abstract or private parent classes.
        cirq.ArithmeticGate,
        cirq.BaseDensePauliString,
        cirq.EigenGate,
        cirq.Pauli,
        # Private gates.
        cirq.transformers.analytical_decompositions.two_qubit_to_fsim._BGate,
<<<<<<< HEAD
        cirq.transformers.measurement_transformers._ModAdd,
=======
        cirq.transformers.routing.visualize_routed_circuit._SwapPrintGate,
>>>>>>> 67b8f671
        cirq.ops.raw_types._InverseCompositeGate,
        cirq.circuits.qasm_output.QasmTwoQubitGate,
        cirq.ops.MSGate,
        # Interop gates
        cirq.interop.quirk.QuirkQubitPermutationGate,
        cirq.interop.quirk.QuirkArithmeticGate,
    }

    skipped = set()
    for gate_cls in gate_subclasses:
        filename = test_module_spec.test_data_path.joinpath(f"{gate_cls.__name__}.json")
        if pathlib.Path(filename).is_file():
            gates = cirq.read_json(filename)
        else:
            if gate_cls in skip_classes:
                skipped.add(gate_cls)
                continue
            # coverage:ignore
            raise AssertionError(
                f"{gate_cls} has no json file, please add a json file or add to the list of "
                "classes to be skipped if there is a reason this gate should not round trip "
                "to a gate via creating an operation."
            )

        if not isinstance(gates, collections.abc.Iterable):
            gates = [gates]
        for gate in gates:
            if gate.num_qubits():
                qudits = [cirq.LineQid(i, d) for i, d in enumerate(cirq.qid_shape(gate))]
                assert gate.on(*qudits).gate == gate

    assert (
        skipped == skip_classes
    ), "A gate that was supposed to be skipped was not, please update the list of skipped gates."<|MERGE_RESOLUTION|>--- conflicted
+++ resolved
@@ -494,11 +494,8 @@
         cirq.Pauli,
         # Private gates.
         cirq.transformers.analytical_decompositions.two_qubit_to_fsim._BGate,
-<<<<<<< HEAD
         cirq.transformers.measurement_transformers._ModAdd,
-=======
         cirq.transformers.routing.visualize_routed_circuit._SwapPrintGate,
->>>>>>> 67b8f671
         cirq.ops.raw_types._InverseCompositeGate,
         cirq.circuits.qasm_output.QasmTwoQubitGate,
         cirq.ops.MSGate,
