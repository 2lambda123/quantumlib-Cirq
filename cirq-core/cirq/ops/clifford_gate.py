# Copyright 2018 The Cirq Developers
#
# Licensed under the Apache License, Version 2.0 (the "License");
# you may not use this file except in compliance with the License.
# You may obtain a copy of the License at
#
#     https://www.apache.org/licenses/LICENSE-2.0
#
# Unless required by applicable law or agreed to in writing, software
# distributed under the License is distributed on an "AS IS" BASIS,
# WITHOUT WARRANTIES OR CONDITIONS OF ANY KIND, either express or implied.
# See the License for the specific language governing permissions and
# limitations under the License.

from typing import (
    Any,
    cast,
    Dict,
    List,
    NamedTuple,
    Optional,
    Sequence,
    Tuple,
    TYPE_CHECKING,
    Union,
)

import numpy as np

from cirq import protocols, value, linalg, qis
from cirq._doc import document
from cirq._import import LazyLoader
from cirq.ops import (
    common_gates,
    identity,
    named_qubit,
    raw_types,
    pauli_gates,
    phased_x_z_gate,
)
from cirq.ops.pauli_gates import Pauli
from cirq.type_workarounds import NotImplementedType

if TYPE_CHECKING:
    import cirq

# Lazy imports to break circular dependencies.
devices = LazyLoader("devices", globals(), "cirq.devices")
sim = LazyLoader("sim", globals(), "cirq.sim")
transformers = LazyLoader("transformers", globals(), "cirq.transformers")

PauliTransform = NamedTuple('PauliTransform', [('to', Pauli), ('flip', bool)])
document(PauliTransform, """+X, -X, +Y, -Y, +Z, or -Z.""")


def _to_pauli_transform(matrix: np.ndarray) -> Optional[PauliTransform]:
    """Converts matrix to PauliTransform.

    If matrix is not ±Pauli matrix, returns None.
    """
    for pauli in Pauli._XYZ:
        p = protocols.unitary(pauli)
        if np.allclose(matrix, p):
            return PauliTransform(pauli, False)
        if np.allclose(matrix, -p):
            return PauliTransform(pauli, True)
    return None


def _to_clifford_tableau(
    rotation_map: Optional[Dict[Pauli, PauliTransform]] = None,
    *,
    x_to: Optional[PauliTransform] = None,
    z_to: Optional[PauliTransform] = None,
) -> qis.CliffordTableau:
    """Transfer the rotation map to clifford tableau representation"""
    if x_to is None and z_to is None and rotation_map is None:
        raise ValueError(
            "The function either takes rotation_map or a combination "
            ' of x_to and z_to but none were given.'
        )
    elif rotation_map is not None:
        x_to = rotation_map[pauli_gates.X]
        z_to = rotation_map[pauli_gates.Z]
    else:
        assert x_to is not None and z_to is not None, "Both x_to and z_to have to be provided."

    clifford_tableau = qis.CliffordTableau(num_qubits=1)
    clifford_tableau.xs[0, 0] = x_to.to in (pauli_gates.X, pauli_gates.Y)
    clifford_tableau.zs[0, 0] = x_to.to in (pauli_gates.Y, pauli_gates.Z)

    clifford_tableau.xs[1, 0] = z_to.to in (pauli_gates.X, pauli_gates.Y)
    clifford_tableau.zs[1, 0] = z_to.to in (pauli_gates.Y, pauli_gates.Z)

    clifford_tableau.rs = (x_to.flip, z_to.flip)
    return clifford_tableau


def _pretend_initialized() -> 'SingleQubitCliffordGate':
    # HACK: This is a workaround to fool mypy and pylint into correctly handling
    # class fields that can't be initialized until after the class is defined.
    pass


def _validate_map_input(
    required_transform_count: int,
    pauli_map_to: Optional[Dict[Pauli, Tuple[Pauli, bool]]],
    x_to: Optional[Tuple[Pauli, bool]],
    y_to: Optional[Tuple[Pauli, bool]],
    z_to: Optional[Tuple[Pauli, bool]],
) -> Dict[Pauli, PauliTransform]:
    if pauli_map_to is None:
        xyz_to = {pauli_gates.X: x_to, pauli_gates.Y: y_to, pauli_gates.Z: z_to}
        pauli_map_to = {cast(Pauli, p): trans for p, trans in xyz_to.items() if trans is not None}
    elif x_to is not None or y_to is not None or z_to is not None:
        raise ValueError(
            '{} can take either pauli_map_to or a combination'
            ' of x_to, y_to, and z_to but both were given'
        )
    if len(pauli_map_to) != required_transform_count:
        raise ValueError(
            'Method takes {} transform{} but {} {} given'.format(
                required_transform_count,
                '' if required_transform_count == 1 else 's',
                len(pauli_map_to),
                'was' if len(pauli_map_to) == 1 else 'were',
            )
        )
    if len(set((to for to, _ in pauli_map_to.values()))) != len(pauli_map_to):
        raise ValueError('A rotation cannot map two Paulis to the same')
    return {frm: PauliTransform(to, flip) for frm, (to, flip) in pauli_map_to.items()}


def _pad_tableau(
    clifford_tableau: qis.CliffordTableau, num_qubits_after_padding: int, axes: List[int]
) -> qis.CliffordTableau:
    """Roughly, this function copies self.tabluea into the "identity" matrix."""
    # Sanity check
    if len(set(axes)) != clifford_tableau.n:
        raise ValueError(
            "Input axes of padding should match with the number of qubits in the input tableau."
        )
    if clifford_tableau.n > num_qubits_after_padding:
        raise ValueError(
            "The number of qubits in the input tableau should not be larger than "
            "num_qubits_after_padding."
        )

    padded_tableau = qis.CliffordTableau(num_qubits_after_padding)
    v_index = np.concatenate((np.asarray(axes), num_qubits_after_padding + np.asarray(axes)))

    padded_tableau.xs[np.ix_(v_index, axes)] = clifford_tableau.xs
    padded_tableau.zs[np.ix_(v_index, axes)] = clifford_tableau.zs
    padded_tableau.rs[v_index] = clifford_tableau.rs
    return padded_tableau


class CommonCliffordGateMetaClass(value.ABCMetaImplementAnyOneOf):
    """A metaclass used to lazy initialize several common Clifford Gate as class attributes."""

    @property
    def I(cls):
        if getattr(cls, '_I', None) is None:
            cls._I = cls._generate_clifford_from_known_gate(1, identity.I)
        return cls._I

    @property
    def X(cls):
        if getattr(cls, '_X', None) is None:
            cls._X = cls._generate_clifford_from_known_gate(1, pauli_gates.X)
        return cls._X

    @property
    def Y(cls):
        if getattr(cls, '_Y', None) is None:
            cls._Y = cls._generate_clifford_from_known_gate(1, pauli_gates.Y)
        return cls._Y

    @property
    def Z(cls):
        if getattr(cls, '_Z', None) is None:
            cls._Z = cls._generate_clifford_from_known_gate(1, pauli_gates.Z)
        return cls._Z

    @property
    def H(cls):
        if getattr(cls, '_H', None) is None:
            cls._H = cls._generate_clifford_from_known_gate(1, common_gates.H)
        return cls._H

    @property
    def S(cls):
        if getattr(cls, '_S', None) is None:
            cls._S = cls._generate_clifford_from_known_gate(1, common_gates.S)
        return cls._S

    @property
    def CNOT(cls):
        if getattr(cls, '_CNOT', None) is None:
            cls._CNOT = cls._generate_clifford_from_known_gate(2, common_gates.CNOT)
        return cls._CNOT

    @property
    def CZ(cls):
        if getattr(cls, '_CZ', None) is None:
            cls._CZ = cls._generate_clifford_from_known_gate(2, common_gates.CZ)
        return cls._CZ

    @property
    def SWAP(cls):
        if getattr(cls, '_SWAP', None) is None:
            cls._SWAP = cls._generate_clifford_from_known_gate(2, common_gates.SWAP)
        return cls._SWAP

    @property
    def X_sqrt(cls):
        if getattr(cls, '_X_sqrt', None) is None:
            # Unfortunately, due the code style, the matrix should be viewed transposed.
            # Note xs, zs, and rs are column vector.
            # Transformation: X -> X, Z -> -Y
            _clifford_tableau = qis.CliffordTableau._from_json_dict_(
                n=1, rs=[0, 1], xs=[[1], [1]], zs=[[0], [1]]
            )
            cls._X_sqrt = cls.from_clifford_tableau(_clifford_tableau)
        return cls._X_sqrt

    @property
    def X_nsqrt(cls):
        if getattr(cls, '_X_nsqrt', None) is None:
            # Transformation: X->X, Z->Y
            _clifford_tableau = qis.CliffordTableau._from_json_dict_(
                n=1, rs=[0, 0], xs=[[1], [1]], zs=[[0], [1]]
            )
            cls._X_nsqrt = cls.from_clifford_tableau(_clifford_tableau)
        return cls._X_nsqrt

    @property
    def Y_sqrt(cls):
        if getattr(cls, '_Y_sqrt', None) is None:
            # Transformation: X -> -Z,  Z -> X
            _clifford_tableau = qis.CliffordTableau._from_json_dict_(
                n=1, rs=[1, 0], xs=[[0], [1]], zs=[[1], [0]]
            )
            cls._Y_sqrt = cls.from_clifford_tableau(_clifford_tableau)
        return cls._Y_sqrt

    @property
    def Y_nsqrt(cls):
        if getattr(cls, '_Y_nsqrt', None) is None:
            # Transformation: X -> Z, Z -> -X
            _clifford_tableau = qis.CliffordTableau._from_json_dict_(
                n=1, rs=[0, 1], xs=[[0], [1]], zs=[[1], [0]]
            )
            cls._Y_nsqrt = cls.from_clifford_tableau(_clifford_tableau)
        return cls._Y_nsqrt

    @property
    def Z_sqrt(cls):
        if getattr(cls, '_Z_sqrt', None) is None:
            # Transformation: X -> Y, Z -> Z
            _clifford_tableau = qis.CliffordTableau._from_json_dict_(
                n=1, rs=[0, 0], xs=[[1], [0]], zs=[[1], [1]]
            )
            cls._Z_sqrt = cls.from_clifford_tableau(_clifford_tableau)
        return cls._Z_sqrt

    @property
    def Z_nsqrt(cls):
        if getattr(cls, '_Z_nsqrt', None) is None:
            # Transformation: X -> -Y,  Z -> Z
            _clifford_tableau = qis.CliffordTableau._from_json_dict_(
                n=1, rs=[1, 0], xs=[[1], [0]], zs=[[1], [1]]
            )
            cls._Z_nsqrt = cls.from_clifford_tableau(_clifford_tableau)
        return cls._Z_nsqrt


class CommonCliffordGates(metaclass=CommonCliffordGateMetaClass):

    # We need to use the lazy initialization of these common gates since they need to use
    # cirq.sim, which can not be imported when
    @classmethod
    def _generate_clifford_from_known_gate(
        cls, num_qubits: int, gate: raw_types.Gate
    ) -> Union['SingleQubitCliffordGate', 'CliffordGate']:
        qubits = devices.LineQubit.range(num_qubits)
        t = qis.CliffordTableau(num_qubits=num_qubits)
        args = sim.ActOnCliffordTableauArgs(
            tableau=t,
            qubits=qubits,
            prng=np.random.RandomState(),
        )

        protocols.act_on(gate, args, qubits, allow_decompose=False)
        if num_qubits == 1:
            return SingleQubitCliffordGate.from_clifford_tableau(args.tableau)
        return CliffordGate.from_clifford_tableau(args.tableau)

    @classmethod
    def from_clifford_tableau(cls, tableau: qis.CliffordTableau) -> 'CliffordGate':
        """Create the CliffordGate instance from Clifford Tableau.

        Args:
            tableau: A CliffordTableau to define the effect of Clifford Gate applying on
            the stabilizer state or Pauli group. The meaning of tableau here is
                    To  X   Z    sign
            from  X  [ X_x Z_x | r_x ]
            from  Z  [ X_z Z_z | r_z ]
            Each row in the Clifford tableau indicates how the transformation of original
            Pauli gates to the new gates after applying this Clifford Gate.

<<<<<<< HEAD
        Returns:
            A CliffordGate instance, which has the transformation defined by
            the input tableau.
=======
        To associate with Clifford Tableau, it can also be grouped by 4:
            * {I,X,Y,Z} is [[1 0], [0, 1]]
            * {+/- X_sqrt, 2 Hadamard-like gates acting on the YZ plane} is [[1, 0], [1, 1]]
            * {+/- Z_sqrt, 2 Hadamard-like gates acting on the XY plane} is [[1, 1], [0, 1]]
            * {+/- Y_sqrt, 2 Hadamard-like gates acting on the XZ plane} is [[0, 1], [1, 0]]
            * {middle point of xyz in 4 Quadrant} * 120 is [[0, 1], [1, 1]]
            * {middle point of xyz in 4 Quadrant} * 240 is [[1, 1], [1, 0]]
        """
        x_to_flip, z_to_flip = self.clifford_tableau.rs
        flip_index = int(z_to_flip) * 2 + x_to_flip
        a, x, z = 0.0, 0.0, 0.0

        if np.array_equal(self.clifford_tableau.matrix(), [[1, 0], [0, 1]]):
            # I, Z, X, Y cases
            to_phased_xz = [(0.0, 0.0, 0.0), (0.0, 0.0, 1.0), (0.0, 1.0, 0.0), (0.5, 1.0, 0.0)]
            a, x, z = to_phased_xz[flip_index]
        elif np.array_equal(self.clifford_tableau.matrix(), [[1, 0], [1, 1]]):
            # +/- X_sqrt, 2 Hadamard-like gates acting on the YZ plane
            a = 0.0
            x = 0.5 if x_to_flip ^ z_to_flip else -0.5
            z = 1.0 if x_to_flip else 0.0
        elif np.array_equal(self.clifford_tableau.matrix(), [[0, 1], [1, 0]]):
            # +/- Y_sqrt, 2 Hadamard-like gates acting on the XZ plane
            a = 0.5
            x = 0.5 if x_to_flip else -0.5
            z = 0.0 if x_to_flip ^ z_to_flip else 1.0
        elif np.array_equal(self.clifford_tableau.matrix(), [[1, 1], [0, 1]]):
            # +/- Z_sqrt, 2 Hadamard-like gates acting on the XY plane
            to_phased_xz = [(0.0, 0.0, 0.5), (0.0, 0.0, -0.5), (0.25, 1.0, 0.0), (-0.25, 1.0, 0.0)]
            a, x, z = to_phased_xz[flip_index]
        elif np.array_equal(self.clifford_tableau.matrix(), [[0, 1], [1, 1]]):
            # axis swapping rotation -- (312) permutation
            a = 0.5
            x = 0.5 if x_to_flip else -0.5
            z = 0.5 if x_to_flip ^ z_to_flip else -0.5
        else:
            # axis swapping rotation -- (231) permutation.
            # This should be the only cases left.
            assert np.array_equal(self.clifford_tableau.matrix(), [[1, 1], [1, 0]])
            a = 0.0
            x = -0.5 if x_to_flip ^ z_to_flip else 0.5
            z = -0.5 if x_to_flip else 0.5

        return phased_x_z_gate.PhasedXZGate(x_exponent=x, z_exponent=z, axis_phase_exponent=a)

    def _value_equality_values_(self):
        return (
            self.transform(pauli_gates.X),
            self.transform(pauli_gates.Y),
            self.transform(pauli_gates.Z),
        )

    def __pow__(self, exponent) -> 'SingleQubitCliffordGate':
        if exponent == 0.5 or exponent == -0.5:
            return SQRT_EXP_MAP[exponent][self]
        if exponent != -1:
            return NotImplemented

        return SingleQubitCliffordGate.from_clifford_tableau(self.clifford_tableau.inverse())

    def _commutes_(self, other: Any, *, atol: float = 1e-8) -> Union[bool, NotImplementedType]:
        if isinstance(other, SingleQubitCliffordGate):
            return self.commutes_with_single_qubit_gate(other)
        if isinstance(other, Pauli):
            return self.commutes_with_pauli(other)
        return NotImplemented

    def commutes_with_single_qubit_gate(self, gate: 'SingleQubitCliffordGate') -> bool:
        """Tests if the two circuits would be equivalent up to global phase:
        --self--gate-- and --gate--self--"""
        self_then_gate = self.clifford_tableau.then(gate.clifford_tableau)
        gate_then_self = gate.clifford_tableau.then(self.clifford_tableau)
        return self_then_gate == gate_then_self

    def commutes_with_pauli(self, pauli: Pauli) -> bool:
        to, flip = self.transform(pauli)
        return to == pauli and not flip
>>>>>>> dba5f657

        Raises:
            ValueError: When input tableau is wrong type or the tableau does not
            satisfy the symplectic property.
        """
        if not isinstance(tableau, qis.CliffordTableau):
            raise ValueError('Input argument has to be a CliffordTableau instance.')
        if not tableau._validate():
            raise ValueError('It is not a valid Clifford tableau.')
        return CliffordGate(_clifford_tableau=tableau)

    @classmethod
    def from_op_list(
        cls, operations: Sequence[raw_types.Operation], qubit_order: Sequence[raw_types.Qid]
    ) -> 'CliffordGate':
        """Construct a new Clifford gates from several known operations.

        Args:
            operations: A list of cirq operations to construct the Clifford gate.
                The combination order is the first element in the list applies the transformation
                on the stabilizer state first.
            qubit_order: Determines how qubits are ordered when decomposite the operations.

        Returns:
            A CliffordGate instance, which has the transformation on the stabilizer
            state equivalent to the composition of operations.

        Raises:
            ValueError: When one or more operations do not have stabilizer effect.
        """
        for op in operations:
            if op.gate and op.gate._has_stabilizer_effect_():
                continue
            raise ValueError(
                "Clifford Gate can only be constructed from the "
                "operations that has stabilizer effect."
            )

        base_tableau = qis.CliffordTableau(len(qubit_order))
        args = sim.clifford.ActOnCliffordTableauArgs(
            tableau=base_tableau,
            qubits=qubit_order,
            prng=np.random.RandomState(0),  # unused
        )
<<<<<<< HEAD
        for op in operations:
            protocols.act_on(op, args, allow_decompose=True)
=======
        num_whole = sum(whole_arr)
        flip_arr = (x_rot.flip, y_rot.flip, z_rot.flip)
        num_flip = sum(flip_arr)
        if num_whole == 3:
            if num_flip == 0:
                # Gate is identity
                return []

            # 180 rotation about some axis
            pauli = Pauli.by_index(flip_arr.index(False))
            return [(pauli, 2)]
        if num_whole == 1:
            index = whole_arr.index(True)
            pauli = Pauli.by_index(index)
            next_pauli = Pauli.by_index(index + 1)
            flip = flip_arr[index]
            output = []
            if flip:
                # 180 degree rotation
                output.append((next_pauli, 2))
            # 90 degree rotation about some axis
            if self.transform(next_pauli).flip:
                # Negative 90 degree rotation
                output.append((pauli, -1))
            else:
                # Positive 90 degree rotation
                output.append((pauli, 1))
            return output
        elif num_whole == 0:
            # Gate is a 120 degree rotation
            if x_rot.to == pauli_gates.Y:
                return [
                    (pauli_gates.X, -1 if y_rot.flip else 1),
                    (pauli_gates.Z, -1 if x_rot.flip else 1),
                ]

            return [
                (pauli_gates.Z, 1 if y_rot.flip else -1),
                (pauli_gates.X, 1 if z_rot.flip else -1),
            ]
        # coverage: ignore
        assert (
            False
        ), 'Impossible condition where this gate only rotates one Pauli to a different Pauli.'

    def equivalent_gate_before(self, after: 'SingleQubitCliffordGate') -> 'SingleQubitCliffordGate':
        """Returns a SingleQubitCliffordGate such that the circuits
            --output--self-- and --self--gate--
        are equivalent up to global phase."""
        return self.merged_with(after).merged_with(self**-1)
>>>>>>> dba5f657

        return CliffordGate.from_clifford_tableau(args.tableau)

    @classmethod
    def _from_json_dict_(cls, n, rs, xs, zs, **kwargs):
        _clifford_tableau = qis.CliffordTableau._from_json_dict_(
            n,
            rs,
            xs,
            zs,
        )
        return cls(_clifford_tableau=_clifford_tableau)

    @classmethod
    def _get_sqrt_map(
        cls,
    ) -> Dict[float, Dict['SingleQubitCliffordGate', 'SingleQubitCliffordGate']]:
        """Returns a map containing two keys 0.5 and -0.5 for the sqrt mapping of Pauli gates."""
        return {
            0.5: {
                cls.X: cls.X_sqrt,
                cls.Y: cls.Y_sqrt,
                cls.Z: cls.Z_sqrt,
            },
            -0.5: {
                cls.X: cls.X_nsqrt,
                cls.Y: cls.Y_nsqrt,
                cls.Z: cls.Z_nsqrt,
            },
        }


<<<<<<< HEAD
=======

class CommonCliffordGateMetaClass(value.ABCMetaImplementAnyOneOf):
    """A metaclass used to lazy initialize several common Clifford Gate as class attributes."""

    @property
    def I(cls):
        if getattr(cls, '_I', None) is None:
            cls._I = cls._generate_clifford_from_known_gate(1, identity.I)
        return cls._I

    @property
    def X(cls):
        if getattr(cls, '_X', None) is None:
            cls._X = cls._generate_clifford_from_known_gate(1, pauli_gates.X)
        return cls._X

    @property
    def Y(cls):
        if getattr(cls, '_Y', None) is None:
            cls._Y = cls._generate_clifford_from_known_gate(1, pauli_gates.Y)
        return cls._Y

    @property
    def Z(cls):
        if getattr(cls, '_Z', None) is None:
            cls._Z = cls._generate_clifford_from_known_gate(1, pauli_gates.Z)
        return cls._Z

    @property
    def H(cls):
        if getattr(cls, '_H', None) is None:
            cls._H = cls._generate_clifford_from_known_gate(1, common_gates.H)
        return cls._H

    @property
    def S(cls):
        if getattr(cls, '_S', None) is None:
            cls._S = cls._generate_clifford_from_known_gate(1, common_gates.S)
        return cls._S

    @property
    def CNOT(cls):
        if getattr(cls, '_CNOT', None) is None:
            cls._CNOT = cls._generate_clifford_from_known_gate(2, common_gates.CNOT)
        return cls._CNOT

    @property
    def CZ(cls):
        if getattr(cls, '_CZ', None) is None:
            cls._CZ = cls._generate_clifford_from_known_gate(2, common_gates.CZ)
        return cls._CZ

    @property
    def SWAP(cls):
        if getattr(cls, '_SWAP', None) is None:
            cls._SWAP = cls._generate_clifford_from_known_gate(2, common_gates.SWAP)
        return cls._SWAP


class CommonCliffordGates(metaclass=CommonCliffordGateMetaClass):

    # We need to use the lazy initialization of these common gates since they need to use
    # cirq.sim, which can not be imported when
    @classmethod
    def _generate_clifford_from_known_gate(
        cls, num_qubits: int, gate: raw_types.Gate
    ) -> 'CliffordGate':
        qubits = devices.LineQubit.range(num_qubits)
        t = qis.CliffordTableau(num_qubits=num_qubits)
        args = sim.ActOnCliffordTableauArgs(tableau=t, qubits=qubits)

        protocols.act_on(gate, args, qubits, allow_decompose=False)
        return CliffordGate.from_clifford_tableau(args.tableau)

    @classmethod
    def from_clifford_tableau(cls, tableau: qis.CliffordTableau) -> 'CliffordGate':
        """Create the CliffordGate instance from Clifford Tableau.

        Args:
            tableau: A CliffordTableau to define the effect of Clifford Gate applying on
            the stabilizer state or Pauli group. The meaning of tableau here is
                    To  X   Z    sign
            from  X  [ X_x Z_x | r_x ]
            from  Z  [ X_z Z_z | r_z ]
            Each row in the Clifford tableau indicates how the transformation of original
            Pauli gates to the new gates after applying this Clifford Gate.

        Returns:
            A CliffordGate instance, which has the transformation defined by
            the input tableau.

        Raises:
            ValueError: When input tableau is wrong type or the tableau does not
            satisfy the symplectic property.
        """
        if not isinstance(tableau, qis.CliffordTableau):
            raise ValueError('Input argument has to be a CliffordTableau instance.')
        if not tableau._validate():
            raise ValueError('It is not a valid Clifford tableau.')
        return CliffordGate(_clifford_tableau=tableau)

    @classmethod
    def from_op_list(
        cls, operations: Sequence[raw_types.Operation], qubit_order: Sequence[raw_types.Qid]
    ) -> 'CliffordGate':
        """Construct a new Clifford gates from several known operations.

        Args:
            operations: A list of cirq operations to construct the Clifford gate.
                The combination order is the first element in the list applies the transformation
                on the stabilizer state first.
            qubit_order: Determines how qubits are ordered when decomposite the operations.

        Returns:
            A CliffordGate instance, which has the transformation on the stabilizer
            state equivalent to the composition of operations.

        Raises:
            ValueError: When one or more operations do not have stabilizer effect.
        """
        for op in operations:
            if op.gate and op.gate._has_stabilizer_effect_():
                continue
            raise ValueError(
                "Clifford Gate can only be constructed from the "
                "operations that has stabilizer effect."
            )

        base_tableau = qis.CliffordTableau(len(qubit_order))
        args = sim.clifford.ActOnCliffordTableauArgs(
            tableau=base_tableau,
            qubits=qubit_order,
            prng=np.random.RandomState(0),  # unused
        )
        for op in operations:
            protocols.act_on(op, args, allow_decompose=True)

        return CliffordGate.from_clifford_tableau(args.tableau)

    @classmethod
    def _from_json_dict_(cls, n, rs, xs, zs, **kwargs):
        _clifford_tableau = qis.CliffordTableau._from_json_dict_(
            n,
            rs,
            xs,
            zs,
        )
        return cls(_clifford_tableau=_clifford_tableau)


def _pad_tableau(
    clifford_tableau: qis.CliffordTableau, num_qubits_after_padding: int, axes: List[int]
) -> qis.CliffordTableau:
    """Roughly, this function copies self.tabluea into the "identity" matrix."""
    # Sanity check
    if len(set(axes)) != clifford_tableau.n:
        raise ValueError(
            "Input axes of padding should match with the number of qubits in the input tableau."
        )
    if clifford_tableau.n > num_qubits_after_padding:
        raise ValueError(
            "The number of qubits in the input tableau should not be larger than "
            "num_qubits_after_padding."
        )

    padded_tableau = qis.CliffordTableau(num_qubits_after_padding)
    v_index = np.concatenate((np.asarray(axes), num_qubits_after_padding + np.asarray(axes)))

    padded_tableau.xs[np.ix_(v_index, axes)] = clifford_tableau.xs
    padded_tableau.zs[np.ix_(v_index, axes)] = clifford_tableau.zs
    padded_tableau.rs[v_index] = clifford_tableau.rs
    return padded_tableau


>>>>>>> dba5f657
@value.value_equality
class CliffordGate(raw_types.Gate, CommonCliffordGates):
    """Clifford rotation for N-qubit."""

    def __init__(
        self,
        *,
        _clifford_tableau: qis.CliffordTableau,
    ) -> None:
        # We use the Clifford tableau to represent a Clifford gate.
        # It is crucial to note that the meaning of tableau here is different
        # from the one used to represent a Clifford state (Of course, they are related).
        # A) We have to use the full 2n * (2n + 1) matrix
        # B) The meaning of tableau here is
        #                 X   Z    sign
        #     from  X  [ X_x Z_x | r_x ]
        #     from  Z  [ X_z Z_z | r_z ]
        # Each row in the Clifford tableau means the transformation of original Pauli gates.
        # For example, take a 2 * (2+1) tableau as example:
        #         X       Z     r
        #  XI  [ 1  0 | 1  0  | 0 ]
        #  IX  [ 0  0 | 1  1  | 0 ]
        #  ZI  [ 0  0 | 1  0  | 1 ]
        #  IZ  [ 1  0 | 1  1  | 0 ]
        # Take the third row as example: this means the ZI gate after the this gate,
        # more precisely the conjugate transformation of ZI by this gate, becomes -ZI.
        # (Note the real clifford tableau has to satify the Symplectic property.
        # here is just for illustration)
        self._clifford_tableau = _clifford_tableau.copy()

    @property
    def clifford_tableau(self):
        return self._clifford_tableau

    def _json_dict_(self) -> Dict[str, Any]:
        json_dict = self._clifford_tableau._json_dict_()
        return json_dict

    def _value_equality_values_(self):
        return self._clifford_tableau.matrix().tobytes() + self._clifford_tableau.rs.tobytes()

    def _num_qubits_(self):
        return self.clifford_tableau.n

    def _has_stabilizer_effect_(self) -> Optional[bool]:
        # By definition, Clifford Gate should always return True.
        return True

    def __pow__(self, exponent) -> 'CliffordGate':
        if exponent == -1:
            return CliffordGate.from_clifford_tableau(self.clifford_tableau.inverse())
        if exponent > 0 and int(exponent) == exponent:
            base_tableau = self.clifford_tableau.copy()
            for _ in range(int(exponent) - 1):
                base_tableau = base_tableau.then(self.clifford_tableau)
            return CliffordGate.from_clifford_tableau(base_tableau)
        if exponent < 0 and int(exponent) == exponent:
            base_tableau = self.clifford_tableau.copy()
            for _ in range(int(-exponent) - 1):
                base_tableau = base_tableau.then(self.clifford_tableau)
            return CliffordGate.from_clifford_tableau(base_tableau.inverse())

        return NotImplemented

    def __repr__(self) -> str:
        return f"Clifford Gate with Tableau:\n {self.clifford_tableau._str_full_()}"

    def _commutes_(
        self, other: Any, *, atol: float = 1e-8
    ) -> Union[bool, NotImplementedType, None]:
        # Note even if we assume two gates define the tabluea based on the same qubit order,
        # the following approach cannot judge it:
        # self.clifford_tableau.then(other.clifford_tableau) == other.clifford_tableau.then(
        #     self.clifford_tableau
        # )
        # For example: X.then(Z) and Z.then(X) both return same tableau
        # it is because Clifford tableau ignores the global phase information.
        return NotImplemented

    def _decompose_(self, qubits: Sequence['cirq.Qid']) -> 'cirq.OP_TREE':
        return transformers.analytical_decompositions.decompose_clifford_tableau_to_operations(
            list(qubits), self.clifford_tableau
        )

    def _act_on_(
        self, args: 'cirq.OperationTarget', qubits: Sequence['cirq.Qid']
    ) -> Union[NotImplementedType, bool]:

        # Note the computation complexity difference between _decompose_ and _act_on_.
        # Suppose this Gate has `m` qubits, args has `n` qubits, and the decomposition of
        # this operation into `k` operations:
        #   1. Direct act_on is O(n^3) -- two matrices multiplication
        #   2. Decomposition is O(m^3)+O(k*n^2) -- Decomposition complexity + k * One/two-qubits Ops
        # So when m << n, the decomposition is more efficient.
        if isinstance(args, sim.clifford.ActOnCliffordTableauArgs):
            axes = args.get_axes(qubits)
            # This padding is important and cannot be omitted.
            padded_tableau = _pad_tableau(self._clifford_tableau, len(args.qubits), axes)
            args._state = args.tableau.then(padded_tableau)
            return True

        if isinstance(args, sim.clifford.ActOnStabilizerCHFormArgs):
            # Do we know how to apply CliffordTableau on ActOnStabilizerCHFormArgs?
            # It should be unlike because CliffordTableau ignores the global phase but CHForm
            # is aimed to fix that.
            return NotImplemented

        return NotImplemented


@value.value_equality(manual_cls=True)
class SingleQubitCliffordGate(CliffordGate):
    """Any single qubit Clifford rotation."""

    def __init__(
        self,
        *,
        _clifford_tableau: qis.CliffordTableau,
    ) -> None:
        super().__init__(_clifford_tableau=_clifford_tableau)

    def _num_qubits_(self):
        return 1

    @staticmethod
    def from_clifford_tableau(tableau: qis.CliffordTableau) -> 'SingleQubitCliffordGate':
        if not isinstance(tableau, qis.CliffordTableau):
            raise ValueError('Input argument has to be a CliffordTableau instance.')
        if not tableau._validate():
            raise ValueError('Input tableau is not a valid Clifford tableau.')
        if tableau.n != 1:
            raise ValueError(
                'The number of qubit of input tableau should be 1 for SingleQubitCliffordGate.'
            )
        return SingleQubitCliffordGate(_clifford_tableau=tableau)

    @staticmethod
    def from_xz_map(
        x_to: Tuple[Pauli, bool], z_to: Tuple[Pauli, bool]
    ) -> 'SingleQubitCliffordGate':
        """Returns a SingleQubitCliffordGate for the specified transforms.
        The Y transform is derived from the X and Z.

        Args:
            x_to: Which Pauli to transform X to and if it should negate.
            z_to: Which Pauli to transform Z to and if it should negate.
        """
        return SingleQubitCliffordGate.from_clifford_tableau(
            _to_clifford_tableau(x_to=PauliTransform(*x_to), z_to=PauliTransform(*z_to))
        )

    @staticmethod
    def from_single_map(
        pauli_map_to: Optional[Dict[Pauli, Tuple[Pauli, bool]]] = None,
        *,
        x_to: Optional[Tuple[Pauli, bool]] = None,
        y_to: Optional[Tuple[Pauli, bool]] = None,
        z_to: Optional[Tuple[Pauli, bool]] = None,
    ) -> 'SingleQubitCliffordGate':
        """Returns a SingleQubitCliffordGate for the
        specified transform with a 90 or 180 degree rotation.

        The arguments are exclusive, only one may be specified.

        Args:
            pauli_map_to: A dictionary with a single key value pair describing
                the transform.
            x_to: The transform from cirq.X
            y_to: The transform from cirq.Y
            z_to: The transform from cirq.Z
        """
        rotation_map = _validate_map_input(1, pauli_map_to, x_to=x_to, y_to=y_to, z_to=z_to)
        ((trans_from, (trans_to, flip)),) = tuple(rotation_map.items())
        if trans_from == trans_to:
            trans_from2 = Pauli.by_relative_index(trans_to, 1)  # 1 or 2 work
            trans_to2 = Pauli.by_relative_index(trans_from, 1)
            flip2 = False
        else:
            trans_from2 = trans_to
            trans_to2 = trans_from
            flip2 = not flip
        rotation_map[trans_from2] = PauliTransform(trans_to2, flip2)
        return SingleQubitCliffordGate.from_double_map(
            cast(Dict[Pauli, Tuple[Pauli, bool]], rotation_map)
        )

    @staticmethod
    def from_double_map(
        pauli_map_to: Optional[Dict[Pauli, Tuple[Pauli, bool]]] = None,
        *,
        x_to: Optional[Tuple[Pauli, bool]] = None,
        y_to: Optional[Tuple[Pauli, bool]] = None,
        z_to: Optional[Tuple[Pauli, bool]] = None,
    ) -> 'SingleQubitCliffordGate':
        """Returns a SingleQubitCliffordGate for the
        specified transform with a 90 or 180 degree rotation.

        Either pauli_map_to or two of (x_to, y_to, z_to) may be specified.

        Args:
            pauli_map_to: A dictionary with two key value pairs describing
                two transforms.
            x_to: The transform from cirq.X
            y_to: The transform from cirq.Y
            z_to: The transform from cirq.Z
        """
        rotation_map = _validate_map_input(2, pauli_map_to, x_to=x_to, y_to=y_to, z_to=z_to)
        (from1, trans1), (from2, trans2) = tuple(rotation_map.items())
        from3 = from1.third(from2)
        to3 = trans1.to.third(trans2.to)
        flip3 = trans1.flip ^ trans2.flip ^ ((from1 < from2) != (trans1.to < trans2.to))
        rotation_map[from3] = PauliTransform(to3, flip3)

        return SingleQubitCliffordGate.from_clifford_tableau(_to_clifford_tableau(rotation_map))

    @staticmethod
    def from_pauli(pauli: Pauli, sqrt: bool = False) -> 'SingleQubitCliffordGate':
        prev_pauli = Pauli.by_relative_index(pauli, -1)
        next_pauli = Pauli.by_relative_index(pauli, 1)
        if sqrt:
            rotation_map = {
                prev_pauli: PauliTransform(next_pauli, True),
                pauli: PauliTransform(pauli, False),
                next_pauli: PauliTransform(prev_pauli, False),
            }
        else:
            rotation_map = {
                prev_pauli: PauliTransform(prev_pauli, True),
                pauli: PauliTransform(pauli, False),
                next_pauli: PauliTransform(next_pauli, True),
            }
        return SingleQubitCliffordGate.from_clifford_tableau(_to_clifford_tableau(rotation_map))

    @staticmethod
    def from_quarter_turns(pauli: Pauli, quarter_turns: int) -> 'SingleQubitCliffordGate':
        quarter_turns = quarter_turns % 4
        if quarter_turns == 0:
            return SingleQubitCliffordGate.I
        if quarter_turns == 1:
            return SingleQubitCliffordGate.from_pauli(pauli, True)
        if quarter_turns == 2:
            return SingleQubitCliffordGate.from_pauli(pauli)

        return SingleQubitCliffordGate.from_pauli(pauli, True) ** -1

    @staticmethod
    def from_unitary(u: np.ndarray) -> Optional['SingleQubitCliffordGate']:
        """Creates Clifford gate with given unitary (up to global phase).

        Args:
            u: 2x2 unitary matrix of a Clifford gate.

        Returns:
            SingleQubitCliffordGate, whose matrix is equal to given matrix (up
            to global phase), or `None` if `u` is not a matrix of a single-qubit
            Clifford gate.
        """
        if u.shape != (2, 2) or not linalg.is_unitary(u):
            return None
        x = protocols.unitary(pauli_gates.X)
        z = protocols.unitary(pauli_gates.Z)
        x_to = _to_pauli_transform(u @ x @ u.conj().T)
        z_to = _to_pauli_transform(u @ z @ u.conj().T)
        if x_to is None or z_to is None:
            return None
        return SingleQubitCliffordGate.from_clifford_tableau(
            _to_clifford_tableau(x_to=x_to, z_to=z_to)
        )

    def transform(self, pauli: Pauli) -> PauliTransform:
        x_to = self._clifford_tableau.destabilizers()[0]
        z_to = self._clifford_tableau.stabilizers()[0]
        if pauli == pauli_gates.X:
            to = x_to
        elif pauli == pauli_gates.Z:
            to = z_to
        else:
            to = x_to * z_to  # Y = iXZ
            to._coefficient *= 1j
        # pauli_mask returns a value between 0 and 4 for [I, X, Y, Z].
        to_gate = Pauli._XYZ[to.pauli_mask[0] - 1]
        return PauliTransform(to=to_gate, flip=bool(to.coefficient != 1.0))

    def to_phased_xz_gate(self) -> phased_x_z_gate.PhasedXZGate:
        """Convert this gate to a PhasedXZGate instance.

        The rotation can be categorized by {axis} * {degree}:
            * Identity: I
            * {x, y, z} * {90, 180, 270}  --- {X, Y, Z} + 6 Quarter turn gates
            * {+/-xy, +/-yz, +/-zx} * 180  --- 6 Hadamard-like gates
            * {middle point of xyz in 4 Quadrant} * {120, 240} --- swapping axis
        note 1 + 9 + 6 + 8 = 24 in total.

        To associate with Clifford Tableau, it can also be grouped by 4:
            * {I,X,Y,Z} is [[1 0], [0, 1]]
            * {+/- X_sqrt, 2 Hadamard-like gates acting on the YZ plane} is [[1, 0], [1, 1]]
            * {+/- Z_sqrt, 2 Hadamard-like gates acting on the XY plane} is [[1, 1], [0, 1]]
            * {+/- Y_sqrt, 2 Hadamard-like gates acting on the XZ plane} is [[0, 1], [1, 0]]
            * {middle point of xyz in 4 Quadrant} * 120 is [[0, 1], [1, 1]]
            * {middle point of xyz in 4 Quadrant} * 240 is [[1, 1], [1, 0]]
        """
        x_to_flip, z_to_flip = self.clifford_tableau.rs
        flip_index = int(z_to_flip) * 2 + x_to_flip
        a, x, z = 0.0, 0.0, 0.0

        if np.array_equal(self.clifford_tableau.matrix(), [[1, 0], [0, 1]]):
            # I, Z, X, Y cases
            to_phased_xz = [(0.0, 0.0, 0.0), (0.0, 0.0, 1.0), (0.0, 1.0, 0.0), (0.5, 1.0, 0.0)]
            a, x, z = to_phased_xz[flip_index]
        elif np.array_equal(self.clifford_tableau.matrix(), [[1, 0], [1, 1]]):
            # +/- X_sqrt, 2 Hadamard-like gates acting on the YZ plane
            a = 0.0
            x = 0.5 if x_to_flip ^ z_to_flip else -0.5
            z = 1.0 if x_to_flip else 0.0
        elif np.array_equal(self.clifford_tableau.matrix(), [[0, 1], [1, 0]]):
            # +/- Y_sqrt, 2 Hadamard-like gates acting on the XZ plane
            a = 0.5
            x = 0.5 if x_to_flip else -0.5
            z = 0.0 if x_to_flip ^ z_to_flip else 1.0
        elif np.array_equal(self.clifford_tableau.matrix(), [[1, 1], [0, 1]]):
            # +/- Z_sqrt, 2 Hadamard-like gates acting on the XY plane
            to_phased_xz = [(0.0, 0.0, 0.5), (0.0, 0.0, -0.5), (0.25, 1.0, 0.0), (-0.25, 1.0, 0.0)]
            a, x, z = to_phased_xz[flip_index]
        elif np.array_equal(self.clifford_tableau.matrix(), [[0, 1], [1, 1]]):
            # axis swapping rotation -- (312) permutation
            a = 0.5
            x = 0.5 if x_to_flip else -0.5
            z = 0.5 if x_to_flip ^ z_to_flip else -0.5
        else:
            # axis swapping rotation -- (231) permutation.
            # This should be the only cases left.
            assert np.array_equal(self.clifford_tableau.matrix(), [[1, 1], [1, 0]])
            a = 0.0
            x = -0.5 if x_to_flip ^ z_to_flip else 0.5
            z = -0.5 if x_to_flip else 0.5

        return phased_x_z_gate.PhasedXZGate(x_exponent=x, z_exponent=z, axis_phase_exponent=a)

    def __pow__(self, exponent) -> 'SingleQubitCliffordGate':
        # First to check if we can get the sqrt and negative sqrt Clifford.
        if self._get_sqrt_map().get(exponent, None):
            pow_gate = self._get_sqrt_map()[exponent].get(self, None)
            if pow_gate:
                return pow_gate
        # If not, we try the Clifford Tableau based method.
        ret_gate = super().__pow__(exponent)
        if ret_gate is NotImplemented:
            return NotImplemented
        return SingleQubitCliffordGate.from_clifford_tableau(ret_gate.clifford_tableau)

    def _act_on_(
        self,
        args: 'cirq.OperationTarget',  # pylint: disable=unused-argument
        qubits: Sequence['cirq.Qid'],  # pylint: disable=unused-argument
    ):
        # TODO(PR number) will create a PR if we agree on adding this.
        return NotImplemented

    # Single Clifford Gate decomposition is more efficient than the general Tableau decomposition.
    def _decompose_(self, qubits: Sequence['cirq.Qid']) -> 'cirq.OP_TREE':
        (qubit,) = qubits
        if self == SingleQubitCliffordGate.H:
            return (common_gates.H(qubit),)
        rotations = self.decompose_rotation()
        return tuple(r.on(qubit) ** (qt / 2) for r, qt in rotations)

    def _commutes_(self, other: Any, atol: float) -> Union[bool, NotImplementedType]:
        if isinstance(other, SingleQubitCliffordGate):
            return self.commutes_with_single_qubit_gate(other)
        if isinstance(other, Pauli):
            return self.commutes_with_pauli(other)
        return NotImplemented

    def commutes_with_single_qubit_gate(self, gate: 'SingleQubitCliffordGate') -> bool:
        """Tests if the two circuits would be equivalent up to global phase:
        --self--gate-- and --gate--self--"""
        self_then_gate = self.clifford_tableau.then(gate.clifford_tableau)
        gate_then_self = gate.clifford_tableau.then(self.clifford_tableau)
        return self_then_gate == gate_then_self

    def commutes_with_pauli(self, pauli: Pauli) -> bool:
        to, flip = self.transform(pauli)
        return to == pauli and not flip

    def merged_with(self, second: 'SingleQubitCliffordGate') -> 'SingleQubitCliffordGate':
        """Returns a SingleQubitCliffordGate such that the circuits
            --output-- and --self--second--
        are equivalent up to global phase."""
        return SingleQubitCliffordGate.from_clifford_tableau(
            self.clifford_tableau.then(second.clifford_tableau)
        )

    def _has_unitary_(self) -> bool:
        return True

    def _unitary_(self) -> np.ndarray:
        mat = np.eye(2)
        qubit = named_qubit.NamedQubit('arbitrary')
        for op in protocols.decompose_once_with_qubits(self, (qubit,)):
            mat = protocols.unitary(op).dot(mat)
        return mat

    def decompose_rotation(self) -> Sequence[Tuple[Pauli, int]]:
        """Returns ((first_rotation_axis, first_rotation_quarter_turns), ...)

        This is a sequence of zero, one, or two rotations."""
        x_rot = self.transform(pauli_gates.X)
        y_rot = self.transform(pauli_gates.Y)
        z_rot = self.transform(pauli_gates.Z)
        whole_arr = (
            x_rot.to == pauli_gates.X,
            y_rot.to == pauli_gates.Y,
            z_rot.to == pauli_gates.Z,
        )
        num_whole = sum(whole_arr)
        flip_arr = (x_rot.flip, y_rot.flip, z_rot.flip)
        num_flip = sum(flip_arr)
        if num_whole == 3:
            if num_flip == 0:
                # Gate is identity
                return []

            # 180 rotation about some axis
            pauli = Pauli.by_index(flip_arr.index(False))
            return [(pauli, 2)]
        if num_whole == 1:
            index = whole_arr.index(True)
            pauli = Pauli.by_index(index)
            next_pauli = Pauli.by_index(index + 1)
            flip = flip_arr[index]
            output = []
            if flip:
                # 180 degree rotation
                output.append((next_pauli, 2))
            # 90 degree rotation about some axis
            if self.transform(next_pauli).flip:
                # Negative 90 degree rotation
                output.append((pauli, -1))
            else:
                # Positive 90 degree rotation
                output.append((pauli, 1))
            return output
        elif num_whole == 0:
            # Gate is a 120 degree rotation
            if x_rot.to == pauli_gates.Y:
                return [
                    (pauli_gates.X, -1 if y_rot.flip else 1),
                    (pauli_gates.Z, -1 if x_rot.flip else 1),
                ]

            return [
                (pauli_gates.Z, 1 if y_rot.flip else -1),
                (pauli_gates.X, 1 if z_rot.flip else -1),
            ]
        # coverage: ignore
        assert (
            False
        ), 'Impossible condition where this gate only rotates one Pauli to a different Pauli.'

    def equivalent_gate_before(self, after: 'SingleQubitCliffordGate') -> 'SingleQubitCliffordGate':
        """Returns a SingleQubitCliffordGate such that the circuits
            --output--self-- and --self--gate--
        are equivalent up to global phase."""
        return self.merged_with(after).merged_with(self ** -1)

    def __repr__(self) -> str:
        x = self.transform(pauli_gates.X)
        y = self.transform(pauli_gates.Y)
        z = self.transform(pauli_gates.Z)
        x_sign = '-' if x.flip else '+'
        y_sign = '-' if y.flip else '+'
        z_sign = '-' if z.flip else '+'
        return (
            f'cirq.SingleQubitCliffordGate(X:{x_sign}{x.to!s}, '
            f'Y:{y_sign}{y.to!s}, Z:{z_sign}{z.to!s})'
        )

    def _circuit_diagram_info_(
        self, args: 'cirq.CircuitDiagramInfoArgs'
    ) -> 'cirq.CircuitDiagramInfo':
        well_known_map = {
            SingleQubitCliffordGate.I: 'I',
            SingleQubitCliffordGate.H: 'H',
            SingleQubitCliffordGate.X: 'X',
            SingleQubitCliffordGate.Y: 'Y',
            SingleQubitCliffordGate.Z: 'Z',
            SingleQubitCliffordGate.X_sqrt: 'X',
            SingleQubitCliffordGate.Y_sqrt: 'Y',
            SingleQubitCliffordGate.Z_sqrt: 'Z',
            SingleQubitCliffordGate.X_nsqrt: 'X',
            SingleQubitCliffordGate.Y_nsqrt: 'Y',
            SingleQubitCliffordGate.Z_nsqrt: 'Z',
        }
        if self in well_known_map:
            symbol = well_known_map[self]
        else:
            rotations = self.decompose_rotation()
            symbol = '-'.join(str(r) + ('^' + str(qt / 2)) * (qt % 4 != 2) for r, qt in rotations)
            symbol = f'({symbol})'
        return protocols.CircuitDiagramInfo(
            wire_symbols=(symbol,),
            exponent={
                SingleQubitCliffordGate.X_sqrt: 0.5,
                SingleQubitCliffordGate.Y_sqrt: 0.5,
                SingleQubitCliffordGate.Z_sqrt: 0.5,
                SingleQubitCliffordGate.X_nsqrt: -0.5,
                SingleQubitCliffordGate.Y_nsqrt: -0.5,
                SingleQubitCliffordGate.Z_nsqrt: -0.5,
            }.get(self, 1),
        )

    def _value_equality_values_(self):
        return self._clifford_tableau.matrix().tobytes() + self._clifford_tableau.rs.tobytes()

    def _value_equality_values_cls_(self):
        """To make it with compatible to compare with clifford gate."""
        return CliffordGate<|MERGE_RESOLUTION|>--- conflicted
+++ resolved
@@ -309,89 +309,9 @@
             Each row in the Clifford tableau indicates how the transformation of original
             Pauli gates to the new gates after applying this Clifford Gate.
 
-<<<<<<< HEAD
         Returns:
             A CliffordGate instance, which has the transformation defined by
             the input tableau.
-=======
-        To associate with Clifford Tableau, it can also be grouped by 4:
-            * {I,X,Y,Z} is [[1 0], [0, 1]]
-            * {+/- X_sqrt, 2 Hadamard-like gates acting on the YZ plane} is [[1, 0], [1, 1]]
-            * {+/- Z_sqrt, 2 Hadamard-like gates acting on the XY plane} is [[1, 1], [0, 1]]
-            * {+/- Y_sqrt, 2 Hadamard-like gates acting on the XZ plane} is [[0, 1], [1, 0]]
-            * {middle point of xyz in 4 Quadrant} * 120 is [[0, 1], [1, 1]]
-            * {middle point of xyz in 4 Quadrant} * 240 is [[1, 1], [1, 0]]
-        """
-        x_to_flip, z_to_flip = self.clifford_tableau.rs
-        flip_index = int(z_to_flip) * 2 + x_to_flip
-        a, x, z = 0.0, 0.0, 0.0
-
-        if np.array_equal(self.clifford_tableau.matrix(), [[1, 0], [0, 1]]):
-            # I, Z, X, Y cases
-            to_phased_xz = [(0.0, 0.0, 0.0), (0.0, 0.0, 1.0), (0.0, 1.0, 0.0), (0.5, 1.0, 0.0)]
-            a, x, z = to_phased_xz[flip_index]
-        elif np.array_equal(self.clifford_tableau.matrix(), [[1, 0], [1, 1]]):
-            # +/- X_sqrt, 2 Hadamard-like gates acting on the YZ plane
-            a = 0.0
-            x = 0.5 if x_to_flip ^ z_to_flip else -0.5
-            z = 1.0 if x_to_flip else 0.0
-        elif np.array_equal(self.clifford_tableau.matrix(), [[0, 1], [1, 0]]):
-            # +/- Y_sqrt, 2 Hadamard-like gates acting on the XZ plane
-            a = 0.5
-            x = 0.5 if x_to_flip else -0.5
-            z = 0.0 if x_to_flip ^ z_to_flip else 1.0
-        elif np.array_equal(self.clifford_tableau.matrix(), [[1, 1], [0, 1]]):
-            # +/- Z_sqrt, 2 Hadamard-like gates acting on the XY plane
-            to_phased_xz = [(0.0, 0.0, 0.5), (0.0, 0.0, -0.5), (0.25, 1.0, 0.0), (-0.25, 1.0, 0.0)]
-            a, x, z = to_phased_xz[flip_index]
-        elif np.array_equal(self.clifford_tableau.matrix(), [[0, 1], [1, 1]]):
-            # axis swapping rotation -- (312) permutation
-            a = 0.5
-            x = 0.5 if x_to_flip else -0.5
-            z = 0.5 if x_to_flip ^ z_to_flip else -0.5
-        else:
-            # axis swapping rotation -- (231) permutation.
-            # This should be the only cases left.
-            assert np.array_equal(self.clifford_tableau.matrix(), [[1, 1], [1, 0]])
-            a = 0.0
-            x = -0.5 if x_to_flip ^ z_to_flip else 0.5
-            z = -0.5 if x_to_flip else 0.5
-
-        return phased_x_z_gate.PhasedXZGate(x_exponent=x, z_exponent=z, axis_phase_exponent=a)
-
-    def _value_equality_values_(self):
-        return (
-            self.transform(pauli_gates.X),
-            self.transform(pauli_gates.Y),
-            self.transform(pauli_gates.Z),
-        )
-
-    def __pow__(self, exponent) -> 'SingleQubitCliffordGate':
-        if exponent == 0.5 or exponent == -0.5:
-            return SQRT_EXP_MAP[exponent][self]
-        if exponent != -1:
-            return NotImplemented
-
-        return SingleQubitCliffordGate.from_clifford_tableau(self.clifford_tableau.inverse())
-
-    def _commutes_(self, other: Any, *, atol: float = 1e-8) -> Union[bool, NotImplementedType]:
-        if isinstance(other, SingleQubitCliffordGate):
-            return self.commutes_with_single_qubit_gate(other)
-        if isinstance(other, Pauli):
-            return self.commutes_with_pauli(other)
-        return NotImplemented
-
-    def commutes_with_single_qubit_gate(self, gate: 'SingleQubitCliffordGate') -> bool:
-        """Tests if the two circuits would be equivalent up to global phase:
-        --self--gate-- and --gate--self--"""
-        self_then_gate = self.clifford_tableau.then(gate.clifford_tableau)
-        gate_then_self = gate.clifford_tableau.then(self.clifford_tableau)
-        return self_then_gate == gate_then_self
-
-    def commutes_with_pauli(self, pauli: Pauli) -> bool:
-        to, flip = self.transform(pauli)
-        return to == pauli and not flip
->>>>>>> dba5f657
 
         Raises:
             ValueError: When input tableau is wrong type or the tableau does not
@@ -436,61 +356,8 @@
             qubits=qubit_order,
             prng=np.random.RandomState(0),  # unused
         )
-<<<<<<< HEAD
         for op in operations:
             protocols.act_on(op, args, allow_decompose=True)
-=======
-        num_whole = sum(whole_arr)
-        flip_arr = (x_rot.flip, y_rot.flip, z_rot.flip)
-        num_flip = sum(flip_arr)
-        if num_whole == 3:
-            if num_flip == 0:
-                # Gate is identity
-                return []
-
-            # 180 rotation about some axis
-            pauli = Pauli.by_index(flip_arr.index(False))
-            return [(pauli, 2)]
-        if num_whole == 1:
-            index = whole_arr.index(True)
-            pauli = Pauli.by_index(index)
-            next_pauli = Pauli.by_index(index + 1)
-            flip = flip_arr[index]
-            output = []
-            if flip:
-                # 180 degree rotation
-                output.append((next_pauli, 2))
-            # 90 degree rotation about some axis
-            if self.transform(next_pauli).flip:
-                # Negative 90 degree rotation
-                output.append((pauli, -1))
-            else:
-                # Positive 90 degree rotation
-                output.append((pauli, 1))
-            return output
-        elif num_whole == 0:
-            # Gate is a 120 degree rotation
-            if x_rot.to == pauli_gates.Y:
-                return [
-                    (pauli_gates.X, -1 if y_rot.flip else 1),
-                    (pauli_gates.Z, -1 if x_rot.flip else 1),
-                ]
-
-            return [
-                (pauli_gates.Z, 1 if y_rot.flip else -1),
-                (pauli_gates.X, 1 if z_rot.flip else -1),
-            ]
-        # coverage: ignore
-        assert (
-            False
-        ), 'Impossible condition where this gate only rotates one Pauli to a different Pauli.'
-
-    def equivalent_gate_before(self, after: 'SingleQubitCliffordGate') -> 'SingleQubitCliffordGate':
-        """Returns a SingleQubitCliffordGate such that the circuits
-            --output--self-- and --self--gate--
-        are equivalent up to global phase."""
-        return self.merged_with(after).merged_with(self**-1)
->>>>>>> dba5f657
 
         return CliffordGate.from_clifford_tableau(args.tableau)
 
@@ -523,183 +390,6 @@
         }
 
 
-<<<<<<< HEAD
-=======
-
-class CommonCliffordGateMetaClass(value.ABCMetaImplementAnyOneOf):
-    """A metaclass used to lazy initialize several common Clifford Gate as class attributes."""
-
-    @property
-    def I(cls):
-        if getattr(cls, '_I', None) is None:
-            cls._I = cls._generate_clifford_from_known_gate(1, identity.I)
-        return cls._I
-
-    @property
-    def X(cls):
-        if getattr(cls, '_X', None) is None:
-            cls._X = cls._generate_clifford_from_known_gate(1, pauli_gates.X)
-        return cls._X
-
-    @property
-    def Y(cls):
-        if getattr(cls, '_Y', None) is None:
-            cls._Y = cls._generate_clifford_from_known_gate(1, pauli_gates.Y)
-        return cls._Y
-
-    @property
-    def Z(cls):
-        if getattr(cls, '_Z', None) is None:
-            cls._Z = cls._generate_clifford_from_known_gate(1, pauli_gates.Z)
-        return cls._Z
-
-    @property
-    def H(cls):
-        if getattr(cls, '_H', None) is None:
-            cls._H = cls._generate_clifford_from_known_gate(1, common_gates.H)
-        return cls._H
-
-    @property
-    def S(cls):
-        if getattr(cls, '_S', None) is None:
-            cls._S = cls._generate_clifford_from_known_gate(1, common_gates.S)
-        return cls._S
-
-    @property
-    def CNOT(cls):
-        if getattr(cls, '_CNOT', None) is None:
-            cls._CNOT = cls._generate_clifford_from_known_gate(2, common_gates.CNOT)
-        return cls._CNOT
-
-    @property
-    def CZ(cls):
-        if getattr(cls, '_CZ', None) is None:
-            cls._CZ = cls._generate_clifford_from_known_gate(2, common_gates.CZ)
-        return cls._CZ
-
-    @property
-    def SWAP(cls):
-        if getattr(cls, '_SWAP', None) is None:
-            cls._SWAP = cls._generate_clifford_from_known_gate(2, common_gates.SWAP)
-        return cls._SWAP
-
-
-class CommonCliffordGates(metaclass=CommonCliffordGateMetaClass):
-
-    # We need to use the lazy initialization of these common gates since they need to use
-    # cirq.sim, which can not be imported when
-    @classmethod
-    def _generate_clifford_from_known_gate(
-        cls, num_qubits: int, gate: raw_types.Gate
-    ) -> 'CliffordGate':
-        qubits = devices.LineQubit.range(num_qubits)
-        t = qis.CliffordTableau(num_qubits=num_qubits)
-        args = sim.ActOnCliffordTableauArgs(tableau=t, qubits=qubits)
-
-        protocols.act_on(gate, args, qubits, allow_decompose=False)
-        return CliffordGate.from_clifford_tableau(args.tableau)
-
-    @classmethod
-    def from_clifford_tableau(cls, tableau: qis.CliffordTableau) -> 'CliffordGate':
-        """Create the CliffordGate instance from Clifford Tableau.
-
-        Args:
-            tableau: A CliffordTableau to define the effect of Clifford Gate applying on
-            the stabilizer state or Pauli group. The meaning of tableau here is
-                    To  X   Z    sign
-            from  X  [ X_x Z_x | r_x ]
-            from  Z  [ X_z Z_z | r_z ]
-            Each row in the Clifford tableau indicates how the transformation of original
-            Pauli gates to the new gates after applying this Clifford Gate.
-
-        Returns:
-            A CliffordGate instance, which has the transformation defined by
-            the input tableau.
-
-        Raises:
-            ValueError: When input tableau is wrong type or the tableau does not
-            satisfy the symplectic property.
-        """
-        if not isinstance(tableau, qis.CliffordTableau):
-            raise ValueError('Input argument has to be a CliffordTableau instance.')
-        if not tableau._validate():
-            raise ValueError('It is not a valid Clifford tableau.')
-        return CliffordGate(_clifford_tableau=tableau)
-
-    @classmethod
-    def from_op_list(
-        cls, operations: Sequence[raw_types.Operation], qubit_order: Sequence[raw_types.Qid]
-    ) -> 'CliffordGate':
-        """Construct a new Clifford gates from several known operations.
-
-        Args:
-            operations: A list of cirq operations to construct the Clifford gate.
-                The combination order is the first element in the list applies the transformation
-                on the stabilizer state first.
-            qubit_order: Determines how qubits are ordered when decomposite the operations.
-
-        Returns:
-            A CliffordGate instance, which has the transformation on the stabilizer
-            state equivalent to the composition of operations.
-
-        Raises:
-            ValueError: When one or more operations do not have stabilizer effect.
-        """
-        for op in operations:
-            if op.gate and op.gate._has_stabilizer_effect_():
-                continue
-            raise ValueError(
-                "Clifford Gate can only be constructed from the "
-                "operations that has stabilizer effect."
-            )
-
-        base_tableau = qis.CliffordTableau(len(qubit_order))
-        args = sim.clifford.ActOnCliffordTableauArgs(
-            tableau=base_tableau,
-            qubits=qubit_order,
-            prng=np.random.RandomState(0),  # unused
-        )
-        for op in operations:
-            protocols.act_on(op, args, allow_decompose=True)
-
-        return CliffordGate.from_clifford_tableau(args.tableau)
-
-    @classmethod
-    def _from_json_dict_(cls, n, rs, xs, zs, **kwargs):
-        _clifford_tableau = qis.CliffordTableau._from_json_dict_(
-            n,
-            rs,
-            xs,
-            zs,
-        )
-        return cls(_clifford_tableau=_clifford_tableau)
-
-
-def _pad_tableau(
-    clifford_tableau: qis.CliffordTableau, num_qubits_after_padding: int, axes: List[int]
-) -> qis.CliffordTableau:
-    """Roughly, this function copies self.tabluea into the "identity" matrix."""
-    # Sanity check
-    if len(set(axes)) != clifford_tableau.n:
-        raise ValueError(
-            "Input axes of padding should match with the number of qubits in the input tableau."
-        )
-    if clifford_tableau.n > num_qubits_after_padding:
-        raise ValueError(
-            "The number of qubits in the input tableau should not be larger than "
-            "num_qubits_after_padding."
-        )
-
-    padded_tableau = qis.CliffordTableau(num_qubits_after_padding)
-    v_index = np.concatenate((np.asarray(axes), num_qubits_after_padding + np.asarray(axes)))
-
-    padded_tableau.xs[np.ix_(v_index, axes)] = clifford_tableau.xs
-    padded_tableau.zs[np.ix_(v_index, axes)] = clifford_tableau.zs
-    padded_tableau.rs[v_index] = clifford_tableau.rs
-    return padded_tableau
-
-
->>>>>>> dba5f657
 @value.value_equality
 class CliffordGate(raw_types.Gate, CommonCliffordGates):
     """Clifford rotation for N-qubit."""
