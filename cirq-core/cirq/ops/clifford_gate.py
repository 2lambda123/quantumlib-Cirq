# Copyright 2018 The Cirq Developers
#
# Licensed under the Apache License, Version 2.0 (the "License");
# you may not use this file except in compliance with the License.
# You may obtain a copy of the License at
#
#     https://www.apache.org/licenses/LICENSE-2.0
#
# Unless required by applicable law or agreed to in writing, software
# distributed under the License is distributed on an "AS IS" BASIS,
# WITHOUT WARRANTIES OR CONDITIONS OF ANY KIND, either express or implied.
# See the License for the specific language governing permissions and
# limitations under the License.

from typing import Any, cast, Dict, NamedTuple, Optional, Sequence, Tuple, TYPE_CHECKING, Union

import numpy as np

from cirq import protocols, value, linalg, qis
from cirq._doc import document
from cirq.ops import common_gates, gate_features, named_qubit, pauli_gates, phased_x_z_gate
from cirq.ops.pauli_gates import Pauli
from cirq.type_workarounds import NotImplementedType

if TYPE_CHECKING:
    import cirq

PauliTransform = NamedTuple('PauliTransform', [('to', Pauli), ('flip', bool)])
document(PauliTransform, """+X, -X, +Y, -Y, +Z, or -Z.""")


def _to_pauli_transform(matrix: np.ndarray) -> Optional[PauliTransform]:
    """Converts matrix to PauliTransform.

    If matrix is not ±Pauli matrix, returns None.
    """
    for pauli in Pauli._XYZ:
        p = protocols.unitary(pauli)
        if np.allclose(matrix, p):
            return PauliTransform(pauli, False)
        if np.allclose(matrix, -p):
            return PauliTransform(pauli, True)
    return None


def _to_clifford_tableau(
    rotation_map: Optional[Dict[Pauli, PauliTransform]] = None,
    *,
    x_to: Optional[PauliTransform] = None,
    z_to: Optional[PauliTransform] = None,
) -> qis.CliffordTableau:
    """Transfer the rotation map to clifford tableau representation"""
    if x_to is None and z_to is None and rotation_map is None:
        # coverage: ignore
        raise ValueError(
            "The function either takes rotation_map or a combination "
            ' of x_to and z_to but none were given.'
        )
    elif rotation_map is not None:
        x_to = rotation_map[pauli_gates.X]
        z_to = rotation_map[pauli_gates.Z]
    else:
        assert x_to is not None and z_to is not None, "Both x_to and z_to have to be provided."

    clifford_tableau = qis.CliffordTableau(num_qubits=1)
    clifford_tableau.xs[0, 0] = x_to.to in (pauli_gates.X, pauli_gates.Y)
    clifford_tableau.zs[0, 0] = x_to.to in (pauli_gates.Y, pauli_gates.Z)

    clifford_tableau.xs[1, 0] = z_to.to in (pauli_gates.X, pauli_gates.Y)
    clifford_tableau.zs[1, 0] = z_to.to in (pauli_gates.Y, pauli_gates.Z)

    clifford_tableau.rs = (x_to.flip, z_to.flip)
    return clifford_tableau


def _pretend_initialized() -> 'SingleQubitCliffordGate':
    # HACK: This is a workaround to fool mypy and pylint into correctly handling
    # class fields that can't be initialized until after the class is defined.
    pass


@value.value_equality
class SingleQubitCliffordGate(gate_features.SingleQubitGate):
    """Any single qubit Clifford rotation."""

    I = _pretend_initialized()
    H = _pretend_initialized()
    X = _pretend_initialized()
    Y = _pretend_initialized()
    Z = _pretend_initialized()
    X_sqrt = _pretend_initialized()
    Y_sqrt = _pretend_initialized()
    Z_sqrt = _pretend_initialized()
    X_nsqrt = _pretend_initialized()
    Y_nsqrt = _pretend_initialized()
    Z_nsqrt = _pretend_initialized()

    def __init__(
        self,
        *,
        _clifford_tableau: qis.CliffordTableau,
    ) -> None:
        self._clifford_tableau = _clifford_tableau

    @property
    def clifford_tableau(self):
        return self._clifford_tableau

    @staticmethod
<<<<<<< HEAD
    def from_clifford_tableau(table: qis.CliffordTableau) -> 'SingleQubitCliffordGate':
=======
    def from_cliiford_tableau(tableau: qis.CliffordTableau) -> 'SingleQubitCliffordGate':
>>>>>>> 3fd8ad04
        assert isinstance(table, qis.CliffordTableau)
        if not table._validate():
            raise ValueError('It is not a valid Clifford Gate.')
        return SingleQubitCliffordGate(_clifford_tableau=table)

    @staticmethod
    def from_xz_map(
        x_to: Tuple[Pauli, bool], z_to: Tuple[Pauli, bool]
    ) -> 'SingleQubitCliffordGate':
        """Returns a SingleQubitCliffordGate for the specified transforms.
        The Y transform is derived from the X and Z.

        Args:
            x_to: Which Pauli to transform X to and if it should negate.
            z_to: Which Pauli to transform Z to and if it should negate.
        """
        return SingleQubitCliffordGate.from_clifford_tableau(
            _to_clifford_tableau(x_to=PauliTransform(*x_to), z_to=PauliTransform(*z_to))
        )

    @staticmethod
    def from_single_map(
        pauli_map_to: Optional[Dict[Pauli, Tuple[Pauli, bool]]] = None,
        *,
        x_to: Optional[Tuple[Pauli, bool]] = None,
        y_to: Optional[Tuple[Pauli, bool]] = None,
        z_to: Optional[Tuple[Pauli, bool]] = None,
    ) -> 'SingleQubitCliffordGate':
        """Returns a SingleQubitCliffordGate for the
        specified transform with a 90 or 180 degree rotation.

        The arguments are exclusive, only one may be specified.

        Args:
            pauli_map_to: A dictionary with a single key value pair describing
                the transform.
            x_to: The transform from cirq.X
            y_to: The transform from cirq.Y
            z_to: The transform from cirq.Z
        """
        rotation_map = SingleQubitCliffordGate._validate_map_input(
            1, pauli_map_to, x_to=x_to, y_to=y_to, z_to=z_to
        )
        ((trans_from, (trans_to, flip)),) = tuple(rotation_map.items())
        if trans_from == trans_to:
            trans_from2 = Pauli.by_relative_index(trans_to, 1)  # 1 or 2 work
            trans_to2 = Pauli.by_relative_index(trans_from, 1)
            flip2 = False
        else:
            trans_from2 = trans_to
            trans_to2 = trans_from
            flip2 = not flip
        rotation_map[trans_from2] = PauliTransform(trans_to2, flip2)
        return SingleQubitCliffordGate.from_double_map(
            cast(Dict[Pauli, Tuple[Pauli, bool]], rotation_map)
        )

    @staticmethod
    def from_double_map(
        pauli_map_to: Optional[Dict[Pauli, Tuple[Pauli, bool]]] = None,
        *,
        x_to: Optional[Tuple[Pauli, bool]] = None,
        y_to: Optional[Tuple[Pauli, bool]] = None,
        z_to: Optional[Tuple[Pauli, bool]] = None,
    ) -> 'SingleQubitCliffordGate':
        """Returns a SingleQubitCliffordGate for the
        specified transform with a 90 or 180 degree rotation.

        Either pauli_map_to or two of (x_to, y_to, z_to) may be specified.

        Args:
            pauli_map_to: A dictionary with two key value pairs describing
                two transforms.
            x_to: The transform from cirq.X
            y_to: The transform from cirq.Y
            z_to: The transform from cirq.Z
        """
        rotation_map = SingleQubitCliffordGate._validate_map_input(
            2, pauli_map_to, x_to=x_to, y_to=y_to, z_to=z_to
        )
        (from1, trans1), (from2, trans2) = tuple(rotation_map.items())
        from3 = from1.third(from2)
        to3 = trans1.to.third(trans2.to)
        flip3 = trans1.flip ^ trans2.flip ^ ((from1 < from2) != (trans1.to < trans2.to))
        rotation_map[from3] = PauliTransform(to3, flip3)

        return SingleQubitCliffordGate.from_clifford_tableau(_to_clifford_tableau(rotation_map))

    @staticmethod
    def from_pauli(pauli: Pauli, sqrt: bool = False) -> 'SingleQubitCliffordGate':
        prev_pauli = Pauli.by_relative_index(pauli, -1)
        next_pauli = Pauli.by_relative_index(pauli, 1)
        if sqrt:
            rotation_map = {
                prev_pauli: PauliTransform(next_pauli, True),
                pauli: PauliTransform(pauli, False),
                next_pauli: PauliTransform(prev_pauli, False),
            }
        else:
            rotation_map = {
                prev_pauli: PauliTransform(prev_pauli, True),
                pauli: PauliTransform(pauli, False),
                next_pauli: PauliTransform(next_pauli, True),
            }
        return SingleQubitCliffordGate.from_clifford_tableau(_to_clifford_tableau(rotation_map))

    @staticmethod
    def from_quarter_turns(pauli: Pauli, quarter_turns: int) -> 'SingleQubitCliffordGate':
        quarter_turns = quarter_turns % 4
        if quarter_turns == 0:
            return SingleQubitCliffordGate.I
        if quarter_turns == 1:
            return SingleQubitCliffordGate.from_pauli(pauli, True)
        if quarter_turns == 2:
            return SingleQubitCliffordGate.from_pauli(pauli)

        return SingleQubitCliffordGate.from_pauli(pauli, True) ** -1

    @staticmethod
    def _validate_map_input(
        required_transform_count: int,
        pauli_map_to: Optional[Dict[Pauli, Tuple[Pauli, bool]]],
        x_to: Optional[Tuple[Pauli, bool]],
        y_to: Optional[Tuple[Pauli, bool]],
        z_to: Optional[Tuple[Pauli, bool]],
    ) -> Dict[Pauli, PauliTransform]:
        if pauli_map_to is None:
            xyz_to = {pauli_gates.X: x_to, pauli_gates.Y: y_to, pauli_gates.Z: z_to}
            pauli_map_to = {
                cast(Pauli, p): trans for p, trans in xyz_to.items() if trans is not None
            }
        elif x_to is not None or y_to is not None or z_to is not None:
            raise ValueError(
                '{} can take either pauli_map_to or a combination'
                ' of x_to, y_to, and z_to but both were given'
            )
        if len(pauli_map_to) != required_transform_count:
            raise ValueError(
                'Method takes {} transform{} but {} {} given'.format(
                    required_transform_count,
                    '' if required_transform_count == 1 else 's',
                    len(pauli_map_to),
                    'was' if len(pauli_map_to) == 1 else 'were',
                )
            )
        if len(set((to for to, _ in pauli_map_to.values()))) != len(pauli_map_to):
            raise ValueError('A rotation cannot map two Paulis to the same')
        return {frm: PauliTransform(to, flip) for frm, (to, flip) in pauli_map_to.items()}

    @staticmethod
    def from_unitary(u: np.ndarray) -> Optional['SingleQubitCliffordGate']:
        """Creates Clifford gate with given unitary (up to global phase).

        Args:
            u: 2x2 unitary matrix of a Clifford gate.

        Returns:
            SingleQubitCliffordGate, whose matrix is equal to given matrix (up
            to global phase), or `None` if `u` is not a matrix of a single-qubit
            Clifford gate.
        """
        if u.shape != (2, 2) or not linalg.is_unitary(u):
            return None
        x = protocols.unitary(pauli_gates.X)
        z = protocols.unitary(pauli_gates.Z)
        x_to = _to_pauli_transform(u @ x @ u.conj().T)
        z_to = _to_pauli_transform(u @ z @ u.conj().T)
        if x_to is None or z_to is None:
            return None
        return SingleQubitCliffordGate.from_clifford_tableau(
            _to_clifford_tableau(x_to=x_to, z_to=z_to)
        )

    def transform(self, pauli: Pauli) -> PauliTransform:
        x_to = self._clifford_tableau.destabilizers()[0]
        z_to = self._clifford_tableau.stabilizers()[0]
        if pauli == pauli_gates.X:
            to = x_to
        elif pauli == pauli_gates.Z:
            to = z_to
        else:
            to = x_to * z_to  # Y = iXZ
            to.coefficient *= 1j
        single_pauli_gates = (pauli_gates.X, pauli_gates.Y, pauli_gates.Z)
        # pauli_mask returns a value between 0 and 4 for [I, X, Y, Z].
        to_gate = single_pauli_gates[to.pauli_mask[0] - 1]
        return PauliTransform(to=to_gate, flip=bool(to.coefficient != 1.0))

    def to_phased_xz_gate(self) -> phased_x_z_gate.PhasedXZGate:
        """Convert this gate to a PhasedXZGate instance.

        The rotation can be categorized by {axis} * {degree}:
            * Identity: I
            * {x, y, z} * {90, 180, 270}  --- {X, Y, Z} + 6 Quarter turn gates
            * {+/-xy, +/-yz, +/-zx} * 180  --- 6 Hadamard-like gates
            * {middle point of xyz in 4 Quadrant} * {120, 240} --- swapping axis
        note 1 + 9 + 6 + 8 = 24 in total.

        To associate with Clifford Tableau, it can also be grouped by 4:
            * {I,X,Y,Z} is [[1 0], [0, 1]]
            * {+/- X_sqrt, 2 Hadamard-like gates acting on the YZ plane} is [[1, 0], [1, 1]]
            * {+/- Z_sqrt, 2 Hadamard-like gates acting on the XY plane} is [[1, 1], [0, 1]]
            * {+/- Y_sqrt, 2 Hadamard-like gates acting on the XZ plane} is [[0, 1], [1, 0]]
            * {middle point of xyz in 4 Quadrant} * 120 is [[0, 1], [1, 1]]
            * {middle point of xyz in 4 Quadrant} * 240 is [[1, 1], [1, 0]]
        """
        x_to_flip, z_to_flip = self.clifford_tableau.rs
        flip_index = int(z_to_flip) * 2 + x_to_flip
        a, x, z = 0.0, 0.0, 0.0

        if np.array_equal(self.clifford_tableau.matrix(), [[1, 0], [0, 1]]):
            # I, Z, X, Y cases
            to_phased_xz = [(0.0, 0.0, 0.0), (0.0, 0.0, 1.0), (0.0, 1.0, 0.0), (0.5, 1.0, 0.0)]
            a, x, z = to_phased_xz[flip_index]
        elif np.array_equal(self.clifford_tableau.matrix(), [[1, 0], [1, 1]]):
            # +/- X_sqrt, 2 Hadamard-like gates acting on the YZ plane
            a = 0.0
            x = 0.5 if x_to_flip ^ z_to_flip else -0.5
            z = 1.0 if x_to_flip else 0.0
        elif np.array_equal(self.clifford_tableau.matrix(), [[0, 1], [1, 0]]):
            # +/- Y_sqrt, 2 Hadamard-like gates acting on the XZ plane
            a = 0.5
            x = 0.5 if x_to_flip else -0.5
            z = 0.0 if x_to_flip ^ z_to_flip else 1.0
        elif np.array_equal(self.clifford_tableau.matrix(), [[1, 1], [0, 1]]):
            # +/- Z_sqrt, 2 Hadamard-like gates acting on the XY plane
            to_phased_xz = [(0.0, 0.0, 0.5), (0.0, 0.0, -0.5), (0.25, 1.0, 0.0), (-0.25, 1.0, 0.0)]
            a, x, z = to_phased_xz[flip_index]
        elif np.array_equal(self.clifford_tableau.matrix(), [[0, 1], [1, 1]]):
            # axis swapping rotation -- (312) permutation
            a = 0.5
            x = 0.5 if x_to_flip else -0.5
            z = 0.5 if x_to_flip ^ z_to_flip else -0.5
        else:
            # axis swapping rotation -- (231) permutation.
            # This should be the only cases left.
            assert np.array_equal(self.clifford_tableau.matrix(), [[1, 1], [1, 0]])
            a = 0.0
            x = -0.5 if x_to_flip ^ z_to_flip else 0.5
            z = -0.5 if x_to_flip else 0.5

        return phased_x_z_gate.PhasedXZGate(x_exponent=x, z_exponent=z, axis_phase_exponent=a)

    def _value_equality_values_(self):
        return (
            self.transform(pauli_gates.X),
            self.transform(pauli_gates.Y),
            self.transform(pauli_gates.Z),
        )

    def __pow__(self, exponent) -> 'SingleQubitCliffordGate':
        if exponent == 0.5 or exponent == -0.5:
            return SQRT_EXP_MAP[exponent][self]
        if exponent != -1:
            return NotImplemented

        return SingleQubitCliffordGate.from_clifford_tableau(self.clifford_tableau.inverse())

    def _commutes_(self, other: Any, atol: float) -> Union[bool, NotImplementedType]:
        if isinstance(other, SingleQubitCliffordGate):
            return self.commutes_with_single_qubit_gate(other)
        if isinstance(other, Pauli):
            return self.commutes_with_pauli(other)
        return NotImplemented

    def commutes_with_single_qubit_gate(self, gate: 'SingleQubitCliffordGate') -> bool:
        """Tests if the two circuits would be equivalent up to global phase:
        --self--gate-- and --gate--self--"""
        self_then_gate = self.clifford_tableau.then(gate.clifford_tableau)
        gate_then_self = gate.clifford_tableau.then(self.clifford_tableau)
        return self_then_gate == gate_then_self

    def commutes_with_pauli(self, pauli: Pauli) -> bool:
        to, flip = self.transform(pauli)
        return to == pauli and not flip

    def merged_with(self, second: 'SingleQubitCliffordGate') -> 'SingleQubitCliffordGate':
        """Returns a SingleQubitCliffordGate such that the circuits
            --output-- and --self--second--
        are equivalent up to global phase."""
        return SingleQubitCliffordGate.from_clifford_tableau(
            self.clifford_tableau.then(second.clifford_tableau)
        )

    def _has_unitary_(self) -> bool:
        return True

    def _unitary_(self) -> np.ndarray:
        mat = np.eye(2)
        qubit = named_qubit.NamedQubit('arbitrary')
        for op in protocols.decompose_once_with_qubits(self, (qubit,)):
            mat = protocols.unitary(op).dot(mat)
        return mat

    def _decompose_(self, qubits: Sequence['cirq.Qid']) -> 'cirq.OP_TREE':
        (qubit,) = qubits
        if self == SingleQubitCliffordGate.H:
            return (common_gates.H(qubit),)
        rotations = self.decompose_rotation()
        return tuple(r.on(qubit) ** (qt / 2) for r, qt in rotations)

    def decompose_rotation(self) -> Sequence[Tuple[Pauli, int]]:
        """Returns ((first_rotation_axis, first_rotation_quarter_turns), ...)

        This is a sequence of zero, one, or two rotations."""
        x_rot = self.transform(pauli_gates.X)
        y_rot = self.transform(pauli_gates.Y)
        z_rot = self.transform(pauli_gates.Z)
        whole_arr = (
            x_rot.to == pauli_gates.X,
            y_rot.to == pauli_gates.Y,
            z_rot.to == pauli_gates.Z,
        )
        num_whole = sum(whole_arr)
        flip_arr = (x_rot.flip, y_rot.flip, z_rot.flip)
        num_flip = sum(flip_arr)
        if num_whole == 3:
            if num_flip == 0:
                # Gate is identity
                return []

            # 180 rotation about some axis
            pauli = Pauli.by_index(flip_arr.index(False))
            return [(pauli, 2)]
        if num_whole == 1:
            index = whole_arr.index(True)
            pauli = Pauli.by_index(index)
            next_pauli = Pauli.by_index(index + 1)
            flip = flip_arr[index]
            output = []
            if flip:
                # 180 degree rotation
                output.append((next_pauli, 2))
            # 90 degree rotation about some axis
            if self.transform(next_pauli).flip:
                # Negative 90 degree rotation
                output.append((pauli, -1))
            else:
                # Positive 90 degree rotation
                output.append((pauli, 1))
            return output
        elif num_whole == 0:
            # Gate is a 120 degree rotation
            if x_rot.to == pauli_gates.Y:
                return [
                    (pauli_gates.X, -1 if y_rot.flip else 1),
                    (pauli_gates.Z, -1 if x_rot.flip else 1),
                ]

            return [
                (pauli_gates.Z, 1 if y_rot.flip else -1),
                (pauli_gates.X, 1 if z_rot.flip else -1),
            ]
        # coverage: ignore
        assert (
            False
        ), 'Impossible condition where this gate only rotates one Pauli to a different Pauli.'

    def equivalent_gate_before(self, after: 'SingleQubitCliffordGate') -> 'SingleQubitCliffordGate':
        """Returns a SingleQubitCliffordGate such that the circuits
            --output--self-- and --self--gate--
        are equivalent up to global phase."""
        return self.merged_with(after).merged_with(self ** -1)

    def __repr__(self) -> str:
        x = self.transform(pauli_gates.X)
        y = self.transform(pauli_gates.Y)
        z = self.transform(pauli_gates.Z)
        x_sign = '-' if x.flip else '+'
        y_sign = '-' if y.flip else '+'
        z_sign = '-' if z.flip else '+'
        return (
            f'cirq.SingleQubitCliffordGate(X:{x_sign}{x.to!s}, '
            f'Y:{y_sign}{y.to!s}, Z:{z_sign}{z.to!s})'
        )

    def _circuit_diagram_info_(
        self, args: 'cirq.CircuitDiagramInfoArgs'
    ) -> 'cirq.CircuitDiagramInfo':
        well_known_map = {
            SingleQubitCliffordGate.I: 'I',
            SingleQubitCliffordGate.H: 'H',
            SingleQubitCliffordGate.X: 'X',
            SingleQubitCliffordGate.Y: 'Y',
            SingleQubitCliffordGate.Z: 'Z',
            SingleQubitCliffordGate.X_sqrt: 'X',
            SingleQubitCliffordGate.Y_sqrt: 'Y',
            SingleQubitCliffordGate.Z_sqrt: 'Z',
            SingleQubitCliffordGate.X_nsqrt: 'X',
            SingleQubitCliffordGate.Y_nsqrt: 'Y',
            SingleQubitCliffordGate.Z_nsqrt: 'Z',
        }
        if self in well_known_map:
            symbol = well_known_map[self]
        else:
            rotations = self.decompose_rotation()
            symbol = '-'.join(str(r) + ('^' + str(qt / 2)) * (qt % 4 != 2) for r, qt in rotations)
            symbol = f'({symbol})'
        return protocols.CircuitDiagramInfo(
            wire_symbols=(symbol,),
            exponent={
                SingleQubitCliffordGate.X_sqrt: 0.5,
                SingleQubitCliffordGate.Y_sqrt: 0.5,
                SingleQubitCliffordGate.Z_sqrt: 0.5,
                SingleQubitCliffordGate.X_nsqrt: -0.5,
                SingleQubitCliffordGate.Y_nsqrt: -0.5,
                SingleQubitCliffordGate.Z_nsqrt: -0.5,
            }.get(self, 1),
        )


SingleQubitCliffordGate.I = SingleQubitCliffordGate.from_xz_map(
    (pauli_gates.X, False), (pauli_gates.Z, False)
)
SingleQubitCliffordGate.H = SingleQubitCliffordGate.from_xz_map(
    (pauli_gates.Z, False), (pauli_gates.X, False)
)
SingleQubitCliffordGate.X = SingleQubitCliffordGate.from_xz_map(
    (pauli_gates.X, False), (pauli_gates.Z, True)
)
SingleQubitCliffordGate.Y = SingleQubitCliffordGate.from_xz_map(
    (pauli_gates.X, True), (pauli_gates.Z, True)
)
SingleQubitCliffordGate.Z = SingleQubitCliffordGate.from_xz_map(
    (pauli_gates.X, True), (pauli_gates.Z, False)
)
SingleQubitCliffordGate.X_sqrt = SingleQubitCliffordGate.from_xz_map(
    (pauli_gates.X, False), (pauli_gates.Y, True)
)
SingleQubitCliffordGate.X_nsqrt = SingleQubitCliffordGate.from_xz_map(
    (pauli_gates.X, False), (pauli_gates.Y, False)
)
SingleQubitCliffordGate.Y_sqrt = SingleQubitCliffordGate.from_xz_map(
    (pauli_gates.Z, True), (pauli_gates.X, False)
)
SingleQubitCliffordGate.Y_nsqrt = SingleQubitCliffordGate.from_xz_map(
    (pauli_gates.Z, False), (pauli_gates.X, True)
)
SingleQubitCliffordGate.Z_sqrt = SingleQubitCliffordGate.from_xz_map(
    (pauli_gates.Y, False), (pauli_gates.Z, False)
)
SingleQubitCliffordGate.Z_nsqrt = SingleQubitCliffordGate.from_xz_map(
    (pauli_gates.Y, True), (pauli_gates.Z, False)
)

SQRT_EXP_MAP = {
    0.5: {
        SingleQubitCliffordGate.X: SingleQubitCliffordGate.X_sqrt,
        SingleQubitCliffordGate.Y: SingleQubitCliffordGate.Y_sqrt,
        SingleQubitCliffordGate.Z: SingleQubitCliffordGate.Z_sqrt,
    },
    -0.5: {
        SingleQubitCliffordGate.X: SingleQubitCliffordGate.X_nsqrt,
        SingleQubitCliffordGate.Y: SingleQubitCliffordGate.Y_nsqrt,
        SingleQubitCliffordGate.Z: SingleQubitCliffordGate.Z_nsqrt,
    },
}<|MERGE_RESOLUTION|>--- conflicted
+++ resolved
@@ -107,11 +107,7 @@
         return self._clifford_tableau
 
     @staticmethod
-<<<<<<< HEAD
-    def from_clifford_tableau(table: qis.CliffordTableau) -> 'SingleQubitCliffordGate':
-=======
     def from_cliiford_tableau(tableau: qis.CliffordTableau) -> 'SingleQubitCliffordGate':
->>>>>>> 3fd8ad04
         assert isinstance(table, qis.CliffordTableau)
         if not table._validate():
             raise ValueError('It is not a valid Clifford Gate.')
