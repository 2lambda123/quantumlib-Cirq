--- conflicted
+++ resolved
@@ -52,7 +52,6 @@
     assert not cirq.has_kraus(val)
 
 
-<<<<<<< HEAD
 def test_supports_channel_class_is_deprecated():
     with cirq.testing.assert_deprecated(deadline='v0.13'):
 
@@ -72,8 +71,6 @@
         assert cirq.has_channel(cirq.depolarize(0.1)) == cirq.has_kraus(cirq.depolarize(0.1))
 
 
-=======
->>>>>>> 6562a052
 def test_kraus_returns_not_implemented():
     class ReturnsNotImplemented:
         def _kraus_(self):
@@ -143,7 +140,6 @@
     assert cirq.has_kraus(ReturnsMixture())
 
 
-<<<<<<< HEAD
 def test_serial_concatenation_default():
     q1 = cirq.GridQubit(1, 1)
 
@@ -256,10 +252,7 @@
     np.testing.assert_equal(cirq.kraus(g, LOCAL_DEFAULT), c)
 
 
-def test_channel_fallback_to_unitary():
-=======
 def test_kraus_fallback_to_unitary():
->>>>>>> 6562a052
     u = np.array([[1, 0], [1, 0]])
 
     class ReturnsUnitary:
