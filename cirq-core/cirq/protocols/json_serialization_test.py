--- conflicted
+++ resolved
@@ -62,15 +62,12 @@
             "cirq.google", deadline="v0.14", count=None
         ),
     ),
-<<<<<<< HEAD
     'cirq_pasqal': _ModuleDeprecation(
         old_name="cirq.pasqal",
         deprecation_assertion=cirq.testing.assert_deprecated(
             "cirq.pasqal", deadline="v0.14", count=None
         ),
     ),
-=======
->>>>>>> 8a78c259
     'cirq.protocols': None,
     'non_existent_should_be_fine': None,
 }
@@ -582,12 +579,9 @@
     content = path.read_text()
     ctx_managers: List[contextlib.AbstractContextManager] = [contextlib.suppress()]
     if deprecation_deadline:
-<<<<<<< HEAD
-=======
         # we ignore coverage here, because sometimes there are no deprecations at all in any of the
         # modules
         # coverage: ignore
->>>>>>> 8a78c259
         ctx_managers = [cirq.testing.assert_deprecated(deadline=deprecation_deadline, count=None)]
 
     for deprecation in TESTED_MODULES.values():
@@ -609,7 +603,6 @@
     except ImportError:
         pass
 
-<<<<<<< HEAD
     try:
         import cirq_pasqal
 
@@ -617,8 +610,6 @@
     except ImportError:
         pass
 
-=======
->>>>>>> 8a78c259
     with contextlib.ExitStack() as stack:
         for ctx_manager in ctx_managers:
             stack.enter_context(ctx_manager)
