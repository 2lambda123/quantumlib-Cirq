--- conflicted
+++ resolved
@@ -389,22 +389,6 @@
 
         # datetime
         if isinstance(o, datetime.datetime):
-<<<<<<< HEAD
-            if o.tzinfo is not None:
-                # coverage: ignore
-                raise TypeError("datetime tzinfo is not serializable")
-            return {
-                'cirq_type': 'datetime.datetime',
-                'year': o.year,
-                'month': o.month,
-                'day': o.day,
-                'hour': o.hour,
-                'minute': o.minute,
-                'second': o.second,
-                'microsecond': o.microsecond,
-                'fold': o.fold,
-            }
-=======
             if o.tzinfo is None or o.tzinfo.utcoffset(o) is None:
                 # Otherwise, the deserialized object may change depending on local timezone.
                 raise TypeError(
@@ -417,7 +401,6 @@
                 raise TypeError("Can only serialize UTC timestamps.")
 
             return {'cirq_type': 'datetime.datetime', 'timestamp': o.timestamp()}
->>>>>>> ca9e96b5
 
         return super().default(o)  # coverage: ignore
 
