--- conflicted
+++ resolved
@@ -50,11 +50,7 @@
     SupportsCommutes,
 )
 from cirq.protocols.control_key_protocol import (
-<<<<<<< HEAD
-    control_key_names,
-=======
     control_keys,
->>>>>>> 00230f0e
     SupportsControlKey,
 )
 from cirq.protocols.circuit_diagram_info_protocol import (
