# Copyright 2020 The Cirq Developers
#
# Licensed under the Apache License, Version 2.0 (the "License");
# you may not use this file except in compliance with the License.
# You may obtain a copy of the License at
#
#     https://www.apache.org/licenses/LICENSE-2.0
#
# Unless required by applicable law or agreed to in writing, software
# distributed under the License is distributed on an "AS IS" BASIS,
# WITHOUT WARRANTIES OR CONDITIONS OF ANY KIND, either express or implied.
# See the License for the specific language governing permissions and
# limitations under the License.

import pathlib

import cirq
from cirq.json_resolver_cache import _class_resolver_dictionary
from cirq.testing.json import ModuleJsonTestSpec

TestSpec = ModuleJsonTestSpec(
    name="cirq",
    packages=[cirq, cirq.work],
    test_data_path=pathlib.Path(__file__).parent,
    resolver_cache=_class_resolver_dictionary(),
    not_yet_serializable=[
        'Alignment',
        'AxisAngleDecomposition',
        'CircuitDiagramInfo',
        'CircuitDiagramInfoArgs',
        'CircuitSampleJob',
        'CliffordSimulatorStepResult',
        'CliffordTrialResult',
        'DensityMatrixSimulator',
        'DensityMatrixStepResult',
        'DensityMatrixTrialResult',
        'ExpressionMap',
        'InsertStrategy',
        'KakDecomposition',
        'LinearCombinationOfGates',
        'LinearCombinationOfOperations',
        'Linspace',
        'ListSweep',
        'PauliSumCollector',
        'PauliSumExponential',
        'PeriodicValue',
        'PointOptimizationSummary',
        'Points',
        'Product',
        'QasmArgs',
        'QasmOutput',
        'QuantumState',
        'QubitOrder',
        'SimulationTrialResult',
        'SimulationTrialResultBase',
        'SparseSimulatorStep',
        'StateVectorMixin',
        'TextDiagramDrawer',
        'Timestamp',
        'TwoQubitGateTabulationResult',
        'UnitSweep',
        'StateVectorTrialResult',
        'ZerosSampler',
        'Zip',
    ],
    should_not_be_serialized=[
        # Heatmaps
        'Heatmap',
        'TwoQubitInteractionHeatmap',
        # Intermediate states with work buffers and unknown external prng guts.
        'ApplyChannelArgs',
        'ApplyMixtureArgs',
        'ApplyUnitaryArgs',
        'CliffordTableauSimulationState',
        'DensityMatrixSimulationState',
        'SimulationProductState',
        'SimulationState',
        'SimulationStateBase',
        'StabilizerChFormSimulationState',
        'StabilizerSimulationState',
        'StateVectorSimulationState',
        # Abstract base class for creating compilation targets.
        'CompilationTargetGateset',
        'TwoQubitCompilationTargetGateset',
        # Circuit optimizers are function-like. Only attributes
        # are ignore_failures, tolerance, and other feature flags
<<<<<<< HEAD
        'AlignLeft',
        'AlignRight',
        'ConvertToCzAndSingleGates',
=======
        'ConvertToIonGates',
>>>>>>> e80b14bc
        'MEASUREMENT_KEY_SEPARATOR',
        'PointOptimizer',
        # Transformers
        'TransformerLogger',
        'TransformerContext',
        # global objects
        'CONTROL_TAG',
        'PAULI_BASIS',
        'PAULI_STATES',
        # abstract, but not inspect.isabstract():
        'Device',
        'InterchangeableQubitsGate',
        'Pauli',
        'ABCMetaImplementAnyOneOf',
        'SimulatesAmplitudes',
        'SimulatesExpectationValues',
        'SimulatesFinalState',
        'StateVectorStepResult',
        'StepResultBase',
        'NamedTopology',
        # protocols:
        'HasJSONNamespace',
        'SupportsActOn',
        'SupportsActOnQubits',
        'SupportsApplyChannel',
        'SupportsApplyMixture',
        'SupportsApproximateEquality',
        'SupportsCircuitDiagramInfo',
        'SupportsCommutes',
        'SupportsConsistentApplyUnitary',
        'SupportsControlKey',
        'SupportsDecompose',
        'SupportsDecomposeWithQubits',
        'SupportsEqualUpToGlobalPhase',
        'SupportsExplicitHasUnitary',
        'SupportsExplicitNumQubits',
        'SupportsExplicitQidShape',
        'SupportsJSON',
        'SupportsKraus',
        'SupportsMeasurementKey',
        'SupportsMixture',
        'SupportsParameterization',
        'SupportsPauliExpansion',
        'SupportsPhase',
        'SupportsQasm',
        'SupportsQasmWithArgs',
        'SupportsQasmWithArgsAndQubits',
        'SupportsTraceDistanceBound',
        'SupportsUnitary',
        # mypy types:
        'CIRCUIT_LIKE',
        'DURATION_LIKE',
        'JsonResolver',
        'LabelEntity',
        'NOISE_MODEL_LIKE',
        'OP_TREE',
        'PAULI_GATE_LIKE',
        'PAULI_STRING_LIKE',
        'ParamResolverOrSimilarType',
        'PauliSumLike',
        'QUANTUM_STATE_LIKE',
        'QubitOrderOrList',
        'RANDOM_STATE_OR_SEED_LIKE',
        'STATE_VECTOR_LIKE',
        'Sweepable',
        'TParamKey',
        'TParamVal',
        'TParamValComplex',
        'TRANSFORMER',
        'ParamDictType',
        'ParamMappingType',
        # utility:
        'CliffordSimulator',
        'NoiseModelFromNoiseProperties',
        'Simulator',
        'StabilizerSampler',
        'DEFAULT_RESOLVERS',
    ],
    deprecated={},
    tested_elsewhere=[
        # SerializableByKey does not follow common serialization rules.
        # It is tested separately in test_context_serialization.
        'SerializableByKey'
    ],
)<|MERGE_RESOLUTION|>--- conflicted
+++ resolved
@@ -84,13 +84,6 @@
         'TwoQubitCompilationTargetGateset',
         # Circuit optimizers are function-like. Only attributes
         # are ignore_failures, tolerance, and other feature flags
-<<<<<<< HEAD
-        'AlignLeft',
-        'AlignRight',
-        'ConvertToCzAndSingleGates',
-=======
-        'ConvertToIonGates',
->>>>>>> e80b14bc
         'MEASUREMENT_KEY_SEPARATOR',
         'PointOptimizer',
         # Transformers
