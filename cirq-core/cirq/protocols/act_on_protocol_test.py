# Copyright 2020 The Cirq Developers
#
# Licensed under the Apache License, Version 2.0 (the "License");
# you may not use this file except in compliance with the License.
# You may obtain a copy of the License at
#
#     https://www.apache.org/licenses/LICENSE-2.0
#
# Unless required by applicable law or agreed to in writing, software
# distributed under the License is distributed on an "AS IS" BASIS,
# WITHOUT WARRANTIES OR CONDITIONS OF ANY KIND, either express or implied.
# See the License for the specific language governing permissions and
# limitations under the License.
from typing import Any, Tuple, Union, Sequence

import numpy as np
import pytest

import cirq
from cirq.ops.raw_types import TSelf


class DummyActOnArgs(cirq.ActOnArgs):
    def __init__(self, fallback_result: Any = NotImplemented, measurements=None):
        super().__init__(np.random.RandomState())
        if measurements is None:
            measurements = []
        self.measurements = measurements
        self.fallback_result = fallback_result

    def _perform_measurement(self, qubits):
        return self.measurements  # coverage: ignore

<<<<<<< HEAD
    def _act_on_fallback_(self, action, qubits, allow_decompose):
=======
    def copy(self):
        return DummyActOnArgs(self.fallback_result, self.measurements.copy())  # coverage: ignore

    def _act_on_fallback_(
        self,
        action: Union['cirq.Operation', 'cirq.Gate'],
        qubits: Sequence['cirq.Qid'],
        allow_decompose: bool = True,
    ):
>>>>>>> 58cda7a4
        return self.fallback_result

    def sample(self, qubits, repetitions=1, seed=None):
        pass


op = cirq.X(cirq.LineQubit(0))


def test_act_on_fallback_succeeds():
    args = DummyActOnArgs(fallback_result=True)
    cirq.act_on(op, args)


def test_act_on_fallback_fails():
    args = DummyActOnArgs(fallback_result=NotImplemented)
    with pytest.raises(TypeError, match='Failed to act'):
        cirq.act_on(op, args)


def test_act_on_fallback_errors():
    args = DummyActOnArgs(fallback_result=False)
    with pytest.raises(ValueError, match='_act_on_fallback_ must return True or NotImplemented'):
        cirq.act_on(op, args)


def test_act_on_errors():
    class Op(cirq.Operation):
        @property
        def qubits(self) -> Tuple['cirq.Qid', ...]:
            pass

        def with_qubits(self: TSelf, *new_qubits: 'cirq.Qid') -> TSelf:
            pass

        def _act_on_(self, args):
            return False

    args = DummyActOnArgs(fallback_result=True)
    with pytest.raises(ValueError, match='_act_on_ must return True or NotImplemented'):
        cirq.act_on(Op(), args)


def test_act_on_args_axes_deprecation():
    class Args(DummyActOnArgs):
        def _act_on_fallback_(
            self,
            action: Union['cirq.Operation', 'cirq.Gate'],
            qubits: Sequence['cirq.Qid'] = None,
            allow_decompose: bool = True,
        ) -> bool:
            self.measurements.append(qubits)
            return True

    args = Args()
    args._qubits = tuple(cirq.LineQubit.range(3))
    with cirq.testing.assert_deprecated(
        "ActOnArgs.axes", "Use `protocols.act_on` instead.", deadline="v0.13"
    ):
        args.axes = (1,)
    with cirq.testing.assert_deprecated(
        "ActOnArgs.axes", "Use `protocols.act_on` instead.", deadline="v0.13"
    ):
        cirq.act_on(object(), args)  # type: ignore
    assert args.measurements == [[cirq.LineQubit(1)]]


def test_qubits_not_allowed_for_operations():
    class Op(cirq.Operation):
        @property
        def qubits(self) -> Tuple['cirq.Qid', ...]:
            pass

        def with_qubits(self: TSelf, *new_qubits: 'cirq.Qid') -> TSelf:
            pass

    args = DummyActOnArgs()
    with pytest.raises(
        ValueError, match='Calls to act_on should not supply qubits if the action is an Operation'
    ):
        cirq.act_on(Op(), args, qubits=[])<|MERGE_RESOLUTION|>--- conflicted
+++ resolved
@@ -31,9 +31,6 @@
     def _perform_measurement(self, qubits):
         return self.measurements  # coverage: ignore
 
-<<<<<<< HEAD
-    def _act_on_fallback_(self, action, qubits, allow_decompose):
-=======
     def copy(self):
         return DummyActOnArgs(self.fallback_result, self.measurements.copy())  # coverage: ignore
 
@@ -43,7 +40,6 @@
         qubits: Sequence['cirq.Qid'],
         allow_decompose: bool = True,
     ):
->>>>>>> 58cda7a4
         return self.fallback_result
 
     def sample(self, qubits, repetitions=1, seed=None):
