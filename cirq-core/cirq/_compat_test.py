# Copyright 2019 The Cirq Developers
#
# Licensed under the Apache License, Version 2.0 (the "License");
# you may not use this file except in compliance with the License.
# You may obtain a copy of the License at
#
#     https://www.apache.org/licenses/LICENSE-2.0
#
# Unless required by applicable law or agreed to in writing, software
# distributed under the License is distributed on an "AS IS" BASIS,
# WITHOUT WARRANTIES OR CONDITIONS OF ANY KIND, either express or implied.
# See the License for the specific language governing permissions and
# limitations under the License.
import collections
import dataclasses
import importlib.metadata
import logging
import multiprocessing
import os
import sys
import traceback
import types
import warnings
from types import ModuleType
from typing import Any, Callable, Dict, Optional, Tuple
from importlib.machinery import ModuleSpec
from unittest import mock


import numpy as np
import pandas as pd
import pytest
import sympy
from _pytest.outcomes import Failed

import cirq.testing
from cirq._compat import (
    block_overlapping_deprecation,
    cached_method,
    cached_property,
    proper_repr,
    dataclass_repr,
    deprecated,
    deprecated_parameter,
    proper_eq,
    deprecate_attributes,
    deprecated_class,
    deprecated_submodule,
    DeprecatedModuleLoader,
    DeprecatedModuleImportError,
)


def test_with_debug():
    assert cirq.__cirq_debug__.get()
    with cirq.with_debug(False):
        assert not cirq.__cirq_debug__.get()
        with cirq.with_debug(True):
            assert cirq.__cirq_debug__.get()
        assert not cirq.__cirq_debug__.get()
    assert cirq.__cirq_debug__.get()


def test_proper_repr():
    v = sympy.Symbol('t') * 3
    v2 = eval(proper_repr(v))
    assert v2 == v

    v = np.array([1, 2, 3], dtype=np.complex64)
    v2 = eval(proper_repr(v))
    np.testing.assert_array_equal(v2, v)
    assert v2.dtype == v.dtype


def test_proper_repr_data_frame():
    df = pd.DataFrame(
        index=[1, 2, 3], data=[[11, 21.0], [12, 22.0], [13, 23.0]], columns=['a', 'b']
    )
    df2 = eval(proper_repr(df))
    assert df2['a'].dtype == np.int64
    assert df2['b'].dtype == float
    pd.testing.assert_frame_equal(df2, df)

    df = pd.DataFrame(
        index=pd.Index([1, 2, 3], name='test'),
        data=[[11, 21.0], [12, 22.0], [13, 23.0]],
        columns=['a', 'b'],
    )
    df2 = eval(proper_repr(df))
    pd.testing.assert_frame_equal(df2, df)

    df = pd.DataFrame(
        index=pd.MultiIndex.from_tuples([(1, 2), (2, 3), (3, 4)], names=['x', 'y']),
        data=[[11, 21.0], [12, 22.0], [13, 23.0]],
        columns=pd.Index(['a', 'b'], name='c'),
    )
    df2 = eval(proper_repr(df))
    pd.testing.assert_frame_equal(df2, df)


def test_dataclass_repr_simple() -> None:
    @dataclasses.dataclass
    class TestClass1:
        x: int
        y: str
        doodle: Any = dataclasses.field(repr=False, default=None)

        def __repr__(self):
            return dataclass_repr(self)

    assert repr(TestClass1(5, 'hi')) == "cirq.TestClass1(x=5, y='hi')"


def test_dataclass_repr_numpy() -> None:
    @dataclasses.dataclass
    class TestClass2:
        x: np.ndarray

        def __repr__(self):
            return dataclass_repr(self, namespace='cirq.testing')

    tc = TestClass2(np.ones(3))
    assert (
        repr(tc)
        == "cirq.testing.TestClass2(x=np.array([1.0, 1.0, 1.0], dtype=np.dtype('float64')))"
    )


def test_proper_eq():
    assert proper_eq(1, 1)
    assert not proper_eq(1, 2)

    assert proper_eq(np.array([1, 2, 3]), np.array([1, 2, 3]))
    assert not proper_eq(np.array([1, 2, 3]), np.array([1, 2, 3, 4]))
    assert not proper_eq(np.array([1, 2, 3]), np.array([[1, 2, 3]]))
    assert not proper_eq(np.array([1, 2, 3]), np.array([1, 4, 3]))

    assert proper_eq(pd.Index([1, 2, 3]), pd.Index([1, 2, 3]))
    assert not proper_eq(pd.Index([1, 2, 3]), pd.Index([1, 2, 3, 4]))
    assert not proper_eq(pd.Index([1, 2, 3]), pd.Index([1, 4, 3]))


def test_deprecated_with_name():
    @deprecated(deadline='v1.2', fix='Roll some dice.', name='test_func')
    def f(a, b):
        return a + b

    with cirq.testing.assert_deprecated(
        '_compat_test.py:',
        'test_func was used',
        'will be removed in cirq v1.2',
        'Roll some dice.',
        deadline='v1.2',
    ):
        assert f(1, 2) == 3


def test_deprecated_with_property():
    class AClass(object):
        def __init__(self, a):
            self.a = a

        @property
        @deprecated(deadline='v1.2', fix='Stop using.', name='AClass.test_func')
        def f(self):
            return self.a

    instance = AClass(4)
    with cirq.testing.assert_deprecated(
        '_compat_test.py:',
        'AClass.test_func was used',
        'will be removed in cirq v1.2',
        'Stop using.',
        deadline='v1.2',
    ):
        assert instance.f == 4


def test_deprecated():
    def new_func(a, b):
        return a + b

    @deprecated(deadline='v1.2', fix='Roll some dice.')
    def old_func(*args, **kwargs):
        return new_func(*args, **kwargs)

    with cirq.testing.assert_deprecated(
        '_compat_test.py:',
        'old_func was used',
        'will be removed in cirq v1.2',
        'Roll some dice.',
        deadline='v1.2',
    ):
        assert old_func(1, 2) == 3

    with pytest.raises(
        ValueError, match='During testing using Cirq deprecated functionality is not allowed'
    ):
        old_func(1, 2)

    with pytest.raises(AssertionError, match='deadline should match vX.Y'):
        # pylint: disable=unused-variable
        @deprecated(deadline='invalid', fix='Roll some dice.')
        def badly_deprecated_func(*args, **kwargs):  # pragma: no cover
            return new_func(*args, **kwargs)

        # pylint: enable=unused-variable


def test_deprecated_parameter():
    @deprecated_parameter(
        deadline='v1.2',
        fix='Double it yourself.',
        func_name='test_func',
        parameter_desc='double_count',
        match=lambda args, kwargs: 'double_count' in kwargs,
        rewrite=lambda args, kwargs: (args, {'new_count': kwargs['double_count'] * 2}),
    )
    def f(new_count):
        return new_count

    # Does not warn on usual use.
    with cirq.testing.assert_logs(count=0):
        assert f(1) == 1
        assert f(new_count=1) == 1

    with cirq.testing.assert_deprecated(
        '_compat_test.py:',
        'double_count parameter of test_func was used',
        'will be removed in cirq v1.2',
        'Double it yourself.',
        deadline='v1.2',
    ):
        # pylint: disable=unexpected-keyword-arg
        # pylint: disable=no-value-for-parameter
        assert f(double_count=1) == 2
        # pylint: enable=no-value-for-parameter
        # pylint: enable=unexpected-keyword-arg

    with pytest.raises(
        ValueError, match='During testing using Cirq deprecated functionality is not allowed'
    ):
        # pylint: disable=unexpected-keyword-arg
        # pylint: disable=no-value-for-parameter
        f(double_count=1)
        # pylint: enable=no-value-for-parameter
        # pylint: enable=unexpected-keyword-arg

    with pytest.raises(AssertionError, match='deadline should match vX.Y'):

        @deprecated_parameter(
            deadline='invalid',
            fix='Double it yourself.',
            func_name='test_func',
            parameter_desc='double_count',
            match=lambda args, kwargs: 'double_count' in kwargs,
            rewrite=lambda args, kwargs: (args, {'new_count': kwargs['double_count'] * 2}),
        )
        # pylint: disable=unused-variable
        def f_with_badly_deprecated_param(new_count):  # pragma: no cover
            return new_count

        # pylint: enable=unused-variable


def test_wrap_module():
    my_module = types.ModuleType('my_module', 'my doc string')
    my_module.foo = 'foo'
    my_module.bar = 'bar'
    my_module.__spec__ = ModuleSpec('my_module', loader=None)
    assert 'foo' in my_module.__dict__
    assert 'bar' in my_module.__dict__
    assert 'zoo' not in my_module.__dict__

    with pytest.raises(AssertionError, match='deadline should match vX.Y'):
        deprecate_attributes(my_module, {'foo': ('invalid', 'use bar instead')})

    # temporarily update sys.modules so deprecate_attributes can find my_module
    sys.modules['my_module'] = my_module
    wrapped = deprecate_attributes('my_module', {'foo': ('v0.6', 'use bar instead')})
    assert wrapped is sys.modules.pop('my_module')
    # Dunder methods
    assert wrapped.__doc__ == 'my doc string'
    assert wrapped.__name__ == 'my_module'
    assert wrapped.__spec__ is my_module.__spec__
    # Verify __spec__ setter in the wrapped module
    wrapped.__spec__ = ModuleSpec('my_module', loader=None)
    assert my_module.__spec__ is wrapped.__spec__
    # Test dict is correct.
    assert 'foo' in wrapped.__dict__
    assert 'bar' in wrapped.__dict__
    assert 'zoo' not in wrapped.__dict__

    # Deprecation capability.
    with cirq.testing.assert_deprecated(
        '_compat_test.py:',
        'foo was used but is deprecated.',
        'will be removed in cirq v0.6',
        'use bar instead',
        deadline='v0.6',
    ):
        _ = wrapped.foo

    with pytest.raises(
        ValueError, match='During testing using Cirq deprecated functionality is not allowed'
    ):
        _ = wrapped.foo

    with cirq.testing.assert_logs(count=0):
        _ = wrapped.bar


def test_deprecate_attributes_assert_attributes_in_sys_modules():
    subprocess_context(_test_deprecate_attributes_assert_attributes_in_sys_modules)()


def _test_deprecate_attributes_assert_attributes_in_sys_modules():
    """Ensure submodule attributes are consistent with sys.modules items."""
    import cirq.testing._compat_test_data.module_a as module_a0

    module_a1 = deprecate_attributes(
        'cirq.testing._compat_test_data.module_a',
        {'MODULE_A_ATTRIBUTE': ('v0.6', 'use plain string instead')},
    )

    assert module_a1 is not module_a0
    assert module_a1 is cirq.testing._compat_test_data.module_a
    assert module_a1 is sys.modules['cirq.testing._compat_test_data.module_a']


def test_deprecated_class():
    class NewClass:
        def __init__(self, a):
            self._a = a

        @property
        def a(self):
            return self._a

        def __repr__(self):
            return f'NewClass: {self.a}'

        @classmethod
        def hello(cls):
            return f'hello {cls}'

    @deprecated_class(deadline='v1.2', fix='theFix', name='foo')
    class OldClass(NewClass):
        """The OldClass docs"""

    assert OldClass.__doc__.startswith('THIS CLASS IS DEPRECATED')
    assert 'OldClass docs' in OldClass.__doc__

    with cirq.testing.assert_deprecated(
        '_compat_test.py:',
        'foo was used but is deprecated',
        'will be removed in cirq v1.2',
        'theFix',
        deadline='v1.2',
    ):
        old_obj = OldClass('1')
        assert repr(old_obj) == 'NewClass: 1'
        assert 'OldClass' in old_obj.hello()

    with pytest.raises(
        ValueError, match='During testing using Cirq deprecated functionality is not allowed'
    ):
        OldClass('1')

    with pytest.raises(AssertionError, match='deadline should match vX.Y'):
        # pylint: disable=unused-variable
        @deprecated_class(deadline='invalid', fix='theFix', name='foo')
        class BadlyDeprecatedClass(NewClass):  # pragma: no cover
            ...

        # pylint: enable=unused-variable


def _from_parent_import_deprecated():
    from cirq.testing._compat_test_data import fake_a

    assert fake_a.MODULE_A_ATTRIBUTE == 'module_a'


def _import_deprecated_assert_sub():
    import cirq.testing._compat_test_data.fake_a  # type: ignore

    assert cirq.testing._compat_test_data.fake_a.module_b.MODULE_B_ATTRIBUTE == 'module_b'


def _from_deprecated_import_sub():
    from cirq.testing._compat_test_data.fake_a import module_b

    assert module_b.MODULE_B_ATTRIBUTE == 'module_b'


def _import_deprecated_first_new_second():
    """To ensure that module_a gets initialized only once.

    Note that the single execution of _compat_test_data and module_a is asserted
    in _test_deprecated_module_inner by counting the INFO messages emitted by
    the modules ('init:compat_test_data' and 'init:module_a').
    """

    from cirq.testing._compat_test_data.fake_a import module_b

    assert module_b.MODULE_B_ATTRIBUTE == 'module_b'

    # the DeprecatedModuleLoader should set the refs for both modules
    assert 'cirq.testing._compat_test_data.fake_a' in sys.modules
    assert 'cirq.testing._compat_test_data.module_a' in sys.modules

    assert (
        sys.modules['cirq.testing._compat_test_data.fake_a']
        == sys.modules['cirq.testing._compat_test_data.module_a']
    )

    from cirq.testing._compat_test_data.module_a import module_b

    assert module_b.MODULE_B_ATTRIBUTE == 'module_b'


def _import_new_first_deprecated_second():
    """To ensure that module_a gets initialized only once.

    It is the same as _import_deprecated_first_new_second just with different import order.
    See that for more details.
    """
    from cirq.testing._compat_test_data.module_a import module_b

    assert module_b.MODULE_B_ATTRIBUTE == 'module_b'

    # the DeprecatedModuleLoader should set the ref only for module_a
    assert 'cirq.testing._compat_test_data.fake_a' not in sys.modules
    assert 'cirq.testing._compat_test_data.module_a' in sys.modules

    from cirq.testing._compat_test_data.fake_a import module_b

    assert 'cirq.testing._compat_test_data.fake_a' in sys.modules
    assert (
        sys.modules['cirq.testing._compat_test_data.fake_a']
        == sys.modules['cirq.testing._compat_test_data.module_a']
    )

    assert module_b.MODULE_B_ATTRIBUTE == 'module_b'


def _from_deprecated_import_sub_of_sub():
    """Ensures that the deprecation warning level is correct."""
    from cirq.testing._compat_test_data.module_a.module_b import module_c

    assert module_c.MODULE_C_ATTRIBUTE == 'module_c'
    from cirq.testing._compat_test_data.fake_a.module_b import module_c  # type: ignore

    assert module_c.MODULE_C_ATTRIBUTE == 'module_c'


def _import_multiple_deprecated():
    """Ensures that multiple deprecations play well together."""
    from cirq.testing._compat_test_data.module_a.module_b import module_c

    assert module_c.MODULE_C_ATTRIBUTE == 'module_c'
    from cirq.testing._compat_test_data.fake_a.module_b import module_c

    assert module_c.MODULE_C_ATTRIBUTE == 'module_c'
    from cirq.testing._compat_test_data.fake_b import module_c  # type: ignore

    assert module_c.MODULE_C_ATTRIBUTE == 'module_c'


def _deprecate_grandchild_assert_attributes_in_sys_modules():
    """Ensure submodule attributes are identical to sys.modules values."""
    import cirq.testing._compat_test_data.module_a.fake_ab  # type: ignore

    assert (
        cirq.testing._compat_test_data.module_a.fake_ab
        is sys.modules['cirq.testing._compat_test_data.module_a.fake_ab']
    )
    assert (
        cirq.testing._compat_test_data.module_a
        is sys.modules['cirq.testing._compat_test_data.module_a']
    )
    assert cirq.testing._compat_test_data is sys.modules['cirq.testing._compat_test_data']


def _new_module_in_different_parent():
    from cirq.testing._compat_test_data.fake_ops import raw_types  # type: ignore

    assert raw_types.Qid == cirq.Qid


def _find_spec_deprecated_multiple_times():
    """to ensure the idempotency of the aliasing loader change"""
    # sets up the DeprecationFinders
    import importlib.util

    # first import, the loader is the regular loader on the spec
    assert importlib.util.find_spec('cirq.testing._compat_test_data.fake_a')
    # second import it might be the aliasing loader already
    assert importlib.util.find_spec('cirq.testing._compat_test_data.fake_a')


def _import_parent_use_constant_from_deprecated_module_attribute():
    """to ensure that module initializations set attributes correctly"""
    # sets up the DeprecationFinders
    import cirq.testing._compat_test_data

    # the parent should have fake_a set on it as an attribute - just like
    # a regular module import (e.g. cirq.ops)
    # should have a DUPE_CONSTANT as its imported from the dupe submodule
    assert cirq.testing._compat_test_data.fake_a.DUPE_CONSTANT is False

    assert 'module_a for module deprecation tests' in cirq.testing._compat_test_data.fake_a.__doc__
    assert 'Test module for deprecation testing' in cirq.testing._compat_test_data.__doc__


def _import_deprecated_sub_use_constant():
    """to ensure that submodule initializations set attributes correctly"""
    # sets up the DeprecationFinders
    import cirq.testing._compat_test_data.fake_a.dupe  # type: ignore

    # should have a DUPE_CONSTANT as its defined on it, set to False
    assert cirq.testing._compat_test_data.fake_a.dupe.DUPE_CONSTANT is False


def _import_deprecated_same_name_in_earlier_subtree():
    from cirq.testing._compat_test_data.fake_a.sub.subsub.dupe import DUPE_CONSTANT  # type: ignore

    assert DUPE_CONSTANT


def _import_top_level_deprecated():
    from cirq.testing._compat_test_data.fake_freezegun import api  # type: ignore
    import time

    assert api.real_time == time.time


def _repeated_import_path():
    """to ensure that the highly unlikely repeated subpath import doesn't interfere"""

    # pylint: disable=line-too-long
    from cirq.testing._compat_test_data.repeated_child.cirq.testing._compat_test_data.repeated_child import (  # type: ignore
        child,
    )

    assert child.CHILD_ATTRIBUTE == 'child'


def _type_repr_in_deprecated_module():
    # initialize the DeprecatedModuleFinders
    # pylint: disable=unused-import
    import cirq.testing._compat_test_data.fake_a as mod_a

    expected_repr = "<class 'cirq.testing._compat_test_data.module_a.types.SampleType'>"
    assert repr(mod_a.SampleType) == expected_repr


old_parent = 'cirq.testing._compat_test_data'

# this is where the deprecation error should show where the deprecated usage
# has occured, which is this file
_deprecation_origin = ['_compat_test.py:']

# see cirq_compat_test_data/__init__.py for the setup code
_fake_a_deprecation_msg = [
    f'{old_parent}.fake_a was used but is deprecated',
    f'Use {old_parent}.module_a instead',
] + _deprecation_origin

# see cirq_compat_test_data/__init__.py for the setup code
_fake_b_deprecation_msg = [
    f'{old_parent}.fake_b was used but is deprecated',
    f'Use {old_parent}.module_a.module_b instead',
] + _deprecation_origin

# see cirq_compat_test_data/__init__.py for the setup code
_fake_ab_deprecation_msg = [
    f'{old_parent}.module_a.fake_ab was used but is deprecated',
    f'Use {old_parent}.module_a.module_b instead',
] + _deprecation_origin

# see cirq_compat_test_data/__init__.py for the setup code
_fake_ops_deprecation_msg = [
    f'{old_parent}.fake_ops was used but is deprecated',
    'Use cirq.ops instead',
] + _deprecation_origin


# see cirq_compat_test_data/__init__.py for the setup code
_fake_freezegun_deprecation_msg = [
    f'{old_parent}.fake_freezegun was used but is deprecated',
    'Use freezegun instead',
] + _deprecation_origin

# see cirq_compat_test_data/__init__.py for the setup code
_repeated_child_deprecation_msg = [
    f'{old_parent}.repeated_child was used but is deprecated',
    f'Use {old_parent}.repeated instead',
] + _deprecation_origin


def _trace_unhandled_exceptions(*args, queue: 'multiprocessing.Queue', func: Callable, **kwargs):
    try:
        func(*args, **kwargs)
        queue.put(None)
    except BaseException as ex:
        msg = str(ex)
        queue.put((type(ex).__name__, msg, traceback.format_exc()))


def subprocess_context(test_func):
    """Ensures that sys.modules changes in subprocesses won't impact the parent process."""
    assert callable(test_func), (
        "subprocess_context expects a function. Did you call the function instead of passing "
        "it to this method?"
    )

    ctx = multiprocessing.get_context('spawn' if os.name == 'nt' else 'fork')

    exception = ctx.Queue()

    def isolated_func(*args, **kwargs):
        kwargs['queue'] = exception
        kwargs['func'] = test_func
        p = ctx.Process(target=_trace_unhandled_exceptions, args=args, kwargs=kwargs)
        p.start()
        p.join()
        result = exception.get()
        if result:  # pragma: no cover
            ex_type, msg, ex_trace = result
            if ex_type == "Skipped":
                warnings.warn(f"Skipping: {ex_type}: {msg}\n{ex_trace}")
                pytest.skip(f'{ex_type}: {msg}\n{ex_trace}')
            else:
                pytest.fail(f'{ex_type}: {msg}\n{ex_trace}')

    return isolated_func


@mock.patch.dict(os.environ, {"CIRQ_FORCE_DEDUPE_MODULE_DEPRECATION": "1"})
@pytest.mark.parametrize(
    'outdated_method,deprecation_messages',
    [
        (_from_parent_import_deprecated, [_fake_a_deprecation_msg]),
        (_import_deprecated_assert_sub, [_fake_a_deprecation_msg]),
        (_from_deprecated_import_sub, [_fake_a_deprecation_msg]),
        (_import_deprecated_first_new_second, [_fake_a_deprecation_msg]),
        (_import_new_first_deprecated_second, [_fake_a_deprecation_msg]),
        (_import_multiple_deprecated, [_fake_a_deprecation_msg, _fake_b_deprecation_msg]),
        (_deprecate_grandchild_assert_attributes_in_sys_modules, [_fake_ab_deprecation_msg]),
        (_new_module_in_different_parent, [_fake_ops_deprecation_msg]),
        # ignore the frame requirement - as we are using find_spec from importlib, it
        # is detected as an 'internal' frame by warnings
        (_find_spec_deprecated_multiple_times, [_fake_a_deprecation_msg[:-1]]),
        (_import_parent_use_constant_from_deprecated_module_attribute, [_fake_a_deprecation_msg]),
        (_import_deprecated_sub_use_constant, [_fake_a_deprecation_msg]),
        (_import_deprecated_same_name_in_earlier_subtree, [_fake_a_deprecation_msg]),
        (_import_top_level_deprecated, [_fake_freezegun_deprecation_msg]),
        (_from_deprecated_import_sub_of_sub, [_fake_a_deprecation_msg]),
        (_repeated_import_path, [_repeated_child_deprecation_msg]),
        (_type_repr_in_deprecated_module, [_fake_a_deprecation_msg]),
    ],
)
def test_deprecated_module(outdated_method, deprecation_messages):
    subprocess_context(_test_deprecated_module_inner)(outdated_method, deprecation_messages)


def _test_deprecated_module_inner(outdated_method, deprecation_messages):
    # ensure that both packages are initialized exactly once
    import cirq

    with cirq.testing.assert_logs(
        'init:compat_test_data',
        'init:module_a',
        min_level=logging.INFO,
        max_level=logging.INFO,
        count=2,
    ):
        with cirq.testing.assert_deprecated(
            *[msg for dep in deprecation_messages for msg in dep],
            deadline='v0.20',
            count=len(deprecation_messages),
        ):
            warnings.simplefilter('always')
            outdated_method()


def test_same_name_submodule_earlier_in_subtree():
    """Tests whether module resolution works in the right order.

    We have two packages with a bool `DUPE_CONSTANT` attribute each:
       1. cirq.testing._compat_test_data.module_a.sub.dupe.DUPE_CONSTANT=True # the right one
       2. cirq.testing._compat_test_data.module_a.dupe.DUPE_CONSTANT=False # the wrong one

    If the new module's (in this case cirq.testing._compat_test_data.module_a) path has precedence
    during module spec resolution, dupe number 2 is going to get resolved.

    You might wonder where this comes up in cirq. There was a bug where the lookup path was not in
    the right order. The motivating example is cirq.ops.calibration vs the
    cirq.ops.engine.calibration packages. The wrong resolution resulted in false circular
    imports!
    """
    subprocess_context(_test_same_name_submodule_earlier_in_subtree_inner)()


def _test_same_name_submodule_earlier_in_subtree_inner():
    from cirq.testing._compat_test_data.module_a.sub.subsub.dupe import DUPE_CONSTANT

    assert DUPE_CONSTANT


def test_metadata_search_path():
    # to cater for metadata path finders
    # https://docs.python.org/3/library/importlib.metadata.html#extending-the-search-algorithm
    subprocess_context(_test_metadata_search_path_inner)()


def _test_metadata_search_path_inner():  # pragma: no cover
    # initialize the DeprecatedModuleFinders
    # pylint: disable=unused-import
    import cirq.testing._compat_test_data.module_a

<<<<<<< HEAD
    try:
        # importlib.metadata for python 3.8+
        import importlib.metadata as m
    except:
        # importlib_metadata for python <3.8
        m = pytest.importorskip("importlib_metadata")

    assert m.metadata('numpy')
=======
    assert importlib.metadata.metadata('flynt')
>>>>>>> 7b753f63


def test_metadata_distributions_after_deprecated_submodule():
    subprocess_context(_test_metadata_distributions_after_deprecated_submodule)()


def _test_metadata_distributions_after_deprecated_submodule():
    # verify deprecated_submodule does not break importlib_metadata.distributions()
    # See https://github.com/quantumlib/Cirq/issues/4729
    deprecated_submodule(
        new_module_name='cirq.neutral_atoms',
        old_parent='cirq',
        old_child='swiss_atoms',
        deadline="v0.14",
        create_attribute=True,
    )
    m = pytest.importorskip("importlib_metadata")
    distlist = list(m.distributions())
    assert all(isinstance(d.name, str) for d in distlist)


def test_parent_spec_after_deprecated_submodule():
    subprocess_context(_test_parent_spec_after_deprecated_submodule)()


def _test_parent_spec_after_deprecated_submodule():
    import cirq.testing._compat_test_data

    assert cirq.testing._compat_test_data.__spec__.name == 'cirq.testing._compat_test_data'


def test_type_repr_in_new_module():
    # to cater for metadata path finders
    # https://docs.python.org/3/library/importlib.metadata.html#extending-the-search-algorithm
    subprocess_context(_test_type_repr_in_new_module_inner)()


def _test_type_repr_in_new_module_inner():
    # initialize the DeprecatedModuleFinders
    # pylint: disable=unused-import
    import cirq.testing._compat_test_data.module_a as mod_a

    expected_repr = "<class 'cirq.testing._compat_test_data.module_a.types.SampleType'>"
    assert repr(mod_a.SampleType) == expected_repr


def test_deprecated_module_deadline_validation():
    with pytest.raises(AssertionError, match='deadline should match vX.Y'):
        deprecated_submodule(
            new_module_name='new',
            old_parent='old_p',
            old_child='old_ch',
            deadline='invalid',
            create_attribute=False,
        )


def _test_broken_module_1_inner():
    with pytest.raises(
        DeprecatedModuleImportError,
        match="missing_module cannot be imported. " "The typical reasons",
    ):
        # pylint: disable=unused-import
        import cirq.testing._compat_test_data.broken_ref as br  # type: ignore


def _test_broken_module_2_inner():
    warnings.simplefilter('always')
    with cirq.testing.assert_deprecated(deadline="v0.20", count=None):
        with pytest.raises(
            DeprecatedModuleImportError,
            match="missing_module cannot be imported. The typical reasons",
        ):
            # note that this passes
            from cirq.testing._compat_test_data import broken_ref

            # but when you try to use it
            broken_ref.something()


def _test_broken_module_3_inner():
    import cirq.testing._compat_test_data

    warnings.simplefilter('always')
    with cirq.testing.assert_deprecated(deadline="v0.20", count=None):
        with pytest.raises(
            DeprecatedModuleImportError,
            match="missing_module cannot be imported. The typical reasons",
        ):
            cirq.testing._compat_test_data.broken_ref.something()


def test_deprecated_module_error_handling_1():
    subprocess_context(_test_broken_module_1_inner)()


def test_deprecated_module_error_handling_2():
    subprocess_context(_test_broken_module_2_inner)()


def test_deprecated_module_error_handling_3():
    subprocess_context(_test_broken_module_3_inner)()


def test_new_module_is_top_level():
    subprocess_context(_test_new_module_is_top_level_inner)()


def _test_new_module_is_top_level_inner():
    # sets up the DeprecationFinders
    # pylint: disable=unused-import
    import cirq.testing._compat_test_data

    # imports a top level module that was also deprecated
    from freezegun import api
    import time

    assert api.real_time == time.time


def test_import_deprecated_with_no_attribute():
    subprocess_context(_test_import_deprecated_with_no_attribute_inner)()


def _test_import_deprecated_with_no_attribute_inner():
    """to ensure that create_attribute=False works too"""

    # sets up the DeprecationFinders - fake_b is setup with create_attribute=False
    import cirq.testing._compat_test_data

    # the parent module should not have fake_b as an attribute
    assert not hasattr(cirq.testing._compat_test_data, 'fake_b')


def test_loader_cleanup_on_failure():
    class FakeLoader(importlib.abc.Loader):
        def exec_module(self, module: ModuleType) -> None:
            raise KeyboardInterrupt()

    with pytest.raises(KeyboardInterrupt):
        module = types.ModuleType('old')
        DeprecatedModuleLoader(FakeLoader(), 'old', 'new').exec_module(module)

    assert 'old' not in sys.modules
    assert 'new' not in sys.modules


def test_loader_create_module():
    class EmptyLoader(importlib.abc.Loader):
        pass

    dml = DeprecatedModuleLoader(EmptyLoader(), 'old', 'new')
    # the default implementation is from the abstract class, which is just pass
    assert dml.create_module('test') is None

    fake_mod = ModuleType('hello')

    class CreateModuleLoader(importlib.abc.Loader):
        def create_module(self, spec: ModuleSpec) -> Optional[ModuleType]:
            return fake_mod

    assert (
        DeprecatedModuleLoader(CreateModuleLoader(), 'old', 'new').create_module(None) == fake_mod
    )


def test_deprecated_module_loader_load_module_wrapper():
    hello_module = types.ModuleType('hello')

    class StubLoader(importlib.abc.Loader):
        def load_module(self, fullname: str) -> ModuleType:
            # we simulate loader behavior - it is assumed that loaders will set the
            # module cache with the loaded module
            sys.modules[fullname] = hello_module
            return hello_module

    with pytest.raises(AssertionError, match="for old was asked to load something_else"):
        DeprecatedModuleLoader(StubLoader(), 'old', 'new').load_module('something_else')

    # new module already loaded
    sys.modules['new_hello'] = hello_module
    assert (
        DeprecatedModuleLoader(StubLoader(), 'old_hello', 'new_hello').load_module('old_hello')
        == hello_module
    )
    assert 'old_hello' in sys.modules and sys.modules['old_hello'] == sys.modules['new_hello']
    del sys.modules['new_hello']
    del sys.modules['old_hello']

    # new module is not loaded
    assert (
        DeprecatedModuleLoader(StubLoader(), 'old_hello', 'new_hello').load_module('old_hello')
        == hello_module
    )
    assert 'new_hello' in sys.modules
    assert 'old_hello' in sys.modules and sys.modules['old_hello'] == sys.modules['new_hello']
    del sys.modules['new_hello']
    del sys.modules['old_hello']


def test_deprecated_module_loader_repr():
    class StubLoader(importlib.abc.Loader):
        def module_repr(self, module: ModuleType) -> str:
            return 'hello'

    module = types.ModuleType('old')
    assert (
        DeprecatedModuleLoader(StubLoader(), 'old_hello', 'new_hello').module_repr(module)
        == 'hello'
    )


def test_subprocess_test_failure():
    with pytest.raises(Failed, match='ValueError.*this fails'):
        subprocess_context(_test_subprocess_test_failure_inner)()


def _test_subprocess_test_failure_inner():
    raise ValueError('this fails')


def test_dir_is_still_valid():
    subprocess_context(_dir_is_still_valid_inner)()


def _dir_is_still_valid_inner():
    """to ensure that create_attribute=True keeps the dir(module) intact"""

    import cirq.testing._compat_test_data as mod

    for m in ['fake_a', 'info', 'module_a', 'sys']:
        assert m in dir(mod)


def test_block_overlapping_deprecation():
    @deprecated(fix="Don't use g.", deadline="v1000.0")
    def g(y):
        return y - 4

    @deprecated(fix="Don't use f.", deadline="v1000.0")
    def f(x):
        with block_overlapping_deprecation('g'):
            return [g(i + 1) for i in range(x)]

    with cirq.testing.assert_deprecated('f', deadline='v1000.0', count=1):
        f(5)


def test_cached_property():
    class Foo:
        def __init__(self):
            self.bar_calls = 0

        @cached_property
        def bar(self):
            self.bar_calls += 1
            return []

    foo = Foo()
    bar = foo.bar
    bar2 = foo.bar
    assert bar2 is bar
    assert foo.bar_calls == 1


class Bar:
    def __init__(self) -> None:
        self.foo_calls: Dict[int, int] = collections.Counter()
        self.bar_calls: Dict[int, int] = collections.Counter()

    @cached_method
    def foo(self, n: int) -> Tuple[int, int]:
        self.foo_calls[n] += 1
        return (id(self), n)

    @cached_method(maxsize=1)
    def bar(self, n: int) -> Tuple[int, int]:
        self.bar_calls[n] += 1
        return (id(self), 2 * n)


def test_cached_method():
    b = Bar()
    assert b.foo(123) == b.foo(123) == b.foo(123) == (id(b), 123)
    assert b.foo(234) == b.foo(234) == b.foo(234) == (id(b), 234)
    assert b.foo_calls == {123: 1, 234: 1}

    assert b.bar(123) == b.bar(123) == (id(b), 123 * 2)
    assert b.bar_calls == {123: 1}
    assert b.bar(234) == b.bar(234) == (id(b), 234 * 2)
    assert b.bar_calls == {123: 1, 234: 1}
    assert b.bar(123) == b.bar(123) == (id(b), 123 * 2)
    assert b.bar_calls == {123: 2, 234: 1}<|MERGE_RESOLUTION|>--- conflicted
+++ resolved
@@ -721,18 +721,7 @@
     # pylint: disable=unused-import
     import cirq.testing._compat_test_data.module_a
 
-<<<<<<< HEAD
-    try:
-        # importlib.metadata for python 3.8+
-        import importlib.metadata as m
-    except:
-        # importlib_metadata for python <3.8
-        m = pytest.importorskip("importlib_metadata")
-
-    assert m.metadata('numpy')
-=======
-    assert importlib.metadata.metadata('flynt')
->>>>>>> 7b753f63
+    assert importlib.metadata.metadata('numpy')
 
 
 def test_metadata_distributions_after_deprecated_submodule():
