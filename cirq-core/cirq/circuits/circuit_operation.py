--- conflicted
+++ resolved
@@ -288,35 +288,14 @@
             qubit mapping, parameterization, etc.) applied to it. This behaves
             like `cirq.decompose(self)`, but preserving moment structure.
         """
-<<<<<<< HEAD
+        if self.repetitions == 0:
+            return circuits.Circuit()
         circuit = (
             circuits.Circuit(self._mapped_single_loop(rep) for rep in self.repetition_ids)
             if self.repetition_ids is not None
             and self.use_repetition_ids
             and protocols.is_measurement(self.circuit)
             else self._mapped_single_loop() * abs(self.repetitions)
-=======
-        if self.repetitions == 0:
-            return circuits.Circuit()
-        circuit = self.circuit.unfreeze()
-        if self.qubit_map:
-            circuit = circuit.transform_qubits(lambda q: self.qubit_map.get(q, q))
-        if self.repetitions < 0:
-            circuit = circuit ** -1
-        if self.measurement_key_map:
-            circuit = protocols.with_measurement_key_mapping(circuit, self.measurement_key_map)
-        if self.param_resolver:
-            circuit = protocols.resolve_parameters(circuit, self.param_resolver, recursive=False)
-        if self.repetition_ids is not None:
-            if not self.use_repetition_ids or not protocols.is_measurement(circuit):
-                circuit = circuit * abs(self.repetitions)
-            else:
-                circuit = circuits.Circuit(
-                    protocols.with_rescoped_keys(circuit, (rep,)) for rep in self.repetition_ids
-                )
-        circuit = protocols.with_rescoped_keys(
-            circuit, self.parent_path, bindable_keys=self.extern_keys
->>>>>>> 8bc6915f
         )
         if deep:
             circuit = circuit.map_operations(
