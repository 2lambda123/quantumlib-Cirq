--- conflicted
+++ resolved
@@ -71,20 +71,6 @@
 _DEVICE_DEP_MESSAGE = 'Attaching devices to circuits will no longer be supported.'
 
 
-<<<<<<< HEAD
-@contextlib.contextmanager
-def _block_overlapping_deprecation(sub_msg=_DEVICE_DEP_MESSAGE):
-    with warnings.catch_warnings():
-        warnings.filterwarnings(
-            action='ignore',
-            category=DeprecationWarning,
-            message=f'(.|\n)*{re.escape(sub_msg)}(.|\n)*',
-        )
-        yield
-
-
-=======
->>>>>>> 4d445c41
 class Alignment(enum.Enum):
     # Stop when left ends are lined up.
     LEFT = 1
@@ -2123,7 +2109,7 @@
             )
             can_add_lambda = lambda a, b: not self._device.can_add_operation_into_moment(a, b)
 
-        with _block_overlapping_deprecation('can_add_operation_into_moment'):
+        with _compat.block_overlapping_deprecation('can_add_operation_into_moment'):
             while op_index < len(flat_ops):
                 op = flat_ops[op_index]
                 while i < end and can_add_lambda(op, self._moments[i]):
