--- conflicted
+++ resolved
@@ -2326,9 +2326,6 @@
     # Single qubit gates.
     cirq.testing.assert_allclose_up_to_global_phase(
         circuit_cls(cirq.X(a) ** 0.5).unitary(),
-<<<<<<< HEAD
-        np.array([[1j, 1], [1, 1j]]) * np.sqrt(0.5),
-=======
         # fmt: off
         np.array(
             [
@@ -2338,7 +2335,6 @@
         )
         * np.sqrt(0.5),
         # fmt: on
->>>>>>> 27152c63
         atol=1e-8,
     )
     cirq.testing.assert_allclose_up_to_global_phase(
@@ -2346,9 +2342,6 @@
     )
     cirq.testing.assert_allclose_up_to_global_phase(
         circuit_cls(cirq.Z(a), cirq.X(b)).unitary(),
-<<<<<<< HEAD
-        np.array([[0, 1, 0, 0], [1, 0, 0, 0], [0, 0, 0, -1], [0, 0, -1, 0]]),
-=======
         # fmt: off
         np.array(
             [
@@ -2359,7 +2352,6 @@
             ]
         ),
         # fmt: on
->>>>>>> 27152c63
         atol=1e-8,
     )
 
@@ -3712,7 +3704,8 @@
 3: ---H----@|----|---------X^0.5-----
             |    |
 4: ---------X^0.5|---------H---------
-                 |
+
+|
 5: --------------X^0.5---------------
           \-----------/   \------/
 """,
