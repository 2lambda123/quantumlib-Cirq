--- conflicted
+++ resolved
@@ -241,37 +241,15 @@
 
 def test_append_control_key():
     q = cirq.LineQubit(0)
-
-<<<<<<< HEAD
-    class ControlOp(cirq.Operation):
-        def __init__(self, keys):
-            self._keys = keys
-
-        def with_qubits(self, *new_qids):
-            pass  # coverage: ignore
-
-        @property
-        def qubits(self):
-            return []  # coverage: ignore
-
-        def _control_key_names_(self):
-            return self._keys
-
-    c = cirq.Circuit()
-    c.append(cirq.measure(q, key='a'))
-    c.append(ControlOp(['a']))
-=======
     c = cirq.Circuit()
     c.append(cirq.measure(q, key='a'))
     c.append(ControlOp([cirq.MeasurementKey('a')]))
->>>>>>> 00230f0e
     assert len(c) == 2
 
     c = cirq.Circuit()
     c.append(cirq.measure(q, key='a'))
-<<<<<<< HEAD
-    c.append(ControlOp(['b']))
-    c.append(ControlOp(['b']))
+    c.append(ControlOp([cirq.MeasurementKey('b')]))
+    c.append(ControlOp([cirq.MeasurementKey('b')]))
     assert len(c) == 1
 
 
@@ -290,14 +268,14 @@
         def qubits(self):
             return self._qubits
 
-        def _control_key_names_(self):
+        def _control_keys_(self):
             return self._keys
 
         def __repr__(self):
             return "X"
 
         def _circuit_diagram_info_(
-                self, args: 'cirq.CircuitDiagramInfoArgs'
+            self, args: 'cirq.CircuitDiagramInfoArgs'
         ) -> 'cirq.CircuitDiagramInfo':
             symbols = ['X'] * len(self._qubits) + ['^'] * len(self._keys)
             return cirq.CircuitDiagramInfo(symbols)
@@ -307,22 +285,19 @@
     c.append(ControlOp(qubits=[q1], keys=['a']))
     assert len(c) == 2
 
-    cirq.testing.assert_has_diagram(c, """
+    cirq.testing.assert_has_diagram(
+        c,
+        """
 0: ───M───────
       ║
 1: ───╫───X───
       ║   ║
 a: ═══@═══^═══
-""", use_unicode_characters=True)
-
-
-=======
-    c.append(ControlOp([cirq.MeasurementKey('b')]))
-    c.append(ControlOp([cirq.MeasurementKey('b')]))
-    assert len(c) == 1
-
-
->>>>>>> 00230f0e
+""",
+        use_unicode_characters=True,
+    )
+
+
 def test_append_multiple():
     a = cirq.NamedQubit('a')
     b = cirq.NamedQubit('b')
