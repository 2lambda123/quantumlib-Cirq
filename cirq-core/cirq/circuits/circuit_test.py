# Copyright 2018 The Cirq Developers
#
# Licensed under the Apache License, Version 2.0 (the "License");
# you may not use this file except in compliance with the License.
# You may obtain a copy of the License at
#
#     https://www.apache.org/licenses/LICENSE-2.0
#
# Unless required by applicable law or agreed to in writing, software
# distributed under the License is distributed on an "AS IS" BASIS,
# WITHOUT WARRANTIES OR CONDITIONS OF ANY KIND, either express or implied.
# See the License for the specific language governing permissions and
# limitations under the License.
import os
from collections import defaultdict
from random import randint, random, sample, randrange
from typing import Optional, Tuple, TYPE_CHECKING

import numpy as np
import pytest
import sympy

import cirq
import cirq.testing
from cirq import circuits
from cirq import ops
from cirq.testing.devices import ValidatingTestDevice


class _Foxy(ValidatingTestDevice):
    def can_add_operation_into_moment(
        self, operation: 'ops.Operation', moment: 'ops.Moment'
    ) -> bool:
        if not super().can_add_operation_into_moment(operation, moment):
            return False
        # a fake rule for ensuring that no two CZs are executed at the same moment.
        # this will ensure that CZs are always in separate moments in this device
        return not (
            isinstance(operation.gate, ops.CZPowGate)
            and any(isinstance(op.gate, ops.CZPowGate) for op in moment.operations)
        )


FOXY = _Foxy(
    allowed_qubit_types=(cirq.GridQubit,),
    allowed_gates=(
        ops.CZPowGate,
        ops.XPowGate,
        ops.YPowGate,
        ops.ZPowGate,
    ),
    qubits=set(cirq.GridQubit.rect(2, 7)),
    name=f'{__name__}.FOXY',
    auto_decompose_gates=(ops.CCXPowGate,),
    validate_locality=True,
)


BCONE = ValidatingTestDevice(
    allowed_qubit_types=(cirq.GridQubit,),
    allowed_gates=(ops.XPowGate,),
    qubits={
        cirq.GridQubit(0, 6),
    },
    name=f'{__name__}.BCONE',
)


if TYPE_CHECKING:
    import cirq


class _MomentAndOpTypeValidatingDeviceType(cirq.Device):
    def validate_operation(self, operation):
        if not isinstance(operation, cirq.Operation):
            raise ValueError(f'not isinstance({operation!r}, {cirq.Operation!r})')

    def validate_moment(self, moment):
        if not isinstance(moment, cirq.Moment):
            raise ValueError(f'not isinstance({moment!r}, {cirq.Moment!r})')


moment_and_op_type_validating_device = _MomentAndOpTypeValidatingDeviceType()


def test_alignment():
    assert repr(cirq.Alignment.LEFT) == 'cirq.Alignment.LEFT'
    assert repr(cirq.Alignment.RIGHT) == 'cirq.Alignment.RIGHT'


def test_insert_moment_types():
    x = cirq.NamedQubit('x')

    with pytest.raises(ValueError):
        moment_and_op_type_validating_device.validate_operation(cirq.Moment())

    with pytest.raises(ValueError):
        moment_and_op_type_validating_device.validate_moment(cirq.X(x))

    circuit = cirq.Circuit(device=moment_and_op_type_validating_device)

    moment_or_operation_tree = [cirq.X(x), cirq.Moment([cirq.Y(x)])]
    circuit.insert(0, moment_or_operation_tree)

    moment_or_operation_tree = [[cirq.Moment([cirq.X(x)])]]
    circuit.insert(0, moment_or_operation_tree)


def test_setitem():
    circuit = cirq.Circuit([cirq.Moment(), cirq.Moment()])

    circuit[1] = cirq.Moment([cirq.X(cirq.LineQubit(0))])
    assert circuit == cirq.Circuit([cirq.Moment(), cirq.Moment([cirq.X(cirq.LineQubit(0))])])

    circuit[1:1] = (
        cirq.Moment([cirq.Y(cirq.LineQubit(0))]),
        cirq.Moment([cirq.Z(cirq.LineQubit(0))]),
    )
    assert circuit == cirq.Circuit(
        [
            cirq.Moment(),
            cirq.Moment([cirq.Y(cirq.LineQubit(0))]),
            cirq.Moment([cirq.Z(cirq.LineQubit(0))]),
            cirq.Moment([cirq.X(cirq.LineQubit(0))]),
        ]
    )


@pytest.mark.parametrize('circuit_cls', [cirq.Circuit, cirq.FrozenCircuit])
def test_equality(circuit_cls):
    a = cirq.NamedQubit('a')
    b = cirq.NamedQubit('b')

    eq = cirq.testing.EqualsTester()

    # Default is empty. Iterables get listed.
    eq.add_equality_group(
        circuit_cls(),
        circuit_cls(device=cirq.UNCONSTRAINED_DEVICE),
        circuit_cls([]),
        circuit_cls(()),
    )
    eq.add_equality_group(circuit_cls([cirq.Moment()]), circuit_cls((cirq.Moment(),)))
    eq.add_equality_group(circuit_cls(device=FOXY))

    # Equality depends on structure and contents.
    eq.add_equality_group(circuit_cls([cirq.Moment([cirq.X(a)])]))
    eq.add_equality_group(circuit_cls([cirq.Moment([cirq.X(b)])]))
    eq.add_equality_group(circuit_cls([cirq.Moment([cirq.X(a)]), cirq.Moment([cirq.X(b)])]))
    eq.add_equality_group(circuit_cls([cirq.Moment([cirq.X(a), cirq.X(b)])]))

    # Big case.
    eq.add_equality_group(
        circuit_cls(
            [
                cirq.Moment([cirq.H(a), cirq.H(b)]),
                cirq.Moment([cirq.CZ(a, b)]),
                cirq.Moment([cirq.H(b)]),
            ]
        )
    )
    eq.add_equality_group(
        circuit_cls(
            [
                cirq.Moment([cirq.H(a)]),
                cirq.Moment([cirq.CNOT(a, b)]),
            ]
        )
    )


@pytest.mark.parametrize('circuit_cls', [cirq.Circuit, cirq.FrozenCircuit])
def test_approx_eq(circuit_cls):
    class TestDevice(cirq.Device):
        def validate_operation(self, operation: cirq.Operation) -> None:
            pass

    a = cirq.NamedQubit('a')
    b = cirq.NamedQubit('b')

    assert not cirq.approx_eq(circuit_cls([cirq.Moment([cirq.X(a)])]), cirq.Moment([cirq.X(a)]))

    assert cirq.approx_eq(
        circuit_cls([cirq.Moment([cirq.X(a)])]), circuit_cls([cirq.Moment([cirq.X(a)])])
    )
    assert not cirq.approx_eq(
        circuit_cls([cirq.Moment([cirq.X(a)])]), circuit_cls([cirq.Moment([cirq.X(b)])])
    )

    assert cirq.approx_eq(
        circuit_cls([cirq.Moment([cirq.XPowGate(exponent=0)(a)])]),
        circuit_cls([cirq.Moment([cirq.XPowGate(exponent=1e-9)(a)])]),
    )

    assert not cirq.approx_eq(
        circuit_cls([cirq.Moment([cirq.XPowGate(exponent=0)(a)])]),
        circuit_cls([cirq.Moment([cirq.XPowGate(exponent=1e-7)(a)])]),
    )
    assert cirq.approx_eq(
        circuit_cls([cirq.Moment([cirq.XPowGate(exponent=0)(a)])]),
        circuit_cls([cirq.Moment([cirq.XPowGate(exponent=1e-7)(a)])]),
        atol=1e-6,
    )

    assert not cirq.approx_eq(
        circuit_cls([cirq.Moment([cirq.X(a)])]),
        circuit_cls([cirq.Moment([cirq.X(a)])], device=TestDevice()),
    )


def test_append_single():
    a = cirq.NamedQubit('a')

    c = cirq.Circuit()
    c.append(())
    assert c == cirq.Circuit()

    c = cirq.Circuit()
    c.append(cirq.X(a))
    assert c == cirq.Circuit([cirq.Moment([cirq.X(a)])])

    c = cirq.Circuit()
    c.append([cirq.X(a)])
    assert c == cirq.Circuit([cirq.Moment([cirq.X(a)])])


def test_append_multiple():
    a = cirq.NamedQubit('a')
    b = cirq.NamedQubit('b')

    c = cirq.Circuit()
    c.append([cirq.X(a), cirq.X(b)], cirq.InsertStrategy.NEW)
    assert c == cirq.Circuit([cirq.Moment([cirq.X(a)]), cirq.Moment([cirq.X(b)])])

    c = cirq.Circuit()
    c.append([cirq.X(a), cirq.X(b)], cirq.InsertStrategy.EARLIEST)
    assert c == cirq.Circuit(
        [
            cirq.Moment([cirq.X(a), cirq.X(b)]),
        ]
    )

    c = cirq.Circuit()
    c.append(cirq.X(a), cirq.InsertStrategy.EARLIEST)
    c.append(cirq.X(b), cirq.InsertStrategy.EARLIEST)
    assert c == cirq.Circuit(
        [
            cirq.Moment([cirq.X(a), cirq.X(b)]),
        ]
    )


def test_append_moments():
    a = cirq.NamedQubit('a')
    b = cirq.NamedQubit('b')

    c = cirq.Circuit()
    c.append(cirq.Moment([cirq.X(a), cirq.X(b)]), cirq.InsertStrategy.NEW)
    assert c == cirq.Circuit(
        [
            cirq.Moment([cirq.X(a), cirq.X(b)]),
        ]
    )

    c = cirq.Circuit()
    c.append(
        [cirq.Moment([cirq.X(a), cirq.X(b)]), cirq.Moment([cirq.X(a), cirq.X(b)])],
        cirq.InsertStrategy.NEW,
    )
    assert c == cirq.Circuit(
        [
            cirq.Moment([cirq.X(a), cirq.X(b)]),
            cirq.Moment([cirq.X(a), cirq.X(b)]),
        ]
    )


@pytest.mark.parametrize('circuit_cls', [cirq.Circuit, cirq.FrozenCircuit])
def test_add_op_tree(circuit_cls):
    a = cirq.NamedQubit('a')
    b = cirq.NamedQubit('b')

    c = circuit_cls()
    assert c + [cirq.X(a), cirq.Y(b)] == circuit_cls(
        [
            cirq.Moment([cirq.X(a), cirq.Y(b)]),
        ]
    )

    assert c + cirq.X(a) == circuit_cls(cirq.X(a))
    assert c + [cirq.X(a)] == circuit_cls(cirq.X(a))
    assert c + [[[cirq.X(a)], []]] == circuit_cls(cirq.X(a))
    assert c + (cirq.X(a),) == circuit_cls(cirq.X(a))
    assert c + (cirq.X(a) for _ in range(1)) == circuit_cls(cirq.X(a))
    with pytest.raises(TypeError):
        _ = c + cirq.X


@pytest.mark.parametrize('circuit_cls', [cirq.Circuit, cirq.FrozenCircuit])
def test_radd_op_tree(circuit_cls):
    a = cirq.NamedQubit('a')
    b = cirq.NamedQubit('b')

    c = circuit_cls()
    assert [cirq.X(a), cirq.Y(b)] + c == circuit_cls(
        [
            cirq.Moment([cirq.X(a), cirq.Y(b)]),
        ]
    )

    assert cirq.X(a) + c == circuit_cls(cirq.X(a))
    assert [cirq.X(a)] + c == circuit_cls(cirq.X(a))
    assert [[[cirq.X(a)], []]] + c == circuit_cls(cirq.X(a))
    assert (cirq.X(a),) + c == circuit_cls(cirq.X(a))
    assert (cirq.X(a) for _ in range(1)) + c == circuit_cls(cirq.X(a))
    with pytest.raises(AttributeError):
        _ = cirq.X + c
    with pytest.raises(TypeError):
        _ = 0 + c

    # non-empty circuit addition
    if circuit_cls == cirq.FrozenCircuit:
        d = cirq.FrozenCircuit(cirq.Y(b))
    else:
        d = cirq.Circuit()
        d.append(cirq.Y(b))
    assert [cirq.X(a)] + d == circuit_cls([cirq.Moment([cirq.X(a)]), cirq.Moment([cirq.Y(b)])])
    assert cirq.Moment([cirq.X(a)]) + d == circuit_cls(
        [cirq.Moment([cirq.X(a)]), cirq.Moment([cirq.Y(b)])]
    )

    # Preserves device.
    c = circuit_cls(device=FOXY)
    c2 = [] + c
    assert c2.device is FOXY
    assert c2 == c

    # Validates versus device.
    c = circuit_cls(device=FOXY)
    with pytest.raises(ValueError, match='Unsupported qubit'):
        _ = [cirq.X(cirq.NamedQubit('a'))] + c


def test_add_iadd_equivalence():
    q0, q1 = cirq.LineQubit.range(2)
    iadd_circuit = cirq.Circuit(cirq.X(q0))
    iadd_circuit += cirq.H(q1)

    add_circuit = cirq.Circuit(cirq.X(q0)) + cirq.H(q1)
    assert iadd_circuit == add_circuit


@pytest.mark.parametrize('circuit_cls', [cirq.Circuit, cirq.FrozenCircuit])
def test_bool(circuit_cls):
    assert not circuit_cls()
    assert circuit_cls(cirq.X(cirq.NamedQubit('a')))


@pytest.mark.parametrize('circuit_cls', [cirq.Circuit, cirq.FrozenCircuit])
def test_repr(circuit_cls):
    assert repr(circuit_cls()) == f'cirq.{circuit_cls.__name__}()'

    a = cirq.NamedQubit('a')
    b = cirq.NamedQubit('b')
    c = circuit_cls(
        [
            cirq.Moment([cirq.H(a), cirq.H(b)]),
            cirq.Moment(),
            cirq.Moment([cirq.CZ(a, b)]),
        ]
    )
    cirq.testing.assert_equivalent_repr(c)
    assert (
        repr(c)
        == f"""cirq.{circuit_cls.__name__}([
    cirq.Moment(
        cirq.H(cirq.NamedQubit('a')),
        cirq.H(cirq.NamedQubit('b')),
    ),
    cirq.Moment(),
    cirq.Moment(
        cirq.CZ(cirq.NamedQubit('a'), cirq.NamedQubit('b')),
    ),
])"""
    )

    c = circuit_cls(device=FOXY)
    cirq.testing.assert_equivalent_repr(c)
    assert repr(c) == f'cirq.{circuit_cls.__name__}(device={repr(FOXY)})'

    c = circuit_cls(cirq.Z(cirq.GridQubit(0, 0)), device=FOXY)
    cirq.testing.assert_equivalent_repr(c)
    assert (
        repr(c)
        == f"""cirq.{circuit_cls.__name__}([
    cirq.Moment(
        cirq.Z(cirq.GridQubit(0, 0)),
    ),
], device={repr(FOXY)})"""
    )


@pytest.mark.parametrize('circuit_cls', [cirq.Circuit, cirq.FrozenCircuit])
def test_empty_moments(circuit_cls):
    # 1-qubit test
    op = cirq.X(cirq.NamedQubit('a'))
    op_moment = cirq.Moment([op])
    circuit = circuit_cls([op_moment, op_moment, cirq.Moment(), op_moment])

    cirq.testing.assert_has_diagram(circuit, "a: ───X───X───────X───", use_unicode_characters=True)
    cirq.testing.assert_has_diagram(
        circuit,
        """
a
│
X
│
X
│
│
│
X
│
""",
        use_unicode_characters=True,
        transpose=True,
    )

    # 1-qubit ascii-only test
    cirq.testing.assert_has_diagram(circuit, "a: ---X---X-------X---", use_unicode_characters=False)
    cirq.testing.assert_has_diagram(
        circuit,
        """
a
|
X
|
X
|
|
|
X
|
""",
        use_unicode_characters=False,
        transpose=True,
    )

    # 2-qubit test
    op = cirq.CNOT(cirq.NamedQubit('a'), cirq.NamedQubit('b'))
    op_moment = cirq.Moment([op])
    circuit = circuit_cls([op_moment, op_moment, cirq.Moment(), op_moment])

    cirq.testing.assert_has_diagram(
        circuit,
        """
a: ───@───@───────@───
      │   │       │
b: ───X───X───────X───""",
        use_unicode_characters=True,
    )
    cirq.testing.assert_has_diagram(
        circuit,
        """
a b
│ │
@─X
│ │
@─X
│ │
│ │
│ │
@─X
│ │
""",
        use_unicode_characters=True,
        transpose=True,
    )

    # 2-qubit ascii-only test
    cirq.testing.assert_has_diagram(
        circuit,
        """
a: ---@---@-------@---
      |   |       |
b: ---X---X-------X---""",
        use_unicode_characters=False,
    )
    cirq.testing.assert_has_diagram(
        circuit,
        """
a b
| |
@-X
| |
@-X
| |
| |
| |
@-X
| |
""",
        use_unicode_characters=False,
        transpose=True,
    )


@pytest.mark.parametrize('circuit_cls', [cirq.Circuit, cirq.FrozenCircuit])
def test_symbol_addition_in_gate_exponent(circuit_cls):
    # 1-qubit test
    qubit = cirq.NamedQubit('a')
    circuit = circuit_cls(
        cirq.X(qubit) ** 0.5,
        cirq.YPowGate(exponent=sympy.Symbol('a') + sympy.Symbol('b')).on(qubit),
    )
    cirq.testing.assert_has_diagram(
        circuit, 'a: ───X^0.5───Y^(a + b)───', use_unicode_characters=True
    )

    cirq.testing.assert_has_diagram(
        circuit,
        """
a
│
X^0.5
│
Y^(a + b)
│
""",
        use_unicode_characters=True,
        transpose=True,
    )

    cirq.testing.assert_has_diagram(
        circuit, 'a: ---X^0.5---Y^(a + b)---', use_unicode_characters=False
    )

    cirq.testing.assert_has_diagram(
        circuit,
        """
a
|
X^0.5
|
Y^(a + b)
|

 """,
        use_unicode_characters=False,
        transpose=True,
    )


@pytest.mark.parametrize('circuit_cls', [cirq.Circuit, cirq.FrozenCircuit])
def test_slice(circuit_cls):
    a = cirq.NamedQubit('a')
    b = cirq.NamedQubit('b')
    c = circuit_cls(
        [
            cirq.Moment([cirq.H(a), cirq.H(b)]),
            cirq.Moment([cirq.CZ(a, b)]),
            cirq.Moment([cirq.H(b)]),
        ]
    )
    assert c[0:1] == circuit_cls([cirq.Moment([cirq.H(a), cirq.H(b)])])
    assert c[::2] == circuit_cls([cirq.Moment([cirq.H(a), cirq.H(b)]), cirq.Moment([cirq.H(b)])])
    assert c[0:1:2] == circuit_cls([cirq.Moment([cirq.H(a), cirq.H(b)])])
    assert c[1:3:] == circuit_cls([cirq.Moment([cirq.CZ(a, b)]), cirq.Moment([cirq.H(b)])])
    assert c[::-1] == circuit_cls(
        [
            cirq.Moment([cirq.H(b)]),
            cirq.Moment([cirq.CZ(a, b)]),
            cirq.Moment([cirq.H(a), cirq.H(b)]),
        ]
    )
    assert c[3:0:-1] == circuit_cls([cirq.Moment([cirq.H(b)]), cirq.Moment([cirq.CZ(a, b)])])
    assert c[0:2:-1] == circuit_cls()


def test_concatenate():
    a = cirq.NamedQubit('a')
    b = cirq.NamedQubit('b')

    c = cirq.Circuit()
    d = cirq.Circuit([cirq.Moment([cirq.X(b)])])
    e = cirq.Circuit([cirq.Moment([cirq.X(a), cirq.X(b)])])

    assert c + d == cirq.Circuit([cirq.Moment([cirq.X(b)])])
    assert d + c == cirq.Circuit([cirq.Moment([cirq.X(b)])])
    assert e + d == cirq.Circuit([cirq.Moment([cirq.X(a), cirq.X(b)]), cirq.Moment([cirq.X(b)])])

    d += c
    assert d == cirq.Circuit([cirq.Moment([cirq.X(b)])])

    c += d
    assert c == cirq.Circuit([cirq.Moment([cirq.X(b)])])

    f = e + d
    f += e
    assert f == cirq.Circuit(
        [
            cirq.Moment([cirq.X(a), cirq.X(b)]),
            cirq.Moment([cirq.X(b)]),
            cirq.Moment([cirq.X(a), cirq.X(b)]),
        ]
    )

    with pytest.raises(TypeError):
        _ = c + 'a'


def test_concatenate_with_device():
    fox = cirq.Circuit(device=FOXY)
    cone = cirq.Circuit(device=BCONE)
    unr = cirq.Circuit()

    _ = cone + cone
    _ = cone + unr
    _ = unr + cone
    cone += unr
    with pytest.raises(ValueError):
        _ = cone + fox

    unr.append(cirq.X(cirq.NamedQubit('not_allowed')))
    with pytest.raises(ValueError):
        cone += unr
    with pytest.raises(ValueError):
        _ = cone + unr
    assert len(cone) == 0


@pytest.mark.parametrize('circuit_cls', [cirq.Circuit, cirq.FrozenCircuit])
def test_with_device(circuit_cls):

    c = circuit_cls(cirq.X(cirq.LineQubit(0)))
    c2 = c.with_device(FOXY, lambda e: cirq.GridQubit(e.x, 0))
    assert c2 == circuit_cls(cirq.X(cirq.GridQubit(0, 0)), device=FOXY)

    # Qubit type must be correct.
    c = circuit_cls(cirq.X(cirq.LineQubit(0)))
    with pytest.raises(ValueError, match='Unsupported qubit type'):
        _ = c.with_device(FOXY)

    # Operations must be compatible from the start
    c = circuit_cls(cirq.X(cirq.GridQubit(0, 0)))
    _ = c.with_device(FOXY)
    c = circuit_cls(cirq.H(cirq.GridQubit(0, 0)))
    with pytest.raises(ValueError, match='Unsupported gate type'):
        _ = c.with_device(FOXY)

    # Some qubits exist on multiple devices.
    c = circuit_cls(cirq.X(cirq.GridQubit(0, 0)), device=FOXY)
    with pytest.raises(ValueError):
        _ = c.with_device(BCONE)
    c = circuit_cls(cirq.X(cirq.GridQubit(0, 6)), device=FOXY)
    _ = c.with_device(BCONE)


def test_set_device():
    c = cirq.Circuit(cirq.X(cirq.LineQubit(0)))
    assert c.device is cirq.UNCONSTRAINED_DEVICE

    with pytest.raises(ValueError):
        c.device = FOXY
    assert c.device is cirq.UNCONSTRAINED_DEVICE

    c[:] = []
    c.append(cirq.X(cirq.GridQubit(0, 0)))
    c.device = FOXY
    assert c.device == FOXY


@pytest.mark.parametrize('circuit_cls', [cirq.Circuit, cirq.FrozenCircuit])
def test_multiply(circuit_cls):
    a = cirq.NamedQubit('a')

    c = circuit_cls()
    d = circuit_cls([cirq.Moment([cirq.X(a)])])

    assert c * 0 == circuit_cls()
    assert d * 0 == circuit_cls()
    assert d * 2 == circuit_cls([cirq.Moment([cirq.X(a)]), cirq.Moment([cirq.X(a)])])

    twice_copied_circuit = circuit_cls([cirq.Moment([cirq.X(a)]), cirq.Moment([cirq.X(a)])])
    for num in [np.int64(2), np.ushort(2), np.int8(2), np.int32(2), np.short(2)]:
        assert num * d == twice_copied_circuit
        assert d * num == twice_copied_circuit

    assert np.array([2])[0] * d == circuit_cls([cirq.Moment([cirq.X(a)]), cirq.Moment([cirq.X(a)])])
    assert 1 * c == circuit_cls()
    assert -1 * d == circuit_cls()
    assert 1 * d == circuit_cls([cirq.Moment([cirq.X(a)])])

    d *= 3
    assert d == circuit_cls(
        [cirq.Moment([cirq.X(a)]), cirq.Moment([cirq.X(a)]), cirq.Moment([cirq.X(a)])]
    )

    with pytest.raises(TypeError):
        _ = c * 'a'
    with pytest.raises(TypeError):
        _ = 'a' * c
    with pytest.raises(TypeError):
        c *= 'a'


@pytest.mark.parametrize('circuit_cls', [cirq.Circuit, cirq.FrozenCircuit])
def test_container_methods(circuit_cls):
    a = cirq.NamedQubit('a')
    b = cirq.NamedQubit('b')
    c = circuit_cls(
        [
            cirq.Moment([cirq.H(a), cirq.H(b)]),
            cirq.Moment([cirq.CZ(a, b)]),
            cirq.Moment([cirq.H(b)]),
        ]
    )
    assert list(c) == list(c._moments)
    # __iter__
    assert list(iter(c)) == list(c._moments)
    # __reversed__ for free.
    assert list(reversed(c)) == list(reversed(c._moments))
    # __contains__ for free.
    assert cirq.Moment([cirq.H(b)]) in c

    assert len(c) == 3


@pytest.mark.parametrize('circuit_cls', [cirq.Circuit, cirq.FrozenCircuit])
def test_bad_index(circuit_cls):
    a = cirq.NamedQubit('a')
    b = cirq.NamedQubit('b')
    c = circuit_cls([cirq.Moment([cirq.H(a), cirq.H(b)])])
    with pytest.raises(TypeError):
        _ = c['string']


def test_append_strategies():
    a = cirq.NamedQubit('a')
    b = cirq.NamedQubit('b')
    stream = [cirq.X(a), cirq.CZ(a, b), cirq.X(b), cirq.X(b), cirq.X(a)]

    c = cirq.Circuit()
    c.append(stream, cirq.InsertStrategy.NEW)
    assert c == cirq.Circuit(
        [
            cirq.Moment([cirq.X(a)]),
            cirq.Moment([cirq.CZ(a, b)]),
            cirq.Moment([cirq.X(b)]),
            cirq.Moment([cirq.X(b)]),
            cirq.Moment([cirq.X(a)]),
        ]
    )

    c = cirq.Circuit()
    c.append(stream, cirq.InsertStrategy.INLINE)
    assert c == cirq.Circuit(
        [
            cirq.Moment([cirq.X(a)]),
            cirq.Moment([cirq.CZ(a, b)]),
            cirq.Moment([cirq.X(b)]),
            cirq.Moment([cirq.X(b), cirq.X(a)]),
        ]
    )

    c = cirq.Circuit()
    c.append(stream, cirq.InsertStrategy.EARLIEST)
    assert c == cirq.Circuit(
        [
            cirq.Moment([cirq.X(a)]),
            cirq.Moment([cirq.CZ(a, b)]),
            cirq.Moment([cirq.X(b), cirq.X(a)]),
            cirq.Moment([cirq.X(b)]),
        ]
    )


def test_insert_op_tree_new():
    a = cirq.NamedQubit('alice')
    b = cirq.NamedQubit('bob')
    c = cirq.Circuit()

    op_tree_list = [
        (-10, 0, cirq.CZ(a, b), a),
        (-20, 0, cirq.X(a), a),
        (20, 2, cirq.X(b), b),
        (2, 2, cirq.H(b), b),
        (-3, 1, cirq.H(a), a),
    ]

    for given_index, actual_index, operation, qubit in op_tree_list:
        c.insert(given_index, operation, cirq.InsertStrategy.NEW)
        assert c.operation_at(qubit, actual_index) == operation

    c.insert(1, (), cirq.InsertStrategy.NEW)
    assert c == cirq.Circuit(
        [
            cirq.Moment([cirq.X(a)]),
            cirq.Moment([cirq.H(a)]),
            cirq.Moment([cirq.CZ(a, b)]),
            cirq.Moment([cirq.H(b)]),
            cirq.Moment([cirq.X(b)]),
        ]
    )

    BAD_INSERT = cirq.InsertStrategy('BAD', 'Bad strategy for testing.')
    with pytest.raises(ValueError):
        c.insert(1, cirq.X(a), BAD_INSERT)


def test_insert_op_tree_newinline():
    a = cirq.NamedQubit('alice')
    b = cirq.NamedQubit('bob')
    c = cirq.Circuit()

    op_tree_list = [
        (-5, 0, [cirq.H(a), cirq.X(b)], [a, b]),
        (-15, 0, [cirq.CZ(a, b)], [a]),
        (15, 2, [cirq.H(b), cirq.X(a)], [b, a]),
    ]

    for given_index, actual_index, op_list, qubits in op_tree_list:
        c.insert(given_index, op_list, cirq.InsertStrategy.NEW_THEN_INLINE)
        for i in range(len(op_list)):
            assert c.operation_at(qubits[i], actual_index) == op_list[i]

    c2 = cirq.Circuit()
    c2.insert(
        0,
        [cirq.CZ(a, b), cirq.H(a), cirq.X(b), cirq.H(b), cirq.X(a)],
        cirq.InsertStrategy.NEW_THEN_INLINE,
    )
    assert c == c2


def test_insert_op_tree_inline():
    a = cirq.NamedQubit('alice')
    b = cirq.NamedQubit('bob')
    c = cirq.Circuit([cirq.Moment([cirq.H(a)])])

    op_tree_list = [
        (1, 1, [cirq.H(a), cirq.X(b)], [a, b]),
        (0, 0, [cirq.X(b)], [b]),
        (4, 3, [cirq.H(b)], [b]),
        (5, 3, [cirq.H(a)], [a]),
        (-2, 0, [cirq.X(b)], [b]),
        (-5, 0, [cirq.CZ(a, b)], [a]),
    ]

    for given_index, actual_index, op_list, qubits in op_tree_list:
        c.insert(given_index, op_list, cirq.InsertStrategy.INLINE)
        for i in range(len(op_list)):
            assert c.operation_at(qubits[i], actual_index) == op_list[i]


def test_insert_op_tree_earliest():
    a = cirq.NamedQubit('alice')
    b = cirq.NamedQubit('bob')
    c = cirq.Circuit([cirq.Moment([cirq.H(a)])])

    op_tree_list = [
        (5, [1, 0], [cirq.X(a), cirq.X(b)], [a, b]),
        (1, [1], [cirq.H(b)], [b]),
        (-4, [0], [cirq.X(b)], [b]),
    ]

    for given_index, actual_index, op_list, qubits in op_tree_list:
        c.insert(given_index, op_list, cirq.InsertStrategy.EARLIEST)
        for i in range(len(op_list)):
            assert c.operation_at(qubits[i], actual_index[i]) == op_list[i]


def test_insert_moment():
    a = cirq.NamedQubit('alice')
    b = cirq.NamedQubit('bob')
    c = cirq.Circuit()

    moment_list = [
        (-10, 0, [cirq.CZ(a, b)], a, cirq.InsertStrategy.NEW_THEN_INLINE),
        (-20, 0, [cirq.X(a)], a, cirq.InsertStrategy.NEW),
        (20, 2, [cirq.X(b)], b, cirq.InsertStrategy.INLINE),
        (2, 2, [cirq.H(b)], b, cirq.InsertStrategy.EARLIEST),
        (-3, 1, [cirq.H(a)], a, cirq.InsertStrategy.EARLIEST),
    ]

    for given_index, actual_index, operation, qubit, strat in moment_list:
        c.insert(given_index, cirq.Moment(operation), strat)
        assert c.operation_at(qubit, actual_index) == operation[0]


def test_insert_validates_all_operations_before_inserting():
    a, b = cirq.GridQubit(0, 0), cirq.GridQubit(1, 1)
    c = cirq.Circuit(device=FOXY)
    operations = [cirq.Z(a), cirq.CZ(a, b)]

    with pytest.raises(ValueError, match='Non-local interaction'):
        c.insert(0, operations)

    assert len(c) == 0


def test_insert_inline_near_start():
    a = cirq.NamedQubit('a')
    b = cirq.NamedQubit('b')

    c = cirq.Circuit(
        [
            cirq.Moment(),
            cirq.Moment(),
        ]
    )

    c.insert(1, cirq.X(a), strategy=cirq.InsertStrategy.INLINE)
    assert c == cirq.Circuit(
        [
            cirq.Moment([cirq.X(a)]),
            cirq.Moment(),
        ]
    )

    c.insert(1, cirq.Y(a), strategy=cirq.InsertStrategy.INLINE)
    assert c == cirq.Circuit(
        [
            cirq.Moment([cirq.X(a)]),
            cirq.Moment([cirq.Y(a)]),
            cirq.Moment(),
        ]
    )

    c.insert(0, cirq.Z(b), strategy=cirq.InsertStrategy.INLINE)
    assert c == cirq.Circuit(
        [
            cirq.Moment([cirq.Z(b)]),
            cirq.Moment([cirq.X(a)]),
            cirq.Moment([cirq.Y(a)]),
            cirq.Moment(),
        ]
    )


def test_insert_at_frontier_init():
    x = cirq.NamedQubit('x')
    op = cirq.X(x)
    circuit = cirq.Circuit(op)
    actual_frontier = circuit.insert_at_frontier(op, 3)
    expected_circuit = cirq.Circuit(
        [cirq.Moment([op]), cirq.Moment(), cirq.Moment(), cirq.Moment([op])]
    )
    assert circuit == expected_circuit
    expected_frontier = defaultdict(lambda: 0)
    expected_frontier[x] = 4
    assert actual_frontier == expected_frontier

    with pytest.raises(ValueError):
        circuit = cirq.Circuit([cirq.Moment(), cirq.Moment([op])])
        frontier = {x: 2}
        circuit.insert_at_frontier(op, 0, frontier)


def test_insert_at_frontier():
    class Replacer(cirq.PointOptimizer):
        def __init__(self, replacer=(lambda x: x)):
            super().__init__()
            self.replacer = replacer

        def optimization_at(
            self, circuit: 'cirq.Circuit', index: int, op: 'cirq.Operation'
        ) -> Optional['cirq.PointOptimizationSummary']:
            new_ops = self.replacer(op)
            return cirq.PointOptimizationSummary(
                clear_span=1, clear_qubits=op.qubits, new_operations=new_ops
            )

    replacer = lambda op: ((cirq.Z(op.qubits[0]),) * 2 + (op, cirq.Y(op.qubits[0])))
    prepend_two_Xs_append_one_Y = Replacer(replacer)
    qubits = [cirq.NamedQubit(s) for s in 'abcdef']
    a, b, c = qubits[:3]

    circuit = cirq.Circuit(
        [cirq.Moment([cirq.CZ(a, b)]), cirq.Moment([cirq.CZ(b, c)]), cirq.Moment([cirq.CZ(a, b)])]
    )

    prepend_two_Xs_append_one_Y.optimize_circuit(circuit)

    cirq.testing.assert_has_diagram(
        circuit,
        """
a: ───Z───Z───@───Y───────────────Z───Z───@───Y───
              │                           │
b: ───────────@───Z───Z───@───Y───────────@───────
                          │
c: ───────────────────────@───────────────────────
""",
    )

    prepender = lambda op: (cirq.X(op.qubits[0]),) * 3 + (op,)
    prepend_3_Xs = Replacer(prepender)
    circuit = cirq.Circuit(
        [
            cirq.Moment([cirq.CNOT(a, b)]),
            cirq.Moment([cirq.CNOT(b, c)]),
            cirq.Moment([cirq.CNOT(c, b)]),
        ]
    )
    prepend_3_Xs.optimize_circuit(circuit)
    cirq.testing.assert_has_diagram(
        circuit,
        """
a: ───X───X───X───@───────────────────────────────────
                  │
b: ───────────────X───X───X───X───@───────────────X───
                                  │               │
c: ───────────────────────────────X───X───X───X───@───
""",
    )

    duplicate = Replacer(lambda op: (op,) * 2)
    circuit = cirq.Circuit(
        [
            cirq.Moment([cirq.CZ(qubits[j], qubits[j + 1]) for j in range(i % 2, 5, 2)])
            for i in range(4)
        ]
    )

    duplicate.optimize_circuit(circuit)
    cirq.testing.assert_has_diagram(
        circuit,
        """
a: ───@───@───────────@───@───────────
      │   │           │   │
b: ───@───@───@───@───@───@───@───@───
              │   │           │   │
c: ───@───@───@───@───@───@───@───@───
      │   │           │   │
d: ───@───@───@───@───@───@───@───@───
              │   │           │   │
e: ───@───@───@───@───@───@───@───@───
      │   │           │   │
f: ───@───@───────────@───@───────────
""",
    )

    circuit = cirq.Circuit(
        [
            cirq.Moment([cirq.CZ(*qubits[2:4]), cirq.CNOT(*qubits[:2])]),
            cirq.Moment([cirq.CNOT(*qubits[1::-1])]),
        ]
    )

    duplicate.optimize_circuit(circuit)
    cirq.testing.assert_has_diagram(
        circuit,
        """
a: ───@───@───X───X───
      │   │   │   │
b: ───X───X───@───@───

c: ───@───────@───────
      │       │
d: ───@───────@───────
""",
    )


def test_insert_into_range():
    x = cirq.NamedQubit('x')
    y = cirq.NamedQubit('y')
    c = cirq.Circuit([cirq.Moment([cirq.X(x)])] * 4)
    c.insert_into_range([cirq.Z(x), cirq.CZ(x, y)], 2, 2)
    cirq.testing.assert_has_diagram(
        c,
        """
x: ───X───X───Z───@───X───X───
                  │
y: ───────────────@───────────
""",
    )

    c.insert_into_range([cirq.Y(y), cirq.Y(y), cirq.Y(y), cirq.CX(y, x)], 1, 4)
    cirq.testing.assert_has_diagram(
        c,
        """
x: ───X───X───Z───@───X───X───X───
                  │       │
y: ───────Y───Y───@───Y───@───────
""",
    )

    c.insert_into_range([cirq.H(y), cirq.H(y)], 6, 7)
    cirq.testing.assert_has_diagram(
        c,
        """
x: ───X───X───Z───@───X───X───X───────
                  │       │
y: ───────Y───Y───@───Y───@───H───H───
""",
    )

    c.insert_into_range([cirq.T(y)], 0, 1)
    cirq.testing.assert_has_diagram(
        c,
        """
x: ───X───X───Z───@───X───X───X───────
                  │       │
y: ───T───Y───Y───@───Y───@───H───H───
""",
    )

    with pytest.raises(IndexError):
        c.insert_into_range([cirq.CZ(x, y)], 10, 10)


@pytest.mark.parametrize('circuit_cls', [cirq.Circuit, cirq.FrozenCircuit])
def test_next_moment_operating_on(circuit_cls):
    a = cirq.NamedQubit('a')
    b = cirq.NamedQubit('b')

    c = circuit_cls()
    assert c.next_moment_operating_on([a]) is None
    assert c.next_moment_operating_on([a], 0) is None
    assert c.next_moment_operating_on([a], 102) is None

    c = circuit_cls([cirq.Moment([cirq.X(a)])])
    assert c.next_moment_operating_on([a]) == 0
    assert c.next_moment_operating_on([a], 0) == 0
    assert c.next_moment_operating_on([a, b]) == 0
    assert c.next_moment_operating_on([a], 1) is None
    assert c.next_moment_operating_on([b]) is None

    c = circuit_cls(
        [cirq.Moment(), cirq.Moment([cirq.X(a)]), cirq.Moment(), cirq.Moment([cirq.CZ(a, b)])]
    )

    assert c.next_moment_operating_on([a], 0) == 1
    assert c.next_moment_operating_on([a], 1) == 1
    assert c.next_moment_operating_on([a], 2) == 3
    assert c.next_moment_operating_on([a], 3) == 3
    assert c.next_moment_operating_on([a], 4) is None

    assert c.next_moment_operating_on([b], 0) == 3
    assert c.next_moment_operating_on([b], 1) == 3
    assert c.next_moment_operating_on([b], 2) == 3
    assert c.next_moment_operating_on([b], 3) == 3
    assert c.next_moment_operating_on([b], 4) is None

    assert c.next_moment_operating_on([a, b], 0) == 1
    assert c.next_moment_operating_on([a, b], 1) == 1
    assert c.next_moment_operating_on([a, b], 2) == 3
    assert c.next_moment_operating_on([a, b], 3) == 3
    assert c.next_moment_operating_on([a, b], 4) is None


@pytest.mark.parametrize('circuit_cls', [cirq.Circuit, cirq.FrozenCircuit])
def test_next_moment_operating_on_distance(circuit_cls):
    a = cirq.NamedQubit('a')

    c = circuit_cls(
        [
            cirq.Moment(),
            cirq.Moment(),
            cirq.Moment(),
            cirq.Moment(),
            cirq.Moment([cirq.X(a)]),
            cirq.Moment(),
        ]
    )

    assert c.next_moment_operating_on([a], 0, max_distance=4) is None
    assert c.next_moment_operating_on([a], 1, max_distance=3) is None
    assert c.next_moment_operating_on([a], 2, max_distance=2) is None
    assert c.next_moment_operating_on([a], 3, max_distance=1) is None
    assert c.next_moment_operating_on([a], 4, max_distance=0) is None

    assert c.next_moment_operating_on([a], 0, max_distance=5) == 4
    assert c.next_moment_operating_on([a], 1, max_distance=4) == 4
    assert c.next_moment_operating_on([a], 2, max_distance=3) == 4
    assert c.next_moment_operating_on([a], 3, max_distance=2) == 4
    assert c.next_moment_operating_on([a], 4, max_distance=1) == 4

    assert c.next_moment_operating_on([a], 5, max_distance=0) is None
    assert c.next_moment_operating_on([a], 1, max_distance=5) == 4
    assert c.next_moment_operating_on([a], 3, max_distance=5) == 4
    assert c.next_moment_operating_on([a], 1, max_distance=500) == 4

    # Huge max distances should be handled quickly due to capping.
    assert c.next_moment_operating_on([a], 5, max_distance=10 ** 100) is None

    with pytest.raises(ValueError, match='Negative max_distance'):
        c.next_moment_operating_on([a], 0, max_distance=-1)


@pytest.mark.parametrize('circuit_cls', [cirq.Circuit, cirq.FrozenCircuit])
def test_prev_moment_operating_on(circuit_cls):
    a = cirq.NamedQubit('a')
    b = cirq.NamedQubit('b')

    c = circuit_cls()
    assert c.prev_moment_operating_on([a]) is None
    assert c.prev_moment_operating_on([a], 0) is None
    assert c.prev_moment_operating_on([a], 102) is None

    c = circuit_cls([cirq.Moment([cirq.X(a)])])
    assert c.prev_moment_operating_on([a]) == 0
    assert c.prev_moment_operating_on([a], 1) == 0
    assert c.prev_moment_operating_on([a, b]) == 0
    assert c.prev_moment_operating_on([a], 0) is None
    assert c.prev_moment_operating_on([b]) is None

    c = circuit_cls(
        [
            cirq.Moment([cirq.CZ(a, b)]),
            cirq.Moment(),
            cirq.Moment([cirq.X(a)]),
            cirq.Moment(),
        ]
    )

    assert c.prev_moment_operating_on([a], 4) == 2
    assert c.prev_moment_operating_on([a], 3) == 2
    assert c.prev_moment_operating_on([a], 2) == 0
    assert c.prev_moment_operating_on([a], 1) == 0
    assert c.prev_moment_operating_on([a], 0) is None

    assert c.prev_moment_operating_on([b], 4) == 0
    assert c.prev_moment_operating_on([b], 3) == 0
    assert c.prev_moment_operating_on([b], 2) == 0
    assert c.prev_moment_operating_on([b], 1) == 0
    assert c.prev_moment_operating_on([b], 0) is None

    assert c.prev_moment_operating_on([a, b], 4) == 2
    assert c.prev_moment_operating_on([a, b], 3) == 2
    assert c.prev_moment_operating_on([a, b], 2) == 0
    assert c.prev_moment_operating_on([a, b], 1) == 0
    assert c.prev_moment_operating_on([a, b], 0) is None

    with pytest.raises(ValueError, match='Negative max_distance'):
        assert c.prev_moment_operating_on([a, b], 4, max_distance=-1)


@pytest.mark.parametrize('circuit_cls', [cirq.Circuit, cirq.FrozenCircuit])
def test_prev_moment_operating_on_distance(circuit_cls):
    a = cirq.NamedQubit('a')

    c = circuit_cls(
        [
            cirq.Moment(),
            cirq.Moment([cirq.X(a)]),
            cirq.Moment(),
            cirq.Moment(),
            cirq.Moment(),
            cirq.Moment(),
        ]
    )

    assert c.prev_moment_operating_on([a], max_distance=4) is None
    assert c.prev_moment_operating_on([a], 6, max_distance=4) is None
    assert c.prev_moment_operating_on([a], 5, max_distance=3) is None
    assert c.prev_moment_operating_on([a], 4, max_distance=2) is None
    assert c.prev_moment_operating_on([a], 3, max_distance=1) is None
    assert c.prev_moment_operating_on([a], 2, max_distance=0) is None
    assert c.prev_moment_operating_on([a], 1, max_distance=0) is None
    assert c.prev_moment_operating_on([a], 0, max_distance=0) is None

    assert c.prev_moment_operating_on([a], 6, max_distance=5) == 1
    assert c.prev_moment_operating_on([a], 5, max_distance=4) == 1
    assert c.prev_moment_operating_on([a], 4, max_distance=3) == 1
    assert c.prev_moment_operating_on([a], 3, max_distance=2) == 1
    assert c.prev_moment_operating_on([a], 2, max_distance=1) == 1

    assert c.prev_moment_operating_on([a], 6, max_distance=10) == 1
    assert c.prev_moment_operating_on([a], 6, max_distance=100) == 1
    assert c.prev_moment_operating_on([a], 13, max_distance=500) == 1

    # Huge max distances should be handled quickly due to capping.
    assert c.prev_moment_operating_on([a], 1, max_distance=10 ** 100) is None

    with pytest.raises(ValueError, match='Negative max_distance'):
        c.prev_moment_operating_on([a], 6, max_distance=-1)


@pytest.mark.parametrize('circuit_cls', [cirq.Circuit, cirq.FrozenCircuit])
def test_operation_at(circuit_cls):
    a = cirq.NamedQubit('a')
    b = cirq.NamedQubit('b')

    c = circuit_cls()
    assert c.operation_at(a, 0) is None
    assert c.operation_at(a, -1) is None
    assert c.operation_at(a, 102) is None

    c = circuit_cls([cirq.Moment()])
    assert c.operation_at(a, 0) is None

    c = circuit_cls([cirq.Moment([cirq.X(a)])])
    assert c.operation_at(b, 0) is None
    assert c.operation_at(a, 1) is None
    assert c.operation_at(a, 0) == cirq.X(a)

    c = circuit_cls([cirq.Moment(), cirq.Moment([cirq.CZ(a, b)])])
    assert c.operation_at(a, 0) is None
    assert c.operation_at(a, 1) == cirq.CZ(a, b)


@pytest.mark.parametrize('circuit_cls', [cirq.Circuit, cirq.FrozenCircuit])
def test_findall_operations(circuit_cls):
    a = cirq.NamedQubit('a')
    b = cirq.NamedQubit('b')

    xa = cirq.X.on(a)
    xb = cirq.X.on(b)
    za = cirq.Z.on(a)
    zb = cirq.Z.on(b)

    def is_x(op: cirq.Operation) -> bool:
        return isinstance(op, cirq.GateOperation) and isinstance(op.gate, cirq.XPowGate)

    c = circuit_cls()
    assert list(c.findall_operations(is_x)) == []

    c = circuit_cls(xa)
    assert list(c.findall_operations(is_x)) == [(0, xa)]

    c = circuit_cls(za)
    assert list(c.findall_operations(is_x)) == []

    c = circuit_cls([za, zb] * 8)
    assert list(c.findall_operations(is_x)) == []

    c = circuit_cls(xa, xb)
    assert list(c.findall_operations(is_x)) == [(0, xa), (0, xb)]

    c = circuit_cls(xa, zb)
    assert list(c.findall_operations(is_x)) == [(0, xa)]

    c = circuit_cls(xa, za)
    assert list(c.findall_operations(is_x)) == [(0, xa)]

    c = circuit_cls([xa] * 8)
    assert list(c.findall_operations(is_x)) == list(enumerate([xa] * 8))

    c = circuit_cls(za, zb, xa, xb)
    assert list(c.findall_operations(is_x)) == [(1, xa), (1, xb)]

    c = circuit_cls(xa, zb, za, xb)
    assert list(c.findall_operations(is_x)) == [(0, xa), (1, xb)]


@pytest.mark.parametrize('circuit_cls', [cirq.Circuit, cirq.FrozenCircuit])
def test_findall_operations_with_gate(circuit_cls):
    a = cirq.NamedQubit('a')
    b = cirq.NamedQubit('b')
    c = circuit_cls(
        [
            cirq.Moment([cirq.X(a)]),
            cirq.Moment([cirq.Z(a), cirq.Z(b)]),
            cirq.Moment([cirq.X(a), cirq.X(b)]),
            cirq.Moment([cirq.CZ(a, b)]),
            cirq.Moment([cirq.measure(a), cirq.measure(b)]),
        ]
    )
    assert list(c.findall_operations_with_gate_type(cirq.XPowGate)) == [
        (0, cirq.X(a), cirq.X),
        (2, cirq.X(a), cirq.X),
        (2, cirq.X(b), cirq.X),
    ]
    assert list(c.findall_operations_with_gate_type(cirq.CZPowGate)) == [
        (3, cirq.CZ(a, b), cirq.CZ),
    ]
    assert list(c.findall_operations_with_gate_type(cirq.MeasurementGate)) == [
        (4, cirq.MeasurementGate(1, key='a').on(a), cirq.MeasurementGate(1, key='a')),
        (4, cirq.MeasurementGate(1, key='b').on(b), cirq.MeasurementGate(1, key='b')),
    ]


def assert_findall_operations_until_blocked_as_expected(
    circuit=None, start_frontier=None, is_blocker=None, expected_ops=None
):
    if circuit is None:
        circuit = cirq.Circuit()
    if start_frontier is None:
        start_frontier = {}
    kwargs = {} if is_blocker is None else {'is_blocker': is_blocker}
    found_ops = circuit.findall_operations_until_blocked(start_frontier, **kwargs)

    for i, op in found_ops:
        assert i >= min((start_frontier[q] for q in op.qubits if q in start_frontier), default=0)
        assert set(op.qubits).intersection(start_frontier)

    if expected_ops is None:
        return
    assert sorted(found_ops) == sorted(expected_ops)


@pytest.mark.parametrize('circuit_cls', [cirq.Circuit, cirq.FrozenCircuit])
def test_findall_operations_until_blocked(circuit_cls):
    a, b, c, d = cirq.LineQubit.range(4)

    assert_findall_operations_until_blocked_as_expected()

    circuit = circuit_cls(
        cirq.H(a),
        cirq.CZ(a, b),
        cirq.H(b),
        cirq.CZ(b, c),
        cirq.H(c),
        cirq.CZ(c, d),
        cirq.H(d),
        cirq.CZ(c, d),
        cirq.H(c),
        cirq.CZ(b, c),
        cirq.H(b),
        cirq.CZ(a, b),
        cirq.H(a),
    )
    expected_diagram = """
0: ───H───@───────────────────────────────────────@───H───
          │                                       │
1: ───────@───H───@───────────────────────@───H───@───────
                  │                       │
2: ───────────────@───H───@───────@───H───@───────────────
                          │       │
3: ───────────────────────@───H───@───────────────────────
""".strip()
    #     0   1   2   3   4   5   6   7   8   9   10  11  12
    cirq.testing.assert_has_diagram(circuit, expected_diagram)

    # Always return true to test basic features
    go_to_end = lambda op: False
    stop_if_op = lambda op: True
    stop_if_h_on_a = lambda op: op.gate == cirq.H and a in op.qubits

    # Empty cases.
    assert_findall_operations_until_blocked_as_expected(is_blocker=go_to_end, expected_ops=[])
    assert_findall_operations_until_blocked_as_expected(
        circuit=circuit, is_blocker=go_to_end, expected_ops=[]
    )

    # Clamped input cases. (out of bounds)
    assert_findall_operations_until_blocked_as_expected(
        start_frontier={a: 5}, is_blocker=stop_if_op, expected_ops=[]
    )
    assert_findall_operations_until_blocked_as_expected(
        start_frontier={a: -100}, is_blocker=stop_if_op, expected_ops=[]
    )
    assert_findall_operations_until_blocked_as_expected(
        circuit=circuit, start_frontier={a: 100}, is_blocker=stop_if_op, expected_ops=[]
    )

    # Test if all operations are blocked
    for idx in range(0, 15):
        for q in (a, b, c, d):
            assert_findall_operations_until_blocked_as_expected(
                circuit=circuit, start_frontier={q: idx}, is_blocker=stop_if_op, expected_ops=[]
            )
        assert_findall_operations_until_blocked_as_expected(
            circuit=circuit,
            start_frontier={a: idx, b: idx, c: idx, d: idx},
            is_blocker=stop_if_op,
            expected_ops=[],
        )

    # Cases where nothing is blocked, it goes to the end
    a_ending_ops = [(11, cirq.CZ.on(a, b)), (12, cirq.H.on(a))]
    for idx in range(2, 10):
        assert_findall_operations_until_blocked_as_expected(
            circuit=circuit,
            start_frontier={a: idx},
            is_blocker=go_to_end,
            expected_ops=a_ending_ops,
        )

    # Block on H, but pick up the CZ
    for idx in range(2, 10):
        assert_findall_operations_until_blocked_as_expected(
            circuit=circuit,
            start_frontier={a: idx},
            is_blocker=stop_if_h_on_a,
            expected_ops=[(11, cirq.CZ.on(a, b))],
        )

    circuit = circuit_cls([cirq.CZ(a, b), cirq.CZ(a, b), cirq.CZ(b, c)])
    expected_diagram = """
0: ───@───@───────
      │   │
1: ───@───@───@───
              │
2: ───────────@───
""".strip()
    #     0   1   2
    cirq.testing.assert_has_diagram(circuit, expected_diagram)

    start_frontier = {a: 0, b: 0}
    is_blocker = lambda next_op: sorted(next_op.qubits) != [a, b]
    expected_ops = [(0, cirq.CZ(a, b)), (1, cirq.CZ(a, b))]
    assert_findall_operations_until_blocked_as_expected(
        circuit=circuit,
        start_frontier=start_frontier,
        is_blocker=is_blocker,
        expected_ops=expected_ops,
    )

    circuit = circuit_cls([cirq.ZZ(a, b), cirq.ZZ(b, c)])
    expected_diagram = """
0: ───ZZ────────
      │
1: ───ZZ───ZZ───
           │
2: ────────ZZ───
""".strip()
    #     0    1
    cirq.testing.assert_has_diagram(circuit, expected_diagram)

    start_frontier = {a: 0, b: 0, c: 0}
    is_blocker = lambda op: a in op.qubits
    assert_findall_operations_until_blocked_as_expected(
        circuit=circuit, start_frontier=start_frontier, is_blocker=is_blocker, expected_ops=[]
    )

    circuit = circuit_cls([cirq.ZZ(a, b), cirq.XX(c, d), cirq.ZZ(b, c), cirq.Z(b)])
    expected_diagram = """
0: ───ZZ────────────
      │
1: ───ZZ───ZZ───Z───
           │
2: ───XX───ZZ───────
      │
3: ───XX────────────
""".strip()
    #     0    1    2
    cirq.testing.assert_has_diagram(circuit, expected_diagram)

    start_frontier = {a: 0, b: 0, c: 0, d: 0}
    is_blocker = lambda op: isinstance(op.gate, cirq.XXPowGate)
    assert_findall_operations_until_blocked_as_expected(
        circuit=circuit,
        start_frontier=start_frontier,
        is_blocker=is_blocker,
        expected_ops=[(0, cirq.ZZ(a, b))],
    )

    circuit = circuit_cls([cirq.XX(a, b), cirq.Z(a), cirq.ZZ(b, c), cirq.ZZ(c, d), cirq.Z(d)])
    expected_diagram = """
0: ───XX───Z─────────────
      │
1: ───XX───ZZ────────────
           │
2: ────────ZZ───ZZ───────
                │
3: ─────────────ZZ───Z───
""".strip()
    #     0    1    2    3
    cirq.testing.assert_has_diagram(circuit, expected_diagram)

    start_frontier = {a: 0, d: 0}
    assert_findall_operations_until_blocked_as_expected(
        circuit=circuit, start_frontier=start_frontier, is_blocker=is_blocker, expected_ops=[]
    )


@pytest.mark.parametrize('seed', [randint(0, 2 ** 31)])
@pytest.mark.parametrize('circuit_cls', [cirq.Circuit, cirq.FrozenCircuit])
def test_findall_operations_until_blocked_docstring_examples(seed, circuit_cls):
    prng = np.random.RandomState(seed)

    class ExampleGate(cirq.Gate):
        def __init__(self, n_qubits, label):
            self.n_qubits = n_qubits
            self.label = label

        def num_qubits(self):
            return self.n_qubits

        def _circuit_diagram_info_(self, args):
            return cirq.CircuitDiagramInfo(wire_symbols=[self.label] * self.n_qubits)

    def is_blocker(op):
        if op.gate.label == 'F':
            return False
        if op.gate.label == 'T':
            return True
        return prng.rand() < 0.5

    F2 = ExampleGate(2, 'F')
    T2 = ExampleGate(2, 'T')
    M2 = ExampleGate(2, 'M')
    a, b, c, d = cirq.LineQubit.range(4)

    circuit = circuit_cls([F2(a, b), F2(a, b), T2(b, c)])
    start = {a: 0, b: 0}
    expected_diagram = """
0: ───F───F───────
      │   │
1: ───F───F───T───
              │
2: ───────────T───
    """
    cirq.testing.assert_has_diagram(circuit, expected_diagram)
    expected_ops = [(0, F2(a, b)), (1, F2(a, b))]
    new_circuit = circuit_cls([op for _, op in expected_ops])
    expected_diagram = """
0: ───F───F───
      │   │
1: ───F───F───
    """
    cirq.testing.assert_has_diagram(new_circuit, expected_diagram)
    assert circuit.findall_operations_until_blocked(start, is_blocker) == expected_ops

    circuit = circuit_cls([M2(a, b), M2(b, c), F2(a, b), M2(c, d)])
    start = {a: 2, b: 2}
    expected_diagram = """
0: ───M───────F───
      │       │
1: ───M───M───F───
          │
2: ───────M───M───
              │
3: ───────────M───
    """
    cirq.testing.assert_has_diagram(circuit, expected_diagram)
    expected_ops = [(2, F2(a, b))]
    new_circuit = circuit_cls([op for _, op in expected_ops])
    expected_diagram = """
0: ───F───
      │
1: ───F───
    """
    cirq.testing.assert_has_diagram(new_circuit, expected_diagram)
    assert circuit.findall_operations_until_blocked(start, is_blocker) == expected_ops

    circuit = circuit_cls([M2(a, b), T2(b, c), M2(a, b), M2(c, d)])
    start = {a: 1, b: 1}
    expected_diagram = """
0: ───M───────M───
      │       │
1: ───M───T───M───
          │
2: ───────T───M───
              │
3: ───────────M───
    """
    cirq.testing.assert_has_diagram(circuit, expected_diagram)
    assert circuit.findall_operations_until_blocked(start, is_blocker) == []

    ops = [(0, F2(a, b)), (1, F2(a, b))]
    circuit = circuit_cls([op for _, op in ops])
    start = {a: 0, b: 1}
    expected_diagram = """
0: ───F───F───
      │   │
1: ───F───F───
    """
    cirq.testing.assert_has_diagram(circuit, expected_diagram)
    assert circuit.findall_operations_until_blocked(start, is_blocker) == ops

    ops = [F2(a, b), F2(b, c), F2(c, d)]
    circuit = circuit_cls(ops)
    start = {a: 0, d: 0}
    expected_diagram = """
0: ───F───────────
      │
1: ───F───F───────
          │
2: ───────F───F───
              │
3: ───────────F───
    """
    cirq.testing.assert_has_diagram(circuit, expected_diagram)
    assert circuit.findall_operations_until_blocked(start, is_blocker) == [
        (0, F2(a, b)),
        (2, F2(c, d)),
    ]


@pytest.mark.parametrize('circuit_cls', [cirq.Circuit, cirq.FrozenCircuit])
def test_has_measurements(circuit_cls):
    a = cirq.NamedQubit('a')
    b = cirq.NamedQubit('b')

    xa = cirq.X.on(a)
    xb = cirq.X.on(b)

    ma = cirq.measure(a)
    mb = cirq.measure(b)

    c = circuit_cls()
    assert not c.has_measurements()

    c = circuit_cls(xa, xb)
    assert not c.has_measurements()

    c = circuit_cls(ma)
    assert c.has_measurements()

    c = circuit_cls(ma, mb)
    assert c.has_measurements()

    c = circuit_cls(xa, ma)
    assert c.has_measurements()

    c = circuit_cls(xa, ma, xb, mb)
    assert c.has_measurements()

    c = circuit_cls(ma, xa)
    assert c.has_measurements()

    c = circuit_cls(ma, xa, mb)
    assert c.has_measurements()

    c = circuit_cls(xa, ma, xb, xa)
    assert c.has_measurements()

    c = circuit_cls(ma, ma)
    assert c.has_measurements()

    c = circuit_cls(xa, ma, xa)
    assert c.has_measurements()


@pytest.mark.parametrize('circuit_cls', [cirq.Circuit, cirq.FrozenCircuit])
def test_are_all_or_any_measurements_terminal(circuit_cls):
    a = cirq.NamedQubit('a')
    b = cirq.NamedQubit('b')

    xa = cirq.X.on(a)
    xb = cirq.X.on(b)

    ma = cirq.measure(a)
    mb = cirq.measure(b)

    c = circuit_cls()
    assert c.are_all_measurements_terminal()
    assert not c.are_any_measurements_terminal()

    c = circuit_cls(xa, xb)
    assert c.are_all_measurements_terminal()
    assert not c.are_any_measurements_terminal()

    c = circuit_cls(ma)
    assert c.are_all_measurements_terminal()
    assert c.are_any_measurements_terminal()

    c = circuit_cls(ma, mb)
    assert c.are_all_measurements_terminal()
    assert c.are_any_measurements_terminal()

    c = circuit_cls(xa, ma)
    assert c.are_all_measurements_terminal()
    assert c.are_any_measurements_terminal()

    c = circuit_cls(xa, ma, xb, mb)
    assert c.are_all_measurements_terminal()
    assert c.are_any_measurements_terminal()

    c = circuit_cls(ma, xa)
    assert not c.are_all_measurements_terminal()
    assert not c.are_any_measurements_terminal()

    c = circuit_cls(ma, xa, mb)
    assert not c.are_all_measurements_terminal()
    assert c.are_any_measurements_terminal()

    c = circuit_cls(xa, ma, xb, xa)
    assert not c.are_all_measurements_terminal()
    assert not c.are_any_measurements_terminal()

    c = circuit_cls(ma, ma)
    assert not c.are_all_measurements_terminal()
    assert c.are_any_measurements_terminal()

    c = circuit_cls(xa, ma, xa)
    assert not c.are_all_measurements_terminal()
    assert not c.are_any_measurements_terminal()


@pytest.mark.parametrize('circuit_cls', [cirq.Circuit, cirq.FrozenCircuit])
def test_all_or_any_terminal(circuit_cls):
    def is_x_pow_gate(op):
        return isinstance(op.gate, cirq.XPowGate)

    a = cirq.NamedQubit('a')
    b = cirq.NamedQubit('b')

    xa = cirq.X.on(a)
    xb = cirq.X.on(b)

    ya = cirq.Y.on(a)
    yb = cirq.Y.on(b)

    c = circuit_cls()
    assert c.are_all_matches_terminal(is_x_pow_gate)
    assert not c.are_any_matches_terminal(is_x_pow_gate)

    c = circuit_cls(xa)
    assert c.are_all_matches_terminal(is_x_pow_gate)
    assert c.are_any_matches_terminal(is_x_pow_gate)

    c = circuit_cls(xb)
    assert c.are_all_matches_terminal(is_x_pow_gate)
    assert c.are_any_matches_terminal(is_x_pow_gate)

    c = circuit_cls(ya)
    assert c.are_all_matches_terminal(is_x_pow_gate)
    assert not c.are_any_matches_terminal(is_x_pow_gate)

    c = circuit_cls(ya, yb)
    assert c.are_all_matches_terminal(is_x_pow_gate)
    assert not c.are_any_matches_terminal(is_x_pow_gate)

    c = circuit_cls(ya, yb, xa)
    assert c.are_all_matches_terminal(is_x_pow_gate)
    assert c.are_any_matches_terminal(is_x_pow_gate)

    c = circuit_cls(ya, yb, xa, xb)
    assert c.are_all_matches_terminal(is_x_pow_gate)
    assert c.are_any_matches_terminal(is_x_pow_gate)

    c = circuit_cls(xa, xa)
    assert not c.are_all_matches_terminal(is_x_pow_gate)
    assert c.are_any_matches_terminal(is_x_pow_gate)

    c = circuit_cls(xa, ya)
    assert not c.are_all_matches_terminal(is_x_pow_gate)
    assert not c.are_any_matches_terminal(is_x_pow_gate)

    c = circuit_cls(xb, ya, yb)
    assert not c.are_all_matches_terminal(is_x_pow_gate)
    assert not c.are_any_matches_terminal(is_x_pow_gate)

    c = circuit_cls(xa, ya, xa)
    assert not c.are_all_matches_terminal(is_x_pow_gate)
    assert c.are_any_matches_terminal(is_x_pow_gate)

    def is_circuit_op(op):
        isinstance(op, cirq.CircuitOperation)

    cop_1 = cirq.CircuitOperation(cirq.FrozenCircuit(xa, ya))
    cop_2 = cirq.CircuitOperation(cirq.FrozenCircuit(cop_1, xb))
    c = circuit_cls(cop_2, yb)
    # are_all_matches_terminal treats CircuitOperations as transparent.
    assert c.are_all_matches_terminal(is_circuit_op)
    assert not c.are_any_matches_terminal(is_circuit_op)


def test_clear_operations_touching():
    a = cirq.NamedQubit('a')
    b = cirq.NamedQubit('b')

    c = cirq.Circuit()
    c.clear_operations_touching([a, b], range(10))
    assert c == cirq.Circuit()

    c = cirq.Circuit(
        [
            cirq.Moment(),
            cirq.Moment([cirq.X(a), cirq.X(b)]),
            cirq.Moment([cirq.X(a)]),
            cirq.Moment([cirq.X(a)]),
            cirq.Moment([cirq.CZ(a, b)]),
            cirq.Moment(),
            cirq.Moment([cirq.X(b)]),
            cirq.Moment(),
        ]
    )
    c.clear_operations_touching([a], [1, 3, 4, 6, 7])
    assert c == cirq.Circuit(
        [
            cirq.Moment(),
            cirq.Moment([cirq.X(b)]),
            cirq.Moment([cirq.X(a)]),
            cirq.Moment(),
            cirq.Moment(),
            cirq.Moment(),
            cirq.Moment([cirq.X(b)]),
            cirq.Moment(),
        ]
    )

    c = cirq.Circuit(
        [
            cirq.Moment(),
            cirq.Moment([cirq.X(a), cirq.X(b)]),
            cirq.Moment([cirq.X(a)]),
            cirq.Moment([cirq.X(a)]),
            cirq.Moment([cirq.CZ(a, b)]),
            cirq.Moment(),
            cirq.Moment([cirq.X(b)]),
            cirq.Moment(),
        ]
    )
    c.clear_operations_touching([a, b], [1, 3, 4, 6, 7])
    assert c == cirq.Circuit(
        [
            cirq.Moment(),
            cirq.Moment(),
            cirq.Moment([cirq.X(a)]),
            cirq.Moment(),
            cirq.Moment(),
            cirq.Moment(),
            cirq.Moment(),
            cirq.Moment(),
        ]
    )


@pytest.mark.parametrize('circuit_cls', [cirq.Circuit, cirq.FrozenCircuit])
def test_all_qubits(circuit_cls):
    a = cirq.NamedQubit('a')
    b = cirq.NamedQubit('b')

    c = circuit_cls(
        [
            cirq.Moment([cirq.X(a)]),
            cirq.Moment([cirq.X(b)]),
        ]
    )
    assert c.all_qubits() == {a, b}

    c = circuit_cls(
        [
            cirq.Moment([cirq.X(a)]),
            cirq.Moment([cirq.X(a)]),
        ]
    )
    assert c.all_qubits() == {a}

    c = circuit_cls(
        [
            cirq.Moment([cirq.CZ(a, b)]),
        ]
    )
    assert c.all_qubits() == {a, b}

    c = circuit_cls([cirq.Moment([cirq.CZ(a, b)]), cirq.Moment([cirq.X(a)])])
    assert c.all_qubits() == {a, b}


@pytest.mark.parametrize('circuit_cls', [cirq.Circuit, cirq.FrozenCircuit])
def test_all_operations(circuit_cls):
    a = cirq.NamedQubit('a')
    b = cirq.NamedQubit('b')

    c = circuit_cls(
        [
            cirq.Moment([cirq.X(a)]),
            cirq.Moment([cirq.X(b)]),
        ]
    )
    assert list(c.all_operations()) == [cirq.X(a), cirq.X(b)]

    c = circuit_cls(
        [
            cirq.Moment([cirq.X(a), cirq.X(b)]),
        ]
    )
    assert list(c.all_operations()) == [cirq.X(a), cirq.X(b)]

    c = circuit_cls(
        [
            cirq.Moment([cirq.X(a)]),
            cirq.Moment([cirq.X(a)]),
        ]
    )
    assert list(c.all_operations()) == [cirq.X(a), cirq.X(a)]

    c = circuit_cls(
        [
            cirq.Moment([cirq.CZ(a, b)]),
        ]
    )
    assert list(c.all_operations()) == [cirq.CZ(a, b)]

    c = circuit_cls([cirq.Moment([cirq.CZ(a, b)]), cirq.Moment([cirq.X(a)])])
    assert list(c.all_operations()) == [cirq.CZ(a, b), cirq.X(a)]

    c = circuit_cls(
        [
            cirq.Moment([]),
            cirq.Moment([cirq.X(a), cirq.Y(b)]),
            cirq.Moment([]),
            cirq.Moment([cirq.CNOT(a, b)]),
            cirq.Moment([cirq.Z(b), cirq.H(a)]),  # Different qubit order
            cirq.Moment([]),
        ]
    )

    assert list(c.all_operations()) == [cirq.X(a), cirq.Y(b), cirq.CNOT(a, b), cirq.Z(b), cirq.H(a)]


@pytest.mark.parametrize('circuit_cls', [cirq.Circuit, cirq.FrozenCircuit])
def test_qid_shape_qubit(circuit_cls):
    a = cirq.NamedQubit('a')
    b = cirq.NamedQubit('b')
    c = cirq.NamedQubit('c')

    circuit = circuit_cls(
        [
            cirq.Moment([cirq.X(a)]),
            cirq.Moment([cirq.X(b)]),
        ]
    )

    assert cirq.qid_shape(circuit) == (2, 2)
    assert cirq.num_qubits(circuit) == 2
    assert circuit.qid_shape() == (2, 2)
    assert circuit.qid_shape(qubit_order=[c, a, b]) == (2, 2, 2)
    with pytest.raises(ValueError, match='extra qubits'):
        _ = circuit.qid_shape(qubit_order=[a])


@pytest.mark.parametrize('circuit_cls', [cirq.Circuit, cirq.FrozenCircuit])
def test_qid_shape_qudit(circuit_cls):
    class PlusOneMod3Gate(cirq.SingleQubitGate):
        def _qid_shape_(self):
            return (3,)

    class C2NotGate(cirq.Gate):
        def _qid_shape_(self):
            return (3, 2)

    class IdentityGate(cirq.SingleQubitGate):
        def _qid_shape_(self):
            return (1,)

    a, b, c = cirq.LineQid.for_qid_shape((3, 2, 1))

    circuit = circuit_cls(
        PlusOneMod3Gate().on(a),
        C2NotGate().on(a, b),
        IdentityGate().on_each(c),
    )

    assert cirq.num_qubits(circuit) == 3
    assert cirq.qid_shape(circuit) == (3, 2, 1)
    assert circuit.qid_shape() == (3, 2, 1)
    assert circuit.qid_shape()
    with pytest.raises(ValueError, match='extra qubits'):
        _ = circuit.qid_shape(qubit_order=[b, c])


@pytest.mark.parametrize('circuit_cls', [cirq.Circuit, cirq.FrozenCircuit])
def test_to_text_diagram_teleportation_to_diagram(circuit_cls):
    ali = cirq.NamedQubit('(0, 0)')
    bob = cirq.NamedQubit('(0, 1)')
    msg = cirq.NamedQubit('(1, 0)')
    tmp = cirq.NamedQubit('(1, 1)')

    c = circuit_cls(
        [
            cirq.Moment([cirq.H(ali)]),
            cirq.Moment([cirq.CNOT(ali, bob)]),
            cirq.Moment([cirq.X(msg) ** 0.5]),
            cirq.Moment([cirq.CNOT(msg, ali)]),
            cirq.Moment([cirq.H(msg)]),
            cirq.Moment([cirq.measure(msg), cirq.measure(ali)]),
            cirq.Moment([cirq.CNOT(ali, bob)]),
            cirq.Moment([cirq.CNOT(msg, tmp)]),
            cirq.Moment([cirq.CZ(bob, tmp)]),
        ]
    )

    cirq.testing.assert_has_diagram(
        c,
        """
(0, 0): ───H───@───────────X───────M───@───────────
               │           │           │
(0, 1): ───────X───────────┼───────────X───────@───
                           │                   │
(1, 0): ───────────X^0.5───@───H───M───────@───┼───
                                           │   │
(1, 1): ───────────────────────────────────X───@───
""",
    )

    cirq.testing.assert_has_diagram(
        c,
        """
(0, 0): ---H---@-----------X-------M---@-----------
               |           |           |
(0, 1): -------X-----------|-----------X-------@---
                           |                   |
(1, 0): -----------X^0.5---@---H---M-------@---|---
                                           |   |
(1, 1): -----------------------------------X---@---
""",
        use_unicode_characters=False,
    )

    cirq.testing.assert_has_diagram(
        c,
        """
(0, 0) (0, 1) (1, 0) (1, 1)
|      |      |      |
H      |      |      |
|      |      |      |
@------X      |      |
|      |      |      |
|      |      X^0.5  |
|      |      |      |
X-------------@      |
|      |      |      |
|      |      H      |
|      |      |      |
M      |      M      |
|      |      |      |
@------X      |      |
|      |      |      |
|      |      @------X
|      |      |      |
|      @-------------@
|      |      |      |
""",
        use_unicode_characters=False,
        transpose=True,
    )


@pytest.mark.parametrize('circuit_cls', [cirq.Circuit, cirq.FrozenCircuit])
def test_diagram_with_unknown_exponent(circuit_cls):
    class WeirdGate(cirq.SingleQubitGate):
        def _circuit_diagram_info_(
            self, args: cirq.CircuitDiagramInfoArgs
        ) -> cirq.CircuitDiagramInfo:
            return cirq.CircuitDiagramInfo(wire_symbols=('B',), exponent='fancy')

    class WeirderGate(cirq.SingleQubitGate):
        def _circuit_diagram_info_(
            self, args: cirq.CircuitDiagramInfoArgs
        ) -> cirq.CircuitDiagramInfo:
            return cirq.CircuitDiagramInfo(wire_symbols=('W',), exponent='fancy-that')

    c = circuit_cls(
        WeirdGate().on(cirq.NamedQubit('q')),
        WeirderGate().on(cirq.NamedQubit('q')),
    )

    # The hyphen in the exponent should cause parens to appear.
    cirq.testing.assert_has_diagram(c, 'q: ───B^fancy───W^(fancy-that)───')


@pytest.mark.parametrize('circuit_cls', [cirq.Circuit, cirq.FrozenCircuit])
def test_circuit_diagram_on_gate_without_info(circuit_cls):
    q = cirq.NamedQubit('(0, 0)')
    q2 = cirq.NamedQubit('(0, 1)')
    q3 = cirq.NamedQubit('(0, 2)')

    class FGate(cirq.Gate):
        def __init__(self, num_qubits=1):
            self._num_qubits = num_qubits

        def num_qubits(self) -> int:
            return self._num_qubits

        def __repr__(self):
            return 'python-object-FGate:arbitrary-digits'

    # Fallback to repr.
    f = FGate()
    cirq.testing.assert_has_diagram(
        circuit_cls(
            [
                cirq.Moment([f.on(q)]),
            ]
        ),
        """
(0, 0): ---python-object-FGate:arbitrary-digits---
""",
        use_unicode_characters=False,
    )

    f3 = FGate(3)
    # When used on multiple qubits, show the qubit order as a digit suffix.
    cirq.testing.assert_has_diagram(
        circuit_cls(
            [
                cirq.Moment([f3.on(q, q3, q2)]),
            ]
        ),
        """
(0, 0): ---python-object-FGate:arbitrary-digits---
           |
(0, 1): ---#3-------------------------------------
           |
(0, 2): ---#2-------------------------------------
""",
        use_unicode_characters=False,
    )


@pytest.mark.parametrize('circuit_cls', [cirq.Circuit, cirq.FrozenCircuit])
def test_to_text_diagram_multi_qubit_gate(circuit_cls):
    q1 = cirq.NamedQubit('(0, 0)')
    q2 = cirq.NamedQubit('(0, 1)')
    q3 = cirq.NamedQubit('(0, 2)')
    c = circuit_cls(cirq.measure(q1, q2, q3, key='msg'))
    cirq.testing.assert_has_diagram(
        c,
        """
(0, 0): ───M('msg')───
           │
(0, 1): ───M──────────
           │
(0, 2): ───M──────────
""",
    )
    cirq.testing.assert_has_diagram(
        c,
        """
(0, 0): ---M('msg')---
           |
(0, 1): ---M----------
           |
(0, 2): ---M----------
""",
        use_unicode_characters=False,
    )
    cirq.testing.assert_has_diagram(
        c,
        """
(0, 0)   (0, 1) (0, 2)
│        │      │
M('msg')─M──────M
│        │      │
""",
        transpose=True,
    )


@pytest.mark.parametrize('circuit_cls', [cirq.Circuit, cirq.FrozenCircuit])
def test_to_text_diagram_many_qubits_gate_but_multiple_wire_symbols(circuit_cls):
    class BadGate(cirq.testing.ThreeQubitGate):
        def _circuit_diagram_info_(self, args: cirq.CircuitDiagramInfoArgs) -> Tuple[str, str]:
            return 'a', 'a'

    q1 = cirq.NamedQubit('(0, 0)')
    q2 = cirq.NamedQubit('(0, 1)')
    q3 = cirq.NamedQubit('(0, 2)')
    c = circuit_cls([cirq.Moment([BadGate().on(q1, q2, q3)])])
    with pytest.raises(ValueError, match='BadGate'):
        c.to_text_diagram()


@pytest.mark.parametrize('circuit_cls', [cirq.Circuit, cirq.FrozenCircuit])
def test_to_text_diagram_parameterized_value(circuit_cls):
    q = cirq.NamedQubit('cube')

    class PGate(cirq.SingleQubitGate):
        def __init__(self, val):
            self.val = val

        def _circuit_diagram_info_(
            self, args: cirq.CircuitDiagramInfoArgs
        ) -> cirq.CircuitDiagramInfo:
            return cirq.CircuitDiagramInfo(('P',), self.val)

    c = circuit_cls(
        PGate(1).on(q),
        PGate(2).on(q),
        PGate(sympy.Symbol('a')).on(q),
        PGate(sympy.Symbol('%$&#*(')).on(q),
    )
    assert str(c).strip() == 'cube: ───P───P^2───P^a───P^(%$&#*()───'


@pytest.mark.parametrize('circuit_cls', [cirq.Circuit, cirq.FrozenCircuit])
def test_to_text_diagram_custom_order(circuit_cls):
    qa = cirq.NamedQubit('2')
    qb = cirq.NamedQubit('3')
    qc = cirq.NamedQubit('4')

    c = circuit_cls([cirq.Moment([cirq.X(qa), cirq.X(qb), cirq.X(qc)])])
    cirq.testing.assert_has_diagram(
        c,
        """
3: ---X---

4: ---X---

2: ---X---
""",
        qubit_order=cirq.QubitOrder.sorted_by(lambda e: int(str(e)) % 3),
        use_unicode_characters=False,
    )


@pytest.mark.parametrize('circuit_cls', [cirq.Circuit, cirq.FrozenCircuit])
def test_overly_precise_diagram(circuit_cls):
    # Test default precision of 3
    qa = cirq.NamedQubit('a')
    c = circuit_cls([cirq.Moment([cirq.X(qa) ** 0.12345678])])
    cirq.testing.assert_has_diagram(
        c,
        """
a: ---X^0.123---
""",
        use_unicode_characters=False,
    )


@pytest.mark.parametrize('circuit_cls', [cirq.Circuit, cirq.FrozenCircuit])
def test_none_precision_diagram(circuit_cls):
    # Test default precision of 3
    qa = cirq.NamedQubit('a')
    c = circuit_cls([cirq.Moment([cirq.X(qa) ** 0.4921875])])
    cirq.testing.assert_has_diagram(
        c,
        """
a: ---X^0.4921875---
""",
        use_unicode_characters=False,
        precision=None,
    )


@pytest.mark.parametrize('circuit_cls', [cirq.Circuit, cirq.FrozenCircuit])
def test_diagram_custom_precision(circuit_cls):
    qa = cirq.NamedQubit('a')
    c = circuit_cls([cirq.Moment([cirq.X(qa) ** 0.12341234])])
    cirq.testing.assert_has_diagram(
        c,
        """
a: ---X^0.12341---
""",
        use_unicode_characters=False,
        precision=5,
    )


@pytest.mark.parametrize('circuit_cls', [cirq.Circuit, cirq.FrozenCircuit])
def test_diagram_wgate(circuit_cls):
    qa = cirq.NamedQubit('a')
    test_wgate = cirq.PhasedXPowGate(exponent=0.12341234, phase_exponent=0.43214321)
    c = circuit_cls([cirq.Moment([test_wgate.on(qa)])])
    cirq.testing.assert_has_diagram(
        c,
        """
a: ---PhX(0.43)^(1/8)---
""",
        use_unicode_characters=False,
        precision=2,
    )


@pytest.mark.parametrize('circuit_cls', [cirq.Circuit, cirq.FrozenCircuit])
def test_diagram_wgate_none_precision(circuit_cls):
    qa = cirq.NamedQubit('a')
    test_wgate = cirq.PhasedXPowGate(exponent=0.12341234, phase_exponent=0.43214321)
    c = circuit_cls([cirq.Moment([test_wgate.on(qa)])])
    cirq.testing.assert_has_diagram(
        c,
        """
a: ---PhX(0.43214321)^0.12341234---
""",
        use_unicode_characters=False,
        precision=None,
    )


@pytest.mark.parametrize('circuit_cls', [cirq.Circuit, cirq.FrozenCircuit])
def test_diagram_global_phase(circuit_cls):
    qa = cirq.NamedQubit('a')
    global_phase = cirq.GlobalPhaseOperation(coefficient=1j)
    c = circuit_cls([global_phase])
    cirq.testing.assert_has_diagram(
        c, "\n\nglobal phase:   0.5pi", use_unicode_characters=False, precision=2
    )
    cirq.testing.assert_has_diagram(
        c, "\n\nglobal phase:   0.5π", use_unicode_characters=True, precision=2
    )

    c = circuit_cls([cirq.X(qa), global_phase, global_phase])
    cirq.testing.assert_has_diagram(
        c,
        """\
a: ─────────────X───

global phase:   π""",
        use_unicode_characters=True,
        precision=2,
    )
    c = circuit_cls([cirq.X(qa), global_phase], cirq.Moment([cirq.X(qa), global_phase]))
    cirq.testing.assert_has_diagram(
        c,
        """\
a: ─────────────X──────X──────

global phase:   0.5π   0.5π
""",
        use_unicode_characters=True,
        precision=2,
    )

    c = circuit_cls(
        cirq.X(cirq.LineQubit(2)),
        cirq.CircuitOperation(circuit_cls(cirq.GlobalPhaseOperation(-1).with_tags("tag")).freeze()),
    )
    cirq.testing.assert_has_diagram(
        c,
        """\
2: ───X──────────

      π['tag']""",
    )


@pytest.mark.parametrize('circuit_cls', [cirq.Circuit, cirq.FrozenCircuit])
def test_has_unitary(circuit_cls):
    class NonUnitary(cirq.SingleQubitGate):
        pass

    class EventualUnitary(cirq.SingleQubitGate):
        def _decompose_(self, qubits):
            return cirq.X.on_each(*qubits)

    q = cirq.NamedQubit('q')

    # Non-unitary operations cause a non-unitary circuit.
    assert cirq.has_unitary(circuit_cls(cirq.X(q)))
    assert not cirq.has_unitary(circuit_cls(NonUnitary().on(q)))

    # Terminal measurements are ignored, though.
    assert cirq.has_unitary(circuit_cls(cirq.measure(q)))
    assert not cirq.has_unitary(circuit_cls(cirq.measure(q), cirq.measure(q)))

    # Still unitary if operations decompose into unitary operations.
    assert cirq.has_unitary(circuit_cls(EventualUnitary().on(q)))


@pytest.mark.parametrize('circuit_cls', [cirq.Circuit, cirq.FrozenCircuit])
def test_text_diagram_jupyter(circuit_cls):
    a = cirq.NamedQubit('a')
    b = cirq.NamedQubit('b')
    c = cirq.NamedQubit('c')
    circuit = circuit_cls((cirq.CNOT(a, b), cirq.CNOT(b, c), cirq.CNOT(c, a)) * 50)
    text_expected = circuit.to_text_diagram()

    # Test Jupyter console output from
    class FakePrinter:
        def __init__(self):
            self.text_pretty = ''

        def text(self, to_print):
            self.text_pretty += to_print

    p = FakePrinter()
    circuit._repr_pretty_(p, False)
    assert p.text_pretty == text_expected

    # Test cycle handling
    p = FakePrinter()
    circuit._repr_pretty_(p, True)
    assert p.text_pretty == f'{circuit_cls.__name__}(...)'

    # Test Jupyter notebook html output
    text_html = circuit._repr_html_()
    # Don't enforce specific html surrounding the diagram content
    assert text_expected in text_html


@pytest.mark.parametrize('circuit_cls', [cirq.Circuit, cirq.FrozenCircuit])
def test_circuit_to_unitary_matrix(circuit_cls):
    a = cirq.NamedQubit('a')
    b = cirq.NamedQubit('b')

    # Single qubit gates.
    cirq.testing.assert_allclose_up_to_global_phase(
        circuit_cls(cirq.X(a) ** 0.5).unitary(),
        np.array(
            [
                [1j, 1],
                [1, 1j],
            ]
        )
        * np.sqrt(0.5),
        atol=1e-8,
    )
    cirq.testing.assert_allclose_up_to_global_phase(
        circuit_cls(cirq.Y(a) ** 0.25).unitary(), cirq.unitary(cirq.Y(a) ** 0.25), atol=1e-8
    )
    cirq.testing.assert_allclose_up_to_global_phase(
        circuit_cls(cirq.Z(a), cirq.X(b)).unitary(),
        np.array(
            [
                [0, 1, 0, 0],
                [1, 0, 0, 0],
                [0, 0, 0, -1],
                [0, 0, -1, 0],
            ]
        ),
        atol=1e-8,
    )

    # Single qubit gates and two qubit gate.
    cirq.testing.assert_allclose_up_to_global_phase(
        circuit_cls(cirq.Z(a), cirq.X(b), cirq.CNOT(a, b)).unitary(),
        np.array(
            [
                [0, 1, 0, 0],
                [1, 0, 0, 0],
                [0, 0, -1, 0],
                [0, 0, 0, -1],
            ]
        ),
        atol=1e-8,
    )
    cirq.testing.assert_allclose_up_to_global_phase(
        circuit_cls(cirq.H(b), cirq.CNOT(b, a) ** 0.5, cirq.Y(a) ** 0.5).unitary(),
        np.array(
            [
                [1, 1, -1, -1],
                [1j, -1j, -1j, 1j],
                [1, 1, 1, 1],
                [1, -1, 1, -1],
            ]
        )
        * np.sqrt(0.25),
        atol=1e-8,
    )

    # Measurement gate has no corresponding matrix.
    c = circuit_cls(cirq.measure(a))
    with pytest.raises(ValueError):
        _ = c.unitary(ignore_terminal_measurements=False)

    # Ignoring terminal measurements.
    c = circuit_cls(cirq.measure(a))
    cirq.testing.assert_allclose_up_to_global_phase(c.unitary(), np.eye(2), atol=1e-8)

    # Ignoring terminal measurements with further cirq.
    c = circuit_cls(cirq.Z(a), cirq.measure(a), cirq.Z(b))
    cirq.testing.assert_allclose_up_to_global_phase(
        c.unitary(), np.array([[1, 0, 0, 0], [0, -1, 0, 0], [0, 0, -1, 0], [0, 0, 0, 1]]), atol=1e-8
    )

    # Optionally don't ignoring terminal measurements.
    c = circuit_cls(cirq.measure(a))
    with pytest.raises(ValueError, match="measurement"):
        _ = (c.unitary(ignore_terminal_measurements=False),)

    # Non-terminal measurements are not ignored.
    c = circuit_cls(cirq.measure(a), cirq.X(a))
    with pytest.raises(ValueError):
        _ = c.unitary()

    # Non-terminal measurements are not ignored (multiple qubits).
    c = circuit_cls(cirq.measure(a), cirq.measure(b), cirq.CNOT(a, b))
    with pytest.raises(ValueError):
        _ = c.unitary()

    # Gates without matrix or decomposition raise exception
    class MysteryGate(cirq.testing.TwoQubitGate):
        pass

    c = circuit_cls(MysteryGate()(a, b))
    with pytest.raises(TypeError):
        _ = c.unitary()

    # Accounts for measurement bit flipping.
    cirq.testing.assert_allclose_up_to_global_phase(
        circuit_cls(cirq.measure(a, invert_mask=(True,))).unitary(), cirq.unitary(cirq.X), atol=1e-8
    )

    # dtype
    c = circuit_cls(cirq.X(a))
    assert c.unitary(dtype=np.complex64).dtype == np.complex64
    assert c.unitary(dtype=np.complex128).dtype == np.complex128
    assert c.unitary(dtype=np.float64).dtype == np.float64


@pytest.mark.parametrize('circuit_cls', [cirq.Circuit, cirq.FrozenCircuit])
def test_circuit_unitary(circuit_cls):
    q = cirq.NamedQubit('q')

    with_inner_measure = circuit_cls(cirq.H(q), cirq.measure(q), cirq.H(q))
    assert not cirq.has_unitary(with_inner_measure)
    assert cirq.unitary(with_inner_measure, None) is None

    cirq.testing.assert_allclose_up_to_global_phase(
        cirq.unitary(
            circuit_cls(cirq.X(q) ** 0.5),
            cirq.measure(q),
        ),
        np.array(
            [
                [1j, 1],
                [1, 1j],
            ]
        )
        * np.sqrt(0.5),
        atol=1e-8,
    )


@pytest.mark.parametrize('circuit_cls', [cirq.Circuit, cirq.FrozenCircuit])
def test_simple_circuits_to_unitary_matrix(circuit_cls):
    a = cirq.NamedQubit('a')
    b = cirq.NamedQubit('b')

    # Phase parity.
    c = circuit_cls(cirq.CNOT(a, b), cirq.Z(b), cirq.CNOT(a, b))
    assert cirq.has_unitary(c)
    m = c.unitary()
    cirq.testing.assert_allclose_up_to_global_phase(
        m,
        np.array(
            [
                [1, 0, 0, 0],
                [0, -1, 0, 0],
                [0, 0, -1, 0],
                [0, 0, 0, 1],
            ]
        ),
        atol=1e-8,
    )

    # 2-qubit matrix matches when qubits in order.
    for expected in [np.diag([1, 1j, -1, -1j]), cirq.unitary(cirq.CNOT)]:

        class Passthrough(cirq.testing.TwoQubitGate):
            def _unitary_(self) -> np.ndarray:
                return expected

        c = circuit_cls(Passthrough()(a, b))
        m = c.unitary()
        cirq.testing.assert_allclose_up_to_global_phase(m, expected, atol=1e-8)


@pytest.mark.parametrize('circuit_cls', [cirq.Circuit, cirq.FrozenCircuit])
def test_composite_gate_to_unitary_matrix(circuit_cls):
    class CnotComposite(cirq.testing.TwoQubitGate):
        def _decompose_(self, qubits):
            q0, q1 = qubits
            return cirq.Y(q1) ** -0.5, cirq.CZ(q0, q1), cirq.Y(q1) ** 0.5

    a = cirq.NamedQubit('a')
    b = cirq.NamedQubit('b')
    c = circuit_cls(
        cirq.X(a), CnotComposite()(a, b), cirq.X(a), cirq.measure(a), cirq.X(b), cirq.measure(b)
    )
    assert cirq.has_unitary(c)

    mat = c.unitary()
    mat_expected = cirq.unitary(cirq.CNOT)

    cirq.testing.assert_allclose_up_to_global_phase(mat, mat_expected, atol=1e-8)


@pytest.mark.parametrize('circuit_cls', [cirq.Circuit, cirq.FrozenCircuit])
def test_expanding_gate_symbols(circuit_cls):
    class MultiTargetCZ(cirq.Gate):
        def __init__(self, num_qubits):
            self._num_qubits = num_qubits

        def num_qubits(self) -> int:
            return self._num_qubits

        def _circuit_diagram_info_(self, args: cirq.CircuitDiagramInfoArgs) -> Tuple[str, ...]:
            assert args.known_qubit_count is not None
            return ('@',) + ('Z',) * (args.known_qubit_count - 1)

    a = cirq.NamedQubit('a')
    b = cirq.NamedQubit('b')
    c = cirq.NamedQubit('c')
    t0 = circuit_cls(MultiTargetCZ(1).on(c))
    t1 = circuit_cls(MultiTargetCZ(2).on(c, a))
    t2 = circuit_cls(MultiTargetCZ(3).on(c, a, b))

    cirq.testing.assert_has_diagram(
        t0,
        """
c: ───@───
""",
    )

    cirq.testing.assert_has_diagram(
        t1,
        """
a: ───Z───
      │
c: ───@───
""",
    )

    cirq.testing.assert_has_diagram(
        t2,
        """
a: ───Z───
      │
b: ───Z───
      │
c: ───@───
""",
    )


@pytest.mark.parametrize('circuit_cls', [cirq.Circuit, cirq.FrozenCircuit])
def test_transposed_diagram_exponent_order(circuit_cls):
    a, b, c = cirq.LineQubit.range(3)
    circuit = circuit_cls(
        cirq.CZ(a, b) ** -0.5,
        cirq.CZ(a, c) ** 0.5,
        cirq.CZ(b, c) ** 0.125,
    )
    cirq.testing.assert_has_diagram(
        circuit,
        """
0 1      2
│ │      │
@─@^-0.5 │
│ │      │
@─┼──────@^0.5
│ │      │
│ @──────@^(1/8)
│ │      │
""",
        transpose=True,
    )


def test_insert_moments():
    q = cirq.NamedQubit('q')
    c = cirq.Circuit()

    m0 = cirq.Moment([cirq.X(q)])
    c.append(m0)
    assert list(c) == [m0]
    assert c[0] == m0

    m1 = cirq.Moment([cirq.Y(q)])
    c.append(m1)
    assert list(c) == [m0, m1]
    assert c[1] == m1

    m2 = cirq.Moment([cirq.Z(q)])
    c.insert(0, m2)
    assert list(c) == [m2, m0, m1]
    assert c[0] == m2

    assert c._moments == [m2, m0, m1]
    assert c._moments[0] == m2


@pytest.mark.parametrize('circuit_cls', [cirq.Circuit, cirq.FrozenCircuit])
def test_apply_unitary_effect_to_state(circuit_cls):
    a = cirq.NamedQubit('a')
    b = cirq.NamedQubit('b')

    # State ordering.
    cirq.testing.assert_allclose_up_to_global_phase(
        circuit_cls(cirq.X(a) ** 0.5).final_state_vector(),
        np.array([1j, 1]) * np.sqrt(0.5),
        atol=1e-8,
    )
    cirq.testing.assert_allclose_up_to_global_phase(
        circuit_cls(cirq.X(a) ** 0.5).final_state_vector(initial_state=0),
        np.array([1j, 1]) * np.sqrt(0.5),
        atol=1e-8,
    )
    cirq.testing.assert_allclose_up_to_global_phase(
        circuit_cls(cirq.X(a) ** 0.5).final_state_vector(initial_state=1),
        np.array([1, 1j]) * np.sqrt(0.5),
        atol=1e-8,
    )

    # Vector state.
    cirq.testing.assert_allclose_up_to_global_phase(
        circuit_cls(cirq.X(a) ** 0.5).final_state_vector(
            initial_state=np.array([1j, 1]) * np.sqrt(0.5)
        ),
        np.array([0, 1]),
        atol=1e-8,
    )

    # Qubit ordering.
    cirq.testing.assert_allclose_up_to_global_phase(
        circuit_cls(cirq.CNOT(a, b)).final_state_vector(initial_state=0),
        np.array([1, 0, 0, 0]),
        atol=1e-8,
    )
    cirq.testing.assert_allclose_up_to_global_phase(
        circuit_cls(cirq.CNOT(a, b)).final_state_vector(initial_state=1),
        np.array([0, 1, 0, 0]),
        atol=1e-8,
    )
    cirq.testing.assert_allclose_up_to_global_phase(
        circuit_cls(cirq.CNOT(a, b)).final_state_vector(initial_state=2),
        np.array([0, 0, 0, 1]),
        atol=1e-8,
    )
    cirq.testing.assert_allclose_up_to_global_phase(
        circuit_cls(cirq.CNOT(a, b)).final_state_vector(initial_state=3),
        np.array([0, 0, 1, 0]),
        atol=1e-8,
    )

    # Product state
    cirq.testing.assert_allclose_up_to_global_phase(
        circuit_cls(cirq.CNOT(a, b)).final_state_vector(
            initial_state=cirq.KET_ZERO(a) * cirq.KET_ZERO(b)
        ),
        np.array([1, 0, 0, 0]),
        atol=1e-8,
    )
    cirq.testing.assert_allclose_up_to_global_phase(
        circuit_cls(cirq.CNOT(a, b)).final_state_vector(
            initial_state=cirq.KET_ZERO(a) * cirq.KET_ONE(b)
        ),
        np.array([0, 1, 0, 0]),
        atol=1e-8,
    )
    cirq.testing.assert_allclose_up_to_global_phase(
        circuit_cls(cirq.CNOT(a, b)).final_state_vector(
            initial_state=cirq.KET_ONE(a) * cirq.KET_ZERO(b)
        ),
        np.array([0, 0, 0, 1]),
        atol=1e-8,
    )
    cirq.testing.assert_allclose_up_to_global_phase(
        circuit_cls(cirq.CNOT(a, b)).final_state_vector(
            initial_state=cirq.KET_ONE(a) * cirq.KET_ONE(b)
        ),
        np.array([0, 0, 1, 0]),
        atol=1e-8,
    )

    # Measurements.
    cirq.testing.assert_allclose_up_to_global_phase(
        circuit_cls(cirq.measure(a)).final_state_vector(), np.array([1, 0]), atol=1e-8
    )
    cirq.testing.assert_allclose_up_to_global_phase(
        circuit_cls(cirq.X(a), cirq.measure(a)).final_state_vector(), np.array([0, 1]), atol=1e-8
    )
    with pytest.raises(ValueError):
        cirq.testing.assert_allclose_up_to_global_phase(
            circuit_cls(cirq.measure(a), cirq.X(a)).final_state_vector(),
            np.array([1, 0]),
            atol=1e-8,
        )
    with pytest.raises(ValueError):
        cirq.testing.assert_allclose_up_to_global_phase(
            circuit_cls(cirq.measure(a)).final_state_vector(ignore_terminal_measurements=False),
            np.array([1, 0]),
            atol=1e-8,
        )

    # Extra qubits.
    cirq.testing.assert_allclose_up_to_global_phase(
        circuit_cls().final_state_vector(), np.array([1]), atol=1e-8
    )
    cirq.testing.assert_allclose_up_to_global_phase(
        circuit_cls().final_state_vector(qubits_that_should_be_present=[a]),
        np.array([1, 0]),
        atol=1e-8,
    )
    cirq.testing.assert_allclose_up_to_global_phase(
        circuit_cls(cirq.X(b)).final_state_vector(qubits_that_should_be_present=[a]),
        np.array([0, 1, 0, 0]),
        atol=1e-8,
    )

    # Qubit order.
    cirq.testing.assert_allclose_up_to_global_phase(
        circuit_cls(cirq.Z(a), cirq.X(b)).final_state_vector(qubit_order=[a, b]),
        np.array([0, 1, 0, 0]),
        atol=1e-8,
    )
    cirq.testing.assert_allclose_up_to_global_phase(
        circuit_cls(cirq.Z(a), cirq.X(b)).final_state_vector(qubit_order=[b, a]),
        np.array([0, 0, 1, 0]),
        atol=1e-8,
    )

    # Dtypes.
    dtypes = [np.complex64, np.complex128]
    if hasattr(np, 'complex256'):  # Some systems don't support 128 bit floats.
        dtypes.append(np.complex256)
    for dt in dtypes:
        cirq.testing.assert_allclose_up_to_global_phase(
            circuit_cls(cirq.X(a) ** 0.5).final_state_vector(
                initial_state=np.array([1j, 1]) * np.sqrt(0.5), dtype=dt
            ),
            np.array([0, 1]),
            atol=1e-8,
        )


@pytest.mark.parametrize('circuit_cls', [cirq.Circuit, cirq.FrozenCircuit])
@pytest.mark.parametrize('resolve_fn', [cirq.resolve_parameters, cirq.resolve_parameters_once])
def test_is_parameterized(circuit_cls, resolve_fn):
    a, b = cirq.LineQubit.range(2)
    circuit = circuit_cls(
        cirq.CZ(a, b) ** sympy.Symbol('u'),
        cirq.X(a) ** sympy.Symbol('v'),
        cirq.Y(b) ** sympy.Symbol('w'),
    )
    assert cirq.is_parameterized(circuit)

    circuit = resolve_fn(circuit, cirq.ParamResolver({'u': 0.1, 'v': 0.3}))
    assert cirq.is_parameterized(circuit)

    circuit = resolve_fn(circuit, cirq.ParamResolver({'w': 0.2}))
    assert not cirq.is_parameterized(circuit)


@pytest.mark.parametrize('circuit_cls', [cirq.Circuit, cirq.FrozenCircuit])
@pytest.mark.parametrize('resolve_fn', [cirq.resolve_parameters, cirq.resolve_parameters_once])
def test_resolve_parameters(circuit_cls, resolve_fn):
    a, b = cirq.LineQubit.range(2)
    circuit = circuit_cls(
        cirq.CZ(a, b) ** sympy.Symbol('u'),
        cirq.X(a) ** sympy.Symbol('v'),
        cirq.Y(b) ** sympy.Symbol('w'),
    )
    resolved_circuit = resolve_fn(circuit, cirq.ParamResolver({'u': 0.1, 'v': 0.3, 'w': 0.2}))
    cirq.testing.assert_has_diagram(
        resolved_circuit,
        """
0: ───@───────X^0.3───
      │
1: ───@^0.1───Y^0.2───
""",
    )
    q = cirq.NamedQubit('q')
    # no-op parameter resolution
    circuit = circuit_cls([cirq.Moment(), cirq.Moment([cirq.X(q)])])
    resolved_circuit = resolve_fn(circuit, cirq.ParamResolver({}))
    cirq.testing.assert_same_circuits(circuit, resolved_circuit)
    # actually resolve something
    circuit = circuit_cls([cirq.Moment(), cirq.Moment([cirq.X(q) ** sympy.Symbol('x')])])
    resolved_circuit = resolve_fn(circuit, cirq.ParamResolver({'x': 0.2}))
    expected_circuit = circuit_cls([cirq.Moment(), cirq.Moment([cirq.X(q) ** 0.2])])
    cirq.testing.assert_same_circuits(expected_circuit, resolved_circuit)


@pytest.mark.parametrize('circuit_cls', [cirq.Circuit, cirq.FrozenCircuit])
@pytest.mark.parametrize('resolve_fn', [cirq.resolve_parameters, cirq.resolve_parameters_once])
def test_parameter_names(circuit_cls, resolve_fn):
    a, b = cirq.LineQubit.range(2)
    circuit = circuit_cls(
        cirq.CZ(a, b) ** sympy.Symbol('u'),
        cirq.X(a) ** sympy.Symbol('v'),
        cirq.Y(b) ** sympy.Symbol('w'),
    )
    resolved_circuit = resolve_fn(circuit, cirq.ParamResolver({'u': 0.1, 'v': 0.3, 'w': 0.2}))
    assert cirq.parameter_names(circuit) == {'u', 'v', 'w'}
    assert cirq.parameter_names(resolved_circuit) == set()


def test_items():
    a = cirq.NamedQubit('a')
    b = cirq.NamedQubit('b')
    c = cirq.Circuit()
    m1 = cirq.Moment([cirq.X(a), cirq.X(b)])
    m2 = cirq.Moment([cirq.X(a)])
    m3 = cirq.Moment([])
    m4 = cirq.Moment([cirq.CZ(a, b)])

    c[:] = [m1, m2]
    cirq.testing.assert_same_circuits(c, cirq.Circuit([m1, m2]))

    assert c[0] == m1
    del c[0]
    cirq.testing.assert_same_circuits(c, cirq.Circuit([m2]))

    c.append(m1)
    c.append(m3)
    cirq.testing.assert_same_circuits(c, cirq.Circuit([m2, m1, m3]))

    assert c[0:2] == cirq.Circuit([m2, m1])
    c[0:2] = [m4]
    cirq.testing.assert_same_circuits(c, cirq.Circuit([m4, m3]))

    c[:] = [m1]
    cirq.testing.assert_same_circuits(c, cirq.Circuit([m1]))

    with pytest.raises(TypeError):
        c[:] = [m1, 1]
    with pytest.raises(TypeError):
        c[0] = 1


def test_copy():
    a = cirq.NamedQubit('a')
    b = cirq.NamedQubit('b')
    c = cirq.Circuit(cirq.X(a), cirq.CZ(a, b), cirq.Z(a), cirq.Z(b))
    assert c == c.copy() == c.__copy__()
    c2 = c.copy()
    assert c2 == c
    c2[:] = []
    assert c2 != c


def test_batch_remove():
    a = cirq.NamedQubit('a')
    b = cirq.NamedQubit('b')
    original = cirq.Circuit(
        [
            cirq.Moment([cirq.X(a)]),
            cirq.Moment([cirq.Z(b)]),
            cirq.Moment([cirq.CZ(a, b)]),
            cirq.Moment([cirq.X(a), cirq.X(b)]),
        ]
    )

    # Empty case.
    after = original.copy()
    after.batch_remove([])
    assert after == original

    # Delete one.
    after = original.copy()
    after.batch_remove([(0, cirq.X(a))])
    assert after == cirq.Circuit(
        [
            cirq.Moment(),
            cirq.Moment([cirq.Z(b)]),
            cirq.Moment([cirq.CZ(a, b)]),
            cirq.Moment([cirq.X(a), cirq.X(b)]),
        ]
    )

    # Out of range.
    after = original.copy()
    with pytest.raises(IndexError):
        after.batch_remove([(500, cirq.X(a))])
    assert after == original

    # Delete several.
    after = original.copy()
    after.batch_remove([(0, cirq.X(a)), (2, cirq.CZ(a, b))])
    assert after == cirq.Circuit(
        [
            cirq.Moment(),
            cirq.Moment([cirq.Z(b)]),
            cirq.Moment(),
            cirq.Moment([cirq.X(a), cirq.X(b)]),
        ]
    )

    # Delete all.
    after = original.copy()
    after.batch_remove(
        [(0, cirq.X(a)), (1, cirq.Z(b)), (2, cirq.CZ(a, b)), (3, cirq.X(a)), (3, cirq.X(b))]
    )
    assert after == cirq.Circuit(
        [
            cirq.Moment(),
            cirq.Moment(),
            cirq.Moment(),
            cirq.Moment(),
        ]
    )

    # Delete moment partially.
    after = original.copy()
    after.batch_remove([(3, cirq.X(a))])
    assert after == cirq.Circuit(
        [
            cirq.Moment([cirq.X(a)]),
            cirq.Moment([cirq.Z(b)]),
            cirq.Moment([cirq.CZ(a, b)]),
            cirq.Moment([cirq.X(b)]),
        ]
    )

    # Deleting something that's not there.
    after = original.copy()
    with pytest.raises(ValueError):
        after.batch_remove([(0, cirq.X(b))])
    assert after == original

    # Duplicate delete.
    after = original.copy()
    with pytest.raises(ValueError):
        after.batch_remove([(0, cirq.X(a)), (0, cirq.X(a))])
    assert after == original


def test_batch_replace():
    a = cirq.NamedQubit('a')
    b = cirq.NamedQubit('b')
    original = cirq.Circuit(
        [
            cirq.Moment([cirq.X(a)]),
            cirq.Moment([cirq.Z(b)]),
            cirq.Moment([cirq.CZ(a, b)]),
            cirq.Moment([cirq.X(a), cirq.X(b)]),
        ]
    )

    # Empty case.
    after = original.copy()
    after.batch_replace([])
    assert after == original

    # Replace one.
    after = original.copy()
    after.batch_replace([(0, cirq.X(a), cirq.Y(a))])
    assert after == cirq.Circuit(
        [
            cirq.Moment([cirq.Y(a)]),
            cirq.Moment([cirq.Z(b)]),
            cirq.Moment([cirq.CZ(a, b)]),
            cirq.Moment([cirq.X(a), cirq.X(b)]),
        ]
    )

    # Out of range.
    after = original.copy()
    with pytest.raises(IndexError):
        after.batch_replace([(500, cirq.X(a), cirq.Y(a))])
    assert after == original

    # Gate does not exist.
    after = original.copy()
    with pytest.raises(ValueError):
        after.batch_replace([(0, cirq.Z(a), cirq.Y(a))])
    assert after == original

    # Replace several.
    after = original.copy()
    after.batch_replace([(0, cirq.X(a), cirq.Y(a)), (2, cirq.CZ(a, b), cirq.CNOT(a, b))])
    assert after == cirq.Circuit(
        [
            cirq.Moment([cirq.Y(a)]),
            cirq.Moment([cirq.Z(b)]),
            cirq.Moment([cirq.CNOT(a, b)]),
            cirq.Moment([cirq.X(a), cirq.X(b)]),
        ]
    )


def test_batch_insert_into():
    a = cirq.NamedQubit('a')
    b = cirq.NamedQubit('b')
    c = cirq.NamedQubit('c')
    original = cirq.Circuit(
        [
            cirq.Moment([cirq.X(a)]),
            cirq.Moment([]),
            cirq.Moment([cirq.CZ(a, b)]),
            cirq.Moment([cirq.X(a), cirq.X(b)]),
        ]
    )

    # Empty case.
    after = original.copy()
    after.batch_insert_into([])
    assert after == original

    # Add into non-empty moment.
    after = original.copy()
    after.batch_insert_into([(0, cirq.X(b))])
    assert after == cirq.Circuit(
        [
            cirq.Moment([cirq.X(a), cirq.X(b)]),
            cirq.Moment(),
            cirq.Moment([cirq.CZ(a, b)]),
            cirq.Moment([cirq.X(a), cirq.X(b)]),
        ]
    )

    # Add multiple operations into non-empty moment.
    after = original.copy()
    after.batch_insert_into([(0, [cirq.X(b), cirq.X(c)])])
    assert after == cirq.Circuit(
        [
            cirq.Moment([cirq.X(a), cirq.X(b), cirq.X(c)]),
            cirq.Moment(),
            cirq.Moment([cirq.CZ(a, b)]),
            cirq.Moment([cirq.X(a), cirq.X(b)]),
        ]
    )

    # Add into empty moment.
    after = original.copy()
    after.batch_insert_into([(1, cirq.Z(b))])
    assert after == cirq.Circuit(
        [
            cirq.Moment([cirq.X(a)]),
            cirq.Moment([cirq.Z(b)]),
            cirq.Moment([cirq.CZ(a, b)]),
            cirq.Moment([cirq.X(a), cirq.X(b)]),
        ]
    )

    # Add multiple operations into empty moment.
    after = original.copy()
    after.batch_insert_into([(1, [cirq.Z(a), cirq.Z(b)])])
    assert after == cirq.Circuit(
        [
            cirq.Moment([cirq.X(a)]),
            cirq.Moment([cirq.Z(a), cirq.Z(b)]),
            cirq.Moment([cirq.CZ(a, b)]),
            cirq.Moment([cirq.X(a), cirq.X(b)]),
        ]
    )

    # Add into two moments.
    after = original.copy()
    after.batch_insert_into([(1, cirq.Z(b)), (0, cirq.X(b))])
    assert after == cirq.Circuit(
        [
            cirq.Moment([cirq.X(a), cirq.X(b)]),
            cirq.Moment([cirq.Z(b)]),
            cirq.Moment([cirq.CZ(a, b)]),
            cirq.Moment([cirq.X(a), cirq.X(b)]),
        ]
    )

    # Out of range.
    after = original.copy()
    with pytest.raises(IndexError):
        after.batch_insert_into([(500, cirq.X(a))])
    assert after == original

    # Collision.
    after = original.copy()
    with pytest.raises(ValueError):
        after.batch_insert_into([(0, cirq.X(a))])
    assert after == original

    # Collision with multiple operations.
    after = original.copy()
    with pytest.raises(ValueError):
        after.batch_insert_into([(0, [cirq.X(b), cirq.X(c), cirq.X(a)])])
    assert after == original

    # Duplicate insertion collision.
    after = original.copy()
    with pytest.raises(ValueError):
        after.batch_insert_into([(1, cirq.X(a)), (1, cirq.CZ(a, b))])
    assert after == original


def test_batch_insert():
    a = cirq.NamedQubit('a')
    b = cirq.NamedQubit('b')
    original = cirq.Circuit(
        [
            cirq.Moment([cirq.X(a)]),
            cirq.Moment([]),
            cirq.Moment([cirq.CZ(a, b)]),
            cirq.Moment([cirq.X(a), cirq.X(b)]),
        ]
    )

    # Empty case.
    after = original.copy()
    after.batch_insert([])
    assert after == original

    # Pushing.
    after = original.copy()
    after.batch_insert([(0, cirq.CZ(a, b)), (0, cirq.CNOT(a, b)), (1, cirq.Z(b))])
    assert after == cirq.Circuit(
        [
            cirq.Moment([cirq.CNOT(a, b)]),
            cirq.Moment([cirq.CZ(a, b)]),
            cirq.Moment([cirq.X(a), cirq.Z(b)]),
            cirq.Moment(),
            cirq.Moment([cirq.CZ(a, b)]),
            cirq.Moment([cirq.X(a), cirq.X(b)]),
        ]
    )


def test_batch_insert_multiple_same_index():
    a, b = cirq.LineQubit.range(2)
    c = cirq.Circuit()
    c.batch_insert([(0, cirq.Z(a)), (0, cirq.Z(b)), (0, cirq.Z(a))])
    cirq.testing.assert_same_circuits(
        c,
        cirq.Circuit(
            [
                cirq.Moment([cirq.Z(a), cirq.Z(b)]),
                cirq.Moment([cirq.Z(a)]),
            ]
        ),
    )


def test_batch_insert_reverses_order_for_same_index_inserts():
    a, b = cirq.LineQubit.range(2)
    c = cirq.Circuit()
    c.batch_insert([(0, cirq.Z(a)), (0, cirq.CZ(a, b)), (0, cirq.Z(b))])
    assert c == cirq.Circuit(cirq.Z(b), cirq.CZ(a, b), cirq.Z(a))


def test_batch_insert_maintains_order_despite_multiple_previous_inserts():
    a, b = cirq.LineQubit.range(2)
    c = cirq.Circuit(cirq.H(a))
    c.batch_insert([(0, cirq.Z(a)), (0, cirq.Z(a)), (0, cirq.Z(a)), (1, cirq.CZ(a, b))])
    assert c == cirq.Circuit([cirq.Z(a)] * 3, cirq.H(a), cirq.CZ(a, b))


def test_batch_insert_doesnt_overshift_due_to_previous_shifts():
    a = cirq.NamedQubit('a')
    c = cirq.Circuit([cirq.H(a)] * 3)
    c.batch_insert([(0, cirq.Z(a)), (0, cirq.Z(a)), (1, cirq.X(a)), (2, cirq.Y(a))])
    assert c == cirq.Circuit(
        cirq.Z(a),
        cirq.Z(a),
        cirq.H(a),
        cirq.X(a),
        cirq.H(a),
        cirq.Y(a),
        cirq.H(a),
    )


def test_batch_insert_doesnt_overshift_due_to_inline_inserts():
    a, b = cirq.LineQubit.range(2)
    c = cirq.Circuit(cirq.SWAP(a, b), cirq.SWAP(a, b), cirq.H(a), cirq.SWAP(a, b), cirq.SWAP(a, b))
    c.batch_insert([(0, cirq.X(a)), (3, cirq.X(b)), (4, cirq.Y(a))])
    assert c == cirq.Circuit(
        cirq.X(a),
        cirq.SWAP(a, b),
        cirq.SWAP(a, b),
        cirq.H(a),
        cirq.X(b),
        cirq.SWAP(a, b),
        cirq.Y(a),
        cirq.SWAP(a, b),
    )


@pytest.mark.parametrize('circuit_cls', [cirq.Circuit, cirq.FrozenCircuit])
def test_next_moments_operating_on(circuit_cls):
    for _ in range(20):
        n_moments = randint(1, 10)
        circuit = cirq.testing.random_circuit(randint(1, 20), n_moments, random())
        circuit_qubits = circuit.all_qubits()
        n_key_qubits = randint(int(bool(circuit_qubits)), len(circuit_qubits))
        key_qubits = sample(circuit_qubits, n_key_qubits)
        start = randrange(len(circuit))
        next_moments = circuit.next_moments_operating_on(key_qubits, start)
        for q, m in next_moments.items():
            if m == len(circuit):
                p = circuit.prev_moment_operating_on([q])
            else:
                p = circuit.prev_moment_operating_on([q], m - 1)
            assert (not p) or (p < start)


def test_pick_inserted_ops_moment_indices():
    for _ in range(20):
        n_moments = randint(1, 10)
        n_qubits = randint(1, 20)
        op_density = random()
        circuit = cirq.testing.random_circuit(n_qubits, n_moments, op_density)
        start = randrange(n_moments)
        first_half = cirq.Circuit(circuit[:start])
        second_half = cirq.Circuit(circuit[start:])
        operations = tuple(op for moment in second_half for op in moment.operations)
        squeezed_second_half = cirq.Circuit(operations, strategy=cirq.InsertStrategy.EARLIEST)
        expected_circuit = cirq.Circuit(first_half._moments + squeezed_second_half._moments)
        expected_circuit._moments += [
            cirq.Moment() for _ in range(len(circuit) - len(expected_circuit))
        ]
        insert_indices, _ = circuits.circuit._pick_inserted_ops_moment_indices(operations, start)
        actual_circuit = cirq.Circuit(
            first_half._moments + [cirq.Moment() for _ in range(n_moments - start)]
        )
        for op, insert_index in zip(operations, insert_indices):
            actual_circuit._moments[insert_index] = actual_circuit._moments[
                insert_index
            ].with_operation(op)
        assert actual_circuit == expected_circuit


def test_push_frontier_new_moments():
    operation = cirq.X(cirq.NamedQubit('q'))
    insertion_index = 3
    circuit = cirq.Circuit()
    circuit._insert_operations([operation], [insertion_index])
    assert circuit == cirq.Circuit(
        [cirq.Moment() for _ in range(insertion_index)] + [cirq.Moment([operation])]
    )


def test_push_frontier_random_circuit():
    for _ in range(20):
        n_moments = randint(1, 10)
        circuit = cirq.testing.random_circuit(randint(1, 20), n_moments, random())
        qubits = circuit.all_qubits()
        early_frontier = {q: randint(0, n_moments) for q in sample(qubits, randint(0, len(qubits)))}
        late_frontier = {q: randint(0, n_moments) for q in sample(qubits, randint(0, len(qubits)))}
        update_qubits = sample(qubits, randint(0, len(qubits)))

        orig_early_frontier = {q: f for q, f in early_frontier.items()}
        orig_moments = [m for m in circuit._moments]
        insert_index, n_new_moments = circuit._push_frontier(
            early_frontier, late_frontier, update_qubits
        )

        assert set(early_frontier.keys()) == set(orig_early_frontier.keys())
        for q in set(early_frontier).difference(update_qubits):
            assert early_frontier[q] == orig_early_frontier[q]
        for q, f in late_frontier.items():
            assert orig_early_frontier.get(q, 0) <= late_frontier[q] + n_new_moments
            if f != len(orig_moments):
                assert orig_moments[f] == circuit[f + n_new_moments]
        for q in set(update_qubits).intersection(early_frontier):
            if orig_early_frontier[q] == insert_index:
                assert orig_early_frontier[q] == early_frontier[q]
                assert (not n_new_moments) or (circuit._moments[early_frontier[q]] == cirq.Moment())
            elif orig_early_frontier[q] == len(orig_moments):
                assert early_frontier[q] == len(circuit)
            else:
                assert orig_moments[orig_early_frontier[q]] == circuit._moments[early_frontier[q]]


@pytest.mark.parametrize(
    'circuit', [cirq.testing.random_circuit(cirq.LineQubit.range(10), 10, 0.5) for _ in range(20)]
)
def test_insert_operations_random_circuits(circuit):
    n_moments = len(circuit)
    operations, insert_indices = [], []
    for moment_index, moment in enumerate(circuit):
        for op in moment.operations:
            operations.append(op)
            insert_indices.append(moment_index)
    other_circuit = cirq.Circuit([cirq.Moment() for _ in range(n_moments)])
    other_circuit._insert_operations(operations, insert_indices)
    assert circuit == other_circuit


def test_insert_operations_errors():
    a, b, c = (cirq.NamedQubit(s) for s in 'abc')
    with pytest.raises(ValueError):
        circuit = cirq.Circuit([cirq.Moment([cirq.Z(c)])])
        operations = [cirq.X(a), cirq.CZ(a, b)]
        insertion_indices = [0, 0]
        circuit._insert_operations(operations, insertion_indices)

    with pytest.raises(ValueError):
        circuit = cirq.Circuit(cirq.X(a))
        operations = [cirq.CZ(a, b)]
        insertion_indices = [0]
        circuit._insert_operations(operations, insertion_indices)

    with pytest.raises(ValueError):
        circuit = cirq.Circuit()
        operations = [cirq.X(a), cirq.CZ(a, b)]
        insertion_indices = []
        circuit._insert_operations(operations, insertion_indices)


def test_validates_while_editing():
    c = cirq.Circuit(device=FOXY)

    with pytest.raises(ValueError, match='Unsupported qubit type'):
        # Wrong type of qubit.
        c.append(cirq.Z(cirq.NamedQubit('q')))
    with pytest.raises(ValueError, match='Qubit not on device'):
        # A qubit that's not on the device.
        c[:] = [cirq.Moment([cirq.Z(cirq.GridQubit(-5, 100))])]
    c.append(cirq.Z(cirq.GridQubit(0, 0)))

    with pytest.raises(ValueError, match='Non-local interaction'):
        # Non-adjacent CZ.
        c[0] = cirq.Moment([cirq.CZ(cirq.GridQubit(0, 0), cirq.GridQubit(1, 1))])

    c.insert(0, cirq.CZ(cirq.GridQubit(0, 0), cirq.GridQubit(1, 0)))


def test_respects_additional_adjacency_constraints():
    c = cirq.Circuit(device=FOXY)
    c.append(cirq.CZ(cirq.GridQubit(0, 0), cirq.GridQubit(0, 1)))
    c.append(
        cirq.CZ(cirq.GridQubit(1, 0), cirq.GridQubit(1, 1)), strategy=cirq.InsertStrategy.EARLIEST
    )
    cirq.testing.assert_same_circuits(
        c,
        cirq.Circuit(
            [
                cirq.Moment([cirq.CZ(cirq.GridQubit(0, 0), cirq.GridQubit(0, 1))]),
                cirq.Moment([cirq.CZ(cirq.GridQubit(1, 0), cirq.GridQubit(1, 1))]),
            ],
            device=FOXY,
        ),
    )


def test_commutes_past_adjacency_constraints():
    c = cirq.Circuit(
        [
            cirq.Moment(),
            cirq.Moment(),
            cirq.Moment([cirq.CZ(cirq.GridQubit(0, 0), cirq.GridQubit(0, 1))]),
        ],
        device=FOXY,
    )
    c.append(
        cirq.CZ(cirq.GridQubit(1, 0), cirq.GridQubit(1, 1)), strategy=cirq.InsertStrategy.EARLIEST
    )
    cirq.testing.assert_same_circuits(
        c,
        cirq.Circuit(
            [
                cirq.Moment([cirq.CZ(cirq.GridQubit(1, 0), cirq.GridQubit(1, 1))]),
                cirq.Moment(),
                cirq.Moment([cirq.CZ(cirq.GridQubit(0, 0), cirq.GridQubit(0, 1))]),
            ],
            device=FOXY,
        ),
    )


def test_decomposes_while_appending():
    c = cirq.Circuit(device=FOXY)
    c.append(cirq.TOFFOLI(cirq.GridQubit(0, 0), cirq.GridQubit(0, 1), cirq.GridQubit(1, 0)))
    cirq.testing.assert_allclose_up_to_global_phase(
        c.unitary(), cirq.unitary(cirq.TOFFOLI), atol=1e-8
    )

    # But you still have to respect adjacency constraints!
    with pytest.raises(ValueError):
        c.append(cirq.TOFFOLI(cirq.GridQubit(0, 0), cirq.GridQubit(0, 1), cirq.GridQubit(0, 6)))


@pytest.mark.parametrize('circuit_cls', [cirq.Circuit, cirq.FrozenCircuit])
def test_to_qasm(circuit_cls):
    q0 = cirq.NamedQubit('q0')
    circuit = circuit_cls(
        cirq.X(q0),
    )
    assert circuit.to_qasm() == cirq.qasm(circuit)
    assert (
        circuit.to_qasm()
        == f"""// Generated from Cirq v{cirq.__version__}

OPENQASM 2.0;
include "qelib1.inc";


// Qubits: [q0]
qreg q[1];


x q[0];
"""
    )


@pytest.mark.parametrize('circuit_cls', [cirq.Circuit, cirq.FrozenCircuit])
def test_save_qasm(tmpdir, circuit_cls):
    file_path = os.path.join(tmpdir, 'test.qasm')
    q0 = cirq.NamedQubit('q0')
    circuit = circuit_cls(
        cirq.X(q0),
    )

    circuit.save_qasm(file_path)
    with open(file_path, 'r') as f:
        file_content = f.read()
    assert (
        file_content
        == f"""// Generated from Cirq v{cirq.__version__}

OPENQASM 2.0;
include "qelib1.inc";


// Qubits: [q0]
qreg q[1];


x q[0];
"""
    )


@pytest.mark.parametrize('circuit_cls', [cirq.Circuit, cirq.FrozenCircuit])
def test_findall_operations_between(circuit_cls):
    a, b, c, d = cirq.LineQubit.range(4)

    #    0: ───H───@───────────────────────────────────────@───H───
    #              │                                       │
    #    1: ───────@───H───@───────────────────────@───H───@───────
    #                      │                       │
    #    2: ───────────────@───H───@───────@───H───@───────────────
    #                              │       │
    #    3: ───────────────────────@───H───@───────────────────────
    #
    # moments: 0   1   2   3   4   5   6   7   8   9   10  11  12
    circuit = circuit_cls(
        cirq.H(a),
        cirq.CZ(a, b),
        cirq.H(b),
        cirq.CZ(b, c),
        cirq.H(c),
        cirq.CZ(c, d),
        cirq.H(d),
        cirq.CZ(c, d),
        cirq.H(c),
        cirq.CZ(b, c),
        cirq.H(b),
        cirq.CZ(a, b),
        cirq.H(a),
    )

    # Empty frontiers means no results.
    actual = circuit.findall_operations_between(start_frontier={}, end_frontier={})
    assert actual == []

    # Empty range is empty.
    actual = circuit.findall_operations_between(start_frontier={a: 5}, end_frontier={a: 5})
    assert actual == []

    # Default end_frontier value is len(circuit.
    actual = circuit.findall_operations_between(start_frontier={a: 5}, end_frontier={})
    assert actual == [
        (11, cirq.CZ(a, b)),
        (12, cirq.H(a)),
    ]

    # Default start_frontier value is 0.
    actual = circuit.findall_operations_between(start_frontier={}, end_frontier={a: 5})
    assert actual == [(0, cirq.H(a)), (1, cirq.CZ(a, b))]

    # omit_crossing_operations omits crossing operations.
    actual = circuit.findall_operations_between(
        start_frontier={a: 5}, end_frontier={}, omit_crossing_operations=True
    )
    assert actual == [
        (12, cirq.H(a)),
    ]

    # omit_crossing_operations keeps operations across included regions.
    actual = circuit.findall_operations_between(
        start_frontier={a: 5, b: 5}, end_frontier={}, omit_crossing_operations=True
    )
    assert actual == [
        (10, cirq.H(b)),
        (11, cirq.CZ(a, b)),
        (12, cirq.H(a)),
    ]

    # Regions are OR'd together, not AND'd together.
    actual = circuit.findall_operations_between(start_frontier={a: 5}, end_frontier={b: 5})
    assert actual == [
        (1, cirq.CZ(a, b)),
        (2, cirq.H(b)),
        (3, cirq.CZ(b, c)),
        (11, cirq.CZ(a, b)),
        (12, cirq.H(a)),
    ]

    # Regions are OR'd together, not AND'd together (2).
    actual = circuit.findall_operations_between(start_frontier={a: 5}, end_frontier={a: 5, b: 5})
    assert actual == [
        (1, cirq.CZ(a, b)),
        (2, cirq.H(b)),
        (3, cirq.CZ(b, c)),
    ]

    # Inclusive start, exclusive end.
    actual = circuit.findall_operations_between(start_frontier={c: 4}, end_frontier={c: 8})
    assert actual == [
        (4, cirq.H(c)),
        (5, cirq.CZ(c, d)),
        (7, cirq.CZ(c, d)),
    ]

    # Out of range is clamped.
    actual = circuit.findall_operations_between(start_frontier={a: -100}, end_frontier={a: +100})
    assert actual == [
        (0, cirq.H(a)),
        (1, cirq.CZ(a, b)),
        (11, cirq.CZ(a, b)),
        (12, cirq.H(a)),
    ]


@pytest.mark.parametrize('circuit_cls', [cirq.Circuit, cirq.FrozenCircuit])
def test_reachable_frontier_from(circuit_cls):
    a, b, c, d = cirq.LineQubit.range(4)

    #    0: ───H───@───────────────────────────────────────@───H───
    #              │                                       │
    #    1: ───────@───H───@───────────────────────@───H───@───────
    #                      │                       │
    #    2: ───────────────@───H───@───────@───H───@───────────────
    #                              │       │
    #    3: ───────────────────────@───H───@───────────────────────
    #
    # moments: 0   1   2   3   4   5   6   7   8   9   10  11  12
    circuit = circuit_cls(
        cirq.H(a),
        cirq.CZ(a, b),
        cirq.H(b),
        cirq.CZ(b, c),
        cirq.H(c),
        cirq.CZ(c, d),
        cirq.H(d),
        cirq.CZ(c, d),
        cirq.H(c),
        cirq.CZ(b, c),
        cirq.H(b),
        cirq.CZ(a, b),
        cirq.H(a),
    )

    # Empty cases.
    assert circuit_cls().reachable_frontier_from(start_frontier={}) == {}
    assert circuit.reachable_frontier_from(start_frontier={}) == {}

    # Clamped input cases.
    assert circuit_cls().reachable_frontier_from(start_frontier={a: 5}) == {a: 5}
    assert circuit_cls().reachable_frontier_from(start_frontier={a: -100}) == {a: 0}
    assert circuit.reachable_frontier_from(start_frontier={a: 100}) == {a: 100}

    # Stopped by crossing outside case.
    assert circuit.reachable_frontier_from({a: -1}) == {a: 1}
    assert circuit.reachable_frontier_from({a: 0}) == {a: 1}
    assert circuit.reachable_frontier_from({a: 1}) == {a: 1}
    assert circuit.reachable_frontier_from({a: 2}) == {a: 11}
    assert circuit.reachable_frontier_from({a: 5}) == {a: 11}
    assert circuit.reachable_frontier_from({a: 10}) == {a: 11}
    assert circuit.reachable_frontier_from({a: 11}) == {a: 11}
    assert circuit.reachable_frontier_from({a: 12}) == {a: 13}
    assert circuit.reachable_frontier_from({a: 13}) == {a: 13}
    assert circuit.reachable_frontier_from({a: 14}) == {a: 14}

    # Inside crossing works only before blocked case.
    assert circuit.reachable_frontier_from({a: 0, b: 0}) == {a: 11, b: 3}
    assert circuit.reachable_frontier_from({a: 2, b: 2}) == {a: 11, b: 3}
    assert circuit.reachable_frontier_from({a: 0, b: 4}) == {a: 1, b: 9}
    assert circuit.reachable_frontier_from({a: 3, b: 4}) == {a: 11, b: 9}
    assert circuit.reachable_frontier_from({a: 3, b: 9}) == {a: 11, b: 9}
    assert circuit.reachable_frontier_from({a: 3, b: 10}) == {a: 13, b: 13}

    # Travelling shadow.
    assert circuit.reachable_frontier_from({a: 0, b: 0, c: 0}) == {a: 11, b: 9, c: 5}

    # Full circuit
    assert circuit.reachable_frontier_from({a: 0, b: 0, c: 0, d: 0}) == {a: 13, b: 13, c: 13, d: 13}

    # Blocker.
    assert circuit.reachable_frontier_from(
        {a: 0, b: 0, c: 0, d: 0}, is_blocker=lambda op: op == cirq.CZ(b, c)
    ) == {a: 11, b: 3, c: 3, d: 5}


@pytest.mark.parametrize('circuit_cls', [cirq.Circuit, cirq.FrozenCircuit])
def test_submoments(circuit_cls):
    a, b, c, d, e, f = cirq.LineQubit.range(6)
    circuit = circuit_cls(
        cirq.H.on(a),
        cirq.H.on(d),
        cirq.CZ.on(a, d),
        cirq.CZ.on(b, c),
        (cirq.CNOT ** 0.5).on(a, d),
        (cirq.CNOT ** 0.5).on(b, e),
        (cirq.CNOT ** 0.5).on(c, f),
        cirq.H.on(c),
        cirq.H.on(e),
    )

    cirq.testing.assert_has_diagram(
        circuit,
        """
          ┌───────────┐   ┌──────┐
0: ───H────@───────────────@─────────
           │               │
1: ───@────┼@──────────────┼─────────
      │    ││              │
2: ───@────┼┼────@─────────┼────H────
           ││    │         │
3: ───H────@┼────┼─────────X^0.5─────
            │    │
4: ─────────X^0.5┼─────────H─────────
                 │
5: ──────────────X^0.5───────────────
          └───────────┘   └──────┘
""",
    )

    cirq.testing.assert_has_diagram(
        circuit,
        """
  0 1 2 3     4     5
  │ │ │ │     │     │
  H @─@ H     │     │
  │ │ │ │     │     │
┌╴│ │ │ │     │     │    ╶┐
│ @─┼─┼─@     │     │     │
│ │ @─┼─┼─────X^0.5 │     │
│ │ │ @─┼─────┼─────X^0.5 │
└╴│ │ │ │     │     │    ╶┘
  │ │ │ │     │     │
┌╴│ │ │ │     │     │    ╶┐
│ @─┼─┼─X^0.5 H     │     │
│ │ │ H │     │     │     │
└╴│ │ │ │     │     │    ╶┘
  │ │ │ │     │     │
""",
        transpose=True,
    )

    cirq.testing.assert_has_diagram(
        circuit,
        r"""
          /-----------\   /------\
0: ---H----@---------------@---------
           |               |
1: ---@----|@--------------|---------
      |    ||              |
2: ---@----||----@---------|----H----
           ||    |         |
3: ---H----@|----|---------X^0.5-----
            |    |
4: ---------X^0.5|---------H---------
                 |
5: --------------X^0.5---------------
          \-----------/   \------/
""",
        use_unicode_characters=False,
    )

    cirq.testing.assert_has_diagram(
        circuit,
        r"""
  0 1 2 3     4     5
  | | | |     |     |
  H @-@ H     |     |
  | | | |     |     |
/ | | | |     |     |     \
| @-----@     |     |     |
| | @---------X^0.5 |     |
| | | @-------------X^0.5 |
\ | | | |     |     |     /
  | | | |     |     |
/ | | | |     |     |     \
| @-----X^0.5 H     |     |
| | | H |     |     |     |
\ | | | |     |     |     /
  | | | |     |     |
""",
        use_unicode_characters=False,
        transpose=True,
    )


@pytest.mark.parametrize('circuit_cls', [cirq.Circuit, cirq.FrozenCircuit])
def test_decompose(circuit_cls):
    a, b = cirq.LineQubit.range(2)
    assert cirq.decompose(circuit_cls(cirq.X(a), cirq.Y(b), cirq.CZ(a, b))) == [
        cirq.X(a),
        cirq.Y(b),
        cirq.CZ(a, b),
    ]


@pytest.mark.parametrize('circuit_cls', [cirq.Circuit, cirq.FrozenCircuit])
def test_measurement_key_mapping(circuit_cls):
    a, b = cirq.LineQubit.range(2)
    c = circuit_cls(
        cirq.X(a),
        cirq.measure(a, key='m1'),
        cirq.measure(b, key='m2'),
    )
    assert c.all_measurement_key_names() == {'m1', 'm2'}

    assert cirq.with_measurement_key_mapping(c, {'m1': 'p1'}).all_measurement_key_names() == {
        'p1',
        'm2',
    }

    assert cirq.with_measurement_key_mapping(
        c, {'m1': 'p1', 'm2': 'p2'}
    ).all_measurement_key_names() == {'p1', 'p2'}

    c_swapped = cirq.with_measurement_key_mapping(c, {'m1': 'm2', 'm2': 'm1'})
    assert c_swapped.all_measurement_key_names() == {'m1', 'm2'}

    # Verify that the keys were actually swapped.
    simulator = cirq.Simulator()
    assert simulator.run(c).measurements == {'m1': 1, 'm2': 0}
    assert simulator.run(c_swapped).measurements == {'m1': 0, 'm2': 1}

    assert (
        cirq.with_measurement_key_mapping(
            c,
            {
                'x': 'z',
            },
        ).all_measurement_key_names()
        == {'m1', 'm2'}
    )


@pytest.mark.parametrize('circuit_cls', [cirq.Circuit, cirq.FrozenCircuit])
def test_measurement_key_mapping_preserves_moments(circuit_cls):
    a, b = cirq.LineQubit.range(2)
    c = circuit_cls(
        cirq.Moment(cirq.X(a)),
        cirq.Moment(),
        cirq.Moment(cirq.measure(a, key='m1')),
        cirq.Moment(cirq.measure(b, key='m2')),
    )

    key_map = {'m1': 'p1'}
    remapped_circuit = cirq.with_measurement_key_mapping(c, key_map)
    assert list(remapped_circuit.moments) == [
        cirq.with_measurement_key_mapping(moment, key_map) for moment in c.moments
    ]


@pytest.mark.parametrize('circuit_cls', [cirq.Circuit, cirq.FrozenCircuit])
def test_inverse(circuit_cls):
    a, b = cirq.LineQubit.range(2)
    forward = circuit_cls((cirq.X ** 0.5)(a), (cirq.Y ** -0.2)(b), cirq.CZ(a, b))
    backward = circuit_cls((cirq.CZ ** (-1.0))(a, b), (cirq.X ** (-0.5))(a), (cirq.Y ** (0.2))(b))
    cirq.testing.assert_same_circuits(cirq.inverse(forward), backward)

    cirq.testing.assert_same_circuits(cirq.inverse(circuit_cls()), circuit_cls())

    no_inverse = circuit_cls(cirq.measure(a, b))
    with pytest.raises(TypeError, match='__pow__'):
        cirq.inverse(no_inverse)

    # Default when there is no inverse for an op.
    default = circuit_cls((cirq.X ** 0.5)(a), (cirq.Y ** -0.2)(b))
    cirq.testing.assert_same_circuits(cirq.inverse(no_inverse, default), default)
    assert cirq.inverse(no_inverse, None) is None


@pytest.mark.parametrize('circuit_cls', [cirq.Circuit, cirq.FrozenCircuit])
def test_pow_valid_only_for_minus_1(circuit_cls):
    a, b = cirq.LineQubit.range(2)
    forward = circuit_cls((cirq.X ** 0.5)(a), (cirq.Y ** -0.2)(b), cirq.CZ(a, b))

    backward = circuit_cls((cirq.CZ ** (-1.0))(a, b), (cirq.X ** (-0.5))(a), (cirq.Y ** (0.2))(b))

    cirq.testing.assert_same_circuits(cirq.pow(forward, -1), backward)
    with pytest.raises(TypeError, match='__pow__'):
        cirq.pow(forward, 1)
    with pytest.raises(TypeError, match='__pow__'):
        cirq.pow(forward, 0)
    with pytest.raises(TypeError, match='__pow__'):
        cirq.pow(forward, -2.5)


@pytest.mark.parametrize('circuit_cls', [cirq.Circuit, cirq.FrozenCircuit])
def test_device_propagates(circuit_cls):
    c = circuit_cls(device=moment_and_op_type_validating_device)
    assert c[:].device is moment_and_op_type_validating_device


@pytest.mark.parametrize('circuit_cls', [cirq.Circuit, cirq.FrozenCircuit])
def test_moment_groups(circuit_cls):
    qubits = [cirq.GridQubit(x, y) for x in range(8) for y in range(8)]
    c0 = cirq.H(qubits[0])
    c7 = cirq.H(qubits[7])
    cz14 = cirq.CZ(qubits[1], qubits[4])
    cz25 = cirq.CZ(qubits[2], qubits[5])
    cz36 = cirq.CZ(qubits[3], qubits[6])
    moment1 = cirq.Moment([c0, cz14, cz25, c7])
    moment2 = cirq.Moment([c0, cz14, cz25, cz36, c7])
    moment3 = cirq.Moment([cz14, cz25, cz36])
    moment4 = cirq.Moment([cz25, cz36])
    circuit = circuit_cls((moment1, moment2, moment3, moment4))
    cirq.testing.assert_has_diagram(
        circuit,
        r"""
           ┌──┐   ┌───┐   ┌───┐   ┌──┐
(0, 0): ────H──────H─────────────────────

(0, 1): ────@──────@───────@─────────────
            │      │       │
(0, 2): ────┼@─────┼@──────┼@──────@─────
            ││     ││      ││      │
(0, 3): ────┼┼─────┼┼@─────┼┼@─────┼@────
            ││     │││     │││     ││
(0, 4): ────@┼─────@┼┼─────@┼┼─────┼┼────
             │      ││      ││     ││
(0, 5): ─────@──────@┼──────@┼─────@┼────
                     │       │      │
(0, 6): ─────────────@───────@──────@────

(0, 7): ────H──────H─────────────────────
           └──┘   └───┘   └───┘   └──┘
""",
        use_unicode_characters=True,
    )


@pytest.mark.parametrize('circuit_cls', [cirq.Circuit, cirq.FrozenCircuit])
def test_moments_property(circuit_cls):
    q = cirq.NamedQubit('q')
    c = circuit_cls(cirq.X(q), cirq.Y(q))
    assert c.moments[0] == cirq.Moment([cirq.X(q)])
    assert c.moments[1] == cirq.Moment([cirq.Y(q)])


@pytest.mark.parametrize('circuit_cls', [cirq.Circuit, cirq.FrozenCircuit])
def test_operation_shape_validation(circuit_cls):
    class BadOperation1(cirq.Operation):
        def _qid_shape_(self):
            return (1,)

        @property
        def qubits(self):
            return cirq.LineQid.for_qid_shape((1, 2, 3))

        def with_qubits(self, *qubits):
            raise NotImplementedError

    class BadOperation2(cirq.Operation):
        def _qid_shape_(self):
            return (1, 2, 3, 9)

        @property
        def qubits(self):
            return cirq.LineQid.for_qid_shape((1, 2, 3))

        def with_qubits(self, *qubits):
            raise NotImplementedError

    _ = circuit_cls(cirq.X(cirq.LineQid(0, 2)))  # Valid
    with pytest.raises(ValueError, match='Invalid operation'):
        _ = circuit_cls(BadOperation1())
    with pytest.raises(ValueError, match='Invalid operation'):
        _ = circuit_cls(BadOperation2())


@pytest.mark.parametrize('circuit_cls', [cirq.Circuit, cirq.FrozenCircuit])
def test_json_dict(circuit_cls):
    q0, q1 = cirq.LineQubit.range(2)
    c = circuit_cls(cirq.CNOT(q0, q1))
    moments = [cirq.Moment([cirq.CNOT(q0, q1)])]
    if circuit_cls == cirq.FrozenCircuit:
        moments = tuple(moments)
    assert c._json_dict_() == {
        'cirq_type': circuit_cls.__name__,
        'moments': moments,
        'device': cirq.UNCONSTRAINED_DEVICE,
    }


def test_with_noise():
    class Noise(cirq.NoiseModel):
        def noisy_operation(self, operation):
            yield operation
            if cirq.LineQubit(0) in operation.qubits:
                yield cirq.H(cirq.LineQubit(0))

    q0, q1 = cirq.LineQubit.range(2)
    c = cirq.Circuit(
        cirq.X(q0),
        cirq.Y(q1),
        cirq.Z(q1),
        cirq.Moment([cirq.X(q0)]),
    )
    c_expected = cirq.Circuit(
        [
            cirq.Moment(
                [
                    cirq.X(q0),
                    cirq.Y(q1),
                ]
            ),
            cirq.Moment(
                [
                    cirq.H(q0),
                ]
            ),
            cirq.Moment(
                [
                    cirq.Z(q1),
                ]
            ),
            cirq.Moment(
                [
                    cirq.X(q0),
                ]
            ),
            cirq.Moment(
                [
                    cirq.H(q0),
                ]
            ),
        ]
    )
    c_noisy = c.with_noise(Noise())
    assert c_noisy == c_expected

    # Accepts NOISE_MODEL_LIKE.
    assert c.with_noise(None) == c
    assert c.with_noise(cirq.depolarize(0.1)) == cirq.Circuit(
        cirq.X(q0),
        cirq.Y(q1),
        cirq.Moment([d.with_tags(ops.VirtualTag()) for d in cirq.depolarize(0.1).on_each(q0, q1)]),
        cirq.Z(q1),
        cirq.Moment([d.with_tags(ops.VirtualTag()) for d in cirq.depolarize(0.1).on_each(q0, q1)]),
        cirq.Moment([cirq.X(q0)]),
        cirq.Moment([d.with_tags(ops.VirtualTag()) for d in cirq.depolarize(0.1).on_each(q0, q1)]),
    )


@pytest.mark.parametrize('circuit_cls', [cirq.Circuit, cirq.FrozenCircuit])
def test_init_contents(circuit_cls):
    a, b = cirq.LineQubit.range(2)

    # Moments are not subject to insertion rules.
    c = circuit_cls(
        cirq.Moment([cirq.H(a)]),
        cirq.Moment([cirq.X(b)]),
        cirq.Moment([cirq.CNOT(a, b)]),
    )
    assert len(c.moments) == 3

    # Earliest packing by default.
    c = circuit_cls(
        cirq.H(a),
        cirq.X(b),
        cirq.CNOT(a, b),
    )
    assert c == circuit_cls(
        cirq.Moment([cirq.H(a), cirq.X(b)]),
        cirq.Moment([cirq.CNOT(a, b)]),
    )

    # Packing can be controlled.
    c = circuit_cls(cirq.H(a), cirq.X(b), cirq.CNOT(a, b), strategy=cirq.InsertStrategy.NEW)
    assert c == circuit_cls(
        cirq.Moment([cirq.H(a)]),
        cirq.Moment([cirq.X(b)]),
        cirq.Moment([cirq.CNOT(a, b)]),
    )

    circuit_cls()


def test_transform_qubits():
    a, b, c = cirq.LineQubit.range(3)
    original = cirq.Circuit(
        cirq.X(a), cirq.CNOT(a, b), cirq.Moment(), cirq.Moment([cirq.CNOT(b, c)])
    )
    x, y, z = cirq.GridQubit.rect(3, 1, 10, 20)
    desired = cirq.Circuit(
        cirq.X(x), cirq.CNOT(x, y), cirq.Moment(), cirq.Moment([cirq.CNOT(y, z)])
    )
    assert original.transform_qubits(lambda q: cirq.GridQubit(10 + q.x, 20)) == desired
    assert (
        original.transform_qubits(
            {
                a: cirq.GridQubit(10 + a.x, 20),
                b: cirq.GridQubit(10 + b.x, 20),
                c: cirq.GridQubit(10 + c.x, 20),
            }
        )
        == desired
    )
    with pytest.raises(TypeError, match='must be a function or dict'):
        _ = original.transform_qubits('bad arg')

    # Device
    original = cirq.Circuit(device=FOXY)
    assert original.transform_qubits(lambda q: q).device is FOXY
    assert original.transform_qubits(lambda q: q, new_device=BCONE).device is BCONE


@pytest.mark.parametrize('circuit_cls', [cirq.Circuit, cirq.FrozenCircuit])
def test_indexing_by_pair(circuit_cls):
    # 0: ───H───@───X───@───
    #           │       │
    # 1: ───────H───@───@───
    #               │   │
    # 2: ───────────H───X───
    q = cirq.LineQubit.range(3)
    c = circuit_cls(
        [
            cirq.H(q[0]),
            cirq.H(q[1]).controlled_by(q[0]),
            cirq.H(q[2]).controlled_by(q[1]),
            cirq.X(q[0]),
            cirq.CCNOT(*q),
        ]
    )

    # Indexing by single moment and qubit.
    assert c[0, q[0]] == c[0][q[0]] == cirq.H(q[0])
    assert c[1, q[0]] == c[1, q[1]] == cirq.H(q[1]).controlled_by(q[0])
    assert c[2, q[0]] == c[2][q[0]] == cirq.X(q[0])
    assert c[2, q[1]] == c[2, q[2]] == cirq.H(q[2]).controlled_by(q[1])
    assert c[3, q[0]] == c[3, q[1]] == c[3, q[2]] == cirq.CCNOT(*q)

    # Indexing by moment and qubit - throws if there is no operation.
    with pytest.raises(KeyError, match="Moment doesn't act on given qubit"):
        _ = c[0, q[1]]

    # Indexing by single moment and multiple qubits.
    assert c[0, q] == c[0]
    assert c[1, q] == c[1]
    assert c[2, q] == c[2]
    assert c[3, q] == c[3]
    assert c[0, q[0:2]] == c[0]
    assert c[0, q[1:3]] == cirq.Moment([])
    assert c[1, q[1:2]] == c[1]
    assert c[2, [q[0]]] == cirq.Moment([cirq.X(q[0])])
    assert c[2, q[1:3]] == cirq.Moment([cirq.H(q[2]).controlled_by(q[1])])
    assert c[np.int64(2), q[0:2]] == c[2]

    # Indexing by single qubit.
    assert c[:, q[0]] == circuit_cls(
        [
            cirq.Moment([cirq.H(q[0])]),
            cirq.Moment([cirq.H(q[1]).controlled_by(q[0])]),
            cirq.Moment([cirq.X(q[0])]),
            cirq.Moment([cirq.CCNOT(q[0], q[1], q[2])]),
        ]
    )
    assert c[:, q[1]] == circuit_cls(
        [
            cirq.Moment([]),
            cirq.Moment([cirq.H(q[1]).controlled_by(q[0])]),
            cirq.Moment([cirq.H(q[2]).controlled_by(q[1])]),
            cirq.Moment([cirq.CCNOT(q[0], q[1], q[2])]),
        ]
    )
    assert c[:, q[2]] == circuit_cls(
        [
            cirq.Moment([]),
            cirq.Moment([]),
            cirq.Moment([cirq.H(q[2]).controlled_by(q[1])]),
            cirq.Moment([cirq.CCNOT(q[0], q[1], q[2])]),
        ]
    )

    # Indexing by several qubits.
    assert c[:, q] == c[:, q[0:2]] == c[:, [q[0], q[2]]] == c
    assert c[:, q[1:3]] == circuit_cls(
        [
            cirq.Moment([]),
            cirq.Moment([cirq.H(q[1]).controlled_by(q[0])]),
            cirq.Moment([cirq.H(q[2]).controlled_by(q[1])]),
            cirq.Moment([cirq.CCNOT(q[0], q[1], q[2])]),
        ]
    )

    # Indexing by several moments and one qubit.
    assert c[1:3, q[0]] == circuit_cls(
        [
            cirq.H(q[1]).controlled_by(q[0]),
            cirq.X(q[0]),
        ]
    )
    assert c[1::2, q[2]] == circuit_cls(
        [
            cirq.Moment([]),
            cirq.Moment([cirq.CCNOT(*q)]),
        ]
    )

    # Indexing by several moments and several qubits.
    assert c[0:2, q[1:3]] == circuit_cls(
        [
            cirq.Moment([]),
            cirq.Moment([cirq.H(q[1]).controlled_by(q[0])]),
        ]
    )
    assert c[::2, q[0:2]] == circuit_cls(
        [
            cirq.Moment([cirq.H(q[0])]),
            cirq.Moment([cirq.H(q[2]).controlled_by(q[1]), cirq.X(q[0])]),
        ]
    )

    # Equivalent ways of indexing.
    assert c[0:2, q[1:3]] == c[0:2][:, q[1:3]] == c[:, q[1:3]][0:2]

    # Passing more than 2 items is forbidden.
    with pytest.raises(ValueError, match='If key is tuple, it must be a pair.'):
        _ = c[0, q[1], 0]

    # Can't swap indices.
    with pytest.raises(TypeError, match='indices must be integers or slices'):
        _ = c[q[1], 0]


@pytest.mark.parametrize('circuit_cls', [cirq.Circuit, cirq.FrozenCircuit])
def test_indexing_by_numpy_integer(circuit_cls):
    q = cirq.NamedQubit('q')
    c = circuit_cls(cirq.X(q), cirq.Y(q))

    assert c[np.int32(1)] == cirq.Moment([cirq.Y(q)])
    assert c[np.int64(1)] == cirq.Moment([cirq.Y(q)])


@pytest.mark.parametrize('circuit_cls', [cirq.Circuit, cirq.FrozenCircuit])
def test_all_measurement_key_names(circuit_cls):
    class Unknown(cirq.SingleQubitGate):
        def _measurement_key_name_(self):
            return 'test'

    a, b = cirq.LineQubit.range(2)
    c = circuit_cls(
        cirq.X(a),
        cirq.CNOT(a, b),
        cirq.measure(a, key='x'),
        cirq.measure(b, key='y'),
        cirq.reset(a),
        cirq.measure(a, b, key='xy'),
        Unknown().on(a),
    )

    # Big case.
    assert c.all_measurement_key_names() == {'x', 'y', 'xy', 'test'}
<<<<<<< HEAD
    assert c.all_measurement_key_names() == cirq.measurement_key_names(c)
    assert c.all_measurement_key_names() == c.all_measurement_key_objs()
=======
    with cirq.testing.assert_deprecated(deadline="v0.13"):
        assert c.all_measurement_key_names() == c.all_measurement_keys()
>>>>>>> e66ac537

    # Empty case.
    assert circuit_cls().all_measurement_key_names() == set()

    # Order does not matter.
    assert (
        circuit_cls(
            cirq.Moment(
                [
                    cirq.measure(a, key='x'),
                    cirq.measure(b, key='y'),
                ]
            )
        ).all_measurement_key_names()
        == {'x', 'y'}
    )
    assert (
        circuit_cls(
            cirq.Moment(
                [
                    cirq.measure(b, key='y'),
                    cirq.measure(a, key='x'),
                ]
            )
        ).all_measurement_key_names()
        == {'x', 'y'}
    )


def test_zip():
    a, b, c, d = cirq.LineQubit.range(4)

    circuit1 = cirq.Circuit(cirq.H(a), cirq.CNOT(a, b))
    circuit2 = cirq.Circuit(cirq.X(c), cirq.Y(c), cirq.Z(c))
    circuit3 = cirq.Circuit(cirq.Moment(), cirq.Moment(cirq.S(d)))

    # Calling works both static-style and instance-style.
    assert circuit1.zip(circuit2) == cirq.Circuit.zip(circuit1, circuit2)

    # Empty cases.
    assert cirq.Circuit.zip() == cirq.Circuit()
    assert cirq.Circuit.zip(cirq.Circuit()) == cirq.Circuit()
    assert cirq.Circuit().zip(cirq.Circuit()) == cirq.Circuit()
    assert circuit1.zip(cirq.Circuit()) == circuit1
    assert cirq.Circuit(cirq.Moment()).zip(cirq.Circuit()) == cirq.Circuit(cirq.Moment())
    assert cirq.Circuit().zip(cirq.Circuit(cirq.Moment())) == cirq.Circuit(cirq.Moment())

    # Small cases.
    assert (
        circuit1.zip(circuit2)
        == circuit2.zip(circuit1)
        == cirq.Circuit(
            cirq.Moment(
                cirq.H(a),
                cirq.X(c),
            ),
            cirq.Moment(
                cirq.CNOT(a, b),
                cirq.Y(c),
            ),
            cirq.Moment(
                cirq.Z(c),
            ),
        )
    )
    assert circuit1.zip(circuit2, circuit3) == cirq.Circuit(
        cirq.Moment(
            cirq.H(a),
            cirq.X(c),
        ),
        cirq.Moment(
            cirq.CNOT(a, b),
            cirq.Y(c),
            cirq.S(d),
        ),
        cirq.Moment(
            cirq.Z(c),
        ),
    )

    # Overlapping operations.
    with pytest.raises(ValueError, match="moment index 1.*\n.*CNOT"):
        _ = cirq.Circuit.zip(
            cirq.Circuit(cirq.X(a), cirq.CNOT(a, b)),
            cirq.Circuit(cirq.X(b), cirq.Z(b)),
        )


@pytest.mark.parametrize('circuit_cls', [cirq.Circuit, cirq.FrozenCircuit])
def test_zip_alignment(circuit_cls):
    a, b, c = cirq.LineQubit.range(3)

    circuit1 = circuit_cls([cirq.H(a)] * 5)
    circuit2 = circuit_cls([cirq.H(b)] * 3)
    circuit3 = circuit_cls([cirq.H(c)] * 2)

    c_start = circuit_cls.zip(circuit1, circuit2, circuit3, align='LEFT')
    assert c_start == circuit_cls(
        cirq.Moment(cirq.H(a), cirq.H(b), cirq.H(c)),
        cirq.Moment(cirq.H(a), cirq.H(b), cirq.H(c)),
        cirq.Moment(cirq.H(a), cirq.H(b)),
        cirq.Moment(cirq.H(a)),
        cirq.Moment(cirq.H(a)),
    )

    c_end = circuit_cls.zip(circuit1, circuit2, circuit3, align='RIGHT')
    assert c_end == circuit_cls(
        cirq.Moment(cirq.H(a)),
        cirq.Moment(cirq.H(a)),
        cirq.Moment(cirq.H(a), cirq.H(b)),
        cirq.Moment(cirq.H(a), cirq.H(b), cirq.H(c)),
        cirq.Moment(cirq.H(a), cirq.H(b), cirq.H(c)),
    )


@pytest.mark.parametrize('circuit_cls', [cirq.Circuit, cirq.FrozenCircuit])
def test_repr_html_escaping(circuit_cls):
    class TestGate(cirq.Gate):
        def num_qubits(self):
            return 2

        def _circuit_diagram_info_(self, args):
            return cirq.CircuitDiagramInfo(wire_symbols=["< ' F ' >", "< ' F ' >"])

    F2 = TestGate()
    a = cirq.LineQubit(1)
    c = cirq.NamedQubit("|c>")

    circuit = circuit_cls([F2(a, c)])

    # Escaping Special Characters in Gate names.
    assert '&lt; &#x27; F &#x27; &gt;' in circuit._repr_html_()

    # Escaping Special Characters in Qubit names.
    assert '|c&gt;' in circuit._repr_html_()


def test_tetris_concat():
    a, b = cirq.LineQubit.range(2)
    empty = cirq.Circuit()

    assert cirq.Circuit.tetris_concat(empty, empty) == empty
    assert cirq.Circuit.tetris_concat() == empty
    assert empty.tetris_concat(empty) == empty
    assert empty.tetris_concat(empty, empty) == empty

    ha = cirq.Circuit(cirq.H(a))
    hb = cirq.Circuit(cirq.H(b))
    assert ha.tetris_concat(hb) == ha.zip(hb)

    assert ha.tetris_concat(empty) == ha
    assert empty.tetris_concat(ha) == ha

    hac = cirq.Circuit(cirq.H(a), cirq.CNOT(a, b))
    assert hac.tetris_concat(hb) == hac + hb
    assert hb.tetris_concat(hac) == hb.zip(hac)

    zig = cirq.Circuit(cirq.H(a), cirq.CNOT(a, b), cirq.H(b))
    assert zig.tetris_concat(zig) == cirq.Circuit(
        cirq.H(a), cirq.CNOT(a, b), cirq.Moment(cirq.H(a), cirq.H(b)), cirq.CNOT(a, b), cirq.H(b)
    )

    zag = cirq.Circuit(cirq.H(a), cirq.H(a), cirq.CNOT(a, b), cirq.H(b), cirq.H(b))
    assert zag.tetris_concat(zag) == cirq.Circuit(
        cirq.H(a),
        cirq.H(a),
        cirq.CNOT(a, b),
        cirq.Moment(cirq.H(a), cirq.H(b)),
        cirq.Moment(cirq.H(a), cirq.H(b)),
        cirq.CNOT(a, b),
        cirq.H(b),
        cirq.H(b),
    )

    space = cirq.Circuit(cirq.Moment()) * 10
    f = cirq.Circuit.tetris_concat
    assert len(f(space, ha)) == 10
    assert len(f(space, ha, ha, ha)) == 10
    assert len(f(space, f(ha, ha, ha))) == 10
    assert len(f(space, ha, align='LEFT')) == 10
    assert len(f(space, ha, ha, ha, align='RIGHT')) == 12
    assert len(f(space, f(ha, ha, ha, align='LEFT'))) == 10
    assert len(f(space, f(ha, ha, ha, align='RIGHT'))) == 10
    assert len(f(space, f(ha, ha, ha), align='LEFT')) == 10
    assert len(f(space, f(ha, ha, ha), align='RIGHT')) == 10

    # L shape overlap (vary c1).
    assert 7 == len(
        f(
            cirq.Circuit(cirq.CZ(a, b), [cirq.H(a)] * 5),
            cirq.Circuit([cirq.H(b)] * 5, cirq.CZ(a, b)),
        )
    )
    assert 7 == len(
        f(
            cirq.Circuit(cirq.CZ(a, b), [cirq.H(a)] * 4),
            cirq.Circuit([cirq.H(b)] * 5, cirq.CZ(a, b)),
        )
    )
    assert 7 == len(
        f(
            cirq.Circuit(cirq.CZ(a, b), [cirq.H(a)] * 1),
            cirq.Circuit([cirq.H(b)] * 5, cirq.CZ(a, b)),
        )
    )
    assert 8 == len(
        f(
            cirq.Circuit(cirq.CZ(a, b), [cirq.H(a)] * 6),
            cirq.Circuit([cirq.H(b)] * 5, cirq.CZ(a, b)),
        )
    )
    assert 9 == len(
        f(
            cirq.Circuit(cirq.CZ(a, b), [cirq.H(a)] * 7),
            cirq.Circuit([cirq.H(b)] * 5, cirq.CZ(a, b)),
        )
    )

    # L shape overlap (vary c2).
    assert 7 == len(
        f(
            cirq.Circuit(cirq.CZ(a, b), [cirq.H(a)] * 5),
            cirq.Circuit([cirq.H(b)] * 5, cirq.CZ(a, b)),
        )
    )
    assert 7 == len(
        f(
            cirq.Circuit(cirq.CZ(a, b), [cirq.H(a)] * 5),
            cirq.Circuit([cirq.H(b)] * 4, cirq.CZ(a, b)),
        )
    )
    assert 7 == len(
        f(
            cirq.Circuit(cirq.CZ(a, b), [cirq.H(a)] * 5),
            cirq.Circuit([cirq.H(b)] * 1, cirq.CZ(a, b)),
        )
    )
    assert 8 == len(
        f(
            cirq.Circuit(cirq.CZ(a, b), [cirq.H(a)] * 5),
            cirq.Circuit([cirq.H(b)] * 6, cirq.CZ(a, b)),
        )
    )
    assert 9 == len(
        f(
            cirq.Circuit(cirq.CZ(a, b), [cirq.H(a)] * 5),
            cirq.Circuit([cirq.H(b)] * 7, cirq.CZ(a, b)),
        )
    )

    # When scanning sees a possible hit, continues scanning for earlier hit.
    assert 10 == len(
        f(
            cirq.Circuit(
                cirq.Moment(),
                cirq.Moment(),
                cirq.Moment(),
                cirq.Moment(),
                cirq.Moment(),
                cirq.Moment(cirq.H(a)),
                cirq.Moment(),
                cirq.Moment(),
                cirq.Moment(cirq.H(b)),
            ),
            cirq.Circuit(
                cirq.Moment(),
                cirq.Moment(),
                cirq.Moment(),
                cirq.Moment(cirq.H(a)),
                cirq.Moment(),
                cirq.Moment(cirq.H(b)),
            ),
        )
    )
    # Correct tie breaker when one operation sees two possible hits.
    for cz_order in [cirq.CZ(a, b), cirq.CZ(b, a)]:
        assert 3 == len(
            f(
                cirq.Circuit(
                    cirq.Moment(cz_order),
                    cirq.Moment(),
                    cirq.Moment(),
                ),
                cirq.Circuit(
                    cirq.Moment(cirq.H(a)),
                    cirq.Moment(cirq.H(b)),
                ),
            )
        )

    # Types.
    v = ha.freeze().tetris_concat(empty)
    assert type(v) is cirq.FrozenCircuit and v == ha.freeze()
    v = ha.tetris_concat(empty.freeze())
    assert type(v) is cirq.Circuit and v == ha
    v = ha.freeze().tetris_concat(empty)
    assert type(v) is cirq.FrozenCircuit and v == ha.freeze()
    v = cirq.Circuit.tetris_concat(ha, empty)
    assert type(v) is cirq.Circuit and v == ha
    v = cirq.FrozenCircuit.tetris_concat(ha, empty)
    assert type(v) is cirq.FrozenCircuit and v == ha.freeze()


def test_tetris_concat_alignment():
    a, b = cirq.LineQubit.range(2)

    assert cirq.Circuit.tetris_concat(
        cirq.Circuit(cirq.X(a)),
        cirq.Circuit(cirq.Y(b)) * 4,
        cirq.Circuit(cirq.Z(a)),
        align='first',
    ) == cirq.Circuit(
        cirq.Moment(cirq.X(a), cirq.Y(b)),
        cirq.Moment(cirq.Y(b)),
        cirq.Moment(cirq.Y(b)),
        cirq.Moment(cirq.Z(a), cirq.Y(b)),
    )

    assert cirq.Circuit.tetris_concat(
        cirq.Circuit(cirq.X(a)),
        cirq.Circuit(cirq.Y(b)) * 4,
        cirq.Circuit(cirq.Z(a)),
        align='left',
    ) == cirq.Circuit(
        cirq.Moment(cirq.X(a), cirq.Y(b)),
        cirq.Moment(cirq.Z(a), cirq.Y(b)),
        cirq.Moment(cirq.Y(b)),
        cirq.Moment(cirq.Y(b)),
    )

    assert cirq.Circuit.tetris_concat(
        cirq.Circuit(cirq.X(a)),
        cirq.Circuit(cirq.Y(b)) * 4,
        cirq.Circuit(cirq.Z(a)),
        align='right',
    ) == cirq.Circuit(
        cirq.Moment(cirq.Y(b)),
        cirq.Moment(cirq.Y(b)),
        cirq.Moment(cirq.Y(b)),
        cirq.Moment(cirq.X(a), cirq.Y(b)),
        cirq.Moment(cirq.Z(a)),
    )


def test_factorize_one_factor():
    circuit = cirq.Circuit()
    q0, q1, q2 = cirq.LineQubit.range(3)
    circuit.append(
        [cirq.Moment([cirq.CZ(q0, q1), cirq.H(q2)]), cirq.Moment([cirq.H(q0), cirq.CZ(q1, q2)])]
    )
    factors = list(circuit.factorize())
    assert len(factors) == 1
    assert factors[0] == circuit
    desired = """
0: ───@───H───
      │
1: ───@───@───
          │
2: ───H───@───
"""
    cirq.testing.assert_has_diagram(factors[0], desired)


def test_factorize_simple_circuit_two_factors():
    circuit = cirq.Circuit()
    q0, q1, q2 = cirq.LineQubit.range(3)
    circuit.append([cirq.H(q1), cirq.CZ(q0, q1), cirq.H(q2), cirq.H(q0), cirq.H(q0)])
    factors = list(circuit.factorize())
    assert len(factors) == 2
    desired = [
        """
0: ───────@───H───H───
          │
1: ───H───@───────────
""",
        """
2: ───H───────────────
""",
    ]
    for f, d in zip(factors, desired):
        cirq.testing.assert_has_diagram(f, d)


def test_factorize_large_circuit():
    circuit = cirq.Circuit()
    qubits = cirq.GridQubit.rect(3, 3)
    circuit.append(cirq.Moment(cirq.X(q) for q in qubits))
    pairset = [[(0, 2), (4, 6)], [(1, 2), (4, 8)]]
    for pairs in pairset:
        circuit.append(cirq.Moment(cirq.CZ(qubits[a], qubits[b]) for (a, b) in pairs))
    circuit.append(cirq.Moment(cirq.Y(q) for q in qubits))
    # expect 5 factors
    factors = list(circuit.factorize())
    desired = [
        """
(0, 0): ───X───@───────Y───
               │
(0, 1): ───X───┼───@───Y───
               │   │
(0, 2): ───X───@───@───Y───
""",
        """
(1, 0): ───X───────────Y───
""",
        """
(1, 1): ───X───@───@───Y───
               │   │
(2, 0): ───X───@───┼───Y───
                   │
(2, 2): ───X───────@───Y───
""",
        """
(1, 2): ───X───────────Y───
""",
        """
(2, 1): ───X───────────Y───
    """,
    ]
    assert len(factors) == 5
    for f, d in zip(factors, desired):
        cirq.testing.assert_has_diagram(f, d)


def test_zero_target_operations_go_below_diagram():
    class CustomOperationAnnotation(cirq.Operation):
        def __init__(self, text: str):
            self.text = text

        def with_qubits(self, *new_qubits):
            raise NotImplementedError()

        @property
        def qubits(self):
            return ()

        def _circuit_diagram_info_(self, args) -> str:
            return self.text

    class CustomOperationAnnotationNoInfo(cirq.Operation):
        def with_qubits(self, *new_qubits):
            raise NotImplementedError()

        @property
        def qubits(self):
            return ()

        def __str__(self):
            return "custom!"

    class CustomGateAnnotation(cirq.Gate):
        def __init__(self, text: str):
            self.text = text

        def _num_qubits_(self):
            return 0

        def _circuit_diagram_info_(self, args) -> str:
            return self.text

    cirq.testing.assert_has_diagram(
        cirq.Circuit(
            cirq.Moment(
                CustomOperationAnnotation("a"),
                CustomGateAnnotation("b").on(),
                CustomOperationAnnotation("c"),
            ),
            cirq.Moment(
                CustomOperationAnnotation("e"),
                CustomOperationAnnotation("d"),
            ),
        ),
        """
    a   e
    b   d
    c
    """,
    )

    cirq.testing.assert_has_diagram(
        cirq.Circuit(
            cirq.Moment(
                cirq.H(cirq.LineQubit(0)),
                CustomOperationAnnotation("a"),
                cirq.GlobalPhaseOperation(1j),
            ),
        ),
        """
0: ─────────────H──────

global phase:   0.5π
                a
    """,
    )

    cirq.testing.assert_has_diagram(
        cirq.Circuit(
            cirq.Moment(
                cirq.H(cirq.LineQubit(0)),
                cirq.CircuitOperation(cirq.FrozenCircuit(CustomOperationAnnotation("a"))),
            ),
        ),
        """
0: ───H───
      a
        """,
    )

    cirq.testing.assert_has_diagram(
        cirq.Circuit(
            cirq.Moment(
                cirq.X(cirq.LineQubit(0)),
                CustomOperationAnnotation("a"),
                CustomGateAnnotation("b").on(),
                CustomOperationAnnotation("c"),
            ),
            cirq.Moment(
                CustomOperationAnnotation("eee"),
                CustomOperationAnnotation("d"),
            ),
            cirq.Moment(
                cirq.CNOT(cirq.LineQubit(0), cirq.LineQubit(2)),
                cirq.CNOT(cirq.LineQubit(1), cirq.LineQubit(3)),
                CustomOperationAnnotationNoInfo(),
                CustomOperationAnnotation("zzz"),
            ),
            cirq.Moment(
                cirq.H(cirq.LineQubit(2)),
            ),
        ),
        """
                ┌────────┐
0: ───X──────────@───────────────
                 │
1: ──────────────┼──────@────────
                 │      │
2: ──────────────X──────┼────H───
                        │
3: ─────────────────────X────────
      a   eee    custom!
      b   d      zzz
      c
                └────────┘
    """,
    )<|MERGE_RESOLUTION|>--- conflicted
+++ resolved
@@ -4309,13 +4309,11 @@
 
     # Big case.
     assert c.all_measurement_key_names() == {'x', 'y', 'xy', 'test'}
-<<<<<<< HEAD
     assert c.all_measurement_key_names() == cirq.measurement_key_names(c)
     assert c.all_measurement_key_names() == c.all_measurement_key_objs()
-=======
+
     with cirq.testing.assert_deprecated(deadline="v0.13"):
         assert c.all_measurement_key_names() == c.all_measurement_keys()
->>>>>>> e66ac537
 
     # Empty case.
     assert circuit_cls().all_measurement_key_names() == set()
