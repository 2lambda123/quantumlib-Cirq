# Copyright 2018 The Cirq Developers
#
# Licensed under the Apache License, Version 2.0 (the "License");
# you may not use this file except in compliance with the License.
# You may obtain a copy of the License at
#
#     https://www.apache.org/licenses/LICENSE-2.0
#
# Unless required by applicable law or agreed to in writing, software
# distributed under the License is distributed on an "AS IS" BASIS,
# WITHOUT WARRANTIES OR CONDITIONS OF ANY KIND, either express or implied.
# See the License for the specific language governing permissions and
# limitations under the License.
import itertools
import os
from collections import defaultdict
from random import randint, random, sample, randrange
from typing import Iterator, Optional, Tuple, TYPE_CHECKING

import numpy as np
import pytest
import sympy

import cirq
import cirq.testing
from cirq import circuits
from cirq import ops
from cirq.testing.devices import ValidatingTestDevice


class _Foxy(ValidatingTestDevice):
    def can_add_operation_into_moment(
        self, operation: 'cirq.Operation', moment: 'cirq.Moment'
    ) -> bool:
        if not super().can_add_operation_into_moment(operation, moment):
            return False
        # a fake rule for ensuring that no two CZs are executed at the same moment.
        # this will ensure that CZs are always in separate moments in this device
        return not (
            isinstance(operation.gate, ops.CZPowGate)
            and any(isinstance(op.gate, ops.CZPowGate) for op in moment.operations)
        )


FOXY = _Foxy(
    allowed_qubit_types=(cirq.GridQubit,),
    allowed_gates=(ops.CZPowGate, ops.XPowGate, ops.YPowGate, ops.ZPowGate),
    qubits=set(cirq.GridQubit.rect(2, 7)),
    name=f'{__name__}.FOXY',
    auto_decompose_gates=(ops.CCXPowGate,),
    validate_locality=True,
)


BCONE = ValidatingTestDevice(
    allowed_qubit_types=(cirq.GridQubit,),
    allowed_gates=(ops.XPowGate,),
    qubits={cirq.GridQubit(0, 6)},
    name=f'{__name__}.BCONE',
)


if TYPE_CHECKING:
    import cirq

q0, q1, q2, q3 = cirq.LineQubit.range(4)


class _MomentAndOpTypeValidatingDeviceType(cirq.Device):
    def validate_operation(self, operation):
        if not isinstance(operation, cirq.Operation):
            raise ValueError(f'not isinstance({operation!r}, {cirq.Operation!r})')

    def validate_moment(self, moment):
        if not isinstance(moment, cirq.Moment):
            raise ValueError(f'not isinstance({moment!r}, {cirq.Moment!r})')


moment_and_op_type_validating_device = _MomentAndOpTypeValidatingDeviceType()


def test_alignment():
    assert repr(cirq.Alignment.LEFT) == 'cirq.Alignment.LEFT'
    assert repr(cirq.Alignment.RIGHT) == 'cirq.Alignment.RIGHT'


def test_setitem():
    circuit = cirq.Circuit([cirq.Moment(), cirq.Moment()])

    circuit[1] = cirq.Moment([cirq.X(cirq.LineQubit(0))])
    assert circuit == cirq.Circuit([cirq.Moment(), cirq.Moment([cirq.X(cirq.LineQubit(0))])])

    circuit[1:1] = (
        cirq.Moment([cirq.Y(cirq.LineQubit(0))]),
        cirq.Moment([cirq.Z(cirq.LineQubit(0))]),
    )
    assert circuit == cirq.Circuit(
        [
            cirq.Moment(),
            cirq.Moment([cirq.Y(cirq.LineQubit(0))]),
            cirq.Moment([cirq.Z(cirq.LineQubit(0))]),
            cirq.Moment([cirq.X(cirq.LineQubit(0))]),
        ]
    )


@pytest.mark.parametrize('circuit_cls', [cirq.Circuit, cirq.FrozenCircuit])
def test_equality(circuit_cls):
    a = cirq.NamedQubit('a')
    b = cirq.NamedQubit('b')

    eq = cirq.testing.EqualsTester()

    # Default is empty. Iterables get listed.
    eq.add_equality_group(circuit_cls(), circuit_cls([]), circuit_cls(()))
    eq.add_equality_group(circuit_cls([cirq.Moment()]), circuit_cls((cirq.Moment(),)))

    # Equality depends on structure and contents.
    eq.add_equality_group(circuit_cls([cirq.Moment([cirq.X(a)])]))
    eq.add_equality_group(circuit_cls([cirq.Moment([cirq.X(b)])]))
    eq.add_equality_group(circuit_cls([cirq.Moment([cirq.X(a)]), cirq.Moment([cirq.X(b)])]))
    eq.add_equality_group(circuit_cls([cirq.Moment([cirq.X(a), cirq.X(b)])]))

    # Big case.
    eq.add_equality_group(
        circuit_cls(
            [
                cirq.Moment([cirq.H(a), cirq.H(b)]),
                cirq.Moment([cirq.CZ(a, b)]),
                cirq.Moment([cirq.H(b)]),
            ]
        )
    )
    eq.add_equality_group(circuit_cls([cirq.Moment([cirq.H(a)]), cirq.Moment([cirq.CNOT(a, b)])]))


@pytest.mark.parametrize('circuit_cls', [cirq.Circuit, cirq.FrozenCircuit])
def test_approx_eq(circuit_cls):
    a = cirq.NamedQubit('a')
    b = cirq.NamedQubit('b')

    assert not cirq.approx_eq(circuit_cls([cirq.Moment([cirq.X(a)])]), cirq.Moment([cirq.X(a)]))

    assert cirq.approx_eq(
        circuit_cls([cirq.Moment([cirq.X(a)])]), circuit_cls([cirq.Moment([cirq.X(a)])])
    )
    assert not cirq.approx_eq(
        circuit_cls([cirq.Moment([cirq.X(a)])]), circuit_cls([cirq.Moment([cirq.X(b)])])
    )

    assert cirq.approx_eq(
        circuit_cls([cirq.Moment([cirq.XPowGate(exponent=0)(a)])]),
        circuit_cls([cirq.Moment([cirq.XPowGate(exponent=1e-9)(a)])]),
    )

    assert not cirq.approx_eq(
        circuit_cls([cirq.Moment([cirq.XPowGate(exponent=0)(a)])]),
        circuit_cls([cirq.Moment([cirq.XPowGate(exponent=1e-7)(a)])]),
    )
    assert cirq.approx_eq(
        circuit_cls([cirq.Moment([cirq.XPowGate(exponent=0)(a)])]),
        circuit_cls([cirq.Moment([cirq.XPowGate(exponent=1e-7)(a)])]),
        atol=1e-6,
    )


def test_append_single():
    a = cirq.NamedQubit('a')

    c = cirq.Circuit()
    c.append(())
    assert c == cirq.Circuit()

    c = cirq.Circuit()
    c.append(cirq.X(a))
    assert c == cirq.Circuit([cirq.Moment([cirq.X(a)])])

    c = cirq.Circuit()
    c.append([cirq.X(a)])
    assert c == cirq.Circuit([cirq.Moment([cirq.X(a)])])


def test_append_control_key():
    q0, q1, q2 = cirq.LineQubit.range(3)
    c = cirq.Circuit()
    c.append(cirq.measure(q0, key='a'))
    c.append(cirq.X(q1).with_classical_controls('a'))
    assert len(c) == 2

    c = cirq.Circuit()
    c.append(cirq.measure(q0, key='a'))
    c.append(cirq.X(q1).with_classical_controls('b'))
    c.append(cirq.X(q2).with_classical_controls('b'))
    assert len(c) == 1


def test_append_multiple():
    a = cirq.NamedQubit('a')
    b = cirq.NamedQubit('b')

    c = cirq.Circuit()
    c.append([cirq.X(a), cirq.X(b)], cirq.InsertStrategy.NEW)
    assert c == cirq.Circuit([cirq.Moment([cirq.X(a)]), cirq.Moment([cirq.X(b)])])

    c = cirq.Circuit()
    c.append([cirq.X(a), cirq.X(b)], cirq.InsertStrategy.EARLIEST)
    assert c == cirq.Circuit([cirq.Moment([cirq.X(a), cirq.X(b)])])

    c = cirq.Circuit()
    c.append(cirq.X(a), cirq.InsertStrategy.EARLIEST)
    c.append(cirq.X(b), cirq.InsertStrategy.EARLIEST)
    assert c == cirq.Circuit([cirq.Moment([cirq.X(a), cirq.X(b)])])


def test_append_control_key_subcircuit():
    q0, q1 = cirq.LineQubit.range(2)

    c = cirq.Circuit()
    c.append(cirq.measure(q0, key='a'))
    c.append(
        cirq.CircuitOperation(
            cirq.FrozenCircuit(cirq.ClassicallyControlledOperation(cirq.X(q1), 'a'))
        )
    )
    assert len(c) == 2

    c = cirq.Circuit()
    c.append(cirq.measure(q0, key='a'))
    c.append(
        cirq.CircuitOperation(
            cirq.FrozenCircuit(cirq.ClassicallyControlledOperation(cirq.X(q1), 'b'))
        )
    )
    assert len(c) == 1

    c = cirq.Circuit()
    c.append(cirq.measure(q0, key='a'))
    c.append(
        cirq.CircuitOperation(
            cirq.FrozenCircuit(cirq.ClassicallyControlledOperation(cirq.X(q1), 'b'))
        ).with_measurement_key_mapping({'b': 'a'})
    )
    assert len(c) == 2

    c = cirq.Circuit()
    c.append(cirq.CircuitOperation(cirq.FrozenCircuit(cirq.measure(q0, key='a'))))
    c.append(
        cirq.CircuitOperation(
            cirq.FrozenCircuit(cirq.ClassicallyControlledOperation(cirq.X(q1), 'b'))
        ).with_measurement_key_mapping({'b': 'a'})
    )
    assert len(c) == 2

    c = cirq.Circuit()
    c.append(
        cirq.CircuitOperation(
            cirq.FrozenCircuit(cirq.measure(q0, key='a'))
        ).with_measurement_key_mapping({'a': 'c'})
    )
    c.append(
        cirq.CircuitOperation(
            cirq.FrozenCircuit(cirq.ClassicallyControlledOperation(cirq.X(q1), 'b'))
        ).with_measurement_key_mapping({'b': 'c'})
    )
    assert len(c) == 2

    c = cirq.Circuit()
    c.append(
        cirq.CircuitOperation(
            cirq.FrozenCircuit(cirq.measure(q0, key='a'))
        ).with_measurement_key_mapping({'a': 'b'})
    )
    c.append(
        cirq.CircuitOperation(
            cirq.FrozenCircuit(cirq.ClassicallyControlledOperation(cirq.X(q1), 'b'))
        ).with_measurement_key_mapping({'b': 'a'})
    )
    assert len(c) == 1


def test_append_moments():
    a = cirq.NamedQubit('a')
    b = cirq.NamedQubit('b')

    c = cirq.Circuit()
    c.append(cirq.Moment([cirq.X(a), cirq.X(b)]), cirq.InsertStrategy.NEW)
    assert c == cirq.Circuit([cirq.Moment([cirq.X(a), cirq.X(b)])])

    c = cirq.Circuit()
    c.append(
        [cirq.Moment([cirq.X(a), cirq.X(b)]), cirq.Moment([cirq.X(a), cirq.X(b)])],
        cirq.InsertStrategy.NEW,
    )
    assert c == cirq.Circuit(
        [cirq.Moment([cirq.X(a), cirq.X(b)]), cirq.Moment([cirq.X(a), cirq.X(b)])]
    )


@pytest.mark.parametrize('circuit_cls', [cirq.Circuit, cirq.FrozenCircuit])
def test_add_op_tree(circuit_cls):
    a = cirq.NamedQubit('a')
    b = cirq.NamedQubit('b')

    c = circuit_cls()
    assert c + [cirq.X(a), cirq.Y(b)] == circuit_cls([cirq.Moment([cirq.X(a), cirq.Y(b)])])

    assert c + cirq.X(a) == circuit_cls(cirq.X(a))
    assert c + [cirq.X(a)] == circuit_cls(cirq.X(a))
    assert c + [[[cirq.X(a)], []]] == circuit_cls(cirq.X(a))
    assert c + (cirq.X(a),) == circuit_cls(cirq.X(a))
    assert c + (cirq.X(a) for _ in range(1)) == circuit_cls(cirq.X(a))
    with pytest.raises(TypeError):
        _ = c + cirq.X


@pytest.mark.parametrize('circuit_cls', [cirq.Circuit, cirq.FrozenCircuit])
def test_radd_op_tree(circuit_cls):
    a = cirq.NamedQubit('a')
    b = cirq.NamedQubit('b')

    c = circuit_cls()
    assert [cirq.X(a), cirq.Y(b)] + c == circuit_cls([cirq.Moment([cirq.X(a), cirq.Y(b)])])

    assert cirq.X(a) + c == circuit_cls(cirq.X(a))
    assert [cirq.X(a)] + c == circuit_cls(cirq.X(a))
    assert [[[cirq.X(a)], []]] + c == circuit_cls(cirq.X(a))
    assert (cirq.X(a),) + c == circuit_cls(cirq.X(a))
    assert (cirq.X(a) for _ in range(1)) + c == circuit_cls(cirq.X(a))
    with pytest.raises(AttributeError):
        _ = cirq.X + c
    with pytest.raises(TypeError):
        _ = 0 + c

    # non-empty circuit addition
    if circuit_cls == cirq.FrozenCircuit:
        d = cirq.FrozenCircuit(cirq.Y(b))
    else:
        d = cirq.Circuit()
        d.append(cirq.Y(b))
    assert [cirq.X(a)] + d == circuit_cls([cirq.Moment([cirq.X(a)]), cirq.Moment([cirq.Y(b)])])
    assert cirq.Moment([cirq.X(a)]) + d == circuit_cls(
        [cirq.Moment([cirq.X(a)]), cirq.Moment([cirq.Y(b)])]
    )


def test_add_iadd_equivalence():
    q0, q1 = cirq.LineQubit.range(2)
    iadd_circuit = cirq.Circuit(cirq.X(q0))
    iadd_circuit += cirq.H(q1)

    add_circuit = cirq.Circuit(cirq.X(q0)) + cirq.H(q1)
    assert iadd_circuit == add_circuit


@pytest.mark.parametrize('circuit_cls', [cirq.Circuit, cirq.FrozenCircuit])
def test_bool(circuit_cls):
    assert not circuit_cls()
    assert circuit_cls(cirq.X(cirq.NamedQubit('a')))


@pytest.mark.parametrize('circuit_cls', [cirq.Circuit, cirq.FrozenCircuit])
def test_repr(circuit_cls):
    assert repr(circuit_cls()) == f'cirq.{circuit_cls.__name__}()'

    a = cirq.NamedQubit('a')
    b = cirq.NamedQubit('b')
    c = circuit_cls(
        [cirq.Moment([cirq.H(a), cirq.H(b)]), cirq.Moment(), cirq.Moment([cirq.CZ(a, b)])]
    )
    cirq.testing.assert_equivalent_repr(c)
    assert (
        repr(c)
        == f"""cirq.{circuit_cls.__name__}([
    cirq.Moment(
        cirq.H(cirq.NamedQubit('a')),
        cirq.H(cirq.NamedQubit('b')),
    ),
    cirq.Moment(),
    cirq.Moment(
        cirq.CZ(cirq.NamedQubit('a'), cirq.NamedQubit('b')),
    ),
])"""
    )


@pytest.mark.parametrize('circuit_cls', [cirq.Circuit, cirq.FrozenCircuit])
def test_empty_moments(circuit_cls):
    # 1-qubit test
    op = cirq.X(cirq.NamedQubit('a'))
    op_moment = cirq.Moment([op])
    circuit = circuit_cls([op_moment, op_moment, cirq.Moment(), op_moment])

    cirq.testing.assert_has_diagram(circuit, "a: ───X───X───────X───", use_unicode_characters=True)
    cirq.testing.assert_has_diagram(
        circuit,
        """
a
│
X
│
X
│
│
│
X
│
""",
        use_unicode_characters=True,
        transpose=True,
    )

    # 1-qubit ascii-only test
    cirq.testing.assert_has_diagram(circuit, "a: ---X---X-------X---", use_unicode_characters=False)
    cirq.testing.assert_has_diagram(
        circuit,
        """
a
|
X
|
X
|
|
|
X
|
""",
        use_unicode_characters=False,
        transpose=True,
    )

    # 2-qubit test
    op = cirq.CNOT(cirq.NamedQubit('a'), cirq.NamedQubit('b'))
    op_moment = cirq.Moment([op])
    circuit = circuit_cls([op_moment, op_moment, cirq.Moment(), op_moment])

    cirq.testing.assert_has_diagram(
        circuit,
        """
a: ───@───@───────@───
      │   │       │
b: ───X───X───────X───""",
        use_unicode_characters=True,
    )
    cirq.testing.assert_has_diagram(
        circuit,
        """
a b
│ │
@─X
│ │
@─X
│ │
│ │
│ │
@─X
│ │
""",
        use_unicode_characters=True,
        transpose=True,
    )

    # 2-qubit ascii-only test
    cirq.testing.assert_has_diagram(
        circuit,
        """
a: ---@---@-------@---
      |   |       |
b: ---X---X-------X---""",
        use_unicode_characters=False,
    )
    cirq.testing.assert_has_diagram(
        circuit,
        """
a b
| |
@-X
| |
@-X
| |
| |
| |
@-X
| |
""",
        use_unicode_characters=False,
        transpose=True,
    )


@pytest.mark.parametrize('circuit_cls', [cirq.Circuit, cirq.FrozenCircuit])
def test_symbol_addition_in_gate_exponent(circuit_cls):
    # 1-qubit test
    qubit = cirq.NamedQubit('a')
    circuit = circuit_cls(
        cirq.X(qubit) ** 0.5,
        cirq.YPowGate(exponent=sympy.Symbol('a') + sympy.Symbol('b')).on(qubit),
    )
    cirq.testing.assert_has_diagram(
        circuit, 'a: ───X^0.5───Y^(a + b)───', use_unicode_characters=True
    )

    cirq.testing.assert_has_diagram(
        circuit,
        """
a
│
X^0.5
│
Y^(a + b)
│
""",
        use_unicode_characters=True,
        transpose=True,
    )

    cirq.testing.assert_has_diagram(
        circuit, 'a: ---X^0.5---Y^(a + b)---', use_unicode_characters=False
    )

    cirq.testing.assert_has_diagram(
        circuit,
        """
a
|
X^0.5
|
Y^(a + b)
|

 """,
        use_unicode_characters=False,
        transpose=True,
    )


@pytest.mark.parametrize('circuit_cls', [cirq.Circuit, cirq.FrozenCircuit])
def test_slice(circuit_cls):
    a = cirq.NamedQubit('a')
    b = cirq.NamedQubit('b')
    c = circuit_cls(
        [
            cirq.Moment([cirq.H(a), cirq.H(b)]),
            cirq.Moment([cirq.CZ(a, b)]),
            cirq.Moment([cirq.H(b)]),
        ]
    )
    assert c[0:1] == circuit_cls([cirq.Moment([cirq.H(a), cirq.H(b)])])
    assert c[::2] == circuit_cls([cirq.Moment([cirq.H(a), cirq.H(b)]), cirq.Moment([cirq.H(b)])])
    assert c[0:1:2] == circuit_cls([cirq.Moment([cirq.H(a), cirq.H(b)])])
    assert c[1:3:] == circuit_cls([cirq.Moment([cirq.CZ(a, b)]), cirq.Moment([cirq.H(b)])])
    assert c[::-1] == circuit_cls(
        [
            cirq.Moment([cirq.H(b)]),
            cirq.Moment([cirq.CZ(a, b)]),
            cirq.Moment([cirq.H(a), cirq.H(b)]),
        ]
    )
    assert c[3:0:-1] == circuit_cls([cirq.Moment([cirq.H(b)]), cirq.Moment([cirq.CZ(a, b)])])
    assert c[0:2:-1] == circuit_cls()


def test_concatenate():
    a = cirq.NamedQubit('a')
    b = cirq.NamedQubit('b')

    c = cirq.Circuit()
    d = cirq.Circuit([cirq.Moment([cirq.X(b)])])
    e = cirq.Circuit([cirq.Moment([cirq.X(a), cirq.X(b)])])

    assert c + d == cirq.Circuit([cirq.Moment([cirq.X(b)])])
    assert d + c == cirq.Circuit([cirq.Moment([cirq.X(b)])])
    assert e + d == cirq.Circuit([cirq.Moment([cirq.X(a), cirq.X(b)]), cirq.Moment([cirq.X(b)])])

    d += c
    assert d == cirq.Circuit([cirq.Moment([cirq.X(b)])])

    c += d
    assert c == cirq.Circuit([cirq.Moment([cirq.X(b)])])

    f = e + d
    f += e
    assert f == cirq.Circuit(
        [
            cirq.Moment([cirq.X(a), cirq.X(b)]),
            cirq.Moment([cirq.X(b)]),
            cirq.Moment([cirq.X(a), cirq.X(b)]),
        ]
    )

    with pytest.raises(TypeError):
        _ = c + 'a'


@pytest.mark.parametrize('circuit_cls', [cirq.Circuit, cirq.FrozenCircuit])
def test_multiply(circuit_cls):
    a = cirq.NamedQubit('a')

    c = circuit_cls()
    d = circuit_cls([cirq.Moment([cirq.X(a)])])

    assert c * 0 == circuit_cls()
    assert d * 0 == circuit_cls()
    assert d * 2 == circuit_cls([cirq.Moment([cirq.X(a)]), cirq.Moment([cirq.X(a)])])

    twice_copied_circuit = circuit_cls([cirq.Moment([cirq.X(a)]), cirq.Moment([cirq.X(a)])])
    for num in [np.int64(2), np.ushort(2), np.int8(2), np.int32(2), np.short(2)]:
        assert num * d == twice_copied_circuit
        assert d * num == twice_copied_circuit

    assert np.array([2])[0] * d == circuit_cls([cirq.Moment([cirq.X(a)]), cirq.Moment([cirq.X(a)])])
    assert 1 * c == circuit_cls()
    assert -1 * d == circuit_cls()
    assert 1 * d == circuit_cls([cirq.Moment([cirq.X(a)])])

    d *= 3
    assert d == circuit_cls(
        [cirq.Moment([cirq.X(a)]), cirq.Moment([cirq.X(a)]), cirq.Moment([cirq.X(a)])]
    )

    with pytest.raises(TypeError):
        _ = c * 'a'
    with pytest.raises(TypeError):
        _ = 'a' * c
    with pytest.raises(TypeError):
        c *= 'a'


@pytest.mark.parametrize('circuit_cls', [cirq.Circuit, cirq.FrozenCircuit])
def test_container_methods(circuit_cls):
    a = cirq.NamedQubit('a')
    b = cirq.NamedQubit('b')
    c = circuit_cls(
        [
            cirq.Moment([cirq.H(a), cirq.H(b)]),
            cirq.Moment([cirq.CZ(a, b)]),
            cirq.Moment([cirq.H(b)]),
        ]
    )
    assert list(c) == list(c._moments)
    # __iter__
    assert list(iter(c)) == list(c._moments)
    # __reversed__ for free.
    assert list(reversed(c)) == list(reversed(c._moments))
    # __contains__ for free.
    assert cirq.Moment([cirq.H(b)]) in c

    assert len(c) == 3


@pytest.mark.parametrize('circuit_cls', [cirq.Circuit, cirq.FrozenCircuit])
def test_bad_index(circuit_cls):
    a = cirq.NamedQubit('a')
    b = cirq.NamedQubit('b')
    c = circuit_cls([cirq.Moment([cirq.H(a), cirq.H(b)])])
    with pytest.raises(TypeError):
        _ = c['string']


def test_append_strategies():
    a = cirq.NamedQubit('a')
    b = cirq.NamedQubit('b')
    stream = [cirq.X(a), cirq.CZ(a, b), cirq.X(b), cirq.X(b), cirq.X(a)]

    c = cirq.Circuit()
    c.append(stream, cirq.InsertStrategy.NEW)
    assert c == cirq.Circuit(
        [
            cirq.Moment([cirq.X(a)]),
            cirq.Moment([cirq.CZ(a, b)]),
            cirq.Moment([cirq.X(b)]),
            cirq.Moment([cirq.X(b)]),
            cirq.Moment([cirq.X(a)]),
        ]
    )

    c = cirq.Circuit()
    c.append(stream, cirq.InsertStrategy.INLINE)
    assert c == cirq.Circuit(
        [
            cirq.Moment([cirq.X(a)]),
            cirq.Moment([cirq.CZ(a, b)]),
            cirq.Moment([cirq.X(b)]),
            cirq.Moment([cirq.X(b), cirq.X(a)]),
        ]
    )

    c = cirq.Circuit()
    c.append(stream, cirq.InsertStrategy.EARLIEST)
    assert c == cirq.Circuit(
        [
            cirq.Moment([cirq.X(a)]),
            cirq.Moment([cirq.CZ(a, b)]),
            cirq.Moment([cirq.X(b), cirq.X(a)]),
            cirq.Moment([cirq.X(b)]),
        ]
    )


def test_insert_op_tree_new():
    a = cirq.NamedQubit('alice')
    b = cirq.NamedQubit('bob')
    c = cirq.Circuit()

    op_tree_list = [
        (-10, 0, cirq.CZ(a, b), a),
        (-20, 0, cirq.X(a), a),
        (20, 2, cirq.X(b), b),
        (2, 2, cirq.H(b), b),
        (-3, 1, cirq.H(a), a),
    ]

    for given_index, actual_index, operation, qubit in op_tree_list:
        c.insert(given_index, operation, cirq.InsertStrategy.NEW)
        assert c.operation_at(qubit, actual_index) == operation

    c.insert(1, (), cirq.InsertStrategy.NEW)
    assert c == cirq.Circuit(
        [
            cirq.Moment([cirq.X(a)]),
            cirq.Moment([cirq.H(a)]),
            cirq.Moment([cirq.CZ(a, b)]),
            cirq.Moment([cirq.H(b)]),
            cirq.Moment([cirq.X(b)]),
        ]
    )

    BAD_INSERT = cirq.InsertStrategy('BAD', 'Bad strategy for testing.')
    with pytest.raises(ValueError):
        c.insert(1, cirq.X(a), BAD_INSERT)


def test_insert_op_tree_newinline():
    a = cirq.NamedQubit('alice')
    b = cirq.NamedQubit('bob')
    c = cirq.Circuit()

    op_tree_list = [
        (-5, 0, [cirq.H(a), cirq.X(b)], [a, b]),
        (-15, 0, [cirq.CZ(a, b)], [a]),
        (15, 2, [cirq.H(b), cirq.X(a)], [b, a]),
    ]

    for given_index, actual_index, op_list, qubits in op_tree_list:
        c.insert(given_index, op_list, cirq.InsertStrategy.NEW_THEN_INLINE)
        for i in range(len(op_list)):
            assert c.operation_at(qubits[i], actual_index) == op_list[i]

    c2 = cirq.Circuit()
    c2.insert(
        0,
        [cirq.CZ(a, b), cirq.H(a), cirq.X(b), cirq.H(b), cirq.X(a)],
        cirq.InsertStrategy.NEW_THEN_INLINE,
    )
    assert c == c2


def test_insert_op_tree_inline():
    a = cirq.NamedQubit('alice')
    b = cirq.NamedQubit('bob')
    c = cirq.Circuit([cirq.Moment([cirq.H(a)])])

    op_tree_list = [
        (1, 1, [cirq.H(a), cirq.X(b)], [a, b]),
        (0, 0, [cirq.X(b)], [b]),
        (4, 3, [cirq.H(b)], [b]),
        (5, 3, [cirq.H(a)], [a]),
        (-2, 0, [cirq.X(b)], [b]),
        (-5, 0, [cirq.CZ(a, b)], [a]),
    ]

    for given_index, actual_index, op_list, qubits in op_tree_list:
        c.insert(given_index, op_list, cirq.InsertStrategy.INLINE)
        for i in range(len(op_list)):
            assert c.operation_at(qubits[i], actual_index) == op_list[i]


def test_insert_op_tree_earliest():
    a = cirq.NamedQubit('alice')
    b = cirq.NamedQubit('bob')
    c = cirq.Circuit([cirq.Moment([cirq.H(a)])])

    op_tree_list = [
        (5, [1, 0], [cirq.X(a), cirq.X(b)], [a, b]),
        (1, [1], [cirq.H(b)], [b]),
        (-4, [0], [cirq.X(b)], [b]),
    ]

    for given_index, actual_index, op_list, qubits in op_tree_list:
        c.insert(given_index, op_list, cirq.InsertStrategy.EARLIEST)
        for i in range(len(op_list)):
            assert c.operation_at(qubits[i], actual_index[i]) == op_list[i]


def test_insert_moment():
    a = cirq.NamedQubit('alice')
    b = cirq.NamedQubit('bob')
    c = cirq.Circuit()

    moment_list = [
        (-10, 0, [cirq.CZ(a, b)], a, cirq.InsertStrategy.NEW_THEN_INLINE),
        (-20, 0, [cirq.X(a)], a, cirq.InsertStrategy.NEW),
        (20, 2, [cirq.X(b)], b, cirq.InsertStrategy.INLINE),
        (2, 2, [cirq.H(b)], b, cirq.InsertStrategy.EARLIEST),
        (-3, 1, [cirq.H(a)], a, cirq.InsertStrategy.EARLIEST),
    ]

    for given_index, actual_index, operation, qubit, strat in moment_list:
        c.insert(given_index, cirq.Moment(operation), strat)
        assert c.operation_at(qubit, actual_index) == operation[0]


def test_insert_inline_near_start():
    a = cirq.NamedQubit('a')
    b = cirq.NamedQubit('b')

    c = cirq.Circuit([cirq.Moment(), cirq.Moment()])

    c.insert(1, cirq.X(a), strategy=cirq.InsertStrategy.INLINE)
    assert c == cirq.Circuit([cirq.Moment([cirq.X(a)]), cirq.Moment()])

    c.insert(1, cirq.Y(a), strategy=cirq.InsertStrategy.INLINE)
    assert c == cirq.Circuit([cirq.Moment([cirq.X(a)]), cirq.Moment([cirq.Y(a)]), cirq.Moment()])

    c.insert(0, cirq.Z(b), strategy=cirq.InsertStrategy.INLINE)
    assert c == cirq.Circuit(
        [
            cirq.Moment([cirq.Z(b)]),
            cirq.Moment([cirq.X(a)]),
            cirq.Moment([cirq.Y(a)]),
            cirq.Moment(),
        ]
    )


def test_insert_at_frontier_init():
    x = cirq.NamedQubit('x')
    op = cirq.X(x)
    circuit = cirq.Circuit(op)
    actual_frontier = circuit.insert_at_frontier(op, 3)
    expected_circuit = cirq.Circuit(
        [cirq.Moment([op]), cirq.Moment(), cirq.Moment(), cirq.Moment([op])]
    )
    assert circuit == expected_circuit
    expected_frontier = defaultdict(lambda: 0)
    expected_frontier[x] = 4
    assert actual_frontier == expected_frontier

    with pytest.raises(ValueError):
        circuit = cirq.Circuit([cirq.Moment(), cirq.Moment([op])])
        frontier = {x: 2}
        circuit.insert_at_frontier(op, 0, frontier)


def test_insert_at_frontier():
    class Replacer(cirq.PointOptimizer):
        def __init__(self, replacer=(lambda x: x)):
            super().__init__()
            self.replacer = replacer

        def optimization_at(
            self, circuit: 'cirq.Circuit', index: int, op: 'cirq.Operation'
        ) -> Optional['cirq.PointOptimizationSummary']:
            new_ops = self.replacer(op)
            return cirq.PointOptimizationSummary(
                clear_span=1, clear_qubits=op.qubits, new_operations=new_ops
            )

    replacer = lambda op: ((cirq.Z(op.qubits[0]),) * 2 + (op, cirq.Y(op.qubits[0])))
    prepend_two_Xs_append_one_Y = Replacer(replacer)
    qubits = [cirq.NamedQubit(s) for s in 'abcdef']
    a, b, c = qubits[:3]

    circuit = cirq.Circuit(
        [cirq.Moment([cirq.CZ(a, b)]), cirq.Moment([cirq.CZ(b, c)]), cirq.Moment([cirq.CZ(a, b)])]
    )

    prepend_two_Xs_append_one_Y.optimize_circuit(circuit)

    cirq.testing.assert_has_diagram(
        circuit,
        """
a: ───Z───Z───@───Y───────────────Z───Z───@───Y───
              │                           │
b: ───────────@───Z───Z───@───Y───────────@───────
                          │
c: ───────────────────────@───────────────────────
""",
    )

    prepender = lambda op: (cirq.X(op.qubits[0]),) * 3 + (op,)
    prepend_3_Xs = Replacer(prepender)
    circuit = cirq.Circuit(
        [
            cirq.Moment([cirq.CNOT(a, b)]),
            cirq.Moment([cirq.CNOT(b, c)]),
            cirq.Moment([cirq.CNOT(c, b)]),
        ]
    )
    prepend_3_Xs.optimize_circuit(circuit)
    cirq.testing.assert_has_diagram(
        circuit,
        """
a: ───X───X───X───@───────────────────────────────────
                  │
b: ───────────────X───X───X───X───@───────────────X───
                                  │               │
c: ───────────────────────────────X───X───X───X───@───
""",
    )

    duplicate = Replacer(lambda op: (op,) * 2)
    circuit = cirq.Circuit(
        [
            cirq.Moment([cirq.CZ(qubits[j], qubits[j + 1]) for j in range(i % 2, 5, 2)])
            for i in range(4)
        ]
    )

    duplicate.optimize_circuit(circuit)
    cirq.testing.assert_has_diagram(
        circuit,
        """
a: ───@───@───────────@───@───────────
      │   │           │   │
b: ───@───@───@───@───@───@───@───@───
              │   │           │   │
c: ───@───@───@───@───@───@───@───@───
      │   │           │   │
d: ───@───@───@───@───@───@───@───@───
              │   │           │   │
e: ───@───@───@───@───@───@───@───@───
      │   │           │   │
f: ───@───@───────────@───@───────────
""",
    )

    circuit = cirq.Circuit(
        [
            cirq.Moment([cirq.CZ(*qubits[2:4]), cirq.CNOT(*qubits[:2])]),
            cirq.Moment([cirq.CNOT(*qubits[1::-1])]),
        ]
    )

    duplicate.optimize_circuit(circuit)
    cirq.testing.assert_has_diagram(
        circuit,
        """
a: ───@───@───X───X───
      │   │   │   │
b: ───X───X───@───@───

c: ───@───────@───────
      │       │
d: ───@───────@───────
""",
    )


def test_insert_into_range():
    x = cirq.NamedQubit('x')
    y = cirq.NamedQubit('y')
    c = cirq.Circuit([cirq.Moment([cirq.X(x)])] * 4)
    c.insert_into_range([cirq.Z(x), cirq.CZ(x, y)], 2, 2)
    cirq.testing.assert_has_diagram(
        c,
        """
x: ───X───X───Z───@───X───X───
                  │
y: ───────────────@───────────
""",
    )

    c.insert_into_range([cirq.Y(y), cirq.Y(y), cirq.Y(y), cirq.CX(y, x)], 1, 4)
    cirq.testing.assert_has_diagram(
        c,
        """
x: ───X───X───Z───@───X───X───X───
                  │       │
y: ───────Y───Y───@───Y───@───────
""",
    )

    c.insert_into_range([cirq.H(y), cirq.H(y)], 6, 7)
    cirq.testing.assert_has_diagram(
        c,
        """
x: ───X───X───Z───@───X───X───X───────
                  │       │
y: ───────Y───Y───@───Y───@───H───H───
""",
    )

    c.insert_into_range([cirq.T(y)], 0, 1)
    cirq.testing.assert_has_diagram(
        c,
        """
x: ───X───X───Z───@───X───X───X───────
                  │       │
y: ───T───Y───Y───@───Y───@───H───H───
""",
    )

    with pytest.raises(IndexError):
        c.insert_into_range([cirq.CZ(x, y)], 10, 10)


@pytest.mark.parametrize('circuit_cls', [cirq.Circuit, cirq.FrozenCircuit])
def test_next_moment_operating_on(circuit_cls):
    a = cirq.NamedQubit('a')
    b = cirq.NamedQubit('b')

    c = circuit_cls()
    assert c.next_moment_operating_on([a]) is None
    assert c.next_moment_operating_on([a], 0) is None
    assert c.next_moment_operating_on([a], 102) is None

    c = circuit_cls([cirq.Moment([cirq.X(a)])])
    assert c.next_moment_operating_on([a]) == 0
    assert c.next_moment_operating_on([a], 0) == 0
    assert c.next_moment_operating_on([a, b]) == 0
    assert c.next_moment_operating_on([a], 1) is None
    assert c.next_moment_operating_on([b]) is None

    c = circuit_cls(
        [cirq.Moment(), cirq.Moment([cirq.X(a)]), cirq.Moment(), cirq.Moment([cirq.CZ(a, b)])]
    )

    assert c.next_moment_operating_on([a], 0) == 1
    assert c.next_moment_operating_on([a], 1) == 1
    assert c.next_moment_operating_on([a], 2) == 3
    assert c.next_moment_operating_on([a], 3) == 3
    assert c.next_moment_operating_on([a], 4) is None

    assert c.next_moment_operating_on([b], 0) == 3
    assert c.next_moment_operating_on([b], 1) == 3
    assert c.next_moment_operating_on([b], 2) == 3
    assert c.next_moment_operating_on([b], 3) == 3
    assert c.next_moment_operating_on([b], 4) is None

    assert c.next_moment_operating_on([a, b], 0) == 1
    assert c.next_moment_operating_on([a, b], 1) == 1
    assert c.next_moment_operating_on([a, b], 2) == 3
    assert c.next_moment_operating_on([a, b], 3) == 3
    assert c.next_moment_operating_on([a, b], 4) is None


@pytest.mark.parametrize('circuit_cls', [cirq.Circuit, cirq.FrozenCircuit])
def test_next_moment_operating_on_distance(circuit_cls):
    a = cirq.NamedQubit('a')

    c = circuit_cls(
        [
            cirq.Moment(),
            cirq.Moment(),
            cirq.Moment(),
            cirq.Moment(),
            cirq.Moment([cirq.X(a)]),
            cirq.Moment(),
        ]
    )

    assert c.next_moment_operating_on([a], 0, max_distance=4) is None
    assert c.next_moment_operating_on([a], 1, max_distance=3) is None
    assert c.next_moment_operating_on([a], 2, max_distance=2) is None
    assert c.next_moment_operating_on([a], 3, max_distance=1) is None
    assert c.next_moment_operating_on([a], 4, max_distance=0) is None

    assert c.next_moment_operating_on([a], 0, max_distance=5) == 4
    assert c.next_moment_operating_on([a], 1, max_distance=4) == 4
    assert c.next_moment_operating_on([a], 2, max_distance=3) == 4
    assert c.next_moment_operating_on([a], 3, max_distance=2) == 4
    assert c.next_moment_operating_on([a], 4, max_distance=1) == 4

    assert c.next_moment_operating_on([a], 5, max_distance=0) is None
    assert c.next_moment_operating_on([a], 1, max_distance=5) == 4
    assert c.next_moment_operating_on([a], 3, max_distance=5) == 4
    assert c.next_moment_operating_on([a], 1, max_distance=500) == 4

    # Huge max distances should be handled quickly due to capping.
    assert c.next_moment_operating_on([a], 5, max_distance=10 ** 100) is None

    with pytest.raises(ValueError, match='Negative max_distance'):
        c.next_moment_operating_on([a], 0, max_distance=-1)


@pytest.mark.parametrize('circuit_cls', [cirq.Circuit, cirq.FrozenCircuit])
def test_prev_moment_operating_on(circuit_cls):
    a = cirq.NamedQubit('a')
    b = cirq.NamedQubit('b')

    c = circuit_cls()
    assert c.prev_moment_operating_on([a]) is None
    assert c.prev_moment_operating_on([a], 0) is None
    assert c.prev_moment_operating_on([a], 102) is None

    c = circuit_cls([cirq.Moment([cirq.X(a)])])
    assert c.prev_moment_operating_on([a]) == 0
    assert c.prev_moment_operating_on([a], 1) == 0
    assert c.prev_moment_operating_on([a, b]) == 0
    assert c.prev_moment_operating_on([a], 0) is None
    assert c.prev_moment_operating_on([b]) is None

    c = circuit_cls(
        [cirq.Moment([cirq.CZ(a, b)]), cirq.Moment(), cirq.Moment([cirq.X(a)]), cirq.Moment()]
    )

    assert c.prev_moment_operating_on([a], 4) == 2
    assert c.prev_moment_operating_on([a], 3) == 2
    assert c.prev_moment_operating_on([a], 2) == 0
    assert c.prev_moment_operating_on([a], 1) == 0
    assert c.prev_moment_operating_on([a], 0) is None

    assert c.prev_moment_operating_on([b], 4) == 0
    assert c.prev_moment_operating_on([b], 3) == 0
    assert c.prev_moment_operating_on([b], 2) == 0
    assert c.prev_moment_operating_on([b], 1) == 0
    assert c.prev_moment_operating_on([b], 0) is None

    assert c.prev_moment_operating_on([a, b], 4) == 2
    assert c.prev_moment_operating_on([a, b], 3) == 2
    assert c.prev_moment_operating_on([a, b], 2) == 0
    assert c.prev_moment_operating_on([a, b], 1) == 0
    assert c.prev_moment_operating_on([a, b], 0) is None

    with pytest.raises(ValueError, match='Negative max_distance'):
        assert c.prev_moment_operating_on([a, b], 4, max_distance=-1)


@pytest.mark.parametrize('circuit_cls', [cirq.Circuit, cirq.FrozenCircuit])
def test_prev_moment_operating_on_distance(circuit_cls):
    a = cirq.NamedQubit('a')

    c = circuit_cls(
        [
            cirq.Moment(),
            cirq.Moment([cirq.X(a)]),
            cirq.Moment(),
            cirq.Moment(),
            cirq.Moment(),
            cirq.Moment(),
        ]
    )

    assert c.prev_moment_operating_on([a], max_distance=4) is None
    assert c.prev_moment_operating_on([a], 6, max_distance=4) is None
    assert c.prev_moment_operating_on([a], 5, max_distance=3) is None
    assert c.prev_moment_operating_on([a], 4, max_distance=2) is None
    assert c.prev_moment_operating_on([a], 3, max_distance=1) is None
    assert c.prev_moment_operating_on([a], 2, max_distance=0) is None
    assert c.prev_moment_operating_on([a], 1, max_distance=0) is None
    assert c.prev_moment_operating_on([a], 0, max_distance=0) is None

    assert c.prev_moment_operating_on([a], 6, max_distance=5) == 1
    assert c.prev_moment_operating_on([a], 5, max_distance=4) == 1
    assert c.prev_moment_operating_on([a], 4, max_distance=3) == 1
    assert c.prev_moment_operating_on([a], 3, max_distance=2) == 1
    assert c.prev_moment_operating_on([a], 2, max_distance=1) == 1

    assert c.prev_moment_operating_on([a], 6, max_distance=10) == 1
    assert c.prev_moment_operating_on([a], 6, max_distance=100) == 1
    assert c.prev_moment_operating_on([a], 13, max_distance=500) == 1

    # Huge max distances should be handled quickly due to capping.
    assert c.prev_moment_operating_on([a], 1, max_distance=10 ** 100) is None

    with pytest.raises(ValueError, match='Negative max_distance'):
        c.prev_moment_operating_on([a], 6, max_distance=-1)


def test_earliest_available_moment():
    q = cirq.LineQubit.range(3)
    c = cirq.Circuit(
        cirq.Moment(cirq.measure(q[0], key="m")),
        cirq.Moment(cirq.X(q[1]).with_classical_controls("m")),
    )
    assert c.earliest_available_moment(cirq.Y(q[0])) == 1
    assert c.earliest_available_moment(cirq.Y(q[1])) == 2
    assert c.earliest_available_moment(cirq.Y(q[2])) == 0
    assert c.earliest_available_moment(cirq.Y(q[2]).with_classical_controls("m")) == 1
    assert (
        c.earliest_available_moment(cirq.Y(q[2]).with_classical_controls("m"), end_moment_index=1)
        == 1
    )

    # Returns `end_moment_index` by default without verifying if an operation already exists there.
    assert (
        c.earliest_available_moment(cirq.Y(q[1]).with_classical_controls("m"), end_moment_index=1)
        == 1
    )


@pytest.mark.parametrize('circuit_cls', [cirq.Circuit, cirq.FrozenCircuit])
def test_operation_at(circuit_cls):
    a = cirq.NamedQubit('a')
    b = cirq.NamedQubit('b')

    c = circuit_cls()
    assert c.operation_at(a, 0) is None
    assert c.operation_at(a, -1) is None
    assert c.operation_at(a, 102) is None

    c = circuit_cls([cirq.Moment()])
    assert c.operation_at(a, 0) is None

    c = circuit_cls([cirq.Moment([cirq.X(a)])])
    assert c.operation_at(b, 0) is None
    assert c.operation_at(a, 1) is None
    assert c.operation_at(a, 0) == cirq.X(a)

    c = circuit_cls([cirq.Moment(), cirq.Moment([cirq.CZ(a, b)])])
    assert c.operation_at(a, 0) is None
    assert c.operation_at(a, 1) == cirq.CZ(a, b)


@pytest.mark.parametrize('circuit_cls', [cirq.Circuit, cirq.FrozenCircuit])
def test_findall_operations(circuit_cls):
    a = cirq.NamedQubit('a')
    b = cirq.NamedQubit('b')

    xa = cirq.X.on(a)
    xb = cirq.X.on(b)
    za = cirq.Z.on(a)
    zb = cirq.Z.on(b)

    def is_x(op: cirq.Operation) -> bool:
        return isinstance(op, cirq.GateOperation) and isinstance(op.gate, cirq.XPowGate)

    c = circuit_cls()
    assert list(c.findall_operations(is_x)) == []

    c = circuit_cls(xa)
    assert list(c.findall_operations(is_x)) == [(0, xa)]

    c = circuit_cls(za)
    assert list(c.findall_operations(is_x)) == []

    c = circuit_cls([za, zb] * 8)
    assert list(c.findall_operations(is_x)) == []

    c = circuit_cls(xa, xb)
    assert list(c.findall_operations(is_x)) == [(0, xa), (0, xb)]

    c = circuit_cls(xa, zb)
    assert list(c.findall_operations(is_x)) == [(0, xa)]

    c = circuit_cls(xa, za)
    assert list(c.findall_operations(is_x)) == [(0, xa)]

    c = circuit_cls([xa] * 8)
    assert list(c.findall_operations(is_x)) == list(enumerate([xa] * 8))

    c = circuit_cls(za, zb, xa, xb)
    assert list(c.findall_operations(is_x)) == [(1, xa), (1, xb)]

    c = circuit_cls(xa, zb, za, xb)
    assert list(c.findall_operations(is_x)) == [(0, xa), (1, xb)]


@pytest.mark.parametrize('circuit_cls', [cirq.Circuit, cirq.FrozenCircuit])
def test_findall_operations_with_gate(circuit_cls):
    a = cirq.NamedQubit('a')
    b = cirq.NamedQubit('b')
    c = circuit_cls(
        [
            cirq.Moment([cirq.X(a)]),
            cirq.Moment([cirq.Z(a), cirq.Z(b)]),
            cirq.Moment([cirq.X(a), cirq.X(b)]),
            cirq.Moment([cirq.CZ(a, b)]),
            cirq.Moment([cirq.measure(a), cirq.measure(b)]),
        ]
    )
    assert list(c.findall_operations_with_gate_type(cirq.XPowGate)) == [
        (0, cirq.X(a), cirq.X),
        (2, cirq.X(a), cirq.X),
        (2, cirq.X(b), cirq.X),
    ]
    assert list(c.findall_operations_with_gate_type(cirq.CZPowGate)) == [
        (3, cirq.CZ(a, b), cirq.CZ)
    ]
    assert list(c.findall_operations_with_gate_type(cirq.MeasurementGate)) == [
        (4, cirq.MeasurementGate(1, key='a').on(a), cirq.MeasurementGate(1, key='a')),
        (4, cirq.MeasurementGate(1, key='b').on(b), cirq.MeasurementGate(1, key='b')),
    ]


def assert_findall_operations_until_blocked_as_expected(
    circuit=None, start_frontier=None, is_blocker=None, expected_ops=None
):
    if circuit is None:
        circuit = cirq.Circuit()
    if start_frontier is None:
        start_frontier = {}
    kwargs = {} if is_blocker is None else {'is_blocker': is_blocker}
    found_ops = circuit.findall_operations_until_blocked(start_frontier, **kwargs)

    for i, op in found_ops:
        assert i >= min((start_frontier[q] for q in op.qubits if q in start_frontier), default=0)
        assert set(op.qubits).intersection(start_frontier)

    if expected_ops is None:
        return
    assert sorted(found_ops) == sorted(expected_ops)


@pytest.mark.parametrize('circuit_cls', [cirq.Circuit, cirq.FrozenCircuit])
def test_findall_operations_until_blocked(circuit_cls):
    a, b, c, d = cirq.LineQubit.range(4)

    assert_findall_operations_until_blocked_as_expected()

    circuit = circuit_cls(
        cirq.H(a),
        cirq.CZ(a, b),
        cirq.H(b),
        cirq.CZ(b, c),
        cirq.H(c),
        cirq.CZ(c, d),
        cirq.H(d),
        cirq.CZ(c, d),
        cirq.H(c),
        cirq.CZ(b, c),
        cirq.H(b),
        cirq.CZ(a, b),
        cirq.H(a),
    )
    expected_diagram = """
0: ───H───@───────────────────────────────────────@───H───
          │                                       │
1: ───────@───H───@───────────────────────@───H───@───────
                  │                       │
2: ───────────────@───H───@───────@───H───@───────────────
                          │       │
3: ───────────────────────@───H───@───────────────────────
""".strip()
    #     0   1   2   3   4   5   6   7   8   9   10  11  12
    cirq.testing.assert_has_diagram(circuit, expected_diagram)

    # Always return true to test basic features
    go_to_end = lambda op: False
    stop_if_op = lambda op: True
    stop_if_h_on_a = lambda op: op.gate == cirq.H and a in op.qubits

    # Empty cases.
    assert_findall_operations_until_blocked_as_expected(is_blocker=go_to_end, expected_ops=[])
    assert_findall_operations_until_blocked_as_expected(
        circuit=circuit, is_blocker=go_to_end, expected_ops=[]
    )

    # Clamped input cases. (out of bounds)
    assert_findall_operations_until_blocked_as_expected(
        start_frontier={a: 5}, is_blocker=stop_if_op, expected_ops=[]
    )
    assert_findall_operations_until_blocked_as_expected(
        start_frontier={a: -100}, is_blocker=stop_if_op, expected_ops=[]
    )
    assert_findall_operations_until_blocked_as_expected(
        circuit=circuit, start_frontier={a: 100}, is_blocker=stop_if_op, expected_ops=[]
    )

    # Test if all operations are blocked
    for idx in range(0, 15):
        for q in (a, b, c, d):
            assert_findall_operations_until_blocked_as_expected(
                circuit=circuit, start_frontier={q: idx}, is_blocker=stop_if_op, expected_ops=[]
            )
        assert_findall_operations_until_blocked_as_expected(
            circuit=circuit,
            start_frontier={a: idx, b: idx, c: idx, d: idx},
            is_blocker=stop_if_op,
            expected_ops=[],
        )

    # Cases where nothing is blocked, it goes to the end
    a_ending_ops = [(11, cirq.CZ.on(a, b)), (12, cirq.H.on(a))]
    for idx in range(2, 10):
        assert_findall_operations_until_blocked_as_expected(
            circuit=circuit,
            start_frontier={a: idx},
            is_blocker=go_to_end,
            expected_ops=a_ending_ops,
        )

    # Block on H, but pick up the CZ
    for idx in range(2, 10):
        assert_findall_operations_until_blocked_as_expected(
            circuit=circuit,
            start_frontier={a: idx},
            is_blocker=stop_if_h_on_a,
            expected_ops=[(11, cirq.CZ.on(a, b))],
        )

    circuit = circuit_cls([cirq.CZ(a, b), cirq.CZ(a, b), cirq.CZ(b, c)])
    expected_diagram = """
0: ───@───@───────
      │   │
1: ───@───@───@───
              │
2: ───────────@───
""".strip()
    #     0   1   2
    cirq.testing.assert_has_diagram(circuit, expected_diagram)

    start_frontier = {a: 0, b: 0}
    is_blocker = lambda next_op: sorted(next_op.qubits) != [a, b]
    expected_ops = [(0, cirq.CZ(a, b)), (1, cirq.CZ(a, b))]
    assert_findall_operations_until_blocked_as_expected(
        circuit=circuit,
        start_frontier=start_frontier,
        is_blocker=is_blocker,
        expected_ops=expected_ops,
    )

    circuit = circuit_cls([cirq.ZZ(a, b), cirq.ZZ(b, c)])
    expected_diagram = """
0: ───ZZ────────
      │
1: ───ZZ───ZZ───
           │
2: ────────ZZ───
""".strip()
    #     0    1
    cirq.testing.assert_has_diagram(circuit, expected_diagram)

    start_frontier = {a: 0, b: 0, c: 0}
    is_blocker = lambda op: a in op.qubits
    assert_findall_operations_until_blocked_as_expected(
        circuit=circuit, start_frontier=start_frontier, is_blocker=is_blocker, expected_ops=[]
    )

    circuit = circuit_cls([cirq.ZZ(a, b), cirq.XX(c, d), cirq.ZZ(b, c), cirq.Z(b)])
    expected_diagram = """
0: ───ZZ────────────
      │
1: ───ZZ───ZZ───Z───
           │
2: ───XX───ZZ───────
      │
3: ───XX────────────
""".strip()
    #     0    1    2
    cirq.testing.assert_has_diagram(circuit, expected_diagram)

    start_frontier = {a: 0, b: 0, c: 0, d: 0}
    is_blocker = lambda op: isinstance(op.gate, cirq.XXPowGate)
    assert_findall_operations_until_blocked_as_expected(
        circuit=circuit,
        start_frontier=start_frontier,
        is_blocker=is_blocker,
        expected_ops=[(0, cirq.ZZ(a, b))],
    )

    circuit = circuit_cls([cirq.XX(a, b), cirq.Z(a), cirq.ZZ(b, c), cirq.ZZ(c, d), cirq.Z(d)])
    expected_diagram = """
0: ───XX───Z─────────────
      │
1: ───XX───ZZ────────────
           │
2: ────────ZZ───ZZ───────
                │
3: ─────────────ZZ───Z───
""".strip()
    #     0    1    2    3
    cirq.testing.assert_has_diagram(circuit, expected_diagram)

    start_frontier = {a: 0, d: 0}
    assert_findall_operations_until_blocked_as_expected(
        circuit=circuit, start_frontier=start_frontier, is_blocker=is_blocker, expected_ops=[]
    )


@pytest.mark.parametrize('seed', [randint(0, 2 ** 31)])
@pytest.mark.parametrize('circuit_cls', [cirq.Circuit, cirq.FrozenCircuit])
def test_findall_operations_until_blocked_docstring_examples(seed, circuit_cls):
    prng = np.random.RandomState(seed)

    class ExampleGate(cirq.Gate):
        def __init__(self, n_qubits, label):
            self.n_qubits = n_qubits
            self.label = label

        def num_qubits(self):
            return self.n_qubits

        def _circuit_diagram_info_(self, args):
            return cirq.CircuitDiagramInfo(wire_symbols=[self.label] * self.n_qubits)

    def is_blocker(op):
        if op.gate.label == 'F':
            return False
        if op.gate.label == 'T':
            return True
        return prng.rand() < 0.5

    F2 = ExampleGate(2, 'F')
    T2 = ExampleGate(2, 'T')
    M2 = ExampleGate(2, 'M')
    a, b, c, d = cirq.LineQubit.range(4)

    circuit = circuit_cls([F2(a, b), F2(a, b), T2(b, c)])
    start = {a: 0, b: 0}
    expected_diagram = """
0: ───F───F───────
      │   │
1: ───F───F───T───
              │
2: ───────────T───
    """
    cirq.testing.assert_has_diagram(circuit, expected_diagram)
    expected_ops = [(0, F2(a, b)), (1, F2(a, b))]
    new_circuit = circuit_cls([op for _, op in expected_ops])
    expected_diagram = """
0: ───F───F───
      │   │
1: ───F───F───
    """
    cirq.testing.assert_has_diagram(new_circuit, expected_diagram)
    assert circuit.findall_operations_until_blocked(start, is_blocker) == expected_ops

    circuit = circuit_cls([M2(a, b), M2(b, c), F2(a, b), M2(c, d)])
    start = {a: 2, b: 2}
    expected_diagram = """
0: ───M───────F───
      │       │
1: ───M───M───F───
          │
2: ───────M───M───
              │
3: ───────────M───
    """
    cirq.testing.assert_has_diagram(circuit, expected_diagram)
    expected_ops = [(2, F2(a, b))]
    new_circuit = circuit_cls([op for _, op in expected_ops])
    expected_diagram = """
0: ───F───
      │
1: ───F───
    """
    cirq.testing.assert_has_diagram(new_circuit, expected_diagram)
    assert circuit.findall_operations_until_blocked(start, is_blocker) == expected_ops

    circuit = circuit_cls([M2(a, b), T2(b, c), M2(a, b), M2(c, d)])
    start = {a: 1, b: 1}
    expected_diagram = """
0: ───M───────M───
      │       │
1: ───M───T───M───
          │
2: ───────T───M───
              │
3: ───────────M───
    """
    cirq.testing.assert_has_diagram(circuit, expected_diagram)
    assert circuit.findall_operations_until_blocked(start, is_blocker) == []

    ops = [(0, F2(a, b)), (1, F2(a, b))]
    circuit = circuit_cls([op for _, op in ops])
    start = {a: 0, b: 1}
    expected_diagram = """
0: ───F───F───
      │   │
1: ───F───F───
    """
    cirq.testing.assert_has_diagram(circuit, expected_diagram)
    assert circuit.findall_operations_until_blocked(start, is_blocker) == ops

    ops = [F2(a, b), F2(b, c), F2(c, d)]
    circuit = circuit_cls(ops)
    start = {a: 0, d: 0}
    expected_diagram = """
0: ───F───────────
      │
1: ───F───F───────
          │
2: ───────F───F───
              │
3: ───────────F───
    """
    cirq.testing.assert_has_diagram(circuit, expected_diagram)
    assert circuit.findall_operations_until_blocked(start, is_blocker) == [
        (0, F2(a, b)),
        (2, F2(c, d)),
    ]


@pytest.mark.parametrize('circuit_cls', [cirq.Circuit, cirq.FrozenCircuit])
def test_has_measurements(circuit_cls):
    a = cirq.NamedQubit('a')
    b = cirq.NamedQubit('b')

    xa = cirq.X.on(a)
    xb = cirq.X.on(b)

    ma = cirq.measure(a)
    mb = cirq.measure(b)

    c = circuit_cls()
    assert not c.has_measurements()

    c = circuit_cls(xa, xb)
    assert not c.has_measurements()

    c = circuit_cls(ma)
    assert c.has_measurements()

    c = circuit_cls(ma, mb)
    assert c.has_measurements()

    c = circuit_cls(xa, ma)
    assert c.has_measurements()

    c = circuit_cls(xa, ma, xb, mb)
    assert c.has_measurements()

    c = circuit_cls(ma, xa)
    assert c.has_measurements()

    c = circuit_cls(ma, xa, mb)
    assert c.has_measurements()

    c = circuit_cls(xa, ma, xb, xa)
    assert c.has_measurements()

    c = circuit_cls(ma, ma)
    assert c.has_measurements()

    c = circuit_cls(xa, ma, xa)
    assert c.has_measurements()


@pytest.mark.parametrize('circuit_cls', [cirq.Circuit, cirq.FrozenCircuit])
def test_are_all_or_any_measurements_terminal(circuit_cls):
    a = cirq.NamedQubit('a')
    b = cirq.NamedQubit('b')

    xa = cirq.X.on(a)
    xb = cirq.X.on(b)

    ma = cirq.measure(a)
    mb = cirq.measure(b)

    c = circuit_cls()
    assert c.are_all_measurements_terminal()
    assert not c.are_any_measurements_terminal()

    c = circuit_cls(xa, xb)
    assert c.are_all_measurements_terminal()
    assert not c.are_any_measurements_terminal()

    c = circuit_cls(ma)
    assert c.are_all_measurements_terminal()
    assert c.are_any_measurements_terminal()

    c = circuit_cls(ma, mb)
    assert c.are_all_measurements_terminal()
    assert c.are_any_measurements_terminal()

    c = circuit_cls(xa, ma)
    assert c.are_all_measurements_terminal()
    assert c.are_any_measurements_terminal()

    c = circuit_cls(xa, ma, xb, mb)
    assert c.are_all_measurements_terminal()
    assert c.are_any_measurements_terminal()

    c = circuit_cls(ma, xa)
    assert not c.are_all_measurements_terminal()
    assert not c.are_any_measurements_terminal()

    c = circuit_cls(ma, xa, mb)
    assert not c.are_all_measurements_terminal()
    assert c.are_any_measurements_terminal()

    c = circuit_cls(xa, ma, xb, xa)
    assert not c.are_all_measurements_terminal()
    assert not c.are_any_measurements_terminal()

    c = circuit_cls(ma, ma)
    assert not c.are_all_measurements_terminal()
    assert c.are_any_measurements_terminal()

    c = circuit_cls(xa, ma, xa)
    assert not c.are_all_measurements_terminal()
    assert not c.are_any_measurements_terminal()


@pytest.mark.parametrize('circuit_cls', [cirq.Circuit, cirq.FrozenCircuit])
def test_all_or_any_terminal(circuit_cls):
    def is_x_pow_gate(op):
        return isinstance(op.gate, cirq.XPowGate)

    a = cirq.NamedQubit('a')
    b = cirq.NamedQubit('b')

    xa = cirq.X.on(a)
    xb = cirq.X.on(b)

    ya = cirq.Y.on(a)
    yb = cirq.Y.on(b)

    c = circuit_cls()
    assert c.are_all_matches_terminal(is_x_pow_gate)
    assert not c.are_any_matches_terminal(is_x_pow_gate)

    c = circuit_cls(xa)
    assert c.are_all_matches_terminal(is_x_pow_gate)
    assert c.are_any_matches_terminal(is_x_pow_gate)

    c = circuit_cls(xb)
    assert c.are_all_matches_terminal(is_x_pow_gate)
    assert c.are_any_matches_terminal(is_x_pow_gate)

    c = circuit_cls(ya)
    assert c.are_all_matches_terminal(is_x_pow_gate)
    assert not c.are_any_matches_terminal(is_x_pow_gate)

    c = circuit_cls(ya, yb)
    assert c.are_all_matches_terminal(is_x_pow_gate)
    assert not c.are_any_matches_terminal(is_x_pow_gate)

    c = circuit_cls(ya, yb, xa)
    assert c.are_all_matches_terminal(is_x_pow_gate)
    assert c.are_any_matches_terminal(is_x_pow_gate)

    c = circuit_cls(ya, yb, xa, xb)
    assert c.are_all_matches_terminal(is_x_pow_gate)
    assert c.are_any_matches_terminal(is_x_pow_gate)

    c = circuit_cls(xa, xa)
    assert not c.are_all_matches_terminal(is_x_pow_gate)
    assert c.are_any_matches_terminal(is_x_pow_gate)

    c = circuit_cls(xa, ya)
    assert not c.are_all_matches_terminal(is_x_pow_gate)
    assert not c.are_any_matches_terminal(is_x_pow_gate)

    c = circuit_cls(xb, ya, yb)
    assert not c.are_all_matches_terminal(is_x_pow_gate)
    assert not c.are_any_matches_terminal(is_x_pow_gate)

    c = circuit_cls(xa, ya, xa)
    assert not c.are_all_matches_terminal(is_x_pow_gate)
    assert c.are_any_matches_terminal(is_x_pow_gate)

    def is_circuit_op(op):
        isinstance(op, cirq.CircuitOperation)

    cop_1 = cirq.CircuitOperation(cirq.FrozenCircuit(xa, ya))
    cop_2 = cirq.CircuitOperation(cirq.FrozenCircuit(cop_1, xb))
    c = circuit_cls(cop_2, yb)
    # are_all_matches_terminal treats CircuitOperations as transparent.
    assert c.are_all_matches_terminal(is_circuit_op)
    assert not c.are_any_matches_terminal(is_circuit_op)


def test_clear_operations_touching():
    a = cirq.NamedQubit('a')
    b = cirq.NamedQubit('b')

    c = cirq.Circuit()
    c.clear_operations_touching([a, b], range(10))
    assert c == cirq.Circuit()

    c = cirq.Circuit(
        [
            cirq.Moment(),
            cirq.Moment([cirq.X(a), cirq.X(b)]),
            cirq.Moment([cirq.X(a)]),
            cirq.Moment([cirq.X(a)]),
            cirq.Moment([cirq.CZ(a, b)]),
            cirq.Moment(),
            cirq.Moment([cirq.X(b)]),
            cirq.Moment(),
        ]
    )
    c.clear_operations_touching([a], [1, 3, 4, 6, 7])
    assert c == cirq.Circuit(
        [
            cirq.Moment(),
            cirq.Moment([cirq.X(b)]),
            cirq.Moment([cirq.X(a)]),
            cirq.Moment(),
            cirq.Moment(),
            cirq.Moment(),
            cirq.Moment([cirq.X(b)]),
            cirq.Moment(),
        ]
    )

    c = cirq.Circuit(
        [
            cirq.Moment(),
            cirq.Moment([cirq.X(a), cirq.X(b)]),
            cirq.Moment([cirq.X(a)]),
            cirq.Moment([cirq.X(a)]),
            cirq.Moment([cirq.CZ(a, b)]),
            cirq.Moment(),
            cirq.Moment([cirq.X(b)]),
            cirq.Moment(),
        ]
    )
    c.clear_operations_touching([a, b], [1, 3, 4, 6, 7])
    assert c == cirq.Circuit(
        [
            cirq.Moment(),
            cirq.Moment(),
            cirq.Moment([cirq.X(a)]),
            cirq.Moment(),
            cirq.Moment(),
            cirq.Moment(),
            cirq.Moment(),
            cirq.Moment(),
        ]
    )


@pytest.mark.parametrize('circuit_cls', [cirq.Circuit, cirq.FrozenCircuit])
def test_all_qubits(circuit_cls):
    a = cirq.NamedQubit('a')
    b = cirq.NamedQubit('b')

    c = circuit_cls([cirq.Moment([cirq.X(a)]), cirq.Moment([cirq.X(b)])])
    assert c.all_qubits() == {a, b}

    c = circuit_cls([cirq.Moment([cirq.X(a)]), cirq.Moment([cirq.X(a)])])
    assert c.all_qubits() == {a}

    c = circuit_cls([cirq.Moment([cirq.CZ(a, b)])])
    assert c.all_qubits() == {a, b}

    c = circuit_cls([cirq.Moment([cirq.CZ(a, b)]), cirq.Moment([cirq.X(a)])])
    assert c.all_qubits() == {a, b}


@pytest.mark.parametrize('circuit_cls', [cirq.Circuit, cirq.FrozenCircuit])
def test_all_operations(circuit_cls):
    a = cirq.NamedQubit('a')
    b = cirq.NamedQubit('b')

    c = circuit_cls([cirq.Moment([cirq.X(a)]), cirq.Moment([cirq.X(b)])])
    assert list(c.all_operations()) == [cirq.X(a), cirq.X(b)]

    c = circuit_cls([cirq.Moment([cirq.X(a), cirq.X(b)])])
    assert list(c.all_operations()) == [cirq.X(a), cirq.X(b)]

    c = circuit_cls([cirq.Moment([cirq.X(a)]), cirq.Moment([cirq.X(a)])])
    assert list(c.all_operations()) == [cirq.X(a), cirq.X(a)]

    c = circuit_cls([cirq.Moment([cirq.CZ(a, b)])])
    assert list(c.all_operations()) == [cirq.CZ(a, b)]

    c = circuit_cls([cirq.Moment([cirq.CZ(a, b)]), cirq.Moment([cirq.X(a)])])
    assert list(c.all_operations()) == [cirq.CZ(a, b), cirq.X(a)]

    c = circuit_cls(
        [
            cirq.Moment([]),
            cirq.Moment([cirq.X(a), cirq.Y(b)]),
            cirq.Moment([]),
            cirq.Moment([cirq.CNOT(a, b)]),
            cirq.Moment([cirq.Z(b), cirq.H(a)]),  # Different qubit order
            cirq.Moment([]),
        ]
    )

    assert list(c.all_operations()) == [cirq.X(a), cirq.Y(b), cirq.CNOT(a, b), cirq.Z(b), cirq.H(a)]


@pytest.mark.parametrize('circuit_cls', [cirq.Circuit, cirq.FrozenCircuit])
def test_qid_shape_qubit(circuit_cls):
    a = cirq.NamedQubit('a')
    b = cirq.NamedQubit('b')
    c = cirq.NamedQubit('c')

    circuit = circuit_cls([cirq.Moment([cirq.X(a)]), cirq.Moment([cirq.X(b)])])

    assert cirq.qid_shape(circuit) == (2, 2)
    assert cirq.num_qubits(circuit) == 2
    assert circuit.qid_shape() == (2, 2)
    assert circuit.qid_shape(qubit_order=[c, a, b]) == (2, 2, 2)
    with pytest.raises(ValueError, match='extra qubits'):
        _ = circuit.qid_shape(qubit_order=[a])


@pytest.mark.parametrize('circuit_cls', [cirq.Circuit, cirq.FrozenCircuit])
def test_qid_shape_qudit(circuit_cls):
    class PlusOneMod3Gate(cirq.SingleQubitGate):
        def _qid_shape_(self):
            return (3,)

    class C2NotGate(cirq.Gate):
        def _qid_shape_(self):
            return (3, 2)

    class IdentityGate(cirq.SingleQubitGate):
        def _qid_shape_(self):
            return (1,)

    a, b, c = cirq.LineQid.for_qid_shape((3, 2, 1))

    circuit = circuit_cls(PlusOneMod3Gate().on(a), C2NotGate().on(a, b), IdentityGate().on_each(c))

    assert cirq.num_qubits(circuit) == 3
    assert cirq.qid_shape(circuit) == (3, 2, 1)
    assert circuit.qid_shape() == (3, 2, 1)
    assert circuit.qid_shape()
    with pytest.raises(ValueError, match='extra qubits'):
        _ = circuit.qid_shape(qubit_order=[b, c])


@pytest.mark.parametrize('circuit_cls', [cirq.Circuit, cirq.FrozenCircuit])
def test_to_text_diagram_teleportation_to_diagram(circuit_cls):
    ali = cirq.NamedQubit('(0, 0)')
    bob = cirq.NamedQubit('(0, 1)')
    msg = cirq.NamedQubit('(1, 0)')
    tmp = cirq.NamedQubit('(1, 1)')

    c = circuit_cls(
        [
            cirq.Moment([cirq.H(ali)]),
            cirq.Moment([cirq.CNOT(ali, bob)]),
            cirq.Moment([cirq.X(msg) ** 0.5]),
            cirq.Moment([cirq.CNOT(msg, ali)]),
            cirq.Moment([cirq.H(msg)]),
            cirq.Moment([cirq.measure(msg), cirq.measure(ali)]),
            cirq.Moment([cirq.CNOT(ali, bob)]),
            cirq.Moment([cirq.CNOT(msg, tmp)]),
            cirq.Moment([cirq.CZ(bob, tmp)]),
        ]
    )

    cirq.testing.assert_has_diagram(
        c,
        """
(0, 0): ───H───@───────────X───────M───@───────────
               │           │           │
(0, 1): ───────X───────────┼───────────X───────@───
                           │                   │
(1, 0): ───────────X^0.5───@───H───M───────@───┼───
                                           │   │
(1, 1): ───────────────────────────────────X───@───
""",
    )

    cirq.testing.assert_has_diagram(
        c,
        """
(0, 0): ---H---@-----------X-------M---@-----------
               |           |           |
(0, 1): -------X-----------|-----------X-------@---
                           |                   |
(1, 0): -----------X^0.5---@---H---M-------@---|---
                                           |   |
(1, 1): -----------------------------------X---@---
""",
        use_unicode_characters=False,
    )

    cirq.testing.assert_has_diagram(
        c,
        """
(0, 0) (0, 1) (1, 0) (1, 1)
|      |      |      |
H      |      |      |
|      |      |      |
@------X      |      |
|      |      |      |
|      |      X^0.5  |
|      |      |      |
X-------------@      |
|      |      |      |
|      |      H      |
|      |      |      |
M      |      M      |
|      |      |      |
@------X      |      |
|      |      |      |
|      |      @------X
|      |      |      |
|      @-------------@
|      |      |      |
""",
        use_unicode_characters=False,
        transpose=True,
    )


@pytest.mark.parametrize('circuit_cls', [cirq.Circuit, cirq.FrozenCircuit])
def test_diagram_with_unknown_exponent(circuit_cls):
    class WeirdGate(cirq.SingleQubitGate):
        def _circuit_diagram_info_(
            self, args: cirq.CircuitDiagramInfoArgs
        ) -> cirq.CircuitDiagramInfo:
            return cirq.CircuitDiagramInfo(wire_symbols=('B',), exponent='fancy')

    class WeirderGate(cirq.SingleQubitGate):
        def _circuit_diagram_info_(
            self, args: cirq.CircuitDiagramInfoArgs
        ) -> cirq.CircuitDiagramInfo:
            return cirq.CircuitDiagramInfo(wire_symbols=('W',), exponent='fancy-that')

    c = circuit_cls(WeirdGate().on(cirq.NamedQubit('q')), WeirderGate().on(cirq.NamedQubit('q')))

    # The hyphen in the exponent should cause parens to appear.
    cirq.testing.assert_has_diagram(c, 'q: ───B^fancy───W^(fancy-that)───')


@pytest.mark.parametrize('circuit_cls', [cirq.Circuit, cirq.FrozenCircuit])
def test_circuit_diagram_on_gate_without_info(circuit_cls):
    q = cirq.NamedQubit('(0, 0)')
    q2 = cirq.NamedQubit('(0, 1)')
    q3 = cirq.NamedQubit('(0, 2)')

    class FGate(cirq.Gate):
        def __init__(self, num_qubits=1):
            self._num_qubits = num_qubits

        def num_qubits(self) -> int:
            return self._num_qubits

        def __repr__(self):
            return 'python-object-FGate:arbitrary-digits'

    # Fallback to repr.
    f = FGate()
    cirq.testing.assert_has_diagram(
        circuit_cls([cirq.Moment([f.on(q)])]),
        """
(0, 0): ---python-object-FGate:arbitrary-digits---
""",
        use_unicode_characters=False,
    )

    f3 = FGate(3)
    # When used on multiple qubits, show the qubit order as a digit suffix.
    cirq.testing.assert_has_diagram(
        circuit_cls([cirq.Moment([f3.on(q, q3, q2)])]),
        """
(0, 0): ---python-object-FGate:arbitrary-digits---
           |
(0, 1): ---#3-------------------------------------
           |
(0, 2): ---#2-------------------------------------
""",
        use_unicode_characters=False,
    )


@pytest.mark.parametrize('circuit_cls', [cirq.Circuit, cirq.FrozenCircuit])
def test_to_text_diagram_multi_qubit_gate(circuit_cls):
    q1 = cirq.NamedQubit('(0, 0)')
    q2 = cirq.NamedQubit('(0, 1)')
    q3 = cirq.NamedQubit('(0, 2)')
    c = circuit_cls(cirq.measure(q1, q2, q3, key='msg'))
    cirq.testing.assert_has_diagram(
        c,
        """
(0, 0): ───M('msg')───
           │
(0, 1): ───M──────────
           │
(0, 2): ───M──────────
""",
    )
    cirq.testing.assert_has_diagram(
        c,
        """
(0, 0): ---M('msg')---
           |
(0, 1): ---M----------
           |
(0, 2): ---M----------
""",
        use_unicode_characters=False,
    )
    cirq.testing.assert_has_diagram(
        c,
        """
(0, 0)   (0, 1) (0, 2)
│        │      │
M('msg')─M──────M
│        │      │
""",
        transpose=True,
    )


@pytest.mark.parametrize('circuit_cls', [cirq.Circuit, cirq.FrozenCircuit])
def test_to_text_diagram_many_qubits_gate_but_multiple_wire_symbols(circuit_cls):
    class BadGate(cirq.testing.ThreeQubitGate):
        def _circuit_diagram_info_(self, args: cirq.CircuitDiagramInfoArgs) -> Tuple[str, str]:
            return 'a', 'a'

    q1 = cirq.NamedQubit('(0, 0)')
    q2 = cirq.NamedQubit('(0, 1)')
    q3 = cirq.NamedQubit('(0, 2)')
    c = circuit_cls([cirq.Moment([BadGate().on(q1, q2, q3)])])
    with pytest.raises(ValueError, match='BadGate'):
        c.to_text_diagram()


@pytest.mark.parametrize('circuit_cls', [cirq.Circuit, cirq.FrozenCircuit])
def test_to_text_diagram_parameterized_value(circuit_cls):
    q = cirq.NamedQubit('cube')

    class PGate(cirq.SingleQubitGate):
        def __init__(self, val):
            self.val = val

        def _circuit_diagram_info_(
            self, args: cirq.CircuitDiagramInfoArgs
        ) -> cirq.CircuitDiagramInfo:
            return cirq.CircuitDiagramInfo(('P',), self.val)

    c = circuit_cls(
        PGate(1).on(q),
        PGate(2).on(q),
        PGate(sympy.Symbol('a')).on(q),
        PGate(sympy.Symbol('%$&#*(')).on(q),
    )
    assert str(c).strip() == 'cube: ───P───P^2───P^a───P^(%$&#*()───'


@pytest.mark.parametrize('circuit_cls', [cirq.Circuit, cirq.FrozenCircuit])
def test_to_text_diagram_custom_order(circuit_cls):
    qa = cirq.NamedQubit('2')
    qb = cirq.NamedQubit('3')
    qc = cirq.NamedQubit('4')

    c = circuit_cls([cirq.Moment([cirq.X(qa), cirq.X(qb), cirq.X(qc)])])
    cirq.testing.assert_has_diagram(
        c,
        """
3: ---X---

4: ---X---

2: ---X---
""",
        qubit_order=cirq.QubitOrder.sorted_by(lambda e: int(str(e)) % 3),
        use_unicode_characters=False,
    )


@pytest.mark.parametrize('circuit_cls', [cirq.Circuit, cirq.FrozenCircuit])
def test_overly_precise_diagram(circuit_cls):
    # Test default precision of 3
    qa = cirq.NamedQubit('a')
    c = circuit_cls([cirq.Moment([cirq.X(qa) ** 0.12345678])])
    cirq.testing.assert_has_diagram(
        c,
        """
a: ---X^0.123---
""",
        use_unicode_characters=False,
    )


@pytest.mark.parametrize('circuit_cls', [cirq.Circuit, cirq.FrozenCircuit])
def test_none_precision_diagram(circuit_cls):
    # Test default precision of 3
    qa = cirq.NamedQubit('a')
    c = circuit_cls([cirq.Moment([cirq.X(qa) ** 0.4921875])])
    cirq.testing.assert_has_diagram(
        c,
        """
a: ---X^0.4921875---
""",
        use_unicode_characters=False,
        precision=None,
    )


@pytest.mark.parametrize('circuit_cls', [cirq.Circuit, cirq.FrozenCircuit])
def test_diagram_custom_precision(circuit_cls):
    qa = cirq.NamedQubit('a')
    c = circuit_cls([cirq.Moment([cirq.X(qa) ** 0.12341234])])
    cirq.testing.assert_has_diagram(
        c,
        """
a: ---X^0.12341---
""",
        use_unicode_characters=False,
        precision=5,
    )


@pytest.mark.parametrize('circuit_cls', [cirq.Circuit, cirq.FrozenCircuit])
def test_diagram_wgate(circuit_cls):
    qa = cirq.NamedQubit('a')
    test_wgate = cirq.PhasedXPowGate(exponent=0.12341234, phase_exponent=0.43214321)
    c = circuit_cls([cirq.Moment([test_wgate.on(qa)])])
    cirq.testing.assert_has_diagram(
        c,
        """
a: ---PhX(0.43)^(1/8)---
""",
        use_unicode_characters=False,
        precision=2,
    )


@pytest.mark.parametrize('circuit_cls', [cirq.Circuit, cirq.FrozenCircuit])
def test_diagram_wgate_none_precision(circuit_cls):
    qa = cirq.NamedQubit('a')
    test_wgate = cirq.PhasedXPowGate(exponent=0.12341234, phase_exponent=0.43214321)
    c = circuit_cls([cirq.Moment([test_wgate.on(qa)])])
    cirq.testing.assert_has_diagram(
        c,
        """
a: ---PhX(0.43214321)^0.12341234---
""",
        use_unicode_characters=False,
        precision=None,
    )


@pytest.mark.parametrize('circuit_cls', [cirq.Circuit, cirq.FrozenCircuit])
def test_diagram_global_phase(circuit_cls):
    qa = cirq.NamedQubit('a')
    global_phase = cirq.global_phase_operation(coefficient=1j)
    c = circuit_cls([global_phase])
    cirq.testing.assert_has_diagram(
        c, "\n\nglobal phase:   0.5pi", use_unicode_characters=False, precision=2
    )
    cirq.testing.assert_has_diagram(
        c, "\n\nglobal phase:   0.5π", use_unicode_characters=True, precision=2
    )

    c = circuit_cls([cirq.X(qa), global_phase, global_phase])
    cirq.testing.assert_has_diagram(
        c,
        """\
a: ─────────────X───

global phase:   π""",
        use_unicode_characters=True,
        precision=2,
    )
    c = circuit_cls([cirq.X(qa), global_phase], cirq.Moment([cirq.X(qa), global_phase]))
    cirq.testing.assert_has_diagram(
        c,
        """\
a: ─────────────X──────X──────

global phase:   0.5π   0.5π
""",
        use_unicode_characters=True,
        precision=2,
    )

    c = circuit_cls(
        cirq.X(cirq.LineQubit(2)),
        cirq.CircuitOperation(
            circuit_cls(cirq.global_phase_operation(-1).with_tags("tag")).freeze()
        ),
    )
    cirq.testing.assert_has_diagram(
        c,
        """\
2: ───X──────────

      π['tag']""",
    )


@pytest.mark.parametrize('circuit_cls', [cirq.Circuit, cirq.FrozenCircuit])
def test_has_unitary(circuit_cls):
    class NonUnitary(cirq.SingleQubitGate):
        pass

    class EventualUnitary(cirq.SingleQubitGate):
        def _decompose_(self, qubits):
            return cirq.X.on_each(*qubits)

    q = cirq.NamedQubit('q')

    # Non-unitary operations cause a non-unitary circuit.
    assert cirq.has_unitary(circuit_cls(cirq.X(q)))
    assert not cirq.has_unitary(circuit_cls(NonUnitary().on(q)))

    # Terminal measurements are ignored, though.
    assert cirq.has_unitary(circuit_cls(cirq.measure(q)))
    assert not cirq.has_unitary(circuit_cls(cirq.measure(q), cirq.measure(q)))

    # Still unitary if operations decompose into unitary operations.
    assert cirq.has_unitary(circuit_cls(EventualUnitary().on(q)))


@pytest.mark.parametrize('circuit_cls', [cirq.Circuit, cirq.FrozenCircuit])
def test_text_diagram_jupyter(circuit_cls):
    a = cirq.NamedQubit('a')
    b = cirq.NamedQubit('b')
    c = cirq.NamedQubit('c')
    circuit = circuit_cls((cirq.CNOT(a, b), cirq.CNOT(b, c), cirq.CNOT(c, a)) * 50)
    text_expected = circuit.to_text_diagram()

    # Test Jupyter console output from
    class FakePrinter:
        def __init__(self):
            self.text_pretty = ''

        def text(self, to_print):
            self.text_pretty += to_print

    p = FakePrinter()
    circuit._repr_pretty_(p, False)
    assert p.text_pretty == text_expected

    # Test cycle handling
    p = FakePrinter()
    circuit._repr_pretty_(p, True)
    assert p.text_pretty == f'{circuit_cls.__name__}(...)'

    # Test Jupyter notebook html output
    text_html = circuit._repr_html_()
    # Don't enforce specific html surrounding the diagram content
    assert text_expected in text_html


@pytest.mark.parametrize('circuit_cls', [cirq.Circuit, cirq.FrozenCircuit])
def test_circuit_to_unitary_matrix(circuit_cls):
    a = cirq.NamedQubit('a')
    b = cirq.NamedQubit('b')

    # Single qubit gates.
    cirq.testing.assert_allclose_up_to_global_phase(
        circuit_cls(cirq.X(a) ** 0.5).unitary(),
        # fmt: off
        np.array(
            [
                [1j, 1],
                [1, 1j],
            ]
        )
        * np.sqrt(0.5),
        # fmt: on
        atol=1e-8,
    )
    cirq.testing.assert_allclose_up_to_global_phase(
        circuit_cls(cirq.Y(a) ** 0.25).unitary(), cirq.unitary(cirq.Y(a) ** 0.25), atol=1e-8
    )
    cirq.testing.assert_allclose_up_to_global_phase(
        circuit_cls(cirq.Z(a), cirq.X(b)).unitary(),
        # fmt: off
        np.array(
            [
                [0, 1, 0, 0],
                [1, 0, 0, 0],
                [0, 0, 0, -1],
                [0, 0, -1, 0],
            ]
        ),
        # fmt: on
        atol=1e-8,
    )

    # Single qubit gates and two qubit gate.
    # fmt: off
    cirq.testing.assert_allclose_up_to_global_phase(
        circuit_cls(cirq.Z(a), cirq.X(b), cirq.CNOT(a, b)).unitary(),
        np.array(
            [
                [0, 1, 0, 0],
                [1, 0, 0, 0],
                [0, 0, -1, 0],
                [0, 0, 0, -1],
            ]
        ),
        atol=1e-8,
    )
    cirq.testing.assert_allclose_up_to_global_phase(
        circuit_cls(cirq.H(b), cirq.CNOT(b, a) ** 0.5, cirq.Y(a) ** 0.5).unitary(),
        np.array(
            [
                [1, 1, -1, -1],
                [1j, -1j, -1j, 1j],
                [1, 1, 1, 1],
                [1, -1, 1, -1],
            ]
        )
        * np.sqrt(0.25),
        atol=1e-8,
    )
    # fmt: on

    # Measurement gate has no corresponding matrix.
    c = circuit_cls(cirq.measure(a))
    with pytest.raises(ValueError):
        _ = c.unitary(ignore_terminal_measurements=False)

    # Ignoring terminal measurements.
    c = circuit_cls(cirq.measure(a))
    cirq.testing.assert_allclose_up_to_global_phase(c.unitary(), np.eye(2), atol=1e-8)

    # Ignoring terminal measurements with further cirq.
    c = circuit_cls(cirq.Z(a), cirq.measure(a), cirq.Z(b))
    # fmt: off
    cirq.testing.assert_allclose_up_to_global_phase(
        c.unitary(), np.array(
            [
                [1, 0, 0, 0],
                [0, -1, 0, 0],
                [0, 0, -1, 0],
                [0, 0, 0, 1],
            ]), atol=1e-8
    )
    # fmt: on

    # Optionally don't ignoring terminal measurements.
    c = circuit_cls(cirq.measure(a))
    with pytest.raises(ValueError, match="measurement"):
        _ = (c.unitary(ignore_terminal_measurements=False),)

    # Non-terminal measurements are not ignored.
    c = circuit_cls(cirq.measure(a), cirq.X(a))
    with pytest.raises(ValueError):
        _ = c.unitary()

    # Non-terminal measurements are not ignored (multiple qubits).
    c = circuit_cls(cirq.measure(a), cirq.measure(b), cirq.CNOT(a, b))
    with pytest.raises(ValueError):
        _ = c.unitary()

    # Gates without matrix or decomposition raise exception
    class MysteryGate(cirq.testing.TwoQubitGate):
        pass

    c = circuit_cls(MysteryGate()(a, b))
    with pytest.raises(TypeError):
        _ = c.unitary()

    # Accounts for measurement bit flipping.
    cirq.testing.assert_allclose_up_to_global_phase(
        circuit_cls(cirq.measure(a, invert_mask=(True,))).unitary(), cirq.unitary(cirq.X), atol=1e-8
    )

    # dtype
    c = circuit_cls(cirq.X(a))
    assert c.unitary(dtype=np.complex64).dtype == np.complex64
    assert c.unitary(dtype=np.complex128).dtype == np.complex128
    assert c.unitary(dtype=np.float64).dtype == np.float64


@pytest.mark.parametrize('circuit_cls', [cirq.Circuit, cirq.FrozenCircuit])
def test_circuit_unitary(circuit_cls):
    q = cirq.NamedQubit('q')

    with_inner_measure = circuit_cls(cirq.H(q), cirq.measure(q), cirq.H(q))
    assert not cirq.has_unitary(with_inner_measure)
    assert cirq.unitary(with_inner_measure, None) is None

    cirq.testing.assert_allclose_up_to_global_phase(
        cirq.unitary(circuit_cls(cirq.X(q) ** 0.5), cirq.measure(q)),
        np.array([[1j, 1], [1, 1j]]) * np.sqrt(0.5),
        atol=1e-8,
    )


@pytest.mark.parametrize('circuit_cls', [cirq.Circuit, cirq.FrozenCircuit])
def test_simple_circuits_to_unitary_matrix(circuit_cls):
    a = cirq.NamedQubit('a')
    b = cirq.NamedQubit('b')

    # Phase parity.
    c = circuit_cls(cirq.CNOT(a, b), cirq.Z(b), cirq.CNOT(a, b))
    assert cirq.has_unitary(c)
    m = c.unitary()
    # fmt: off
    cirq.testing.assert_allclose_up_to_global_phase(
        m,
        np.array(
            [
                [1, 0, 0, 0],
                [0, -1, 0, 0],
                [0, 0, -1, 0],
                [0, 0, 0, 1],
            ]
        ),
        atol=1e-8,
    )
    # fmt: on

    # 2-qubit matrix matches when qubits in order.
    for expected in [np.diag([1, 1j, -1, -1j]), cirq.unitary(cirq.CNOT)]:

        class Passthrough(cirq.testing.TwoQubitGate):
            def _unitary_(self) -> np.ndarray:
                return expected

        c = circuit_cls(Passthrough()(a, b))
        m = c.unitary()
        cirq.testing.assert_allclose_up_to_global_phase(m, expected, atol=1e-8)


@pytest.mark.parametrize('circuit_cls', [cirq.Circuit, cirq.FrozenCircuit])
def test_composite_gate_to_unitary_matrix(circuit_cls):
    class CnotComposite(cirq.testing.TwoQubitGate):
        def _decompose_(self, qubits):
            q0, q1 = qubits
            return cirq.Y(q1) ** -0.5, cirq.CZ(q0, q1), cirq.Y(q1) ** 0.5

    a = cirq.NamedQubit('a')
    b = cirq.NamedQubit('b')
    c = circuit_cls(
        cirq.X(a), CnotComposite()(a, b), cirq.X(a), cirq.measure(a), cirq.X(b), cirq.measure(b)
    )
    assert cirq.has_unitary(c)

    mat = c.unitary()
    mat_expected = cirq.unitary(cirq.CNOT)

    cirq.testing.assert_allclose_up_to_global_phase(mat, mat_expected, atol=1e-8)


def test_circuit_superoperator_too_many_qubits():
    circuit = cirq.Circuit(cirq.IdentityGate(num_qubits=11).on(*cirq.LineQubit.range(11)))
    assert not circuit._has_superoperator_()
    with pytest.raises(ValueError, match="too many"):
        _ = circuit._superoperator_()


@pytest.mark.parametrize(
    'circuit, expected_superoperator',
    (
        (cirq.Circuit(cirq.I(q0)), np.eye(4)),
        (cirq.Circuit(cirq.IdentityGate(2).on(q0, q1)), np.eye(16)),
        (
            cirq.Circuit(cirq.H(q0)),
            # fmt: off
            np.array(
                [
                    [1, 1, 1, 1],
                    [1, -1, 1, -1],
                    [1, 1, -1, -1],
                    [1, -1, -1, 1]
                ]
            ) / 2,
            # fmt: on
        ),
        (cirq.Circuit(cirq.S(q0)), np.diag([1, -1j, 1j, 1])),
        (cirq.Circuit(cirq.depolarize(0.75).on(q0)), np.outer([1, 0, 0, 1], [1, 0, 0, 1]) / 2),
        (
            cirq.Circuit(cirq.X(q0), cirq.depolarize(0.75).on(q0)),
            np.outer([1, 0, 0, 1], [1, 0, 0, 1]) / 2,
        ),
        (
            cirq.Circuit(cirq.Y(q0), cirq.depolarize(0.75).on(q0)),
            np.outer([1, 0, 0, 1], [1, 0, 0, 1]) / 2,
        ),
        (
            cirq.Circuit(cirq.Z(q0), cirq.depolarize(0.75).on(q0)),
            np.outer([1, 0, 0, 1], [1, 0, 0, 1]) / 2,
        ),
        (
            cirq.Circuit(cirq.H(q0), cirq.depolarize(0.75).on(q0)),
            np.outer([1, 0, 0, 1], [1, 0, 0, 1]) / 2,
        ),
        (cirq.Circuit(cirq.H(q0), cirq.H(q0)), np.eye(4)),
        (
            cirq.Circuit(cirq.H(q0), cirq.CNOT(q1, q0), cirq.H(q0)),
            np.diag([1, 1, 1, -1, 1, 1, 1, -1, 1, 1, 1, -1, -1, -1, -1, 1]),
        ),
    ),
)
def test_circuit_superoperator_fixed_values(circuit, expected_superoperator):
    """Tests Circuit._superoperator_() on a few simple circuits."""
    assert circuit._has_superoperator_()
    assert np.allclose(circuit._superoperator_(), expected_superoperator)


@pytest.mark.parametrize(
    'rs, n_qubits',
    (
        ([0.1, 0.2], 1),
        ([0.1, 0.2], 2),
        ([0.8, 0.9], 1),
        ([0.8, 0.9], 2),
        ([0.1, 0.2, 0.3], 1),
        ([0.1, 0.2, 0.3], 2),
        ([0.1, 0.2, 0.3], 3),
    ),
)
def test_circuit_superoperator_depolarizing_channel_compositions(rs, n_qubits):
    """Tests Circuit._superoperator_() on compositions of depolarizing channels."""

    def pauli_error_probability(r: float, n_qubits: int) -> float:
        """Computes Pauli error probability for given depolarization parameter.

        Pauli error is what cirq.depolarize takes as argument. Depolarization parameter
        makes it simple to compute the serial composition of depolarizing channels. It
        is multiplicative under channel composition.
        """
        d2 = 4 ** n_qubits
        return (1 - r) * (d2 - 1) / d2

    def depolarize(r: float, n_qubits: int) -> cirq.DepolarizingChannel:
        """Returns depolarization channel with given depolarization parameter."""
        return cirq.depolarize(pauli_error_probability(r, n_qubits=n_qubits), n_qubits=n_qubits)

    qubits = cirq.LineQubit.range(n_qubits)
    circuit1 = cirq.Circuit(depolarize(r, n_qubits).on(*qubits) for r in rs)
    circuit2 = cirq.Circuit(depolarize(np.prod(rs), n_qubits).on(*qubits))

    assert circuit1._has_superoperator_()
    assert circuit2._has_superoperator_()

    cm1 = circuit1._superoperator_()
    cm2 = circuit2._superoperator_()
    assert np.allclose(cm1, cm2)


def density_operator_basis(n_qubits: int) -> Iterator[np.ndarray]:
    """Yields operator basis consisting of density operators."""
    RHO_0 = np.array([[1, 0], [0, 0]], dtype=np.complex64)
    RHO_1 = np.array([[0, 0], [0, 1]], dtype=np.complex64)
    RHO_2 = np.array([[1, 1], [1, 1]], dtype=np.complex64) / 2
    RHO_3 = np.array([[1, -1j], [1j, 1]], dtype=np.complex64) / 2
    RHO_BASIS = (RHO_0, RHO_1, RHO_2, RHO_3)

    if n_qubits < 1:
        yield np.array(1)
        return
    for rho1 in RHO_BASIS:
        for rho2 in density_operator_basis(n_qubits - 1):
            yield np.kron(rho1, rho2)


@pytest.mark.parametrize(
    'circuit, initial_state',
    itertools.chain(
        itertools.product(
            [
                cirq.Circuit(cirq.I(q0)),
                cirq.Circuit(cirq.X(q0)),
                cirq.Circuit(cirq.Y(q0)),
                cirq.Circuit(cirq.Z(q0)),
                cirq.Circuit(cirq.S(q0)),
                cirq.Circuit(cirq.T(q0)),
            ],
            density_operator_basis(n_qubits=1),
        ),
        itertools.product(
            [
                cirq.Circuit(cirq.H(q0), cirq.CNOT(q0, q1)),
                cirq.Circuit(cirq.depolarize(0.2).on(q0), cirq.CNOT(q0, q1)),
                cirq.Circuit(
                    cirq.X(q0),
                    cirq.amplitude_damp(0.2).on(q0),
                    cirq.depolarize(0.1).on(q1),
                    cirq.CNOT(q0, q1),
                ),
            ],
            density_operator_basis(n_qubits=2),
        ),
        itertools.product(
            [
                cirq.Circuit(
                    cirq.depolarize(0.1, n_qubits=2).on(q0, q1),
                    cirq.H(q2),
                    cirq.CNOT(q1, q2),
                    cirq.phase_damp(0.1).on(q0),
                ),
                cirq.Circuit(cirq.H(q0), cirq.H(q1), cirq.TOFFOLI(q0, q1, q2)),
            ],
            density_operator_basis(n_qubits=3),
        ),
    ),
)
def test_compare_circuits_superoperator_to_simulation(circuit, initial_state):
    """Compares action of circuit superoperator and circuit simulation."""
    assert circuit._has_superoperator_()
    superoperator = circuit._superoperator_()
    vectorized_initial_state = np.reshape(initial_state, np.prod(initial_state.shape))
    vectorized_final_state = superoperator @ vectorized_initial_state
    actual_state = np.reshape(vectorized_final_state, initial_state.shape)

    sim = cirq.DensityMatrixSimulator()
    expected_state = sim.simulate(circuit, initial_state=initial_state).final_density_matrix

    assert np.allclose(actual_state, expected_state)


@pytest.mark.parametrize('circuit_cls', [cirq.Circuit, cirq.FrozenCircuit])
def test_expanding_gate_symbols(circuit_cls):
    class MultiTargetCZ(cirq.Gate):
        def __init__(self, num_qubits):
            self._num_qubits = num_qubits

        def num_qubits(self) -> int:
            return self._num_qubits

        def _circuit_diagram_info_(self, args: cirq.CircuitDiagramInfoArgs) -> Tuple[str, ...]:
            assert args.known_qubit_count is not None
            return ('@',) + ('Z',) * (args.known_qubit_count - 1)

    a = cirq.NamedQubit('a')
    b = cirq.NamedQubit('b')
    c = cirq.NamedQubit('c')
    t0 = circuit_cls(MultiTargetCZ(1).on(c))
    t1 = circuit_cls(MultiTargetCZ(2).on(c, a))
    t2 = circuit_cls(MultiTargetCZ(3).on(c, a, b))

    cirq.testing.assert_has_diagram(
        t0,
        """
c: ───@───
""",
    )

    cirq.testing.assert_has_diagram(
        t1,
        """
a: ───Z───
      │
c: ───@───
""",
    )

    cirq.testing.assert_has_diagram(
        t2,
        """
a: ───Z───
      │
b: ───Z───
      │
c: ───@───
""",
    )


@pytest.mark.parametrize('circuit_cls', [cirq.Circuit, cirq.FrozenCircuit])
def test_transposed_diagram_exponent_order(circuit_cls):
    a, b, c = cirq.LineQubit.range(3)
    circuit = circuit_cls(cirq.CZ(a, b) ** -0.5, cirq.CZ(a, c) ** 0.5, cirq.CZ(b, c) ** 0.125)
    cirq.testing.assert_has_diagram(
        circuit,
        """
0 1      2
│ │      │
@─@^-0.5 │
│ │      │
@─┼──────@^0.5
│ │      │
│ @──────@^(1/8)
│ │      │
""",
        transpose=True,
    )


def test_insert_moments():
    q = cirq.NamedQubit('q')
    c = cirq.Circuit()

    m0 = cirq.Moment([cirq.X(q)])
    c.append(m0)
    assert list(c) == [m0]
    assert c[0] == m0

    m1 = cirq.Moment([cirq.Y(q)])
    c.append(m1)
    assert list(c) == [m0, m1]
    assert c[1] == m1

    m2 = cirq.Moment([cirq.Z(q)])
    c.insert(0, m2)
    assert list(c) == [m2, m0, m1]
    assert c[0] == m2

    assert c._moments == [m2, m0, m1]
    assert c._moments[0] == m2


@pytest.mark.parametrize('circuit_cls', [cirq.Circuit, cirq.FrozenCircuit])
def test_final_state_vector(circuit_cls):
    a = cirq.NamedQubit('a')
    b = cirq.NamedQubit('b')

    # State ordering.
    cirq.testing.assert_allclose_up_to_global_phase(
        circuit_cls(cirq.X(a) ** 0.5).final_state_vector(),
        np.array([1j, 1]) * np.sqrt(0.5),
        atol=1e-8,
    )
    cirq.testing.assert_allclose_up_to_global_phase(
        circuit_cls(cirq.X(a) ** 0.5).final_state_vector(initial_state=0),
        np.array([1j, 1]) * np.sqrt(0.5),
        atol=1e-8,
    )
    cirq.testing.assert_allclose_up_to_global_phase(
        circuit_cls(cirq.X(a) ** 0.5).final_state_vector(initial_state=1),
        np.array([1, 1j]) * np.sqrt(0.5),
        atol=1e-8,
    )

    # Vector state.
    cirq.testing.assert_allclose_up_to_global_phase(
        circuit_cls(cirq.X(a) ** 0.5).final_state_vector(
            initial_state=np.array([1j, 1]) * np.sqrt(0.5)
        ),
        np.array([0, 1]),
        atol=1e-8,
    )

    # Qubit ordering.
    cirq.testing.assert_allclose_up_to_global_phase(
        circuit_cls(cirq.CNOT(a, b)).final_state_vector(initial_state=0),
        np.array([1, 0, 0, 0]),
        atol=1e-8,
    )
    cirq.testing.assert_allclose_up_to_global_phase(
        circuit_cls(cirq.CNOT(a, b)).final_state_vector(initial_state=1),
        np.array([0, 1, 0, 0]),
        atol=1e-8,
    )
    cirq.testing.assert_allclose_up_to_global_phase(
        circuit_cls(cirq.CNOT(a, b)).final_state_vector(initial_state=2),
        np.array([0, 0, 0, 1]),
        atol=1e-8,
    )
    cirq.testing.assert_allclose_up_to_global_phase(
        circuit_cls(cirq.CNOT(a, b)).final_state_vector(initial_state=3),
        np.array([0, 0, 1, 0]),
        atol=1e-8,
    )

    # Product state
    cirq.testing.assert_allclose_up_to_global_phase(
        circuit_cls(cirq.CNOT(a, b)).final_state_vector(
            initial_state=cirq.KET_ZERO(a) * cirq.KET_ZERO(b)
        ),
        np.array([1, 0, 0, 0]),
        atol=1e-8,
    )
    cirq.testing.assert_allclose_up_to_global_phase(
        circuit_cls(cirq.CNOT(a, b)).final_state_vector(
            initial_state=cirq.KET_ZERO(a) * cirq.KET_ONE(b)
        ),
        np.array([0, 1, 0, 0]),
        atol=1e-8,
    )
    cirq.testing.assert_allclose_up_to_global_phase(
        circuit_cls(cirq.CNOT(a, b)).final_state_vector(
            initial_state=cirq.KET_ONE(a) * cirq.KET_ZERO(b)
        ),
        np.array([0, 0, 0, 1]),
        atol=1e-8,
    )
    cirq.testing.assert_allclose_up_to_global_phase(
        circuit_cls(cirq.CNOT(a, b)).final_state_vector(
            initial_state=cirq.KET_ONE(a) * cirq.KET_ONE(b)
        ),
        np.array([0, 0, 1, 0]),
        atol=1e-8,
    )

    # Measurements.
    # TODO: remove deprecation assertions after v0.16, but keep tests.
    # Warnings are unavoidable due to how they are triggered.
    with cirq.testing.assert_deprecated("To drop terminal measurements", deadline="v0.16"):
        cirq.testing.assert_allclose_up_to_global_phase(
            circuit_cls(cirq.measure(a)).final_state_vector(
                ignore_terminal_measurements=True
            ),
            np.array([1, 0]),
            atol=1e-8
        )
    with cirq.testing.assert_deprecated("To drop terminal measurements", deadline="v0.16"):
        cirq.testing.assert_allclose_up_to_global_phase(
            circuit_cls(cirq.X(a), cirq.measure(a)).final_state_vector(
                ignore_terminal_measurements=True
            ),
            np.array([0, 1]),
            atol=1e-8
        )
    with pytest.raises(ValueError):
        cirq.testing.assert_allclose_up_to_global_phase(
            circuit_cls(cirq.measure(a), cirq.X(a)).final_state_vector(),
            np.array([1, 0]),
            atol=1e-8,
        )
    with pytest.raises(ValueError):
        cirq.testing.assert_allclose_up_to_global_phase(
            circuit_cls(cirq.measure(a)).final_state_vector(ignore_terminal_measurements=False),
            np.array([1, 0]),
            atol=1e-8,
        )

    # Qubit order.
    cirq.testing.assert_allclose_up_to_global_phase(
        circuit_cls(cirq.Z(a), cirq.X(b)).final_state_vector(qubit_order=[a, b]),
        np.array([0, 1, 0, 0]),
        atol=1e-8,
    )
    cirq.testing.assert_allclose_up_to_global_phase(
        circuit_cls(cirq.Z(a), cirq.X(b)).final_state_vector(qubit_order=[b, a]),
        np.array([0, 0, 1, 0]),
        atol=1e-8,
    )

    # Dtypes.
    dtypes = [np.complex64, np.complex128]
    if hasattr(np, 'complex256'):  # Some systems don't support 128 bit floats.
        dtypes.append(np.complex256)
    for dt in dtypes:
        cirq.testing.assert_allclose_up_to_global_phase(
            circuit_cls(cirq.X(a) ** 0.5).final_state_vector(
                initial_state=np.array([1j, 1]) * np.sqrt(0.5), dtype=dt
            ),
            np.array([0, 1]),
            atol=1e-8,
        )


@pytest.mark.parametrize('circuit_cls', [cirq.Circuit, cirq.FrozenCircuit])
def test_final_state_vector_deprecated_params(circuit_cls):
    a = cirq.NamedQubit('a')
    b = cirq.NamedQubit('b')
    # Extra qubits.
    cirq.testing.assert_allclose_up_to_global_phase(
        circuit_cls().final_state_vector(), np.array([1]), atol=1e-8
    )
    with cirq.testing.assert_deprecated("Inject identity operators", deadline="v0.16"):
        cirq.testing.assert_allclose_up_to_global_phase(
            circuit_cls().final_state_vector(qubits_that_should_be_present=[a]),
            np.array([1, 0]),
            atol=1e-8,
        )
    with cirq.testing.assert_deprecated("Inject identity operators", deadline="v0.16"):
        cirq.testing.assert_allclose_up_to_global_phase(
            circuit_cls(cirq.X(b)).final_state_vector(qubits_that_should_be_present=[a]),
            np.array([0, 1, 0, 0]),
            atol=1e-8,
        )

    with cirq.testing.assert_deprecated("To drop terminal measurements", deadline="v0.16"):
        cirq.testing.assert_allclose_up_to_global_phase(
            circuit_cls(cirq.X(a), cirq.measure(a)).final_state_vector(),
            np.array([0, 1]),
            atol=1e-8
        )

    # Non-keyword args.
    with cirq.testing.assert_deprecated("Only use keyword arguments", deadline="v0.16"):
        cirq.testing.assert_allclose_up_to_global_phase(
            circuit_cls(cirq.X(a) ** 0.5).final_state_vector(1),
            np.array([1, 1j]) * np.sqrt(0.5),
            atol=1e-8,
        )


@pytest.mark.parametrize('circuit_cls', [cirq.Circuit, cirq.FrozenCircuit])
@pytest.mark.parametrize('resolve_fn', [cirq.resolve_parameters, cirq.resolve_parameters_once])
def test_is_parameterized(circuit_cls, resolve_fn):
    a, b = cirq.LineQubit.range(2)
    circuit = circuit_cls(
        cirq.CZ(a, b) ** sympy.Symbol('u'),
        cirq.X(a) ** sympy.Symbol('v'),
        cirq.Y(b) ** sympy.Symbol('w'),
    )
    assert cirq.is_parameterized(circuit)

    circuit = resolve_fn(circuit, cirq.ParamResolver({'u': 0.1, 'v': 0.3}))
    assert cirq.is_parameterized(circuit)

    circuit = resolve_fn(circuit, cirq.ParamResolver({'w': 0.2}))
    assert not cirq.is_parameterized(circuit)


@pytest.mark.parametrize('circuit_cls', [cirq.Circuit, cirq.FrozenCircuit])
@pytest.mark.parametrize('resolve_fn', [cirq.resolve_parameters, cirq.resolve_parameters_once])
def test_resolve_parameters(circuit_cls, resolve_fn):
    a, b = cirq.LineQubit.range(2)
    circuit = circuit_cls(
        cirq.CZ(a, b) ** sympy.Symbol('u'),
        cirq.X(a) ** sympy.Symbol('v'),
        cirq.Y(b) ** sympy.Symbol('w'),
    )
    resolved_circuit = resolve_fn(circuit, cirq.ParamResolver({'u': 0.1, 'v': 0.3, 'w': 0.2}))
    cirq.testing.assert_has_diagram(
        resolved_circuit,
        """
0: ───@───────X^0.3───
      │
1: ───@^0.1───Y^0.2───
""",
    )
    q = cirq.NamedQubit('q')
    # no-op parameter resolution
    circuit = circuit_cls([cirq.Moment(), cirq.Moment([cirq.X(q)])])
    resolved_circuit = resolve_fn(circuit, cirq.ParamResolver({}))
    cirq.testing.assert_same_circuits(circuit, resolved_circuit)
    # actually resolve something
    circuit = circuit_cls([cirq.Moment(), cirq.Moment([cirq.X(q) ** sympy.Symbol('x')])])
    resolved_circuit = resolve_fn(circuit, cirq.ParamResolver({'x': 0.2}))
    expected_circuit = circuit_cls([cirq.Moment(), cirq.Moment([cirq.X(q) ** 0.2])])
    cirq.testing.assert_same_circuits(expected_circuit, resolved_circuit)


@pytest.mark.parametrize('circuit_cls', [cirq.Circuit, cirq.FrozenCircuit])
@pytest.mark.parametrize('resolve_fn', [cirq.resolve_parameters, cirq.resolve_parameters_once])
def test_parameter_names(circuit_cls, resolve_fn):
    a, b = cirq.LineQubit.range(2)
    circuit = circuit_cls(
        cirq.CZ(a, b) ** sympy.Symbol('u'),
        cirq.X(a) ** sympy.Symbol('v'),
        cirq.Y(b) ** sympy.Symbol('w'),
    )
    resolved_circuit = resolve_fn(circuit, cirq.ParamResolver({'u': 0.1, 'v': 0.3, 'w': 0.2}))
    assert cirq.parameter_names(circuit) == {'u', 'v', 'w'}
    assert cirq.parameter_names(resolved_circuit) == set()


def test_items():
    a = cirq.NamedQubit('a')
    b = cirq.NamedQubit('b')
    c = cirq.Circuit()
    m1 = cirq.Moment([cirq.X(a), cirq.X(b)])
    m2 = cirq.Moment([cirq.X(a)])
    m3 = cirq.Moment([])
    m4 = cirq.Moment([cirq.CZ(a, b)])

    c[:] = [m1, m2]
    cirq.testing.assert_same_circuits(c, cirq.Circuit([m1, m2]))

    assert c[0] == m1
    del c[0]
    cirq.testing.assert_same_circuits(c, cirq.Circuit([m2]))

    c.append(m1)
    c.append(m3)
    cirq.testing.assert_same_circuits(c, cirq.Circuit([m2, m1, m3]))

    assert c[0:2] == cirq.Circuit([m2, m1])
    c[0:2] = [m4]
    cirq.testing.assert_same_circuits(c, cirq.Circuit([m4, m3]))

    c[:] = [m1]
    cirq.testing.assert_same_circuits(c, cirq.Circuit([m1]))

    with pytest.raises(TypeError):
        c[:] = [m1, 1]
    with pytest.raises(TypeError):
        c[0] = 1


def test_copy():
    a = cirq.NamedQubit('a')
    b = cirq.NamedQubit('b')
    c = cirq.Circuit(cirq.X(a), cirq.CZ(a, b), cirq.Z(a), cirq.Z(b))
    assert c == c.copy() == c.__copy__()
    c2 = c.copy()
    assert c2 == c
    c2[:] = []
    assert c2 != c


def test_batch_remove():
    a = cirq.NamedQubit('a')
    b = cirq.NamedQubit('b')
    original = cirq.Circuit(
        [
            cirq.Moment([cirq.X(a)]),
            cirq.Moment([cirq.Z(b)]),
            cirq.Moment([cirq.CZ(a, b)]),
            cirq.Moment([cirq.X(a), cirq.X(b)]),
        ]
    )

    # Empty case.
    after = original.copy()
    after.batch_remove([])
    assert after == original

    # Delete one.
    after = original.copy()
    after.batch_remove([(0, cirq.X(a))])
    assert after == cirq.Circuit(
        [
            cirq.Moment(),
            cirq.Moment([cirq.Z(b)]),
            cirq.Moment([cirq.CZ(a, b)]),
            cirq.Moment([cirq.X(a), cirq.X(b)]),
        ]
    )

    # Out of range.
    after = original.copy()
    with pytest.raises(IndexError):
        after.batch_remove([(500, cirq.X(a))])
    assert after == original

    # Delete several.
    after = original.copy()
    after.batch_remove([(0, cirq.X(a)), (2, cirq.CZ(a, b))])
    assert after == cirq.Circuit(
        [
            cirq.Moment(),
            cirq.Moment([cirq.Z(b)]),
            cirq.Moment(),
            cirq.Moment([cirq.X(a), cirq.X(b)]),
        ]
    )

    # Delete all.
    after = original.copy()
    after.batch_remove(
        [(0, cirq.X(a)), (1, cirq.Z(b)), (2, cirq.CZ(a, b)), (3, cirq.X(a)), (3, cirq.X(b))]
    )
    assert after == cirq.Circuit([cirq.Moment(), cirq.Moment(), cirq.Moment(), cirq.Moment()])

    # Delete moment partially.
    after = original.copy()
    after.batch_remove([(3, cirq.X(a))])
    assert after == cirq.Circuit(
        [
            cirq.Moment([cirq.X(a)]),
            cirq.Moment([cirq.Z(b)]),
            cirq.Moment([cirq.CZ(a, b)]),
            cirq.Moment([cirq.X(b)]),
        ]
    )

    # Deleting something that's not there.
    after = original.copy()
    with pytest.raises(ValueError):
        after.batch_remove([(0, cirq.X(b))])
    assert after == original

    # Duplicate delete.
    after = original.copy()
    with pytest.raises(ValueError):
        after.batch_remove([(0, cirq.X(a)), (0, cirq.X(a))])
    assert after == original


def test_batch_replace():
    a = cirq.NamedQubit('a')
    b = cirq.NamedQubit('b')
    original = cirq.Circuit(
        [
            cirq.Moment([cirq.X(a)]),
            cirq.Moment([cirq.Z(b)]),
            cirq.Moment([cirq.CZ(a, b)]),
            cirq.Moment([cirq.X(a), cirq.X(b)]),
        ]
    )

    # Empty case.
    after = original.copy()
    after.batch_replace([])
    assert after == original

    # Replace one.
    after = original.copy()
    after.batch_replace([(0, cirq.X(a), cirq.Y(a))])
    assert after == cirq.Circuit(
        [
            cirq.Moment([cirq.Y(a)]),
            cirq.Moment([cirq.Z(b)]),
            cirq.Moment([cirq.CZ(a, b)]),
            cirq.Moment([cirq.X(a), cirq.X(b)]),
        ]
    )

    # Out of range.
    after = original.copy()
    with pytest.raises(IndexError):
        after.batch_replace([(500, cirq.X(a), cirq.Y(a))])
    assert after == original

    # Gate does not exist.
    after = original.copy()
    with pytest.raises(ValueError):
        after.batch_replace([(0, cirq.Z(a), cirq.Y(a))])
    assert after == original

    # Replace several.
    after = original.copy()
    after.batch_replace([(0, cirq.X(a), cirq.Y(a)), (2, cirq.CZ(a, b), cirq.CNOT(a, b))])
    assert after == cirq.Circuit(
        [
            cirq.Moment([cirq.Y(a)]),
            cirq.Moment([cirq.Z(b)]),
            cirq.Moment([cirq.CNOT(a, b)]),
            cirq.Moment([cirq.X(a), cirq.X(b)]),
        ]
    )


def test_batch_insert_into():
    a = cirq.NamedQubit('a')
    b = cirq.NamedQubit('b')
    c = cirq.NamedQubit('c')
    original = cirq.Circuit(
        [
            cirq.Moment([cirq.X(a)]),
            cirq.Moment([]),
            cirq.Moment([cirq.CZ(a, b)]),
            cirq.Moment([cirq.X(a), cirq.X(b)]),
        ]
    )

    # Empty case.
    after = original.copy()
    after.batch_insert_into([])
    assert after == original

    # Add into non-empty moment.
    after = original.copy()
    after.batch_insert_into([(0, cirq.X(b))])
    assert after == cirq.Circuit(
        [
            cirq.Moment([cirq.X(a), cirq.X(b)]),
            cirq.Moment(),
            cirq.Moment([cirq.CZ(a, b)]),
            cirq.Moment([cirq.X(a), cirq.X(b)]),
        ]
    )

    # Add multiple operations into non-empty moment.
    after = original.copy()
    after.batch_insert_into([(0, [cirq.X(b), cirq.X(c)])])
    assert after == cirq.Circuit(
        [
            cirq.Moment([cirq.X(a), cirq.X(b), cirq.X(c)]),
            cirq.Moment(),
            cirq.Moment([cirq.CZ(a, b)]),
            cirq.Moment([cirq.X(a), cirq.X(b)]),
        ]
    )

    # Add into empty moment.
    after = original.copy()
    after.batch_insert_into([(1, cirq.Z(b))])
    assert after == cirq.Circuit(
        [
            cirq.Moment([cirq.X(a)]),
            cirq.Moment([cirq.Z(b)]),
            cirq.Moment([cirq.CZ(a, b)]),
            cirq.Moment([cirq.X(a), cirq.X(b)]),
        ]
    )

    # Add multiple operations into empty moment.
    after = original.copy()
    after.batch_insert_into([(1, [cirq.Z(a), cirq.Z(b)])])
    assert after == cirq.Circuit(
        [
            cirq.Moment([cirq.X(a)]),
            cirq.Moment([cirq.Z(a), cirq.Z(b)]),
            cirq.Moment([cirq.CZ(a, b)]),
            cirq.Moment([cirq.X(a), cirq.X(b)]),
        ]
    )

    # Add into two moments.
    after = original.copy()
    after.batch_insert_into([(1, cirq.Z(b)), (0, cirq.X(b))])
    assert after == cirq.Circuit(
        [
            cirq.Moment([cirq.X(a), cirq.X(b)]),
            cirq.Moment([cirq.Z(b)]),
            cirq.Moment([cirq.CZ(a, b)]),
            cirq.Moment([cirq.X(a), cirq.X(b)]),
        ]
    )

    # Out of range.
    after = original.copy()
    with pytest.raises(IndexError):
        after.batch_insert_into([(500, cirq.X(a))])
    assert after == original

    # Collision.
    after = original.copy()
    with pytest.raises(ValueError):
        after.batch_insert_into([(0, cirq.X(a))])
    assert after == original

    # Collision with multiple operations.
    after = original.copy()
    with pytest.raises(ValueError):
        after.batch_insert_into([(0, [cirq.X(b), cirq.X(c), cirq.X(a)])])
    assert after == original

    # Duplicate insertion collision.
    after = original.copy()
    with pytest.raises(ValueError):
        after.batch_insert_into([(1, cirq.X(a)), (1, cirq.CZ(a, b))])
    assert after == original


def test_batch_insert():
    a = cirq.NamedQubit('a')
    b = cirq.NamedQubit('b')
    original = cirq.Circuit(
        [
            cirq.Moment([cirq.X(a)]),
            cirq.Moment([]),
            cirq.Moment([cirq.CZ(a, b)]),
            cirq.Moment([cirq.X(a), cirq.X(b)]),
        ]
    )

    # Empty case.
    after = original.copy()
    after.batch_insert([])
    assert after == original

    # Pushing.
    after = original.copy()
    after.batch_insert([(0, cirq.CZ(a, b)), (0, cirq.CNOT(a, b)), (1, cirq.Z(b))])
    assert after == cirq.Circuit(
        [
            cirq.Moment([cirq.CNOT(a, b)]),
            cirq.Moment([cirq.CZ(a, b)]),
            cirq.Moment([cirq.X(a), cirq.Z(b)]),
            cirq.Moment(),
            cirq.Moment([cirq.CZ(a, b)]),
            cirq.Moment([cirq.X(a), cirq.X(b)]),
        ]
    )


def test_batch_insert_multiple_same_index():
    a, b = cirq.LineQubit.range(2)
    c = cirq.Circuit()
    c.batch_insert([(0, cirq.Z(a)), (0, cirq.Z(b)), (0, cirq.Z(a))])
    cirq.testing.assert_same_circuits(
        c, cirq.Circuit([cirq.Moment([cirq.Z(a), cirq.Z(b)]), cirq.Moment([cirq.Z(a)])])
    )


def test_batch_insert_reverses_order_for_same_index_inserts():
    a, b = cirq.LineQubit.range(2)
    c = cirq.Circuit()
    c.batch_insert([(0, cirq.Z(a)), (0, cirq.CZ(a, b)), (0, cirq.Z(b))])
    assert c == cirq.Circuit(cirq.Z(b), cirq.CZ(a, b), cirq.Z(a))


def test_batch_insert_maintains_order_despite_multiple_previous_inserts():
    a, b = cirq.LineQubit.range(2)
    c = cirq.Circuit(cirq.H(a))
    c.batch_insert([(0, cirq.Z(a)), (0, cirq.Z(a)), (0, cirq.Z(a)), (1, cirq.CZ(a, b))])
    assert c == cirq.Circuit([cirq.Z(a)] * 3, cirq.H(a), cirq.CZ(a, b))


def test_batch_insert_doesnt_overshift_due_to_previous_shifts():
    a = cirq.NamedQubit('a')
    c = cirq.Circuit([cirq.H(a)] * 3)
    c.batch_insert([(0, cirq.Z(a)), (0, cirq.Z(a)), (1, cirq.X(a)), (2, cirq.Y(a))])
    assert c == cirq.Circuit(
        cirq.Z(a), cirq.Z(a), cirq.H(a), cirq.X(a), cirq.H(a), cirq.Y(a), cirq.H(a)
    )


def test_batch_insert_doesnt_overshift_due_to_inline_inserts():
    a, b = cirq.LineQubit.range(2)
    c = cirq.Circuit(cirq.SWAP(a, b), cirq.SWAP(a, b), cirq.H(a), cirq.SWAP(a, b), cirq.SWAP(a, b))
    c.batch_insert([(0, cirq.X(a)), (3, cirq.X(b)), (4, cirq.Y(a))])
    assert c == cirq.Circuit(
        cirq.X(a),
        cirq.SWAP(a, b),
        cirq.SWAP(a, b),
        cirq.H(a),
        cirq.X(b),
        cirq.SWAP(a, b),
        cirq.Y(a),
        cirq.SWAP(a, b),
    )


@pytest.mark.parametrize('circuit_cls', [cirq.Circuit, cirq.FrozenCircuit])
def test_next_moments_operating_on(circuit_cls):
    for _ in range(20):
        n_moments = randint(1, 10)
        circuit = cirq.testing.random_circuit(randint(1, 20), n_moments, random())
        circuit_qubits = circuit.all_qubits()
        n_key_qubits = randint(int(bool(circuit_qubits)), len(circuit_qubits))
        key_qubits = sample(sorted(circuit_qubits), n_key_qubits)
        start = randrange(len(circuit))
        next_moments = circuit.next_moments_operating_on(key_qubits, start)
        for q, m in next_moments.items():
            if m == len(circuit):
                p = circuit.prev_moment_operating_on([q])
            else:
                p = circuit.prev_moment_operating_on([q], m - 1)
            assert (not p) or (p < start)


def test_pick_inserted_ops_moment_indices():
    for _ in range(20):
        n_moments = randint(1, 10)
        n_qubits = randint(1, 20)
        op_density = random()
        circuit = cirq.testing.random_circuit(n_qubits, n_moments, op_density)
        start = randrange(n_moments)
        first_half = cirq.Circuit(circuit[:start])
        second_half = cirq.Circuit(circuit[start:])
        operations = tuple(op for moment in second_half for op in moment.operations)
        squeezed_second_half = cirq.Circuit(operations, strategy=cirq.InsertStrategy.EARLIEST)
        expected_circuit = cirq.Circuit(first_half._moments + squeezed_second_half._moments)
        expected_circuit._moments += [
            cirq.Moment() for _ in range(len(circuit) - len(expected_circuit))
        ]
        insert_indices, _ = circuits.circuit._pick_inserted_ops_moment_indices(operations, start)
        actual_circuit = cirq.Circuit(
            first_half._moments + [cirq.Moment() for _ in range(n_moments - start)]
        )
        for op, insert_index in zip(operations, insert_indices):
            actual_circuit._moments[insert_index] = actual_circuit._moments[
                insert_index
            ].with_operation(op)
        assert actual_circuit == expected_circuit


def test_push_frontier_new_moments():
    operation = cirq.X(cirq.NamedQubit('q'))
    insertion_index = 3
    circuit = cirq.Circuit()
    circuit._insert_operations([operation], [insertion_index])
    assert circuit == cirq.Circuit(
        [cirq.Moment() for _ in range(insertion_index)] + [cirq.Moment([operation])]
    )


def test_push_frontier_random_circuit():
    for _ in range(20):
        n_moments = randint(1, 10)
        circuit = cirq.testing.random_circuit(randint(1, 20), n_moments, random())
        qubits = sorted(circuit.all_qubits())
        early_frontier = {q: randint(0, n_moments) for q in sample(qubits, randint(0, len(qubits)))}
        late_frontier = {q: randint(0, n_moments) for q in sample(qubits, randint(0, len(qubits)))}
        update_qubits = sample(qubits, randint(0, len(qubits)))

        orig_early_frontier = {q: f for q, f in early_frontier.items()}
        orig_moments = [m for m in circuit._moments]
        insert_index, n_new_moments = circuit._push_frontier(
            early_frontier, late_frontier, update_qubits
        )

        assert set(early_frontier.keys()) == set(orig_early_frontier.keys())
        for q in set(early_frontier).difference(update_qubits):
            assert early_frontier[q] == orig_early_frontier[q]
        for q, f in late_frontier.items():
            assert orig_early_frontier.get(q, 0) <= late_frontier[q] + n_new_moments
            if f != len(orig_moments):
                assert orig_moments[f] == circuit[f + n_new_moments]
        for q in set(update_qubits).intersection(early_frontier):
            if orig_early_frontier[q] == insert_index:
                assert orig_early_frontier[q] == early_frontier[q]
                assert (not n_new_moments) or (circuit._moments[early_frontier[q]] == cirq.Moment())
            elif orig_early_frontier[q] == len(orig_moments):
                assert early_frontier[q] == len(circuit)
            else:
                assert orig_moments[orig_early_frontier[q]] == circuit._moments[early_frontier[q]]


@pytest.mark.parametrize(
    'circuit', [cirq.testing.random_circuit(cirq.LineQubit.range(10), 10, 0.5) for _ in range(20)]
)
def test_insert_operations_random_circuits(circuit):
    n_moments = len(circuit)
    operations, insert_indices = [], []
    for moment_index, moment in enumerate(circuit):
        for op in moment.operations:
            operations.append(op)
            insert_indices.append(moment_index)
    other_circuit = cirq.Circuit([cirq.Moment() for _ in range(n_moments)])
    other_circuit._insert_operations(operations, insert_indices)
    assert circuit == other_circuit


def test_insert_operations_errors():
    a, b, c = (cirq.NamedQubit(s) for s in 'abc')
    with pytest.raises(ValueError):
        circuit = cirq.Circuit([cirq.Moment([cirq.Z(c)])])
        operations = [cirq.X(a), cirq.CZ(a, b)]
        insertion_indices = [0, 0]
        circuit._insert_operations(operations, insertion_indices)

    with pytest.raises(ValueError):
        circuit = cirq.Circuit(cirq.X(a))
        operations = [cirq.CZ(a, b)]
        insertion_indices = [0]
        circuit._insert_operations(operations, insertion_indices)

    with pytest.raises(ValueError):
        circuit = cirq.Circuit()
        operations = [cirq.X(a), cirq.CZ(a, b)]
        insertion_indices = []
        circuit._insert_operations(operations, insertion_indices)


@pytest.mark.parametrize('circuit_cls', [cirq.Circuit, cirq.FrozenCircuit])
def test_to_qasm(circuit_cls):
    q0 = cirq.NamedQubit('q0')
    circuit = circuit_cls(cirq.X(q0))
    assert circuit.to_qasm() == cirq.qasm(circuit)
    assert (
        circuit.to_qasm()
        == f"""// Generated from Cirq v{cirq.__version__}

OPENQASM 2.0;
include "qelib1.inc";


// Qubits: [q0]
qreg q[1];


x q[0];
"""
    )


@pytest.mark.parametrize('circuit_cls', [cirq.Circuit, cirq.FrozenCircuit])
def test_save_qasm(tmpdir, circuit_cls):
    file_path = os.path.join(tmpdir, 'test.qasm')
    q0 = cirq.NamedQubit('q0')
    circuit = circuit_cls(cirq.X(q0))

    circuit.save_qasm(file_path)
    with open(file_path, 'r') as f:
        file_content = f.read()
    assert (
        file_content
        == f"""// Generated from Cirq v{cirq.__version__}

OPENQASM 2.0;
include "qelib1.inc";


// Qubits: [q0]
qreg q[1];


x q[0];
"""
    )


@pytest.mark.parametrize('circuit_cls', [cirq.Circuit, cirq.FrozenCircuit])
def test_findall_operations_between(circuit_cls):
    a, b, c, d = cirq.LineQubit.range(4)

    #    0: ───H───@───────────────────────────────────────@───H───
    #              │                                       │
    #    1: ───────@───H───@───────────────────────@───H───@───────
    #                      │                       │
    #    2: ───────────────@───H───@───────@───H───@───────────────
    #                              │       │
    #    3: ───────────────────────@───H───@───────────────────────
    #
    # moments: 0   1   2   3   4   5   6   7   8   9   10  11  12
    circuit = circuit_cls(
        cirq.H(a),
        cirq.CZ(a, b),
        cirq.H(b),
        cirq.CZ(b, c),
        cirq.H(c),
        cirq.CZ(c, d),
        cirq.H(d),
        cirq.CZ(c, d),
        cirq.H(c),
        cirq.CZ(b, c),
        cirq.H(b),
        cirq.CZ(a, b),
        cirq.H(a),
    )

    # Empty frontiers means no results.
    actual = circuit.findall_operations_between(start_frontier={}, end_frontier={})
    assert actual == []

    # Empty range is empty.
    actual = circuit.findall_operations_between(start_frontier={a: 5}, end_frontier={a: 5})
    assert actual == []

    # Default end_frontier value is len(circuit.
    actual = circuit.findall_operations_between(start_frontier={a: 5}, end_frontier={})
    assert actual == [(11, cirq.CZ(a, b)), (12, cirq.H(a))]

    # Default start_frontier value is 0.
    actual = circuit.findall_operations_between(start_frontier={}, end_frontier={a: 5})
    assert actual == [(0, cirq.H(a)), (1, cirq.CZ(a, b))]

    # omit_crossing_operations omits crossing operations.
    actual = circuit.findall_operations_between(
        start_frontier={a: 5}, end_frontier={}, omit_crossing_operations=True
    )
    assert actual == [(12, cirq.H(a))]

    # omit_crossing_operations keeps operations across included regions.
    actual = circuit.findall_operations_between(
        start_frontier={a: 5, b: 5}, end_frontier={}, omit_crossing_operations=True
    )
    assert actual == [(10, cirq.H(b)), (11, cirq.CZ(a, b)), (12, cirq.H(a))]

    # Regions are OR'd together, not AND'd together.
    actual = circuit.findall_operations_between(start_frontier={a: 5}, end_frontier={b: 5})
    assert actual == [
        (1, cirq.CZ(a, b)),
        (2, cirq.H(b)),
        (3, cirq.CZ(b, c)),
        (11, cirq.CZ(a, b)),
        (12, cirq.H(a)),
    ]

    # Regions are OR'd together, not AND'd together (2).
    actual = circuit.findall_operations_between(start_frontier={a: 5}, end_frontier={a: 5, b: 5})
    assert actual == [(1, cirq.CZ(a, b)), (2, cirq.H(b)), (3, cirq.CZ(b, c))]

    # Inclusive start, exclusive end.
    actual = circuit.findall_operations_between(start_frontier={c: 4}, end_frontier={c: 8})
    assert actual == [(4, cirq.H(c)), (5, cirq.CZ(c, d)), (7, cirq.CZ(c, d))]

    # Out of range is clamped.
    actual = circuit.findall_operations_between(start_frontier={a: -100}, end_frontier={a: +100})
    assert actual == [(0, cirq.H(a)), (1, cirq.CZ(a, b)), (11, cirq.CZ(a, b)), (12, cirq.H(a))]


@pytest.mark.parametrize('circuit_cls', [cirq.Circuit, cirq.FrozenCircuit])
def test_reachable_frontier_from(circuit_cls):
    a, b, c, d = cirq.LineQubit.range(4)

    #    0: ───H───@───────────────────────────────────────@───H───
    #              │                                       │
    #    1: ───────@───H───@───────────────────────@───H───@───────
    #                      │                       │
    #    2: ───────────────@───H───@───────@───H───@───────────────
    #                              │       │
    #    3: ───────────────────────@───H───@───────────────────────
    #
    # moments: 0   1   2   3   4   5   6   7   8   9   10  11  12
    circuit = circuit_cls(
        cirq.H(a),
        cirq.CZ(a, b),
        cirq.H(b),
        cirq.CZ(b, c),
        cirq.H(c),
        cirq.CZ(c, d),
        cirq.H(d),
        cirq.CZ(c, d),
        cirq.H(c),
        cirq.CZ(b, c),
        cirq.H(b),
        cirq.CZ(a, b),
        cirq.H(a),
    )

    # Empty cases.
    assert circuit_cls().reachable_frontier_from(start_frontier={}) == {}
    assert circuit.reachable_frontier_from(start_frontier={}) == {}

    # Clamped input cases.
    assert circuit_cls().reachable_frontier_from(start_frontier={a: 5}) == {a: 5}
    assert circuit_cls().reachable_frontier_from(start_frontier={a: -100}) == {a: 0}
    assert circuit.reachable_frontier_from(start_frontier={a: 100}) == {a: 100}

    # Stopped by crossing outside case.
    assert circuit.reachable_frontier_from({a: -1}) == {a: 1}
    assert circuit.reachable_frontier_from({a: 0}) == {a: 1}
    assert circuit.reachable_frontier_from({a: 1}) == {a: 1}
    assert circuit.reachable_frontier_from({a: 2}) == {a: 11}
    assert circuit.reachable_frontier_from({a: 5}) == {a: 11}
    assert circuit.reachable_frontier_from({a: 10}) == {a: 11}
    assert circuit.reachable_frontier_from({a: 11}) == {a: 11}
    assert circuit.reachable_frontier_from({a: 12}) == {a: 13}
    assert circuit.reachable_frontier_from({a: 13}) == {a: 13}
    assert circuit.reachable_frontier_from({a: 14}) == {a: 14}

    # Inside crossing works only before blocked case.
    assert circuit.reachable_frontier_from({a: 0, b: 0}) == {a: 11, b: 3}
    assert circuit.reachable_frontier_from({a: 2, b: 2}) == {a: 11, b: 3}
    assert circuit.reachable_frontier_from({a: 0, b: 4}) == {a: 1, b: 9}
    assert circuit.reachable_frontier_from({a: 3, b: 4}) == {a: 11, b: 9}
    assert circuit.reachable_frontier_from({a: 3, b: 9}) == {a: 11, b: 9}
    assert circuit.reachable_frontier_from({a: 3, b: 10}) == {a: 13, b: 13}

    # Travelling shadow.
    assert circuit.reachable_frontier_from({a: 0, b: 0, c: 0}) == {a: 11, b: 9, c: 5}

    # Full circuit
    assert circuit.reachable_frontier_from({a: 0, b: 0, c: 0, d: 0}) == {a: 13, b: 13, c: 13, d: 13}

    # Blocker.
    assert circuit.reachable_frontier_from(
        {a: 0, b: 0, c: 0, d: 0}, is_blocker=lambda op: op == cirq.CZ(b, c)
    ) == {a: 11, b: 3, c: 3, d: 5}


@pytest.mark.parametrize('circuit_cls', [cirq.Circuit, cirq.FrozenCircuit])
def test_submoments(circuit_cls):
    a, b, c, d, e, f = cirq.LineQubit.range(6)
    circuit = circuit_cls(
        cirq.H.on(a),
        cirq.H.on(d),
        cirq.CZ.on(a, d),
        cirq.CZ.on(b, c),
        (cirq.CNOT ** 0.5).on(a, d),
        (cirq.CNOT ** 0.5).on(b, e),
        (cirq.CNOT ** 0.5).on(c, f),
        cirq.H.on(c),
        cirq.H.on(e),
    )

    cirq.testing.assert_has_diagram(
        circuit,
        """
          ┌───────────┐   ┌──────┐
0: ───H────@───────────────@─────────
           │               │
1: ───@────┼@──────────────┼─────────
      │    ││              │
2: ───@────┼┼────@─────────┼────H────
           ││    │         │
3: ───H────@┼────┼─────────X^0.5─────
            │    │
4: ─────────X^0.5┼─────────H─────────
                 │
5: ──────────────X^0.5───────────────
          └───────────┘   └──────┘
""",
    )

    cirq.testing.assert_has_diagram(
        circuit,
        """
  0 1 2 3     4     5
  │ │ │ │     │     │
  H @─@ H     │     │
  │ │ │ │     │     │
┌╴│ │ │ │     │     │    ╶┐
│ @─┼─┼─@     │     │     │
│ │ @─┼─┼─────X^0.5 │     │
│ │ │ @─┼─────┼─────X^0.5 │
└╴│ │ │ │     │     │    ╶┘
  │ │ │ │     │     │
┌╴│ │ │ │     │     │    ╶┐
│ @─┼─┼─X^0.5 H     │     │
│ │ │ H │     │     │     │
└╴│ │ │ │     │     │    ╶┘
  │ │ │ │     │     │
""",
        transpose=True,
    )

    cirq.testing.assert_has_diagram(
        circuit,
        r"""
          /-----------\   /------\
0: ---H----@---------------@---------
           |               |
1: ---@----|@--------------|---------
      |    ||              |
2: ---@----||----@---------|----H----
           ||    |         |
3: ---H----@|----|---------X^0.5-----
            |    |
4: ---------X^0.5|---------H---------
                 |
5: --------------X^0.5---------------
          \-----------/   \------/
""",
        use_unicode_characters=False,
    )

    cirq.testing.assert_has_diagram(
        circuit,
        r"""
  0 1 2 3     4     5
  | | | |     |     |
  H @-@ H     |     |
  | | | |     |     |
/ | | | |     |     |     \
| @-----@     |     |     |
| | @---------X^0.5 |     |
| | | @-------------X^0.5 |
\ | | | |     |     |     /
  | | | |     |     |
/ | | | |     |     |     \
| @-----X^0.5 H     |     |
| | | H |     |     |     |
\ | | | |     |     |     /
  | | | |     |     |
""",
        use_unicode_characters=False,
        transpose=True,
    )


@pytest.mark.parametrize('circuit_cls', [cirq.Circuit, cirq.FrozenCircuit])
def test_decompose(circuit_cls):
    a, b = cirq.LineQubit.range(2)
    assert cirq.decompose(circuit_cls(cirq.X(a), cirq.Y(b), cirq.CZ(a, b))) == [
        cirq.X(a),
        cirq.Y(b),
        cirq.CZ(a, b),
    ]


@pytest.mark.parametrize('circuit_cls', [cirq.Circuit, cirq.FrozenCircuit])
def test_measurement_key_mapping(circuit_cls):
    a, b = cirq.LineQubit.range(2)
    c = circuit_cls(cirq.X(a), cirq.measure(a, key='m1'), cirq.measure(b, key='m2'))
    assert c.all_measurement_key_names() == {'m1', 'm2'}

    assert cirq.with_measurement_key_mapping(c, {'m1': 'p1'}).all_measurement_key_names() == {
        'p1',
        'm2',
    }

    assert cirq.with_measurement_key_mapping(
        c, {'m1': 'p1', 'm2': 'p2'}
    ).all_measurement_key_names() == {'p1', 'p2'}

    c_swapped = cirq.with_measurement_key_mapping(c, {'m1': 'm2', 'm2': 'm1'})
    assert c_swapped.all_measurement_key_names() == {'m1', 'm2'}

    # Verify that the keys were actually swapped.
    simulator = cirq.Simulator()
    assert simulator.run(c).measurements == {'m1': 1, 'm2': 0}
    assert simulator.run(c_swapped).measurements == {'m1': 0, 'm2': 1}

<<<<<<< HEAD
    assert (
        cirq.with_measurement_key_mapping(
            c,
            {
                'x': 'z',
            },
        ).all_measurement_key_names()
        == {'m1', 'm2'}
    )
=======
    assert cirq.with_measurement_key_mapping(c, {'x': 'z'}).all_measurement_key_names() == {
        'm1',
        'm2',
    }
>>>>>>> f1d900f8


@pytest.mark.parametrize('circuit_cls', [cirq.Circuit, cirq.FrozenCircuit])
def test_measurement_key_mapping_preserves_moments(circuit_cls):
    a, b = cirq.LineQubit.range(2)
    c = circuit_cls(
        cirq.Moment(cirq.X(a)),
        cirq.Moment(),
        cirq.Moment(cirq.measure(a, key='m1')),
        cirq.Moment(cirq.measure(b, key='m2')),
    )

    key_map = {'m1': 'p1'}
    remapped_circuit = cirq.with_measurement_key_mapping(c, key_map)
    assert list(remapped_circuit.moments) == [
        cirq.with_measurement_key_mapping(moment, key_map) for moment in c.moments
    ]


@pytest.mark.parametrize('circuit_cls', [cirq.Circuit, cirq.FrozenCircuit])
def test_inverse(circuit_cls):
    a, b = cirq.LineQubit.range(2)
    forward = circuit_cls((cirq.X ** 0.5)(a), (cirq.Y ** -0.2)(b), cirq.CZ(a, b))
    backward = circuit_cls((cirq.CZ ** (-1.0))(a, b), (cirq.X ** (-0.5))(a), (cirq.Y ** (0.2))(b))
    cirq.testing.assert_same_circuits(cirq.inverse(forward), backward)

    cirq.testing.assert_same_circuits(cirq.inverse(circuit_cls()), circuit_cls())

    no_inverse = circuit_cls(cirq.measure(a, b))
    with pytest.raises(TypeError, match='__pow__'):
        cirq.inverse(no_inverse)

    # Default when there is no inverse for an op.
    default = circuit_cls((cirq.X ** 0.5)(a), (cirq.Y ** -0.2)(b))
    cirq.testing.assert_same_circuits(cirq.inverse(no_inverse, default), default)
    assert cirq.inverse(no_inverse, None) is None


@pytest.mark.parametrize('circuit_cls', [cirq.Circuit, cirq.FrozenCircuit])
def test_pow_valid_only_for_minus_1(circuit_cls):
    a, b = cirq.LineQubit.range(2)
    forward = circuit_cls((cirq.X ** 0.5)(a), (cirq.Y ** -0.2)(b), cirq.CZ(a, b))

    backward = circuit_cls((cirq.CZ ** (-1.0))(a, b), (cirq.X ** (-0.5))(a), (cirq.Y ** (0.2))(b))
    cirq.testing.assert_same_circuits(cirq.pow(forward, -1), backward)
    with pytest.raises(TypeError, match='__pow__'):
        cirq.pow(forward, 1)
    with pytest.raises(TypeError, match='__pow__'):
        cirq.pow(forward, 0)
    with pytest.raises(TypeError, match='__pow__'):
        cirq.pow(forward, -2.5)


@pytest.mark.parametrize('circuit_cls', [cirq.Circuit, cirq.FrozenCircuit])
def test_moment_groups(circuit_cls):
    qubits = [cirq.GridQubit(x, y) for x in range(8) for y in range(8)]
    c0 = cirq.H(qubits[0])
    c7 = cirq.H(qubits[7])
    cz14 = cirq.CZ(qubits[1], qubits[4])
    cz25 = cirq.CZ(qubits[2], qubits[5])
    cz36 = cirq.CZ(qubits[3], qubits[6])
    moment1 = cirq.Moment([c0, cz14, cz25, c7])
    moment2 = cirq.Moment([c0, cz14, cz25, cz36, c7])
    moment3 = cirq.Moment([cz14, cz25, cz36])
    moment4 = cirq.Moment([cz25, cz36])
    circuit = circuit_cls((moment1, moment2, moment3, moment4))
    cirq.testing.assert_has_diagram(
        circuit,
        r"""
           ┌──┐   ┌───┐   ┌───┐   ┌──┐
(0, 0): ────H──────H─────────────────────

(0, 1): ────@──────@───────@─────────────
            │      │       │
(0, 2): ────┼@─────┼@──────┼@──────@─────
            ││     ││      ││      │
(0, 3): ────┼┼─────┼┼@─────┼┼@─────┼@────
            ││     │││     │││     ││
(0, 4): ────@┼─────@┼┼─────@┼┼─────┼┼────
             │      ││      ││     ││
(0, 5): ─────@──────@┼──────@┼─────@┼────
                     │       │      │
(0, 6): ─────────────@───────@──────@────

(0, 7): ────H──────H─────────────────────
           └──┘   └───┘   └───┘   └──┘
""",
        use_unicode_characters=True,
    )


@pytest.mark.parametrize('circuit_cls', [cirq.Circuit, cirq.FrozenCircuit])
def test_moments_property(circuit_cls):
    q = cirq.NamedQubit('q')
    c = circuit_cls(cirq.X(q), cirq.Y(q))
    assert c.moments[0] == cirq.Moment([cirq.X(q)])
    assert c.moments[1] == cirq.Moment([cirq.Y(q)])


@pytest.mark.parametrize('circuit_cls', [cirq.Circuit, cirq.FrozenCircuit])
def test_json_dict(circuit_cls):
    q0, q1 = cirq.LineQubit.range(2)
    c = circuit_cls(cirq.CNOT(q0, q1))
    moments = [cirq.Moment([cirq.CNOT(q0, q1)])]
    if circuit_cls == cirq.FrozenCircuit:
        moments = tuple(moments)
    assert c._json_dict_() == {'moments': moments}


def test_with_noise():
    class Noise(cirq.NoiseModel):
        def noisy_operation(self, operation):
            yield operation
            if cirq.LineQubit(0) in operation.qubits:
                yield cirq.H(cirq.LineQubit(0))

    q0, q1 = cirq.LineQubit.range(2)
    c = cirq.Circuit(cirq.X(q0), cirq.Y(q1), cirq.Z(q1), cirq.Moment([cirq.X(q0)]))
    c_expected = cirq.Circuit(
        [
            cirq.Moment([cirq.X(q0), cirq.Y(q1)]),
            cirq.Moment([cirq.H(q0)]),
            cirq.Moment([cirq.Z(q1)]),
            cirq.Moment([cirq.X(q0)]),
            cirq.Moment([cirq.H(q0)]),
        ]
    )
    c_noisy = c.with_noise(Noise())
    assert c_noisy == c_expected

    # Accepts NOISE_MODEL_LIKE.
    assert c.with_noise(None) == c
    assert c.with_noise(cirq.depolarize(0.1)) == cirq.Circuit(
        cirq.X(q0),
        cirq.Y(q1),
        cirq.Moment([d.with_tags(ops.VirtualTag()) for d in cirq.depolarize(0.1).on_each(q0, q1)]),
        cirq.Z(q1),
        cirq.Moment([d.with_tags(ops.VirtualTag()) for d in cirq.depolarize(0.1).on_each(q0, q1)]),
        cirq.Moment([cirq.X(q0)]),
        cirq.Moment([d.with_tags(ops.VirtualTag()) for d in cirq.depolarize(0.1).on_each(q0, q1)]),
    )


@pytest.mark.parametrize('circuit_cls', [cirq.Circuit, cirq.FrozenCircuit])
def test_init_contents(circuit_cls):
    a, b = cirq.LineQubit.range(2)

    # Moments are not subject to insertion rules.
    c = circuit_cls(
        cirq.Moment([cirq.H(a)]), cirq.Moment([cirq.X(b)]), cirq.Moment([cirq.CNOT(a, b)])
    )
    assert len(c.moments) == 3

    # Earliest packing by default.
    c = circuit_cls(cirq.H(a), cirq.X(b), cirq.CNOT(a, b))
    assert c == circuit_cls(cirq.Moment([cirq.H(a), cirq.X(b)]), cirq.Moment([cirq.CNOT(a, b)]))

    # Packing can be controlled.
    c = circuit_cls(cirq.H(a), cirq.X(b), cirq.CNOT(a, b), strategy=cirq.InsertStrategy.NEW)
    assert c == circuit_cls(
        cirq.Moment([cirq.H(a)]), cirq.Moment([cirq.X(b)]), cirq.Moment([cirq.CNOT(a, b)])
    )

    circuit_cls()


def test_transform_qubits():
    a, b, c = cirq.LineQubit.range(3)
    original = cirq.Circuit(
        cirq.X(a), cirq.CNOT(a, b), cirq.Moment(), cirq.Moment([cirq.CNOT(b, c)])
    )
    x, y, z = cirq.GridQubit.rect(3, 1, 10, 20)
    desired = cirq.Circuit(
        cirq.X(x), cirq.CNOT(x, y), cirq.Moment(), cirq.Moment([cirq.CNOT(y, z)])
    )
    assert original.transform_qubits(lambda q: cirq.GridQubit(10 + q.x, 20)) == desired
    assert (
        original.transform_qubits(
            {
                a: cirq.GridQubit(10 + a.x, 20),
                b: cirq.GridQubit(10 + b.x, 20),
                c: cirq.GridQubit(10 + c.x, 20),
            }
        )
        == desired
    )
    with pytest.raises(TypeError, match='must be a function or dict'):
        _ = original.transform_qubits('bad arg')


@pytest.mark.parametrize('circuit_cls', [cirq.Circuit, cirq.FrozenCircuit])
def test_indexing_by_pair(circuit_cls):
    # 0: ───H───@───X───@───
    #           │       │
    # 1: ───────H───@───@───
    #               │   │
    # 2: ───────────H───X───
    q = cirq.LineQubit.range(3)
    c = circuit_cls(
        [
            cirq.H(q[0]),
            cirq.H(q[1]).controlled_by(q[0]),
            cirq.H(q[2]).controlled_by(q[1]),
            cirq.X(q[0]),
            cirq.CCNOT(*q),
        ]
    )

    # Indexing by single moment and qubit.
    assert c[0, q[0]] == c[0][q[0]] == cirq.H(q[0])
    assert c[1, q[0]] == c[1, q[1]] == cirq.H(q[1]).controlled_by(q[0])
    assert c[2, q[0]] == c[2][q[0]] == cirq.X(q[0])
    assert c[2, q[1]] == c[2, q[2]] == cirq.H(q[2]).controlled_by(q[1])
    assert c[3, q[0]] == c[3, q[1]] == c[3, q[2]] == cirq.CCNOT(*q)

    # Indexing by moment and qubit - throws if there is no operation.
    with pytest.raises(KeyError, match="Moment doesn't act on given qubit"):
        _ = c[0, q[1]]

    # Indexing by single moment and multiple qubits.
    assert c[0, q] == c[0]
    assert c[1, q] == c[1]
    assert c[2, q] == c[2]
    assert c[3, q] == c[3]
    assert c[0, q[0:2]] == c[0]
    assert c[0, q[1:3]] == cirq.Moment([])
    assert c[1, q[1:2]] == c[1]
    assert c[2, [q[0]]] == cirq.Moment([cirq.X(q[0])])
    assert c[2, q[1:3]] == cirq.Moment([cirq.H(q[2]).controlled_by(q[1])])
    assert c[np.int64(2), q[0:2]] == c[2]

    # Indexing by single qubit.
    assert c[:, q[0]] == circuit_cls(
        [
            cirq.Moment([cirq.H(q[0])]),
            cirq.Moment([cirq.H(q[1]).controlled_by(q[0])]),
            cirq.Moment([cirq.X(q[0])]),
            cirq.Moment([cirq.CCNOT(q[0], q[1], q[2])]),
        ]
    )
    assert c[:, q[1]] == circuit_cls(
        [
            cirq.Moment([]),
            cirq.Moment([cirq.H(q[1]).controlled_by(q[0])]),
            cirq.Moment([cirq.H(q[2]).controlled_by(q[1])]),
            cirq.Moment([cirq.CCNOT(q[0], q[1], q[2])]),
        ]
    )
    assert c[:, q[2]] == circuit_cls(
        [
            cirq.Moment([]),
            cirq.Moment([]),
            cirq.Moment([cirq.H(q[2]).controlled_by(q[1])]),
            cirq.Moment([cirq.CCNOT(q[0], q[1], q[2])]),
        ]
    )

    # Indexing by several qubits.
    assert c[:, q] == c[:, q[0:2]] == c[:, [q[0], q[2]]] == c
    assert c[:, q[1:3]] == circuit_cls(
        [
            cirq.Moment([]),
            cirq.Moment([cirq.H(q[1]).controlled_by(q[0])]),
            cirq.Moment([cirq.H(q[2]).controlled_by(q[1])]),
            cirq.Moment([cirq.CCNOT(q[0], q[1], q[2])]),
        ]
    )

    # Indexing by several moments and one qubit.
    assert c[1:3, q[0]] == circuit_cls([cirq.H(q[1]).controlled_by(q[0]), cirq.X(q[0])])
    assert c[1::2, q[2]] == circuit_cls([cirq.Moment([]), cirq.Moment([cirq.CCNOT(*q)])])

    # Indexing by several moments and several qubits.
    assert c[0:2, q[1:3]] == circuit_cls(
        [cirq.Moment([]), cirq.Moment([cirq.H(q[1]).controlled_by(q[0])])]
    )
    assert c[::2, q[0:2]] == circuit_cls(
        [cirq.Moment([cirq.H(q[0])]), cirq.Moment([cirq.H(q[2]).controlled_by(q[1]), cirq.X(q[0])])]
    )

    # Equivalent ways of indexing.
    assert c[0:2, q[1:3]] == c[0:2][:, q[1:3]] == c[:, q[1:3]][0:2]

    # Passing more than 2 items is forbidden.
    with pytest.raises(ValueError, match='If key is tuple, it must be a pair.'):
        _ = c[0, q[1], 0]

    # Can't swap indices.
    with pytest.raises(TypeError, match='indices must be integers or slices'):
        _ = c[q[1], 0]


@pytest.mark.parametrize('circuit_cls', [cirq.Circuit, cirq.FrozenCircuit])
def test_indexing_by_numpy_integer(circuit_cls):
    q = cirq.NamedQubit('q')
    c = circuit_cls(cirq.X(q), cirq.Y(q))

    assert c[np.int32(1)] == cirq.Moment([cirq.Y(q)])
    assert c[np.int64(1)] == cirq.Moment([cirq.Y(q)])


@pytest.mark.parametrize('circuit_cls', [cirq.Circuit, cirq.FrozenCircuit])
def test_all_measurement_key_names(circuit_cls):
    class Unknown(cirq.SingleQubitGate):
        def _measurement_key_name_(self):
            return 'test'

    a, b = cirq.LineQubit.range(2)
    c = circuit_cls(
        cirq.X(a),
        cirq.CNOT(a, b),
        cirq.measure(a, key='x'),
        cirq.measure(b, key='y'),
        cirq.reset(a),
        cirq.measure(a, b, key='xy'),
        Unknown().on(a),
    )

    # Big case.
    assert c.all_measurement_key_names() == {'x', 'y', 'xy', 'test'}
    assert c.all_measurement_key_names() == cirq.measurement_key_names(c)
    assert c.all_measurement_key_names() == c.all_measurement_key_objs()

    # Empty case.
    assert circuit_cls().all_measurement_key_names() == set()

    # Order does not matter.
<<<<<<< HEAD
    assert (
        circuit_cls(
            cirq.Moment(
                [
                    cirq.measure(a, key='x'),
                    cirq.measure(b, key='y'),
                ]
            )
        ).all_measurement_key_names()
        == {'x', 'y'}
    )
    assert (
        circuit_cls(
            cirq.Moment(
                [
                    cirq.measure(b, key='y'),
                    cirq.measure(a, key='x'),
                ]
            )
        ).all_measurement_key_names()
        == {'x', 'y'}
    )
=======
    assert circuit_cls(
        cirq.Moment([cirq.measure(a, key='x'), cirq.measure(b, key='y')])
    ).all_measurement_key_names() == {'x', 'y'}
    assert circuit_cls(
        cirq.Moment([cirq.measure(b, key='y'), cirq.measure(a, key='x')])
    ).all_measurement_key_names() == {'x', 'y'}
>>>>>>> f1d900f8


def test_zip():
    a, b, c, d = cirq.LineQubit.range(4)

    circuit1 = cirq.Circuit(cirq.H(a), cirq.CNOT(a, b))
    circuit2 = cirq.Circuit(cirq.X(c), cirq.Y(c), cirq.Z(c))
    circuit3 = cirq.Circuit(cirq.Moment(), cirq.Moment(cirq.S(d)))

    # Calling works both static-style and instance-style.
    assert circuit1.zip(circuit2) == cirq.Circuit.zip(circuit1, circuit2)

    # Empty cases.
    assert cirq.Circuit.zip() == cirq.Circuit()
    assert cirq.Circuit.zip(cirq.Circuit()) == cirq.Circuit()
    assert cirq.Circuit().zip(cirq.Circuit()) == cirq.Circuit()
    assert circuit1.zip(cirq.Circuit()) == circuit1
    assert cirq.Circuit(cirq.Moment()).zip(cirq.Circuit()) == cirq.Circuit(cirq.Moment())
    assert cirq.Circuit().zip(cirq.Circuit(cirq.Moment())) == cirq.Circuit(cirq.Moment())

    # Small cases.
    assert (
        circuit1.zip(circuit2)
        == circuit2.zip(circuit1)
        == cirq.Circuit(
            cirq.Moment(cirq.H(a), cirq.X(c)),
            cirq.Moment(cirq.CNOT(a, b), cirq.Y(c)),
            cirq.Moment(cirq.Z(c)),
        )
    )
    assert circuit1.zip(circuit2, circuit3) == cirq.Circuit(
        cirq.Moment(cirq.H(a), cirq.X(c)),
        cirq.Moment(cirq.CNOT(a, b), cirq.Y(c), cirq.S(d)),
        cirq.Moment(cirq.Z(c)),
    )

    # Overlapping operations.
    with pytest.raises(ValueError, match="moment index 1.*\n.*CNOT"):
        _ = cirq.Circuit.zip(
            cirq.Circuit(cirq.X(a), cirq.CNOT(a, b)), cirq.Circuit(cirq.X(b), cirq.Z(b))
        )


@pytest.mark.parametrize('circuit_cls', [cirq.Circuit, cirq.FrozenCircuit])
def test_zip_alignment(circuit_cls):
    a, b, c = cirq.LineQubit.range(3)

    circuit1 = circuit_cls([cirq.H(a)] * 5)
    circuit2 = circuit_cls([cirq.H(b)] * 3)
    circuit3 = circuit_cls([cirq.H(c)] * 2)

    c_start = circuit_cls.zip(circuit1, circuit2, circuit3, align='LEFT')
    assert c_start == circuit_cls(
        cirq.Moment(cirq.H(a), cirq.H(b), cirq.H(c)),
        cirq.Moment(cirq.H(a), cirq.H(b), cirq.H(c)),
        cirq.Moment(cirq.H(a), cirq.H(b)),
        cirq.Moment(cirq.H(a)),
        cirq.Moment(cirq.H(a)),
    )

    c_end = circuit_cls.zip(circuit1, circuit2, circuit3, align='RIGHT')
    assert c_end == circuit_cls(
        cirq.Moment(cirq.H(a)),
        cirq.Moment(cirq.H(a)),
        cirq.Moment(cirq.H(a), cirq.H(b)),
        cirq.Moment(cirq.H(a), cirq.H(b), cirq.H(c)),
        cirq.Moment(cirq.H(a), cirq.H(b), cirq.H(c)),
    )


@pytest.mark.parametrize('circuit_cls', [cirq.Circuit, cirq.FrozenCircuit])
def test_repr_html_escaping(circuit_cls):
    class TestGate(cirq.Gate):
        def num_qubits(self):
            return 2

        def _circuit_diagram_info_(self, args):
            return cirq.CircuitDiagramInfo(wire_symbols=["< ' F ' >", "< ' F ' >"])

    F2 = TestGate()
    a = cirq.LineQubit(1)
    c = cirq.NamedQubit("|c>")

    circuit = circuit_cls([F2(a, c)])

    # Escaping Special Characters in Gate names.
    assert '&lt; &#x27; F &#x27; &gt;' in circuit._repr_html_()

    # Escaping Special Characters in Qubit names.
    assert '|c&gt;' in circuit._repr_html_()


def test_tetris_concat():
    a, b = cirq.LineQubit.range(2)
    empty = cirq.Circuit()

    assert cirq.Circuit.tetris_concat(empty, empty) == empty
    assert cirq.Circuit.tetris_concat() == empty
    assert empty.tetris_concat(empty) == empty
    assert empty.tetris_concat(empty, empty) == empty

    ha = cirq.Circuit(cirq.H(a))
    hb = cirq.Circuit(cirq.H(b))
    assert ha.tetris_concat(hb) == ha.zip(hb)

    assert ha.tetris_concat(empty) == ha
    assert empty.tetris_concat(ha) == ha

    hac = cirq.Circuit(cirq.H(a), cirq.CNOT(a, b))
    assert hac.tetris_concat(hb) == hac + hb
    assert hb.tetris_concat(hac) == hb.zip(hac)

    zig = cirq.Circuit(cirq.H(a), cirq.CNOT(a, b), cirq.H(b))
    assert zig.tetris_concat(zig) == cirq.Circuit(
        cirq.H(a), cirq.CNOT(a, b), cirq.Moment(cirq.H(a), cirq.H(b)), cirq.CNOT(a, b), cirq.H(b)
    )

    zag = cirq.Circuit(cirq.H(a), cirq.H(a), cirq.CNOT(a, b), cirq.H(b), cirq.H(b))
    assert zag.tetris_concat(zag) == cirq.Circuit(
        cirq.H(a),
        cirq.H(a),
        cirq.CNOT(a, b),
        cirq.Moment(cirq.H(a), cirq.H(b)),
        cirq.Moment(cirq.H(a), cirq.H(b)),
        cirq.CNOT(a, b),
        cirq.H(b),
        cirq.H(b),
    )

    space = cirq.Circuit(cirq.Moment()) * 10
    f = cirq.Circuit.tetris_concat
    assert len(f(space, ha)) == 10
    assert len(f(space, ha, ha, ha)) == 10
    assert len(f(space, f(ha, ha, ha))) == 10
    assert len(f(space, ha, align='LEFT')) == 10
    assert len(f(space, ha, ha, ha, align='RIGHT')) == 12
    assert len(f(space, f(ha, ha, ha, align='LEFT'))) == 10
    assert len(f(space, f(ha, ha, ha, align='RIGHT'))) == 10
    assert len(f(space, f(ha, ha, ha), align='LEFT')) == 10
    assert len(f(space, f(ha, ha, ha), align='RIGHT')) == 10

    # L shape overlap (vary c1).
    assert 7 == len(
        f(
            cirq.Circuit(cirq.CZ(a, b), [cirq.H(a)] * 5),
            cirq.Circuit([cirq.H(b)] * 5, cirq.CZ(a, b)),
        )
    )
    assert 7 == len(
        f(
            cirq.Circuit(cirq.CZ(a, b), [cirq.H(a)] * 4),
            cirq.Circuit([cirq.H(b)] * 5, cirq.CZ(a, b)),
        )
    )
    assert 7 == len(
        f(
            cirq.Circuit(cirq.CZ(a, b), [cirq.H(a)] * 1),
            cirq.Circuit([cirq.H(b)] * 5, cirq.CZ(a, b)),
        )
    )
    assert 8 == len(
        f(
            cirq.Circuit(cirq.CZ(a, b), [cirq.H(a)] * 6),
            cirq.Circuit([cirq.H(b)] * 5, cirq.CZ(a, b)),
        )
    )
    assert 9 == len(
        f(
            cirq.Circuit(cirq.CZ(a, b), [cirq.H(a)] * 7),
            cirq.Circuit([cirq.H(b)] * 5, cirq.CZ(a, b)),
        )
    )

    # L shape overlap (vary c2).
    assert 7 == len(
        f(
            cirq.Circuit(cirq.CZ(a, b), [cirq.H(a)] * 5),
            cirq.Circuit([cirq.H(b)] * 5, cirq.CZ(a, b)),
        )
    )
    assert 7 == len(
        f(
            cirq.Circuit(cirq.CZ(a, b), [cirq.H(a)] * 5),
            cirq.Circuit([cirq.H(b)] * 4, cirq.CZ(a, b)),
        )
    )
    assert 7 == len(
        f(
            cirq.Circuit(cirq.CZ(a, b), [cirq.H(a)] * 5),
            cirq.Circuit([cirq.H(b)] * 1, cirq.CZ(a, b)),
        )
    )
    assert 8 == len(
        f(
            cirq.Circuit(cirq.CZ(a, b), [cirq.H(a)] * 5),
            cirq.Circuit([cirq.H(b)] * 6, cirq.CZ(a, b)),
        )
    )
    assert 9 == len(
        f(
            cirq.Circuit(cirq.CZ(a, b), [cirq.H(a)] * 5),
            cirq.Circuit([cirq.H(b)] * 7, cirq.CZ(a, b)),
        )
    )

    # When scanning sees a possible hit, continues scanning for earlier hit.
    assert 10 == len(
        f(
            cirq.Circuit(
                cirq.Moment(),
                cirq.Moment(),
                cirq.Moment(),
                cirq.Moment(),
                cirq.Moment(),
                cirq.Moment(cirq.H(a)),
                cirq.Moment(),
                cirq.Moment(),
                cirq.Moment(cirq.H(b)),
            ),
            cirq.Circuit(
                cirq.Moment(),
                cirq.Moment(),
                cirq.Moment(),
                cirq.Moment(cirq.H(a)),
                cirq.Moment(),
                cirq.Moment(cirq.H(b)),
            ),
        )
    )
    # Correct tie breaker when one operation sees two possible hits.
    for cz_order in [cirq.CZ(a, b), cirq.CZ(b, a)]:
        assert 3 == len(
            f(
                cirq.Circuit(cirq.Moment(cz_order), cirq.Moment(), cirq.Moment()),
                cirq.Circuit(cirq.Moment(cirq.H(a)), cirq.Moment(cirq.H(b))),
            )
        )

    # Types.
    v = ha.freeze().tetris_concat(empty)
    assert type(v) is cirq.FrozenCircuit and v == ha.freeze()
    v = ha.tetris_concat(empty.freeze())
    assert type(v) is cirq.Circuit and v == ha
    v = ha.freeze().tetris_concat(empty)
    assert type(v) is cirq.FrozenCircuit and v == ha.freeze()
    v = cirq.Circuit.tetris_concat(ha, empty)
    assert type(v) is cirq.Circuit and v == ha
    v = cirq.FrozenCircuit.tetris_concat(ha, empty)
    assert type(v) is cirq.FrozenCircuit and v == ha.freeze()


def test_tetris_concat_alignment():
    a, b = cirq.LineQubit.range(2)

    assert cirq.Circuit.tetris_concat(
        cirq.Circuit(cirq.X(a)), cirq.Circuit(cirq.Y(b)) * 4, cirq.Circuit(cirq.Z(a)), align='first'
    ) == cirq.Circuit(
        cirq.Moment(cirq.X(a), cirq.Y(b)),
        cirq.Moment(cirq.Y(b)),
        cirq.Moment(cirq.Y(b)),
        cirq.Moment(cirq.Z(a), cirq.Y(b)),
    )

    assert cirq.Circuit.tetris_concat(
        cirq.Circuit(cirq.X(a)), cirq.Circuit(cirq.Y(b)) * 4, cirq.Circuit(cirq.Z(a)), align='left'
    ) == cirq.Circuit(
        cirq.Moment(cirq.X(a), cirq.Y(b)),
        cirq.Moment(cirq.Z(a), cirq.Y(b)),
        cirq.Moment(cirq.Y(b)),
        cirq.Moment(cirq.Y(b)),
    )

    assert cirq.Circuit.tetris_concat(
        cirq.Circuit(cirq.X(a)), cirq.Circuit(cirq.Y(b)) * 4, cirq.Circuit(cirq.Z(a)), align='right'
    ) == cirq.Circuit(
        cirq.Moment(cirq.Y(b)),
        cirq.Moment(cirq.Y(b)),
        cirq.Moment(cirq.Y(b)),
        cirq.Moment(cirq.X(a), cirq.Y(b)),
        cirq.Moment(cirq.Z(a)),
    )


def test_factorize_one_factor():
    circuit = cirq.Circuit()
    q0, q1, q2 = cirq.LineQubit.range(3)
    circuit.append(
        [cirq.Moment([cirq.CZ(q0, q1), cirq.H(q2)]), cirq.Moment([cirq.H(q0), cirq.CZ(q1, q2)])]
    )
    factors = list(circuit.factorize())
    assert len(factors) == 1
    assert factors[0] == circuit
    desired = """
0: ───@───H───
      │
1: ───@───@───
          │
2: ───H───@───
"""
    cirq.testing.assert_has_diagram(factors[0], desired)


def test_factorize_simple_circuit_two_factors():
    circuit = cirq.Circuit()
    q0, q1, q2 = cirq.LineQubit.range(3)
    circuit.append([cirq.H(q1), cirq.CZ(q0, q1), cirq.H(q2), cirq.H(q0), cirq.H(q0)])
    factors = list(circuit.factorize())
    assert len(factors) == 2
    desired = [
        """
0: ───────@───H───H───
          │
1: ───H───@───────────
""",
        """
2: ───H───────────────
""",
    ]
    for f, d in zip(factors, desired):
        cirq.testing.assert_has_diagram(f, d)


def test_factorize_large_circuit():
    circuit = cirq.Circuit()
    qubits = cirq.GridQubit.rect(3, 3)
    circuit.append(cirq.Moment(cirq.X(q) for q in qubits))
    pairset = [[(0, 2), (4, 6)], [(1, 2), (4, 8)]]
    for pairs in pairset:
        circuit.append(cirq.Moment(cirq.CZ(qubits[a], qubits[b]) for (a, b) in pairs))
    circuit.append(cirq.Moment(cirq.Y(q) for q in qubits))
    # expect 5 factors
    factors = list(circuit.factorize())
    desired = [
        """
(0, 0): ───X───@───────Y───
               │
(0, 1): ───X───┼───@───Y───
               │   │
(0, 2): ───X───@───@───Y───
""",
        """
(1, 0): ───X───────────Y───
""",
        """
(1, 1): ───X───@───@───Y───
               │   │
(2, 0): ───X───@───┼───Y───
                   │
(2, 2): ───X───────@───Y───
""",
        """
(1, 2): ───X───────────Y───
""",
        """
(2, 1): ───X───────────Y───
    """,
    ]
    assert len(factors) == 5
    for f, d in zip(factors, desired):
        cirq.testing.assert_has_diagram(f, d)


def test_zero_target_operations_go_below_diagram():
    class CustomOperationAnnotation(cirq.Operation):
        def __init__(self, text: str):
            self.text = text

        def with_qubits(self, *new_qubits):
            raise NotImplementedError()

        @property
        def qubits(self):
            return ()

        def _circuit_diagram_info_(self, args) -> str:
            return self.text

    class CustomOperationAnnotationNoInfo(cirq.Operation):
        def with_qubits(self, *new_qubits):
            raise NotImplementedError()

        @property
        def qubits(self):
            return ()

        def __str__(self):
            return "custom!"

    class CustomGateAnnotation(cirq.Gate):
        def __init__(self, text: str):
            self.text = text

        def _num_qubits_(self):
            return 0

        def _circuit_diagram_info_(self, args) -> str:
            return self.text

    cirq.testing.assert_has_diagram(
        cirq.Circuit(
            cirq.Moment(
                CustomOperationAnnotation("a"),
                CustomGateAnnotation("b").on(),
                CustomOperationAnnotation("c"),
            ),
            cirq.Moment(CustomOperationAnnotation("e"), CustomOperationAnnotation("d")),
        ),
        """
    a   e
    b   d
    c
    """,
    )

    cirq.testing.assert_has_diagram(
        cirq.Circuit(
            cirq.Moment(
                cirq.H(cirq.LineQubit(0)),
                CustomOperationAnnotation("a"),
                cirq.global_phase_operation(1j),
            )
        ),
        """
0: ─────────────H──────

global phase:   0.5π
                a
    """,
    )

    cirq.testing.assert_has_diagram(
        cirq.Circuit(
            cirq.Moment(
                cirq.H(cirq.LineQubit(0)),
                cirq.CircuitOperation(cirq.FrozenCircuit(CustomOperationAnnotation("a"))),
            )
        ),
        """
0: ───H───
      a
        """,
    )

    cirq.testing.assert_has_diagram(
        cirq.Circuit(
            cirq.Moment(
                cirq.X(cirq.LineQubit(0)),
                CustomOperationAnnotation("a"),
                CustomGateAnnotation("b").on(),
                CustomOperationAnnotation("c"),
            ),
            cirq.Moment(CustomOperationAnnotation("eee"), CustomOperationAnnotation("d")),
            cirq.Moment(
                cirq.CNOT(cirq.LineQubit(0), cirq.LineQubit(2)),
                cirq.CNOT(cirq.LineQubit(1), cirq.LineQubit(3)),
                CustomOperationAnnotationNoInfo(),
                CustomOperationAnnotation("zzz"),
            ),
            cirq.Moment(cirq.H(cirq.LineQubit(2))),
        ),
        """
                ┌────────┐
0: ───X──────────@───────────────
                 │
1: ──────────────┼──────@────────
                 │      │
2: ──────────────X──────┼────H───
                        │
3: ─────────────────────X────────
      a   eee    custom!
      b   d      zzz
      c
                └────────┘
    """,
    )<|MERGE_RESOLUTION|>--- conflicted
+++ resolved
@@ -3825,22 +3825,10 @@
     assert simulator.run(c).measurements == {'m1': 1, 'm2': 0}
     assert simulator.run(c_swapped).measurements == {'m1': 0, 'm2': 1}
 
-<<<<<<< HEAD
-    assert (
-        cirq.with_measurement_key_mapping(
-            c,
-            {
-                'x': 'z',
-            },
-        ).all_measurement_key_names()
-        == {'m1', 'm2'}
-    )
-=======
     assert cirq.with_measurement_key_mapping(c, {'x': 'z'}).all_measurement_key_names() == {
         'm1',
         'm2',
     }
->>>>>>> f1d900f8
 
 
 @pytest.mark.parametrize('circuit_cls', [cirq.Circuit, cirq.FrozenCircuit])
@@ -4168,37 +4156,12 @@
     assert circuit_cls().all_measurement_key_names() == set()
 
     # Order does not matter.
-<<<<<<< HEAD
-    assert (
-        circuit_cls(
-            cirq.Moment(
-                [
-                    cirq.measure(a, key='x'),
-                    cirq.measure(b, key='y'),
-                ]
-            )
-        ).all_measurement_key_names()
-        == {'x', 'y'}
-    )
-    assert (
-        circuit_cls(
-            cirq.Moment(
-                [
-                    cirq.measure(b, key='y'),
-                    cirq.measure(a, key='x'),
-                ]
-            )
-        ).all_measurement_key_names()
-        == {'x', 'y'}
-    )
-=======
     assert circuit_cls(
         cirq.Moment([cirq.measure(a, key='x'), cirq.measure(b, key='y')])
     ).all_measurement_key_names() == {'x', 'y'}
     assert circuit_cls(
         cirq.Moment([cirq.measure(b, key='y'), cirq.measure(a, key='x')])
     ).all_measurement_key_names() == {'x', 'y'}
->>>>>>> f1d900f8
 
 
 def test_zip():
