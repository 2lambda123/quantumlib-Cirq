# Copyright 2018 The Cirq Developers
#
# Licensed under the Apache License, Version 2.0 (the "License");
# you may not use this file except in compliance with the License.
# You may obtain a copy of the License at
#
#     https://www.apache.org/licenses/LICENSE-2.0
#
# Unless required by applicable law or agreed to in writing, software
# distributed under the License is distributed on an "AS IS" BASIS,
# WITHOUT WARRANTIES OR CONDITIONS OF ANY KIND, either express or implied.
# See the License for the specific language governing permissions and
# limitations under the License.

from typing import Any, Callable, Dict, Generic, Iterator, TypeVar, cast, TYPE_CHECKING

import functools
import networkx

from cirq import _compat, ops, devices
from cirq.circuits import circuit

if TYPE_CHECKING:
    import cirq

T = TypeVar('T')


@functools.total_ordering
class Unique(Generic[T]):
    """A wrapper for a value that doesn't compare equal to other instances.

    For example: 5 == 5 but Unique(5) != Unique(5).

    Unique is used by CircuitDag to wrap operations because nodes in a graph
    are considered the same node if they compare equal to each other.  X(q0)
    in one moment of a Circuit and X(q0) in another moment of the Circuit are
    wrapped by Unique(X(q0)) so they are distinct nodes in the graph.
    """

    def __init__(self, val: T) -> None:
        self.val = val

    def __repr__(self) -> str:
        return f'cirq.Unique({id(self)}, {self.val!r})'

    def __lt__(self, other):
        if not isinstance(other, type(self)):
            return NotImplemented
        return id(self) < id(other)


def _disjoint_qubits(op1: 'cirq.Operation', op2: 'cirq.Operation') -> bool:
    """Returns true only if the operations have qubits in common."""
    return not set(op1.qubits) & set(op2.qubits)


class CircuitDag(networkx.DiGraph):
    """A representation of a Circuit as a directed acyclic graph.

    Nodes of the graph are instances of Unique containing each operation of a
    circuit.

    Edges of the graph are tuples of nodes.  Each edge specifies a required
    application order between two operations.  The first must be applied before
    the second.

    The graph is maximalist (transitive completion).
    """

    disjoint_qubits = staticmethod(_disjoint_qubits)

    @_compat.deprecated_parameter(
        deadline='v0.15',
        fix=circuit._DEVICE_DEP_MESSAGE,
        parameter_desc='device',
        match=lambda args, kwargs: 'device' in kwargs or len(args) == 4,
    )
    def __init__(
        self,
        can_reorder: Callable[['cirq.Operation', 'cirq.Operation'], bool] = _disjoint_qubits,
        incoming_graph_data: Any = None,
        device: 'cirq.Device' = devices.UNCONSTRAINED_DEVICE,
    ) -> None:
        """Initializes a CircuitDag.

        Args:
            can_reorder: A predicate that determines if two operations may be
                reordered.  Graph edges are created for pairs of operations
                where this returns False.

                The default predicate allows reordering only when the operations
                don't share common qubits.
            incoming_graph_data: Data in initialize the graph.  This can be any
                value supported by networkx.DiGraph() e.g. an edge list or
                another graph.
            device: Hardware that the circuit should be able to run on.
        """
        super().__init__(incoming_graph_data)
        self.can_reorder = can_reorder
        self._device = device

    @property
    @_compat.deprecated(
        deadline='v0.15',
        fix=circuit._DEVICE_DEP_MESSAGE,
    )
    def device(self) -> devices.Device:
        return self._device

    @staticmethod
    def make_node(op: 'cirq.Operation') -> Unique:
        return Unique(op)

    @staticmethod
    def from_circuit(
<<<<<<< HEAD
        qcircuit: circuit.Circuit,
=======
        circuit: 'cirq.Circuit',
>>>>>>> 972b6d44
        can_reorder: Callable[['cirq.Operation', 'cirq.Operation'], bool] = _disjoint_qubits,
    ) -> 'CircuitDag':
        if qcircuit._device == devices.UNCONSTRAINED_DEVICE:
            return CircuitDag.from_ops(qcircuit.all_operations(), can_reorder=can_reorder)
        return CircuitDag.from_ops(
            qcircuit.all_operations(), can_reorder=can_reorder, device=qcircuit._device
        )

    @staticmethod
    @_compat.deprecated_parameter(
        deadline='v0.15',
        fix=circuit._DEVICE_DEP_MESSAGE,
        parameter_desc='device',
        match=lambda args, kwargs: 'device' in kwargs,
    )
    def from_ops(
        *operations: 'cirq.OP_TREE',
        can_reorder: Callable[['cirq.Operation', 'cirq.Operation'], bool] = _disjoint_qubits,
        device: 'cirq.Device' = devices.UNCONSTRAINED_DEVICE,
    ) -> 'CircuitDag':
        if device == devices.UNCONSTRAINED_DEVICE:
            dag = CircuitDag(can_reorder=can_reorder)
        else:
            dag = CircuitDag(can_reorder=can_reorder, device=device)

        for op in ops.flatten_op_tree(operations):
            dag.append(cast(ops.Operation, op))
        return dag

    def append(self, op: 'cirq.Operation') -> None:
        new_node = self.make_node(op)
        for node in list(self.nodes()):
            if not self.can_reorder(node.val, op):
                self.add_edge(node, new_node)
                for pred in self.pred[node]:
                    self.add_edge(pred, new_node)
        self.add_node(new_node)

    def __eq__(self, other):
        if not isinstance(other, type(self)):
            return NotImplemented
        g1 = self.copy()
        g2 = other.copy()
        for node, attr in g1.nodes(data=True):
            attr['val'] = node.val
        for node, attr in g2.nodes(data=True):
            attr['val'] = node.val

        def node_match(attr1: Dict[Any, Any], attr2: Dict[Any, Any]) -> bool:
            return attr1['val'] == attr2['val']

        return networkx.is_isomorphic(g1, g2, node_match=node_match)

    def __ne__(self, other):
        return not self == other

    __hash__ = None  # type: ignore

    def ordered_nodes(self) -> Iterator[Unique['cirq.Operation']]:
        if not self.nodes():
            return
        g = self.copy()

        def get_root_node(some_node: Unique['cirq.Operation']) -> Unique['cirq.Operation']:
            pred = g.pred
            while pred[some_node]:
                some_node = next(iter(pred[some_node]))
            return some_node

        def get_first_node() -> Unique['cirq.Operation']:
            return get_root_node(next(iter(g.nodes())))

        def get_next_node(succ: networkx.classes.coreviews.AtlasView) -> Unique['cirq.Operation']:
            if succ:
                return get_root_node(next(iter(succ)))

            return get_first_node()

        node = get_first_node()
        while True:
            yield node
            succ = g.succ[node]
            g.remove_node(node)

            if not g.nodes():
                return

            node = get_next_node(succ)

    def all_operations(self) -> Iterator['cirq.Operation']:
        return (node.val for node in self.ordered_nodes())

    def all_qubits(self):
        return frozenset(q for node in self.nodes for q in node.val.qubits)

<<<<<<< HEAD
    def to_circuit(self) -> circuit.Circuit:
        if self._device == devices.UNCONSTRAINED_DEVICE:
            return circuit.Circuit(self.all_operations(), strategy=circuit.InsertStrategy.EARLIEST)
=======
    def to_circuit(self) -> 'cirq.Circuit':
>>>>>>> 972b6d44
        return circuit.Circuit(
            self.all_operations(), strategy=circuit.InsertStrategy.EARLIEST, device=self._device
        )

    def findall_nodes_until_blocked(
        self, is_blocker: Callable[['cirq.Operation'], bool]
    ) -> Iterator[Unique['cirq.Operation']]:
        """Finds all nodes before blocking ones.

        Args:
            is_blocker: The predicate that indicates whether or not an
            operation is blocking.
        """
        remaining_dag = self.copy()

        for node in self.ordered_nodes():
            if node not in remaining_dag:
                continue
            if is_blocker(node.val):
                successors = list(remaining_dag.succ[node])
                remaining_dag.remove_nodes_from(successors)
                remaining_dag.remove_node(node)
                continue
            yield node<|MERGE_RESOLUTION|>--- conflicted
+++ resolved
@@ -114,11 +114,7 @@
 
     @staticmethod
     def from_circuit(
-<<<<<<< HEAD
         qcircuit: circuit.Circuit,
-=======
-        circuit: 'cirq.Circuit',
->>>>>>> 972b6d44
         can_reorder: Callable[['cirq.Operation', 'cirq.Operation'], bool] = _disjoint_qubits,
     ) -> 'CircuitDag':
         if qcircuit._device == devices.UNCONSTRAINED_DEVICE:
@@ -214,13 +210,9 @@
     def all_qubits(self):
         return frozenset(q for node in self.nodes for q in node.val.qubits)
 
-<<<<<<< HEAD
     def to_circuit(self) -> circuit.Circuit:
         if self._device == devices.UNCONSTRAINED_DEVICE:
             return circuit.Circuit(self.all_operations(), strategy=circuit.InsertStrategy.EARLIEST)
-=======
-    def to_circuit(self) -> 'cirq.Circuit':
->>>>>>> 972b6d44
         return circuit.Circuit(
             self.all_operations(), strategy=circuit.InsertStrategy.EARLIEST, device=self._device
         )
