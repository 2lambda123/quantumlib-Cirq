# Copyright 2018 The Cirq Developers
#
# Licensed under the Apache License, Version 2.0 (the "License");
# you may not use this file except in compliance with the License.
# You may obtain a copy of the License at
#
#     https://www.apache.org/licenses/LICENSE-2.0
#
# Unless required by applicable law or agreed to in writing, software
# distributed under the License is distributed on an "AS IS" BASIS,
# WITHOUT WARRANTIES OR CONDITIONS OF ANY KIND, either express or implied.
# See the License for the specific language governing permissions and
# limitations under the License.

import pytest, sympy

import cirq
from cirq.circuits.circuit_operation import _full_join_string_lists


def test_properties():
    a, b, c = cirq.LineQubit.range(3)
    circuit = cirq.FrozenCircuit(
        cirq.X(a),
        cirq.Y(b),
        cirq.H(c),
        cirq.CX(a, b) ** sympy.Symbol('exp'),
        cirq.measure(a, b, c, key='m'),
    )
    op = cirq.CircuitOperation(circuit)
    assert op.circuit is circuit
    assert op.qubits == (a, b, c)
    assert op.qubit_map == {}
    assert op.measurement_key_map == {}
    assert op.param_resolver == cirq.ParamResolver()
    assert op.repetitions == 1
    assert op.repetition_ids is None
    # Despite having the same decomposition, these objects are not equal.
    assert op != circuit
    assert op == circuit.to_op()


def test_circuit_type():
    a, b, c = cirq.LineQubit.range(3)
    circuit = cirq.Circuit(
        cirq.X(a),
        cirq.Y(b),
        cirq.H(c),
        cirq.CX(a, b) ** sympy.Symbol('exp'),
        cirq.measure(a, b, c, key='m'),
    )
    with pytest.raises(TypeError, match='Expected circuit of type FrozenCircuit'):
        _ = cirq.CircuitOperation(circuit)


def test_non_invertible_circuit():
    a, b, c = cirq.LineQubit.range(3)
    circuit = cirq.FrozenCircuit(
        cirq.X(a),
        cirq.Y(b),
        cirq.H(c),
        cirq.CX(a, b) ** sympy.Symbol('exp'),
        cirq.measure(a, b, c, key='m'),
    )
    with pytest.raises(ValueError, match='circuit is not invertible'):
        _ = cirq.CircuitOperation(circuit, repetitions=-2)


def test_repetitions_and_ids_length_mismatch():
    a, b, c = cirq.LineQubit.range(3)
    circuit = cirq.FrozenCircuit(
        cirq.X(a),
        cirq.Y(b),
        cirq.H(c),
        cirq.CX(a, b) ** sympy.Symbol('exp'),
        cirq.measure(a, b, c, key='m'),
    )
    with pytest.raises(ValueError, match='Expected repetition_ids to be a list of length 2'):
        _ = cirq.CircuitOperation(circuit, repetitions=2, repetition_ids=['a', 'b', 'c'])


def test_is_measurement_memoization():
    a = cirq.LineQubit(0)
    circuit = cirq.FrozenCircuit(cirq.measure(a, key='m'))
    c_op = cirq.CircuitOperation(circuit)
    assert circuit._has_measurements is None
    # Memoize `_has_measurements` in the circuit.
    assert cirq.is_measurement(c_op)
    assert circuit._has_measurements is True


def test_invalid_measurement_keys():
    a = cirq.LineQubit(0)
    circuit = cirq.FrozenCircuit(cirq.measure(a, key='m'))
    c_op = cirq.CircuitOperation(circuit)
    # Invalid key remapping
    with pytest.raises(ValueError, match='Mapping to invalid key: m:a'):
        _ = c_op.with_measurement_key_mapping({'m': 'm:a'})

    # Invalid key remapping nested CircuitOperation
    with pytest.raises(ValueError, match='Mapping to invalid key: m:a'):
        _ = cirq.CircuitOperation(cirq.FrozenCircuit(c_op), measurement_key_map={'m': 'm:a'})

    # Originally invalid key
    with pytest.raises(ValueError, match='Invalid key name: m:a'):
        _ = cirq.CircuitOperation(cirq.FrozenCircuit(cirq.measure(a, key='m:a')))

    # Remapped to valid key
    _ = cirq.CircuitOperation(circuit, measurement_key_map={'m:a': 'ma'})


def test_invalid_qubit_mapping():
    q = cirq.LineQubit(0)
    q3 = cirq.LineQid(1, dimension=3)

    # Invalid qid remapping dict in constructor
    with pytest.raises(ValueError, match='Qid dimension conflict'):
        _ = cirq.CircuitOperation(cirq.FrozenCircuit(), qubit_map={q: q3})

    # Invalid qid remapping dict in with_qubit_mapping call
    c_op = cirq.CircuitOperation(cirq.FrozenCircuit(cirq.X(q)))
    with pytest.raises(ValueError, match='Qid dimension conflict'):
        _ = c_op.with_qubit_mapping({q: q3})

    # Invalid qid remapping function in with_qubit_mapping call
    with pytest.raises(ValueError, match='Qid dimension conflict'):
        _ = c_op.with_qubit_mapping(lambda q: q3)


def test_circuit_sharing():
    a, b, c = cirq.LineQubit.range(3)
    circuit = cirq.FrozenCircuit(
        cirq.X(a),
        cirq.Y(b),
        cirq.H(c),
        cirq.CX(a, b) ** sympy.Symbol('exp'),
        cirq.measure(a, b, c, key='m'),
    )
    op1 = cirq.CircuitOperation(circuit)
    op2 = cirq.CircuitOperation(op1.circuit)
    op3 = circuit.to_op()
    assert op1.circuit is circuit
    assert op2.circuit is circuit
    assert op3.circuit is circuit

    assert hash(op1) == hash(op2)
    assert hash(op1) == hash(op3)


def test_with_qubits():
    a, b, c, d = cirq.LineQubit.range(4)
    circuit = cirq.FrozenCircuit(cirq.H(a), cirq.CX(a, b))
    op_base = cirq.CircuitOperation(circuit)

    op_with_qubits = op_base.with_qubits(d, c)
    assert op_with_qubits.base_operation() == op_base
    assert op_with_qubits.qubits == (d, c)
    assert op_with_qubits.qubit_map == {a: d, b: c}

    assert op_base.with_qubit_mapping({a: d, b: c, d: a}) == op_with_qubits

    def map_fn(qubit: 'cirq.Qid') -> 'cirq.Qid':
        if qubit == a:
            return d
        if qubit == b:
            return c
        return qubit

    fn_op = op_base.with_qubit_mapping(map_fn)
    assert fn_op == op_with_qubits
    # map_fn does not affect qubits c and d.
    assert fn_op.with_qubit_mapping(map_fn) == op_with_qubits

    # with_qubits must receive the same number of qubits as the circuit contains.
    with pytest.raises(ValueError, match='Expected 2 qubits, got 3'):
        _ = op_base.with_qubits(c, d, b)

    # Two qubits cannot be mapped onto the same target qubit.
    with pytest.raises(ValueError, match='Collision in qubit map'):
        _ = op_base.with_qubit_mapping({a: b})

    # Two qubits cannot be transformed into the same target qubit.
    with pytest.raises(ValueError, match='Collision in qubit map'):
        _ = op_base.with_qubit_mapping(lambda q: b)
    # with_qubit_mapping requires exactly one argument.
    with pytest.raises(TypeError, match='must be a function or dict'):
        _ = op_base.with_qubit_mapping('bad arg')


def test_with_measurement_keys():
    a, b = cirq.LineQubit.range(2)
    circuit = cirq.FrozenCircuit(
        cirq.X(a),
        cirq.measure(b, key='mb'),
        cirq.measure(a, key='ma'),
    )
    op_base = cirq.CircuitOperation(circuit)

    op_with_keys = op_base.with_measurement_key_mapping({'ma': 'pa', 'x': 'z'})
    assert op_with_keys.base_operation() == op_base
    assert op_with_keys.measurement_key_map == {'ma': 'pa'}
    assert cirq.measurement_key_names(op_with_keys) == {'pa', 'mb'}

    assert cirq.with_measurement_key_mapping(op_base, {'ma': 'pa'}) == op_with_keys

    # Two measurement keys cannot be mapped onto the same target string.
    with pytest.raises(ValueError):
        _ = op_base.with_measurement_key_mapping({'ma': 'mb'})


def test_with_params():
    a = cirq.LineQubit(0)
    z_exp = sympy.Symbol('z_exp')
    x_exp = sympy.Symbol('x_exp')
    delta = sympy.Symbol('delta')
    theta = sympy.Symbol('theta')
    circuit = cirq.FrozenCircuit(cirq.Z(a) ** z_exp, cirq.X(a) ** x_exp, cirq.Z(a) ** delta)
    op_base = cirq.CircuitOperation(circuit)

    param_dict = {
        z_exp: 2,
        x_exp: theta,
        sympy.Symbol('k'): sympy.Symbol('phi'),
    }
    op_with_params = op_base.with_params(param_dict)
    assert op_with_params.base_operation() == op_base
    assert op_with_params.param_resolver == cirq.ParamResolver(
        {
            z_exp: 2,
            x_exp: theta,
            # As 'k' is irrelevant to the circuit, it does not appear here.
        }
    )
    assert cirq.parameter_names(op_with_params) == {'theta', 'delta'}

    assert (
        cirq.resolve_parameters(op_base, cirq.ParamResolver(param_dict), recursive=False)
        == op_with_params
    )

    # Recursive parameter resolution is rejected.
    with pytest.raises(ValueError, match='Use "recursive=False"'):
        _ = cirq.resolve_parameters(op_base, cirq.ParamResolver(param_dict))


@pytest.mark.parametrize('add_measurements', [True, False])
@pytest.mark.parametrize('use_default_ids_for_initial_rep', [True, False])
def test_repeat(add_measurements, use_default_ids_for_initial_rep):
    a, b = cirq.LineQubit.range(2)
    circuit = cirq.Circuit(cirq.H(a), cirq.CX(a, b))
    if add_measurements:
        circuit.append([cirq.measure(b, key='mb'), cirq.measure(a, key='ma')])
    op_base = cirq.CircuitOperation(circuit.freeze())
    assert op_base.repeat(1) is op_base
    assert op_base.repeat(1, ['0']) != op_base
    assert op_base.repeat(1, ['0']) == op_base.repeat(repetition_ids=['0'])
    assert op_base.repeat(1, ['0']) == op_base.with_repetition_ids(['0'])

    initial_repetitions = -3
    if add_measurements:
        with pytest.raises(ValueError, match='circuit is not invertible'):
            _ = op_base.repeat(initial_repetitions)
        initial_repetitions = abs(initial_repetitions)

    op_with_reps = None  # type: cirq.CircuitOperation
    rep_ids = []
    if use_default_ids_for_initial_rep:
        op_with_reps = op_base.repeat(initial_repetitions)
        rep_ids = ['0', '1', '2']
        assert op_base ** initial_repetitions == op_with_reps
    else:
        rep_ids = ['a', 'b', 'c']
        op_with_reps = op_base.repeat(initial_repetitions, rep_ids)
        assert op_base ** initial_repetitions != op_with_reps
        assert (op_base ** initial_repetitions).replace(repetition_ids=rep_ids) == op_with_reps
    assert op_with_reps.repetitions == initial_repetitions
    assert op_with_reps.repetition_ids == rep_ids
    assert op_with_reps.repeat(1) is op_with_reps

    final_repetitions = 2 * initial_repetitions

    op_with_consecutive_reps = op_with_reps.repeat(2)
    assert op_with_consecutive_reps.repetitions == final_repetitions
    assert op_with_consecutive_reps.repetition_ids == _full_join_string_lists(['0', '1'], rep_ids)
    assert op_base ** final_repetitions != op_with_consecutive_reps

    op_with_consecutive_reps = op_with_reps.repeat(2, ['a', 'b'])
    assert op_with_reps.repeat(repetition_ids=['a', 'b']) == op_with_consecutive_reps
    assert op_with_consecutive_reps.repetitions == final_repetitions
    assert op_with_consecutive_reps.repetition_ids == _full_join_string_lists(['a', 'b'], rep_ids)

    with pytest.raises(ValueError, match='length to be 2'):
        _ = op_with_reps.repeat(2, ['a', 'b', 'c'])

    with pytest.raises(
        ValueError, match='At least one of repetitions and repetition_ids must be set'
    ):
        _ = op_base.repeat()

    with pytest.raises(TypeError, match='Only integer repetitions are allowed'):
        _ = op_base.repeat(1.3)


def test_qid_shape():
    circuit = cirq.FrozenCircuit(
        cirq.IdentityGate(qid_shape=(q.dimension,)).on(q)
        for q in cirq.LineQid.for_qid_shape((1, 2, 3, 4))
    )
    op = cirq.CircuitOperation(circuit)
    assert cirq.qid_shape(op) == (1, 2, 3, 4)
    assert cirq.num_qubits(op) == 4

    id_circuit = cirq.FrozenCircuit(cirq.I(q) for q in cirq.LineQubit.range(3))
    id_op = cirq.CircuitOperation(id_circuit)
    assert cirq.qid_shape(id_op) == (2, 2, 2)
    assert cirq.num_qubits(id_op) == 3


def test_string_format():
    x, y, z = cirq.LineQubit.range(3)

    fc0 = cirq.FrozenCircuit()
    op0 = cirq.CircuitOperation(fc0)
    assert (
        str(op0)
        == f"""\
{op0.circuit.diagram_name()}:
[                         ]"""
    )

    fc0_global_phase_inner = cirq.FrozenCircuit(
        cirq.GlobalPhaseOperation(1j), cirq.GlobalPhaseOperation(1j)
    )
    op0_global_phase_inner = cirq.CircuitOperation(fc0_global_phase_inner)
    fc0_global_phase_outer = cirq.FrozenCircuit(
        op0_global_phase_inner, cirq.GlobalPhaseOperation(1j)
    )
    op0_global_phase_outer = cirq.CircuitOperation(fc0_global_phase_outer)
    assert (
        str(op0_global_phase_outer)
        == f"""\
{op0_global_phase_outer.circuit.diagram_name()}:
[                         ]
[                         ]
[ global phase:   -0.5π   ]"""
    )

    fc1 = cirq.FrozenCircuit(cirq.X(x), cirq.H(y), cirq.CX(y, z), cirq.measure(x, y, z, key='m'))
    op1 = cirq.CircuitOperation(fc1)
    assert (
        str(op1)
        == f"""\
{op1.circuit.diagram_name()}:
[ 0: ───X───────M('m')─── ]
[               │         ]
[ 1: ───H───@───M──────── ]
[           │   │         ]
[ 2: ───────X───M──────── ]"""
    )
    assert (
        repr(op1)
        == f"""\
cirq.CircuitOperation(
    circuit=cirq.FrozenCircuit([
        cirq.Moment(
            cirq.X(cirq.LineQubit(0)),
            cirq.H(cirq.LineQubit(1)),
        ),
        cirq.Moment(
            cirq.CNOT(cirq.LineQubit(1), cirq.LineQubit(2)),
        ),
        cirq.Moment(
            cirq.measure(cirq.LineQubit(0), cirq.LineQubit(1), cirq.LineQubit(2), key=cirq.MeasurementKey(name='m')),
        ),
    ]),
)"""
    )

    fc2 = cirq.FrozenCircuit(cirq.X(x), cirq.H(y), cirq.CX(y, x))
    op2 = cirq.CircuitOperation(
        circuit=fc2,
        qubit_map=({y: z}),
        repetitions=3,
        parent_path=('outer', 'inner'),
        repetition_ids=['a', 'b', 'c'],
    )
    assert (
        str(op2)
        == f"""\
{op2.circuit.diagram_name()}:
[ 0: ───X───X───          ]
[           │             ]
[ 1: ───H───@───          ](qubit_map={{1: 2}}, parent_path=('outer', 'inner'),\
 repetition_ids=['a', 'b', 'c'])"""
    )
    assert (
        repr(op2)
        == """\
cirq.CircuitOperation(
    circuit=cirq.FrozenCircuit([
        cirq.Moment(
            cirq.X(cirq.LineQubit(0)),
            cirq.H(cirq.LineQubit(1)),
        ),
        cirq.Moment(
            cirq.CNOT(cirq.LineQubit(1), cirq.LineQubit(0)),
        ),
    ]),
    repetitions=3,
    qubit_map={cirq.LineQubit(1): cirq.LineQubit(2)},
    parent_path=('outer', 'inner'),
    repetition_ids=['a', 'b', 'c'],
)"""
    )

    fc3 = cirq.FrozenCircuit(
        cirq.X(x) ** sympy.Symbol('b'),
        cirq.measure(x, key='m'),
    )
    op3 = cirq.CircuitOperation(
        circuit=fc3,
        qubit_map={x: y},
        measurement_key_map={'m': 'p'},
        param_resolver={sympy.Symbol('b'): 2},
    )
    indented_fc3_repr = repr(fc3).replace('\n', '\n    ')
    assert (
        str(op3)
        == f"""\
{op3.circuit.diagram_name()}:
[ 0: ───X^b───M('m')───   ](qubit_map={{0: 1}}, \
key_map={{m: p}}, params={{b: 2}})"""
    )
    assert (
        repr(op3)
        == f"""\
cirq.CircuitOperation(
    circuit={indented_fc3_repr},
    qubit_map={{cirq.LineQubit(0): cirq.LineQubit(1)}},
    measurement_key_map={{'m': 'p'}},
    param_resolver=cirq.ParamResolver({{sympy.Symbol('b'): 2}}),
)"""
    )

    fc4 = cirq.FrozenCircuit(cirq.X(y))
    op4 = cirq.CircuitOperation(fc4)
    fc5 = cirq.FrozenCircuit(cirq.X(x), op4)
    op5 = cirq.CircuitOperation(fc5)
    assert (
        repr(op5)
        == f"""\
cirq.CircuitOperation(
    circuit=cirq.FrozenCircuit([
        cirq.Moment(
            cirq.X(cirq.LineQubit(0)),
            cirq.CircuitOperation(
                circuit=cirq.FrozenCircuit([
                    cirq.Moment(
                        cirq.X(cirq.LineQubit(1)),
                    ),
                ]),
            ),
        ),
    ]),
)"""
    )


def test_json_dict():
    a, b, c = cirq.LineQubit.range(3)
    circuit = cirq.FrozenCircuit(
        cirq.X(a),
        cirq.Y(b),
        cirq.H(c),
        cirq.CX(a, b) ** sympy.Symbol('exp'),
        cirq.measure(a, b, c, key='m'),
    )
    op = cirq.CircuitOperation(
        circuit=circuit,
        qubit_map={c: b, b: c},
        measurement_key_map={'m': 'p'},
        param_resolver={'exp': 'theta'},
        parent_path=('nested', 'path'),
    )

    assert op._json_dict_() == {
        'cirq_type': 'CircuitOperation',
        'circuit': circuit,
        'repetitions': 1,
        'qubit_map': sorted([(k, v) for k, v in op.qubit_map.items()]),
        'measurement_key_map': op.measurement_key_map,
        'param_resolver': op.param_resolver,
        'parent_path': op.parent_path,
        'repetition_ids': None,
    }


def test_terminal_matches():
    a, b = cirq.LineQubit.range(2)
    fc = cirq.FrozenCircuit(
        cirq.H(a),
        cirq.measure(b, key='m1'),
    )
    op = cirq.CircuitOperation(fc)

    c = cirq.Circuit(cirq.X(a), op)
    assert c.are_all_measurements_terminal()
    assert c.are_any_measurements_terminal()

    c = cirq.Circuit(cirq.X(b), op)
    assert c.are_all_measurements_terminal()
    assert c.are_any_measurements_terminal()

    c = cirq.Circuit(cirq.measure(a), op)
    assert not c.are_all_measurements_terminal()
    assert c.are_any_measurements_terminal()

    c = cirq.Circuit(cirq.measure(b), op)
    assert not c.are_all_measurements_terminal()
    assert c.are_any_measurements_terminal()

    c = cirq.Circuit(op, cirq.X(a))
    assert c.are_all_measurements_terminal()
    assert c.are_any_measurements_terminal()

    c = cirq.Circuit(op, cirq.X(b))
    assert not c.are_all_measurements_terminal()
    assert not c.are_any_measurements_terminal()

    c = cirq.Circuit(op, cirq.measure(a))
    assert c.are_all_measurements_terminal()
    assert c.are_any_measurements_terminal()

    c = cirq.Circuit(op, cirq.measure(b))
    assert not c.are_all_measurements_terminal()
    assert c.are_any_measurements_terminal()


def test_nonterminal_in_subcircuit():
    a, b = cirq.LineQubit.range(2)
    fc = cirq.FrozenCircuit(
        cirq.H(a),
        cirq.measure(b, key='m1'),
        cirq.X(b),
    )
    op = cirq.CircuitOperation(fc)
    c = cirq.Circuit(cirq.X(a), op)
    assert isinstance(op, cirq.CircuitOperation)
    assert not c.are_all_measurements_terminal()
    assert not c.are_any_measurements_terminal()

    op = op.with_tags('test')
    c = cirq.Circuit(cirq.X(a), op)
    assert not isinstance(op, cirq.CircuitOperation)
    assert not c.are_all_measurements_terminal()
    assert not c.are_any_measurements_terminal()


def test_decompose_applies_maps():
    a, b, c = cirq.LineQubit.range(3)
    exp = sympy.Symbol('exp')
    theta = sympy.Symbol('theta')
    circuit = cirq.FrozenCircuit(
        cirq.X(a) ** theta,
        cirq.Y(b),
        cirq.H(c),
        cirq.CX(a, b) ** exp,
        cirq.measure(a, b, c, key='m'),
    )
    op = cirq.CircuitOperation(
        circuit=circuit,
        qubit_map={
            c: b,
            b: c,
        },
        measurement_key_map={'m': 'p'},
        param_resolver={exp: theta, theta: exp},
    )

    expected_circuit = cirq.Circuit(
        cirq.X(a) ** exp,
        cirq.Y(c),
        cirq.H(b),
        cirq.CX(a, c) ** theta,
        cirq.measure(a, c, b, key='p'),
    )
    assert cirq.Circuit(cirq.decompose_once(op)) == expected_circuit


def test_decompose_loops():
    a, b = cirq.LineQubit.range(2)
    circuit = cirq.FrozenCircuit(
        cirq.H(a),
        cirq.CX(a, b),
    )
    base_op = cirq.CircuitOperation(circuit)

    op = base_op.with_qubits(b, a).repeat(3)
    expected_circuit = cirq.Circuit(
        cirq.H(b),
        cirq.CX(b, a),
        cirq.H(b),
        cirq.CX(b, a),
        cirq.H(b),
        cirq.CX(b, a),
    )
    assert cirq.Circuit(cirq.decompose_once(op)) == expected_circuit

    op = base_op.repeat(-2)
    expected_circuit = cirq.Circuit(
        cirq.CX(a, b),
        cirq.H(a),
        cirq.CX(a, b),
        cirq.H(a),
    )
    assert cirq.Circuit(cirq.decompose_once(op)) == expected_circuit


def test_decompose_loops_with_measurements():
    a, b = cirq.LineQubit.range(2)
    circuit = cirq.FrozenCircuit(
        cirq.H(a),
        cirq.CX(a, b),
        cirq.measure(a, b, key='m'),
    )
    base_op = cirq.CircuitOperation(circuit)

    op = base_op.with_qubits(b, a).repeat(3)
    expected_circuit = cirq.Circuit(
        cirq.H(b),
        cirq.CX(b, a),
        cirq.measure(b, a, key=cirq.MeasurementKey.parse_serialized('0:m')),
        cirq.H(b),
        cirq.CX(b, a),
        cirq.measure(b, a, key=cirq.MeasurementKey.parse_serialized('1:m')),
        cirq.H(b),
        cirq.CX(b, a),
        cirq.measure(b, a, key=cirq.MeasurementKey.parse_serialized('2:m')),
    )
    assert cirq.Circuit(cirq.decompose_once(op)) == expected_circuit


def test_decompose_nested():
    a, b, c, d = cirq.LineQubit.range(4)
    exp1 = sympy.Symbol('exp1')
    exp_half = sympy.Symbol('exp_half')
    exp_one = sympy.Symbol('exp_one')
    exp_two = sympy.Symbol('exp_two')
    circuit1 = cirq.FrozenCircuit(cirq.X(a) ** exp1, cirq.measure(a, key='m1'))
    op1 = cirq.CircuitOperation(circuit1)
    circuit2 = cirq.FrozenCircuit(
        op1.with_qubits(a).with_measurement_key_mapping({'m1': 'ma'}),
        op1.with_qubits(b).with_measurement_key_mapping({'m1': 'mb'}),
        op1.with_qubits(c).with_measurement_key_mapping({'m1': 'mc'}),
        op1.with_qubits(d).with_measurement_key_mapping({'m1': 'md'}),
    )
    op2 = cirq.CircuitOperation(circuit2)
    circuit3 = cirq.FrozenCircuit(
        op2.with_params({exp1: exp_half}),
        op2.with_params({exp1: exp_one})
        .with_measurement_key_mapping({'ma': 'ma1'})
        .with_measurement_key_mapping({'mb': 'mb1'})
        .with_measurement_key_mapping({'mc': 'mc1'})
        .with_measurement_key_mapping({'md': 'md1'}),
        op2.with_params({exp1: exp_two})
        .with_measurement_key_mapping({'ma': 'ma2'})
        .with_measurement_key_mapping({'mb': 'mb2'})
        .with_measurement_key_mapping({'mc': 'mc2'})
        .with_measurement_key_mapping({'md': 'md2'}),
    )
    op3 = cirq.CircuitOperation(circuit3)

    final_op = op3.with_params({exp_half: 0.5, exp_one: 1.0, exp_two: 2.0})

    expected_circuit1 = cirq.Circuit(
        op2.with_params({exp1: 0.5, exp_half: 0.5, exp_one: 1.0, exp_two: 2.0}),
        op2.with_params({exp1: 1.0, exp_half: 0.5, exp_one: 1.0, exp_two: 2.0})
        .with_measurement_key_mapping({'ma': 'ma1'})
        .with_measurement_key_mapping({'mb': 'mb1'})
        .with_measurement_key_mapping({'mc': 'mc1'})
        .with_measurement_key_mapping({'md': 'md1'}),
        op2.with_params({exp1: 2.0, exp_half: 0.5, exp_one: 1.0, exp_two: 2.0})
        .with_measurement_key_mapping({'ma': 'ma2'})
        .with_measurement_key_mapping({'mb': 'mb2'})
        .with_measurement_key_mapping({'mc': 'mc2'})
        .with_measurement_key_mapping({'md': 'md2'}),
    )

    result_ops1 = cirq.decompose_once(final_op)
    assert cirq.Circuit(result_ops1) == expected_circuit1

    expected_circuit = cirq.Circuit(
        cirq.X(a) ** 0.5,
        cirq.measure(a, key='ma'),
        cirq.X(b) ** 0.5,
        cirq.measure(b, key='mb'),
        cirq.X(c) ** 0.5,
        cirq.measure(c, key='mc'),
        cirq.X(d) ** 0.5,
        cirq.measure(d, key='md'),
        cirq.X(a) ** 1.0,
        cirq.measure(a, key='ma1'),
        cirq.X(b) ** 1.0,
        cirq.measure(b, key='mb1'),
        cirq.X(c) ** 1.0,
        cirq.measure(c, key='mc1'),
        cirq.X(d) ** 1.0,
        cirq.measure(d, key='md1'),
        cirq.X(a) ** 2.0,
        cirq.measure(a, key='ma2'),
        cirq.X(b) ** 2.0,
        cirq.measure(b, key='mb2'),
        cirq.X(c) ** 2.0,
        cirq.measure(c, key='mc2'),
        cirq.X(d) ** 2.0,
        cirq.measure(d, key='md2'),
    )
    assert cirq.Circuit(cirq.decompose(final_op)) == expected_circuit
    # Verify that mapped_circuit gives the same operations.
    assert final_op.mapped_circuit(deep=True) == expected_circuit


def test_decompose_repeated_nested_measurements():
    # Details of this test described at
    # https://tinyurl.com/measurement-repeated-circuitop#heading=h.sbgxcsyin9wt.
    a = cirq.LineQubit(0)

    op1 = (
        cirq.CircuitOperation(cirq.FrozenCircuit(cirq.measure(a, key='A')))
        .with_measurement_key_mapping({'A': 'B'})
        .repeat(2, ['zero', 'one'])
    )

    op2 = (
        cirq.CircuitOperation(cirq.FrozenCircuit(cirq.measure(a, key='P'), op1))
        .with_measurement_key_mapping({'B': 'C', 'P': 'Q'})
        .repeat(2, ['zero', 'one'])
    )

    op3 = (
        cirq.CircuitOperation(cirq.FrozenCircuit(cirq.measure(a, key='X'), op2))
        .with_measurement_key_mapping({'C': 'D', 'X': 'Y'})
        .repeat(2, ['zero', 'one'])
    )

    expected_measurement_keys_in_order = [
        'zero:Y',
        'zero:zero:Q',
        'zero:zero:zero:D',
        'zero:zero:one:D',
        'zero:one:Q',
        'zero:one:zero:D',
        'zero:one:one:D',
        'one:Y',
        'one:zero:Q',
        'one:zero:zero:D',
        'one:zero:one:D',
        'one:one:Q',
        'one:one:zero:D',
        'one:one:one:D',
    ]
    assert cirq.measurement_key_names(op3) == set(expected_measurement_keys_in_order)

    expected_circuit = cirq.Circuit()
    for key in expected_measurement_keys_in_order:
        expected_circuit.append(cirq.measure(a, key=cirq.MeasurementKey.parse_serialized(key)))

    assert cirq.Circuit(cirq.decompose(op3)) == expected_circuit
    assert cirq.measurement_key_names(expected_circuit) == set(expected_measurement_keys_in_order)

    # Verify that mapped_circuit gives the same operations.
    assert op3.mapped_circuit(deep=True) == expected_circuit


def test_keys_under_parent_path():
    a = cirq.LineQubit(0)
    op1 = cirq.CircuitOperation(cirq.FrozenCircuit(cirq.measure(a, key='A')))
    assert cirq.measurement_key_names(op1) == {'A'}
    op2 = op1.with_key_path(('B',))
    assert cirq.measurement_key_names(op2) == {'B:A'}
    op3 = op2.repeat(2)
    assert cirq.measurement_key_names(op3) == {'B:0:A', 'B:1:A'}


def test_mapped_circuit_preserves_moments():
    q0, q1 = cirq.LineQubit.range(2)
    fc = cirq.FrozenCircuit(cirq.Moment(cirq.X(q0)), cirq.Moment(cirq.X(q1)))
    op = cirq.CircuitOperation(fc)
    assert op.mapped_circuit() == fc
    assert op.repeat(3).mapped_circuit(deep=True) == fc * 3


def test_mapped_op():
    q0, q1 = cirq.LineQubit.range(2)
    a, b = (sympy.Symbol(x) for x in 'ab')
    fc1 = cirq.FrozenCircuit(cirq.X(q0) ** a, cirq.measure(q0, q1, key='m'))
    op1 = (
        cirq.CircuitOperation(fc1)
        .with_params({'a': 'b'})
        .with_qubits(q1, q0)
        .with_measurement_key_mapping({'m': 'k'})
    )
    fc2 = cirq.FrozenCircuit(cirq.X(q1) ** b, cirq.measure(q1, q0, key='k'))
    op2 = cirq.CircuitOperation(fc2)

    assert op1.mapped_op() == op2


def test_tag_propagation():
    # Tags are not propagated from the CircuitOperation to its components.
    # TODO: support tag propagation for better serialization.
    a, b, c = cirq.LineQubit.range(3)
    circuit = cirq.FrozenCircuit(
        cirq.X(a),
        cirq.H(b),
        cirq.H(c),
        cirq.CZ(a, c),
    )
    op = cirq.CircuitOperation(circuit)
    test_tag = 'test_tag'
    op = op.with_tags(test_tag)

    assert test_tag in op.tags

    # TODO: Tags must propagate during decomposition.
    sub_ops = cirq.decompose(op)
    for op in sub_ops:
        assert test_tag not in op.tags


<<<<<<< HEAD
def test_keys_under_parent_path():
=======
def test_mapped_circuit_keeps_keys_under_parent_path():
>>>>>>> fba189ca
    q = cirq.LineQubit(0)
    op1 = cirq.CircuitOperation(
        cirq.FrozenCircuit(
            cirq.measure(q, key='A'),
            cirq.measure_single_paulistring(cirq.X(q), key='B'),
            cirq.MixedUnitaryChannel.from_mixture(cirq.bit_flip(0.5), key='C').on(q),
            cirq.KrausChannel.from_channel(cirq.phase_damp(0.5), key='D').on(q),
        )
    )
    op2 = op1.with_key_path(('X',))
    assert cirq.measurement_key_names(op2.mapped_circuit()) == {'X:A', 'X:B', 'X:C', 'X:D'}


<<<<<<< HEAD
def test_keys_conflict_no_repetitions():
    q = cirq.LineQubit(0)
    op1 = cirq.CircuitOperation(
        cirq.FrozenCircuit(
            cirq.measure(q, key='A'),
        )
    )
    op2 = cirq.CircuitOperation(cirq.FrozenCircuit(op1, op1))
    with pytest.raises(ValueError, match='Key conflicts externally: A'):
        _ = op2.mapped_circuit(deep=True)


def test_keys_conflict_with_repetitions():
    q = cirq.LineQubit(0)
    op1 = cirq.CircuitOperation(
        cirq.FrozenCircuit(
            cirq.measure(q, key='A'),
        ),
        repetitions=2,
    )
    op2 = cirq.CircuitOperation(cirq.FrozenCircuit(op1, op1), repetitions=2)
    with pytest.raises(ValueError, match='Key conflicts externally: 0:0:A'):
        _ = op2.mapped_circuit(deep=True)


def test_keys_conflict_locally():
    q = cirq.LineQubit(0)
    op1 = cirq.measure(q, key='A')
    op2 = cirq.CircuitOperation(cirq.FrozenCircuit(op1, op1))
    with pytest.raises(ValueError, match='Key conflicts locally: A'):
        _ = op2.mapped_circuit()


=======
>>>>>>> fba189ca
# TODO: Operation has a "gate" property. What is this for a CircuitOperation?<|MERGE_RESOLUTION|>--- conflicted
+++ resolved
@@ -828,11 +828,7 @@
         assert test_tag not in op.tags
 
 
-<<<<<<< HEAD
-def test_keys_under_parent_path():
-=======
 def test_mapped_circuit_keeps_keys_under_parent_path():
->>>>>>> fba189ca
     q = cirq.LineQubit(0)
     op1 = cirq.CircuitOperation(
         cirq.FrozenCircuit(
@@ -846,7 +842,6 @@
     assert cirq.measurement_key_names(op2.mapped_circuit()) == {'X:A', 'X:B', 'X:C', 'X:D'}
 
 
-<<<<<<< HEAD
 def test_keys_conflict_no_repetitions():
     q = cirq.LineQubit(0)
     op1 = cirq.CircuitOperation(
@@ -877,9 +872,4 @@
     op1 = cirq.measure(q, key='A')
     op2 = cirq.CircuitOperation(cirq.FrozenCircuit(op1, op1))
     with pytest.raises(ValueError, match='Key conflicts locally: A'):
-        _ = op2.mapped_circuit()
-
-
-=======
->>>>>>> fba189ca
-# TODO: Operation has a "gate" property. What is this for a CircuitOperation?+        _ = op2.mapped_circuit()