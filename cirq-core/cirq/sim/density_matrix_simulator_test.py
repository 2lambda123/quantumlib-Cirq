# Copyright 2019 The Cirq Developers
#
# Licensed under the Apache License, Version 2.0 (the "License");
# you may not use this file except in compliance with the License.
# You may obtain a copy of the License at
#
#     https://www.apache.org/licenses/LICENSE-2.0
#
# Unless required by applicable law or agreed to in writing, software
# distributed under the License is distributed on an "AS IS" BASIS,
# WITHOUT WARRANTIES OR CONDITIONS OF ANY KIND, either express or implied.
# See the License for the specific language governing permissions and
# limitations under the License.
import itertools
import random
from typing import Type
from unittest import mock

import numpy as np
import pytest
import sympy

import cirq
import cirq.testing


class _TestMixture(cirq.Gate):
    def __init__(self, gate_options):
        self.gate_options = gate_options

    def _qid_shape_(self):
        return cirq.qid_shape(self.gate_options[0], ())

    def _mixture_(self):
        return [(1 / len(self.gate_options), cirq.unitary(g)) for g in self.gate_options]


class _TestDecomposingChannel(cirq.Gate):
    def __init__(self, channels):
        self.channels = channels

    def _qid_shape_(self):
        return tuple(d for chan in self.channels for d in cirq.qid_shape(chan))

    def _decompose_(self, qubits):
        return [chan.on(q) for chan, q in zip(self.channels, qubits)]


def test_invalid_dtype():
    with pytest.raises(ValueError, match='complex'):
        cirq.DensityMatrixSimulator(dtype=np.int32)


@pytest.mark.parametrize('dtype', [np.complex64, np.complex128])
@pytest.mark.parametrize('split', [True, False])
def test_run_no_measurements(dtype: Type[np.number], split: bool):
    q0, q1 = cirq.LineQubit.range(2)
    simulator = cirq.DensityMatrixSimulator(dtype=dtype, split_untangled_states=split)

    circuit = cirq.Circuit(cirq.X(q0), cirq.X(q1))
    with pytest.raises(ValueError, match="no measurements"):
        simulator.run(circuit)


@pytest.mark.parametrize('dtype', [np.complex64, np.complex128])
@pytest.mark.parametrize('split', [True, False])
def test_run_no_results(dtype: Type[np.number], split: bool):
    q0, q1 = cirq.LineQubit.range(2)
    simulator = cirq.DensityMatrixSimulator(dtype=dtype, split_untangled_states=split)

    circuit = cirq.Circuit(cirq.X(q0), cirq.X(q1))
    with pytest.raises(ValueError, match="no measurements"):
        simulator.run(circuit)


@pytest.mark.parametrize('dtype', [np.complex64, np.complex128])
@pytest.mark.parametrize('split', [True, False])
def test_run_empty_circuit(dtype: Type[np.number], split: bool):
    simulator = cirq.DensityMatrixSimulator(dtype=dtype, split_untangled_states=split)
    with pytest.raises(ValueError, match="no measurements"):
        simulator.run(cirq.Circuit())


@pytest.mark.parametrize('dtype', [np.complex64, np.complex128])
@pytest.mark.parametrize('split', [True, False])
def test_run_bit_flips(dtype: Type[np.number], split: bool):
    q0, q1 = cirq.LineQubit.range(2)
    simulator = cirq.DensityMatrixSimulator(dtype=dtype, split_untangled_states=split)
    for b0 in [0, 1]:
        for b1 in [0, 1]:
            circuit = cirq.Circuit(
                (cirq.X**b0)(q0), (cirq.X**b1)(q1), cirq.measure(q0), cirq.measure(q1)
            )
            result = simulator.run(circuit)
            np.testing.assert_equal(result.measurements, {'0': [[b0]], '1': [[b1]]})


@pytest.mark.parametrize('dtype', [np.complex64, np.complex128])
@pytest.mark.parametrize('split', [True, False])
def test_run_bit_flips_with_dephasing(dtype: Type[np.number], split: bool):
    q0, q1 = cirq.LineQubit.range(2)
    simulator = cirq.DensityMatrixSimulator(dtype=dtype, split_untangled_states=split)
    for b0 in [0, 1]:
        for b1 in [0, 1]:
            circuit = cirq.Circuit(
                (cirq.X**b0)(q0), (cirq.X**b1)(q1), cirq.measure(q0), cirq.measure(q1)
            )
            result = simulator.run(circuit)
            np.testing.assert_equal(result.measurements, {'0': [[b0]], '1': [[b1]]})


@pytest.mark.parametrize('dtype', [np.complex64, np.complex128])
@pytest.mark.parametrize('split', [True, False])
def test_run_qudit_increments(dtype: Type[np.number], split: bool):
    q0, q1 = cirq.LineQid.for_qid_shape((3, 4))
    simulator = cirq.DensityMatrixSimulator(dtype=dtype, split_untangled_states=split)
    for b0 in [0, 1, 2]:
        for b1 in [0, 1, 2, 3]:
            circuit = cirq.Circuit(
                [cirq.XPowGate(dimension=3)(q0)] * b0,
                [cirq.XPowGate(dimension=4)(q1)] * b1,
                cirq.measure(q0),
                cirq.measure(q1),
            )
            result = simulator.run(circuit)
            np.testing.assert_equal(result.measurements, {'0 (d=3)': [[b0]], '1 (d=4)': [[b1]]})


@pytest.mark.parametrize('dtype', [np.complex64, np.complex128])
@pytest.mark.parametrize('split', [True, False])
def test_run_not_channel_op(dtype: Type[np.number], split: bool):
    class BadOp(cirq.Operation):
        def __init__(self, qubits):
            self._qubits = qubits

        @property
        def qubits(self):
            return self._qubits

        def with_qubits(self, *new_qubits):
            # coverage: ignore
            return BadOp(self._qubits)

    q0 = cirq.LineQubit(0)
    simulator = cirq.DensityMatrixSimulator(dtype=dtype, split_untangled_states=split)
    circuit = cirq.Circuit([BadOp([q0])])
    with pytest.raises(TypeError):
        simulator.simulate(circuit)


@pytest.mark.parametrize('dtype', [np.complex64, np.complex128])
@pytest.mark.parametrize('split', [True, False])
def test_run_mixture(dtype: Type[np.number], split: bool):
    q0, q1 = cirq.LineQubit.range(2)
    circuit = cirq.Circuit(cirq.bit_flip(0.5)(q0), cirq.measure(q0), cirq.measure(q1))
    simulator = cirq.DensityMatrixSimulator(dtype=dtype, split_untangled_states=split)
    result = simulator.run(circuit, repetitions=100)
    np.testing.assert_equal(result.measurements['1'], [[0]] * 100)
    # Test that we get at least one of each result. Probability of this test
    # failing is 2 ** (-99).
    q0_measurements = set(x[0] for x in result.measurements['0'].tolist())
    assert q0_measurements == {0, 1}


@pytest.mark.parametrize('dtype', [np.complex64, np.complex128])
@pytest.mark.parametrize('split', [True, False])
def test_run_qudit_mixture(dtype: Type[np.number], split: bool):
    q0, q1 = cirq.LineQid.for_qid_shape((3, 2))
    mixture = _TestMixture(
        [
            cirq.XPowGate(dimension=3) ** 0,
            cirq.XPowGate(dimension=3),
            cirq.XPowGate(dimension=3) ** 2,
        ]
    )
    circuit = cirq.Circuit(mixture(q0), cirq.measure(q0), cirq.measure(q1))
    simulator = cirq.DensityMatrixSimulator(dtype=dtype, split_untangled_states=split)
    result = simulator.run(circuit, repetitions=100)
    np.testing.assert_equal(result.measurements['1 (d=2)'], [[0]] * 100)
    # Test that we get at least one of each result. Probability of this test
    # failing is about 3 * (2/3) ** 100.
    q0_measurements = set(x[0] for x in result.measurements['0 (d=3)'].tolist())
    assert q0_measurements == {0, 1, 2}


@pytest.mark.parametrize('dtype', [np.complex64, np.complex128])
@pytest.mark.parametrize('split', [True, False])
def test_run_channel(dtype: Type[np.number], split: bool):
    q0, q1 = cirq.LineQubit.range(2)
    circuit = cirq.Circuit(
        cirq.X(q0), cirq.amplitude_damp(0.5)(q0), cirq.measure(q0), cirq.measure(q1)
    )

    simulator = cirq.DensityMatrixSimulator(dtype=dtype, split_untangled_states=split)
    result = simulator.run(circuit, repetitions=100)
    np.testing.assert_equal(result.measurements['1'], [[0]] * 100)
    # Test that we get at least one of each result. Probability of this test
    # failing is 2 ** (-99).
    q0_measurements = set(x[0] for x in result.measurements['0'].tolist())
    assert q0_measurements == {0, 1}


@pytest.mark.parametrize('dtype', [np.complex64, np.complex128])
@pytest.mark.parametrize('split', [True, False])
def test_run_decomposable_channel(dtype: Type[np.number], split: bool):
    q0, q1 = cirq.LineQubit.range(2)

    circuit = cirq.Circuit(
        cirq.X(q0),
        _TestDecomposingChannel([cirq.amplitude_damp(0.5), cirq.amplitude_damp(0)]).on(q0, q1),
        cirq.measure(q0),
        cirq.measure(q1),
    )

    simulator = cirq.DensityMatrixSimulator(dtype=dtype, split_untangled_states=split)
    result = simulator.run(circuit, repetitions=100)
    np.testing.assert_equal(result.measurements['1'], [[0]] * 100)
    # Test that we get at least one of each result. Probability of this test
    # failing is 2 ** (-99).
    q0_measurements = set(x[0] for x in result.measurements['0'].tolist())
    assert q0_measurements == {0, 1}


@pytest.mark.parametrize('dtype', [np.complex64, np.complex128])
@pytest.mark.parametrize('split', [True, False])
def test_run_qudit_channel(dtype: Type[np.number], split: bool):
    class TestChannel(cirq.Gate):
        def _qid_shape_(self):
            return (3,)

        def _kraus_(self):
            return [
                np.array([[1, 0, 0], [0, 0.5**0.5, 0], [0, 0, 0.5**0.5]]),
                np.array([[0, 0.5**0.5, 0], [0, 0, 0], [0, 0, 0]]),
                np.array([[0, 0, 0], [0, 0, 0.5**0.5], [0, 0, 0]]),
            ]

    q0, q1 = cirq.LineQid.for_qid_shape((3, 4))
    circuit = cirq.Circuit(
<<<<<<< HEAD
        cirq.XPowGate(dimension=3)(q0) ** 2,
        TestChannel()(q0),
        TestChannel()(q0),
        cirq.measure(q0),
        cirq.measure(q1),
=======
        PlusGate(3, 2)(q0), TestChannel()(q0), TestChannel()(q0), cirq.measure(q0), cirq.measure(q1)
>>>>>>> 27152c63
    )

    simulator = cirq.DensityMatrixSimulator(dtype=dtype, split_untangled_states=split)
    result = simulator.run(circuit, repetitions=100)
    np.testing.assert_equal(result.measurements['1 (d=4)'], [[0]] * 100)
    # Test that we get at least one of each result. Probability of this test
    # failing is about (3/4) ** 100.
    q0_measurements = set(x[0] for x in result.measurements['0 (d=3)'].tolist())
    assert q0_measurements == {0, 1, 2}


@pytest.mark.parametrize('dtype', [np.complex64, np.complex128])
@pytest.mark.parametrize('split', [True, False])
def test_run_measure_at_end_no_repetitions(dtype: Type[np.number], split: bool):
    q0, q1 = cirq.LineQubit.range(2)
    simulator = cirq.DensityMatrixSimulator(dtype=dtype, split_untangled_states=split)
    with mock.patch.object(simulator, '_core_iterator', wraps=simulator._core_iterator) as mock_sim:
        for b0 in [0, 1]:
            for b1 in [0, 1]:
                circuit = cirq.Circuit(
                    (cirq.X**b0)(q0), (cirq.X**b1)(q1), cirq.measure(q0), cirq.measure(q1)
                )
                result = simulator.run(circuit, repetitions=0)
                np.testing.assert_equal(
                    result.measurements, {'0': np.empty([0, 1]), '1': np.empty([0, 1])}
                )
                assert result.repetitions == 0
        assert mock_sim.call_count == 0


@pytest.mark.parametrize('dtype', [np.complex64, np.complex128])
@pytest.mark.parametrize('split', [True, False])
def test_run_repetitions_measure_at_end(dtype: Type[np.number], split: bool):
    q0, q1 = cirq.LineQubit.range(2)
    simulator = cirq.DensityMatrixSimulator(dtype=dtype, split_untangled_states=split)
    with mock.patch.object(simulator, '_core_iterator', wraps=simulator._core_iterator) as mock_sim:
        for b0 in [0, 1]:
            for b1 in [0, 1]:
                circuit = cirq.Circuit(
                    (cirq.X**b0)(q0), (cirq.X**b1)(q1), cirq.measure(q0), cirq.measure(q1)
                )
                result = simulator.run(circuit, repetitions=3)
                np.testing.assert_equal(result.measurements, {'0': [[b0]] * 3, '1': [[b1]] * 3})
                assert result.repetitions == 3
        assert mock_sim.call_count == 8


@pytest.mark.parametrize('dtype', [np.complex64, np.complex128])
@pytest.mark.parametrize('split', [True, False])
def test_run_qudits_repetitions_measure_at_end(dtype: Type[np.number], split: bool):
    q0, q1 = cirq.LineQid.for_qid_shape((2, 3))
    simulator = cirq.DensityMatrixSimulator(dtype=dtype, split_untangled_states=split)
    with mock.patch.object(simulator, '_core_iterator', wraps=simulator._core_iterator) as mock_sim:
        for b0 in [0, 1]:
            for b1 in [0, 1, 2]:
                circuit = cirq.Circuit(
                    (cirq.X**b0)(q0),
                    cirq.XPowGate(dimension=3)(q1) ** b1,
                    cirq.measure(q0),
                    cirq.measure(q1),
                )
                result = simulator.run(circuit, repetitions=3)
                np.testing.assert_equal(
                    result.measurements, {'0 (d=2)': [[b0]] * 3, '1 (d=3)': [[b1]] * 3}
                )
                assert result.repetitions == 3
        assert mock_sim.call_count == 12


@pytest.mark.parametrize('dtype', [np.complex64, np.complex128])
@pytest.mark.parametrize('split', [True, False])
def test_run_measurement_not_terminal_no_repetitions(dtype: Type[np.number], split: bool):
    q0, q1 = cirq.LineQubit.range(2)
    simulator = cirq.DensityMatrixSimulator(dtype=dtype, split_untangled_states=split)
    with mock.patch.object(simulator, '_core_iterator', wraps=simulator._core_iterator) as mock_sim:
        for b0 in [0, 1]:
            for b1 in [0, 1]:
                circuit = cirq.Circuit(
                    (cirq.X**b0)(q0),
                    (cirq.X**b1)(q1),
                    cirq.measure(q0),
                    cirq.measure(q1),
                    cirq.H(q0),
                    cirq.H(q1),
                )
                result = simulator.run(circuit, repetitions=0)
                np.testing.assert_equal(
                    result.measurements, {'0': np.empty([0, 1]), '1': np.empty([0, 1])}
                )
                assert result.repetitions == 0
        assert mock_sim.call_count == 0


@pytest.mark.parametrize('dtype', [np.complex64, np.complex128])
@pytest.mark.parametrize('split', [True, False])
def test_run_repetitions_measurement_not_terminal(dtype: Type[np.number], split: bool):
    q0, q1 = cirq.LineQubit.range(2)
    simulator = cirq.DensityMatrixSimulator(dtype=dtype, split_untangled_states=split)
    with mock.patch.object(simulator, '_core_iterator', wraps=simulator._core_iterator) as mock_sim:
        for b0 in [0, 1]:
            for b1 in [0, 1]:
                circuit = cirq.Circuit(
                    (cirq.X**b0)(q0),
                    (cirq.X**b1)(q1),
                    cirq.measure(q0),
                    cirq.measure(q1),
                    cirq.H(q0),
                    cirq.H(q1),
                )
                result = simulator.run(circuit, repetitions=3)
                np.testing.assert_equal(result.measurements, {'0': [[b0]] * 3, '1': [[b1]] * 3})
                assert result.repetitions == 3
        assert mock_sim.call_count == 16


@pytest.mark.parametrize('dtype', [np.complex64, np.complex128])
@pytest.mark.parametrize('split', [True, False])
def test_run_qudits_repetitions_measurement_not_terminal(dtype: Type[np.number], split: bool):
    q0, q1 = cirq.LineQid.for_qid_shape((2, 3))
    simulator = cirq.DensityMatrixSimulator(dtype=dtype, split_untangled_states=split)
    with mock.patch.object(simulator, '_core_iterator', wraps=simulator._core_iterator) as mock_sim:
        for b0 in [0, 1]:
            for b1 in [0, 1, 2]:
                circuit = cirq.Circuit(
                    (cirq.X**b0)(q0),
                    cirq.XPowGate(dimension=3)(q1) ** b1,
                    cirq.measure(q0),
                    cirq.measure(q1),
                    cirq.H(q0),
                    cirq.XPowGate(dimension=3)(q1) ** (-b1),
                )
                result = simulator.run(circuit, repetitions=3)
                np.testing.assert_equal(
                    result.measurements, {'0 (d=2)': [[b0]] * 3, '1 (d=3)': [[b1]] * 3}
                )
                assert result.repetitions == 3
        assert mock_sim.call_count == 24


@pytest.mark.parametrize('dtype', [np.complex64, np.complex128])
@pytest.mark.parametrize('split', [True, False])
def test_run_param_resolver(dtype: Type[np.number], split: bool):
    q0, q1 = cirq.LineQubit.range(2)
    simulator = cirq.DensityMatrixSimulator(dtype=dtype, split_untangled_states=split)
    for b0 in [0, 1]:
        for b1 in [0, 1]:
            circuit = cirq.Circuit(
                (cirq.X ** sympy.Symbol('b0'))(q0),
                (cirq.X ** sympy.Symbol('b1'))(q1),
                cirq.measure(q0),
                cirq.measure(q1),
            )
            param_resolver = {'b0': b0, 'b1': b1}
            result = simulator.run(circuit, param_resolver=param_resolver)  # type: ignore
            np.testing.assert_equal(result.measurements, {'0': [[b0]], '1': [[b1]]})
            # pylint: disable=line-too-long
            np.testing.assert_equal(result.params, cirq.ParamResolver(param_resolver))  # type: ignore


@pytest.mark.parametrize('dtype', [np.complex64, np.complex128])
@pytest.mark.parametrize('split', [True, False])
def test_run_correlations(dtype: Type[np.number], split: bool):
    q0, q1 = cirq.LineQubit.range(2)
    simulator = cirq.DensityMatrixSimulator(dtype=dtype, split_untangled_states=split)
    circuit = cirq.Circuit(cirq.H(q0), cirq.CNOT(q0, q1), cirq.measure(q0, q1))
    for _ in range(10):
        result = simulator.run(circuit)
        bits = result.measurements['0,1'][0]
        assert bits[0] == bits[1]


@pytest.mark.parametrize('dtype', [np.complex64, np.complex128])
@pytest.mark.parametrize('split', [True, False])
def test_run_measure_multiple_qubits(dtype: Type[np.number], split: bool):
    q0, q1 = cirq.LineQubit.range(2)
    simulator = cirq.DensityMatrixSimulator(dtype=dtype, split_untangled_states=split)
    for b0 in [0, 1]:
        for b1 in [0, 1]:
            circuit = cirq.Circuit((cirq.X**b0)(q0), (cirq.X**b1)(q1), cirq.measure(q0, q1))
            result = simulator.run(circuit, repetitions=3)
            np.testing.assert_equal(result.measurements, {'0,1': [[b0, b1]] * 3})


@pytest.mark.parametrize('dtype', [np.complex64, np.complex128])
@pytest.mark.parametrize('split', [True, False])
def test_run_measure_multiple_qudits(dtype: Type[np.number], split: bool):
    q0, q1 = cirq.LineQid.for_qid_shape((2, 3))
    simulator = cirq.DensityMatrixSimulator(dtype=dtype, split_untangled_states=split)
    for b0 in [0, 1]:
        for b1 in [0, 1, 2]:
            circuit = cirq.Circuit(
                (cirq.X**b0)(q0), cirq.XPowGate(dimension=3)(q1) ** b1, cirq.measure(q0, q1)
            )
            result = simulator.run(circuit, repetitions=3)
            np.testing.assert_equal(result.measurements, {'0 (d=2),1 (d=3)': [[b0, b1]] * 3})


@pytest.mark.parametrize('dtype', [np.complex64, np.complex128])
@pytest.mark.parametrize('split', [True, False])
def test_run_sweeps_param_resolvers(dtype: Type[np.number], split: bool):
    q0, q1 = cirq.LineQubit.range(2)
    simulator = cirq.DensityMatrixSimulator(dtype=dtype, split_untangled_states=split)
    for b0 in [0, 1]:
        for b1 in [0, 1]:
            circuit = cirq.Circuit(
                (cirq.X ** sympy.Symbol('b0'))(q0),
                (cirq.X ** sympy.Symbol('b1'))(q1),
                cirq.measure(q0),
                cirq.measure(q1),
            )
            params = [
                cirq.ParamResolver({'b0': b0, 'b1': b1}),
                cirq.ParamResolver({'b0': b1, 'b1': b0}),
            ]
            results = simulator.run_sweep(circuit, params=params)

            assert len(results) == 2
            np.testing.assert_equal(results[0].measurements, {'0': [[b0]], '1': [[b1]]})
            np.testing.assert_equal(results[1].measurements, {'0': [[b1]], '1': [[b0]]})
            assert results[0].params == params[0]
            assert results[1].params == params[1]


@pytest.mark.parametrize('dtype', [np.complex64, np.complex128])
@pytest.mark.parametrize('split', [True, False])
def test_simulate_no_circuit(dtype: Type[np.number], split: bool):
    q0, q1 = cirq.LineQubit.range(2)
    simulator = cirq.DensityMatrixSimulator(dtype=dtype, split_untangled_states=split)
    circuit = cirq.Circuit()
    result = simulator.simulate(circuit, qubit_order=[q0, q1])
    expected = np.zeros((4, 4))
    expected[0, 0] = 1.0
    np.testing.assert_almost_equal(result.final_density_matrix, expected)
    assert len(result.measurements) == 0


@pytest.mark.parametrize('dtype', [np.complex64, np.complex128])
@pytest.mark.parametrize('split', [True, False])
def test_simulate(dtype: Type[np.number], split: bool):
    q0, q1 = cirq.LineQubit.range(2)
    simulator = cirq.DensityMatrixSimulator(dtype=dtype, split_untangled_states=split)
    circuit = cirq.Circuit(cirq.H(q0), cirq.H(q1))
    result = simulator.simulate(circuit, qubit_order=[q0, q1])
    np.testing.assert_almost_equal(result.final_density_matrix, np.ones((4, 4)) * 0.25)
    assert len(result.measurements) == 0


@pytest.mark.parametrize('dtype', [np.complex64, np.complex128])
@pytest.mark.parametrize('split', [True, False])
def test_simulate_qudits(dtype: Type[np.number], split: bool):
    q0, q1 = cirq.LineQid.for_qid_shape((2, 3))
    simulator = cirq.DensityMatrixSimulator(dtype=dtype, split_untangled_states=split)
    circuit = cirq.Circuit(cirq.H(q0), cirq.XPowGate(dimension=3)(q1) ** 2)
    result = simulator.simulate(circuit, qubit_order=[q1, q0])
    expected = np.zeros((6, 6))
    expected[4:, 4:] = np.ones((2, 2)) / 2
    np.testing.assert_almost_equal(result.final_density_matrix, expected)
    assert len(result.measurements) == 0


@pytest.mark.parametrize('dtype', [np.complex64, np.complex128])
@pytest.mark.parametrize('split', [True, False])
def test_reset_one_qubit_does_not_affect_partial_trace_of_other_qubits(
    dtype: Type[np.number], split: bool
):
    q0, q1 = cirq.LineQubit.range(2)
    simulator = cirq.DensityMatrixSimulator(dtype=dtype, split_untangled_states=split)
    circuit = cirq.Circuit(cirq.H(q0), cirq.CX(q0, q1), cirq.reset(q0))
    result = simulator.simulate(circuit)
    expected = np.zeros((4, 4), dtype=dtype)
    expected[0, 0] = 0.5
    expected[1, 1] = 0.5
    np.testing.assert_almost_equal(result.final_density_matrix, expected)


@pytest.mark.parametrize(
    'dtype,circuit',
    itertools.product(
        [np.complex64, np.complex128],
        [cirq.testing.random_circuit(cirq.LineQubit.range(4), 5, 0.9) for _ in range(20)],
    ),
)
def test_simulate_compare_to_state_vector_simulator(dtype: Type[np.number], circuit):
    qubits = cirq.LineQubit.range(4)
    pure_result = (
        cirq.Simulator(dtype=dtype).simulate(circuit, qubit_order=qubits).density_matrix_of()
    )
    mixed_result = (
        cirq.DensityMatrixSimulator(dtype=dtype)
        .simulate(circuit, qubit_order=qubits)
        .final_density_matrix
    )
    assert mixed_result.shape == (16, 16)
    np.testing.assert_almost_equal(mixed_result, pure_result, decimal=6)


@pytest.mark.parametrize('dtype', [np.complex64, np.complex128])
@pytest.mark.parametrize('split', [True, False])
def test_simulate_bit_flips(dtype: Type[np.number], split: bool):
    q0, q1 = cirq.LineQubit.range(2)
    simulator = cirq.DensityMatrixSimulator(dtype=dtype, split_untangled_states=split)
    for b0 in [0, 1]:
        for b1 in [0, 1]:
            circuit = cirq.Circuit(
                (cirq.X**b0)(q0), (cirq.X**b1)(q1), cirq.measure(q0), cirq.measure(q1)
            )
            result = simulator.simulate(circuit)
            np.testing.assert_equal(result.measurements, {'0': [b0], '1': [b1]})
            expected_density_matrix = np.zeros(shape=(4, 4))
            expected_density_matrix[b0 * 2 + b1, b0 * 2 + b1] = 1.0
            np.testing.assert_equal(result.final_density_matrix, expected_density_matrix)


@pytest.mark.parametrize('dtype', [np.complex64, np.complex128])
@pytest.mark.parametrize('split', [True, False])
def test_simulate_qudit_increments(dtype: Type[np.number], split: bool):
    q0, q1 = cirq.LineQid.for_qid_shape((2, 3))
    simulator = cirq.DensityMatrixSimulator(dtype=dtype, split_untangled_states=split)
    for b0 in [0, 1]:
        for b1 in [0, 1, 2]:
            circuit = cirq.Circuit(
                (cirq.X**b0)(q0),
                (cirq.XPowGate(dimension=3)(q1),) * b1,
                cirq.measure(q0),
                cirq.measure(q1),
            )
            result = simulator.simulate(circuit)
            np.testing.assert_equal(result.measurements, {'0 (d=2)': [b0], '1 (d=3)': [b1]})
            expected_density_matrix = np.zeros(shape=(6, 6))
            expected_density_matrix[b0 * 3 + b1, b0 * 3 + b1] = 1.0
            np.testing.assert_allclose(result.final_density_matrix, expected_density_matrix)


@pytest.mark.parametrize('dtype', [np.complex64, np.complex128])
@pytest.mark.parametrize('split', [True, False])
def test_simulate_initial_state(dtype: Type[np.number], split: bool):
    q0, q1 = cirq.LineQubit.range(2)
    simulator = cirq.DensityMatrixSimulator(dtype=dtype, split_untangled_states=split)
    for b0 in [0, 1]:
        for b1 in [0, 1]:
            circuit = cirq.Circuit((cirq.X**b0)(q0), (cirq.X**b1)(q1))
            result = simulator.simulate(circuit, initial_state=1)
            expected_density_matrix = np.zeros(shape=(4, 4))
            expected_density_matrix[b0 * 2 + 1 - b1, b0 * 2 + 1 - b1] = 1.0
            np.testing.assert_equal(result.final_density_matrix, expected_density_matrix)


@pytest.mark.parametrize('dtype', [np.complex64, np.complex128])
@pytest.mark.parametrize('split', [True, False])
def test_simulate_act_on_args(dtype: Type[np.number], split: bool):
    q0, q1 = cirq.LineQubit.range(2)
    simulator = cirq.DensityMatrixSimulator(dtype=dtype, split_untangled_states=split)
    for b0 in [0, 1]:
        for b1 in [0, 1]:
            circuit = cirq.Circuit((cirq.X**b0)(q0), (cirq.X**b1)(q1))
            args = simulator._create_act_on_args(initial_state=1, qubits=(q0, q1))
            result = simulator.simulate(circuit, initial_state=args)
            expected_density_matrix = np.zeros(shape=(4, 4))
            expected_density_matrix[b0 * 2 + 1 - b1, b0 * 2 + 1 - b1] = 1.0
            np.testing.assert_equal(result.final_density_matrix, expected_density_matrix)


def test_simulate_tps_initial_state():
    q0, q1 = cirq.LineQubit.range(2)
    simulator = cirq.DensityMatrixSimulator()
    for b0 in [0, 1]:
        for b1 in [0, 1]:
            circuit = cirq.Circuit((cirq.X**b0)(q0), (cirq.X**b1)(q1))
            result = simulator.simulate(circuit, initial_state=cirq.KET_ZERO(q0) * cirq.KET_ONE(q1))
            expected_density_matrix = np.zeros(shape=(4, 4))
            expected_density_matrix[b0 * 2 + 1 - b1, b0 * 2 + 1 - b1] = 1.0
            np.testing.assert_equal(result.final_density_matrix, expected_density_matrix)


@pytest.mark.parametrize('dtype', [np.complex64, np.complex128])
@pytest.mark.parametrize('split', [True, False])
def test_simulate_initial_qudit_state(dtype: Type[np.number], split: bool):
    q0, q1 = cirq.LineQid.for_qid_shape((3, 4))
    simulator = cirq.DensityMatrixSimulator(dtype=dtype, split_untangled_states=split)
    for b0 in [0, 1, 2]:
        for b1 in [0, 1, 2, 3]:
<<<<<<< HEAD
            circuit = cirq.Circuit(
                cirq.XPowGate(dimension=3)(q0) ** b0,
                cirq.XPowGate(dimension=4)(q1) ** b1,
            )
=======
            circuit = cirq.Circuit(PlusGate(3, b0)(q0), PlusGate(4, b1)(q1))
>>>>>>> 27152c63
            result = simulator.simulate(circuit, initial_state=6)
            expected_density_matrix = np.zeros(shape=(12, 12))
            expected_density_matrix[
                (b0 + 1) % 3 * 4 + (b1 + 2) % 4, (b0 + 1) % 3 * 4 + (b1 + 2) % 4
            ] = 1.0
            np.testing.assert_allclose(
                result.final_density_matrix, expected_density_matrix, atol=1e-15
            )


@pytest.mark.parametrize('dtype', [np.complex64, np.complex128])
@pytest.mark.parametrize('split', [True, False])
def test_simulate_qubit_order(dtype: Type[np.number], split: bool):
    q0, q1 = cirq.LineQubit.range(2)
    simulator = cirq.DensityMatrixSimulator(dtype=dtype, split_untangled_states=split)
    for b0 in [0, 1]:
        for b1 in [0, 1]:
            circuit = cirq.Circuit((cirq.X**b0)(q0), (cirq.X**b1)(q1))
            result = simulator.simulate(circuit, qubit_order=[q1, q0])
            expected_density_matrix = np.zeros(shape=(4, 4))
            expected_density_matrix[2 * b1 + b0, 2 * b1 + b0] = 1.0
            np.testing.assert_equal(result.final_density_matrix, expected_density_matrix)


@pytest.mark.parametrize('dtype', [np.complex64, np.complex128])
@pytest.mark.parametrize('split', [True, False])
def test_simulate_param_resolver(dtype: Type[np.number], split: bool):
    q0, q1 = cirq.LineQubit.range(2)
    simulator = cirq.DensityMatrixSimulator(dtype=dtype, split_untangled_states=split)
    for b0 in [0, 1]:
        for b1 in [0, 1]:
            circuit = cirq.Circuit(
                (cirq.X ** sympy.Symbol('b0'))(q0), (cirq.X ** sympy.Symbol('b1'))(q1)
            )
            resolver = cirq.ParamResolver({'b0': b0, 'b1': b1})
            result = simulator.simulate(circuit, param_resolver=resolver)
            expected_density_matrix = np.zeros(shape=(4, 4))
            expected_density_matrix[2 * b0 + b1, 2 * b0 + b1] = 1.0
            np.testing.assert_equal(result.final_density_matrix, expected_density_matrix)
            assert result.params == resolver
            assert len(result.measurements) == 0


@pytest.mark.parametrize('dtype', [np.complex64, np.complex128])
@pytest.mark.parametrize('split', [True, False])
def test_simulate_measure_multiple_qubits(dtype: Type[np.number], split: bool):
    q0, q1 = cirq.LineQubit.range(2)
    simulator = cirq.DensityMatrixSimulator(dtype=dtype, split_untangled_states=split)
    for b0 in [0, 1]:
        for b1 in [0, 1]:
            circuit = cirq.Circuit((cirq.X**b0)(q0), (cirq.X**b1)(q1), cirq.measure(q0, q1))
            result = simulator.simulate(circuit)
            np.testing.assert_equal(result.measurements, {'0,1': [b0, b1]})


@pytest.mark.parametrize('dtype', [np.complex64, np.complex128])
@pytest.mark.parametrize('split', [True, False])
def test_simulate_measure_multiple_qudits(dtype: Type[np.number], split: bool):
    q0, q1 = cirq.LineQid.for_qid_shape((2, 3))
    simulator = cirq.DensityMatrixSimulator(dtype=dtype, split_untangled_states=split)
    for b0 in [0, 1]:
        for b1 in [0, 1, 2]:
            circuit = cirq.Circuit(
                (cirq.X**b0)(q0), cirq.XPowGate(dimension=3)(q1) ** b1, cirq.measure(q0, q1)
            )
            result = simulator.simulate(circuit)
            np.testing.assert_equal(result.measurements, {'0 (d=2),1 (d=3)': [b0, b1]})


@pytest.mark.parametrize('dtype', [np.complex64, np.complex128])
@pytest.mark.parametrize('split', [True, False])
def test_simulate_sweeps_param_resolver(dtype: Type[np.number], split: bool):
    q0, q1 = cirq.LineQubit.range(2)
    simulator = cirq.DensityMatrixSimulator(dtype=dtype, split_untangled_states=split)
    for b0 in [0, 1]:
        for b1 in [0, 1]:
            circuit = cirq.Circuit(
                (cirq.X ** sympy.Symbol('b0'))(q0), (cirq.X ** sympy.Symbol('b1'))(q1)
            )
            params = [
                cirq.ParamResolver({'b0': b0, 'b1': b1}),
                cirq.ParamResolver({'b0': b1, 'b1': b0}),
            ]
            results = simulator.simulate_sweep(circuit, params=params)
            expected_density_matrix = np.zeros(shape=(4, 4))
            expected_density_matrix[2 * b0 + b1, 2 * b0 + b1] = 1.0
            np.testing.assert_equal(results[0].final_density_matrix, expected_density_matrix)

            expected_density_matrix = np.zeros(shape=(4, 4))
            expected_density_matrix[2 * b1 + b0, 2 * b1 + b0] = 1.0
            np.testing.assert_equal(results[1].final_density_matrix, expected_density_matrix)

            assert results[0].params == params[0]
            assert results[1].params == params[1]


@pytest.mark.parametrize('dtype', [np.complex64, np.complex128])
@pytest.mark.parametrize('split', [True, False])
def test_simulate_moment_steps(dtype: Type[np.number], split: bool):
    q0, q1 = cirq.LineQubit.range(2)
    circuit = cirq.Circuit(cirq.H(q0), cirq.H(q1), cirq.H(q0), cirq.H(q1))
    simulator = cirq.DensityMatrixSimulator(dtype=dtype, split_untangled_states=split)
    for i, step in enumerate(simulator.simulate_moment_steps(circuit)):
        assert cirq.qid_shape(step) == (2, 2)
        if i == 0:
            np.testing.assert_almost_equal(step.density_matrix(), np.ones((4, 4)) / 4)
        else:
            np.testing.assert_almost_equal(step.density_matrix(), np.diag([1, 0, 0, 0]), decimal=6)


@pytest.mark.parametrize('dtype', [np.complex64, np.complex128])
@pytest.mark.parametrize('split', [True, False])
def test_simulate_moment_steps_qudits(dtype: Type[np.number], split: bool):
    q0, q1 = cirq.LineQid.for_qid_shape((2, 3))
    circuit = cirq.Circuit(
<<<<<<< HEAD
        cirq.XPowGate(dimension=2)(q0),
        cirq.XPowGate(dimension=3)(q1),
        cirq.reset(q1),
        cirq.XPowGate(dimension=3)(q1),
=======
        PlusGate(2, 1)(q0), PlusGate(3, 1)(q1), cirq.reset(q1), PlusGate(3, 1)(q1)
>>>>>>> 27152c63
    )
    simulator = cirq.DensityMatrixSimulator(dtype=dtype, split_untangled_states=split)
    for i, step in enumerate(simulator.simulate_moment_steps(circuit)):
        assert cirq.qid_shape(step) == (2, 3)
        if i == 0:
            np.testing.assert_almost_equal(step.density_matrix(), np.diag([0, 0, 0, 0, 1, 0]))
        elif i == 1:
            np.testing.assert_almost_equal(step.density_matrix(), np.diag([0, 0, 0, 1, 0, 0]))
        else:
            np.testing.assert_almost_equal(step.density_matrix(), np.diag([0, 0, 0, 0, 1, 0]))


@pytest.mark.parametrize('dtype', [np.complex64, np.complex128])
@pytest.mark.parametrize('split', [True, False])
def test_simulate_moment_steps_empty_circuit(dtype: Type[np.number], split: bool):
    circuit = cirq.Circuit()
    simulator = cirq.DensityMatrixSimulator(dtype=dtype, split_untangled_states=split)
    step = None
    for step in simulator.simulate_moment_steps(circuit):
        pass
    assert step._simulator_state() == cirq.DensityMatrixSimulatorState(
        density_matrix=np.array([[1]]), qubit_map={}
    )


@pytest.mark.parametrize('dtype', [np.complex64, np.complex128])
@pytest.mark.parametrize('split', [True, False])
def test_simulate_moment_steps_sample(dtype: Type[np.number], split: bool):
    q0, q1 = cirq.LineQubit.range(2)
    circuit = cirq.Circuit(cirq.H(q0), cirq.CNOT(q0, q1))
    simulator = cirq.DensityMatrixSimulator(dtype=dtype, split_untangled_states=split)
    for i, step in enumerate(simulator.simulate_moment_steps(circuit)):
        if i == 0:
            samples = step.sample([q0, q1], repetitions=10)
            for sample in samples:
                assert np.array_equal(sample, [True, False]) or np.array_equal(
                    sample, [False, False]
                )
        else:
            samples = step.sample([q0, q1], repetitions=10)
            for sample in samples:
                assert np.array_equal(sample, [True, True]) or np.array_equal(
                    sample, [False, False]
                )


@pytest.mark.parametrize('dtype', [np.complex64, np.complex128])
@pytest.mark.parametrize('split', [True, False])
def test_simulate_moment_steps_sample_qudits(dtype: Type[np.number], split: bool):
    class TestGate(cirq.Gate):
        """Swaps the 2nd qid |0> and |2> states when the 1st is |1>."""

        def _qid_shape_(self):
            return (2, 3)

        def _apply_unitary_(self, args: cirq.ApplyUnitaryArgs):
            args.available_buffer[..., 1, 0] = args.target_tensor[..., 1, 2]
            args.target_tensor[..., 1, 2] = args.target_tensor[..., 1, 0]
            args.target_tensor[..., 1, 0] = args.available_buffer[..., 1, 0]
            return args.target_tensor

    q0, q1 = cirq.LineQid.for_qid_shape((2, 3))
    circuit = cirq.Circuit(cirq.H(q0), TestGate()(q0, q1))
    simulator = cirq.DensityMatrixSimulator(dtype=dtype, split_untangled_states=split)
    for i, step in enumerate(simulator.simulate_moment_steps(circuit)):
        if i == 0:
            samples = step.sample([q0, q1], repetitions=10)
            for sample in samples:
                assert np.array_equal(sample, [True, 0]) or np.array_equal(sample, [False, 0])
        else:
            samples = step.sample([q0, q1], repetitions=10)
            for sample in samples:
                assert np.array_equal(sample, [True, 2]) or np.array_equal(sample, [False, 0])


@pytest.mark.parametrize('dtype', [np.complex64, np.complex128])
@pytest.mark.parametrize('split', [True, False])
def test_simulate_moment_steps_intermediate_measurement(dtype: Type[np.number], split: bool):
    q0 = cirq.LineQubit(0)
    circuit = cirq.Circuit(cirq.H(q0), cirq.measure(q0), cirq.H(q0))
    simulator = cirq.DensityMatrixSimulator(dtype=dtype, split_untangled_states=split)
    for i, step in enumerate(simulator.simulate_moment_steps(circuit)):
        if i == 1:
            result = int(step.measurements['0'][0])
            expected = np.zeros((2, 2))
            expected[result, result] = 1
            np.testing.assert_almost_equal(step.density_matrix(), expected)
        if i == 2:
            expected = np.array([[0.5, 0.5 * (-1) ** result], [0.5 * (-1) ** result, 0.5]])
            np.testing.assert_almost_equal(step.density_matrix(), expected)


@pytest.mark.parametrize('dtype', [np.complex64, np.complex128])
def test_simulate_expectation_values(dtype):
    # Compare with test_expectation_from_state_vector_two_qubit_states
    # in file: cirq/ops/linear_combinations_test.py
    q0, q1 = cirq.LineQubit.range(2)
    psum1 = cirq.Z(q0) + 3.2 * cirq.Z(q1)
    psum2 = -1 * cirq.X(q0) + 2 * cirq.X(q1)
    c1 = cirq.Circuit(cirq.I(q0), cirq.X(q1))
    simulator = cirq.DensityMatrixSimulator(dtype=dtype)
    result = simulator.simulate_expectation_values(c1, [psum1, psum2])
    assert cirq.approx_eq(result[0], -2.2, atol=1e-6)
    assert cirq.approx_eq(result[1], 0, atol=1e-6)

    c2 = cirq.Circuit(cirq.H(q0), cirq.H(q1))
    result = simulator.simulate_expectation_values(c2, [psum1, psum2])
    assert cirq.approx_eq(result[0], 0, atol=1e-6)
    assert cirq.approx_eq(result[1], 1, atol=1e-6)

    psum3 = cirq.Z(q0) + cirq.X(q1)
    c3 = cirq.Circuit(cirq.I(q0), cirq.H(q1))
    result = simulator.simulate_expectation_values(c3, psum3)
    assert cirq.approx_eq(result[0], 2, atol=1e-6)


@pytest.mark.parametrize('dtype', [np.complex64, np.complex128])
def test_simulate_noisy_expectation_values(dtype):
    q0 = cirq.LineQubit(0)
    psums = [cirq.Z(q0), cirq.X(q0)]
    c1 = cirq.Circuit(cirq.X(q0), cirq.amplitude_damp(gamma=0.1).on(q0))
    simulator = cirq.DensityMatrixSimulator(dtype=dtype)
    result = simulator.simulate_expectation_values(c1, psums)
    # <Z> = (gamma - 1) + gamma = -0.8
    assert cirq.approx_eq(result[0], -0.8, atol=1e-6)
    assert cirq.approx_eq(result[1], 0, atol=1e-6)

    c2 = cirq.Circuit(cirq.H(q0), cirq.depolarize(p=0.3).on(q0))
    result = simulator.simulate_expectation_values(c2, psums)
    assert cirq.approx_eq(result[0], 0, atol=1e-6)
    # <X> = (1 - p) + (-p / 3) = 0.6
    assert cirq.approx_eq(result[1], 0.6, atol=1e-6)


@pytest.mark.parametrize('dtype', [np.complex64, np.complex128])
def test_simulate_expectation_values_terminal_measure(dtype):
    q0 = cirq.LineQubit(0)
    circuit = cirq.Circuit(cirq.H(q0), cirq.measure(q0))
    obs = cirq.Z(q0)
    simulator = cirq.DensityMatrixSimulator(dtype=dtype)
    with pytest.raises(ValueError):
        _ = simulator.simulate_expectation_values(circuit, obs)

    results = {-1: 0, 1: 0}
    for _ in range(100):
        result = simulator.simulate_expectation_values(
            circuit, obs, permit_terminal_measurements=True
        )
        if cirq.approx_eq(result[0], -1, atol=1e-6):
            results[-1] += 1
        if cirq.approx_eq(result[0], 1, atol=1e-6):
            results[1] += 1

    # With a measurement after H, the Z-observable expects a specific state.
    assert results[-1] > 0
    assert results[1] > 0
    assert results[-1] + results[1] == 100

    circuit = cirq.Circuit(cirq.H(q0))
    results = {0: 0}
    for _ in range(100):
        result = simulator.simulate_expectation_values(
            circuit, obs, permit_terminal_measurements=True
        )
        if cirq.approx_eq(result[0], 0, atol=1e-6):
            results[0] += 1

    # Without measurement after H, the Z-observable is indeterminate.
    assert results[0] == 100


@pytest.mark.parametrize('dtype', [np.complex64, np.complex128])
def test_simulate_expectation_values_qubit_order(dtype):
    q0, q1, q2 = cirq.LineQubit.range(3)
    circuit = cirq.Circuit(cirq.H(q0), cirq.H(q1), cirq.X(q2))
    obs = cirq.X(q0) + cirq.X(q1) - cirq.Z(q2)
    simulator = cirq.DensityMatrixSimulator(dtype=dtype)

    result = simulator.simulate_expectation_values(circuit, obs)
    assert cirq.approx_eq(result[0], 3, atol=1e-6)

    # Adjusting the qubit order has no effect on the observables.
    result_flipped = simulator.simulate_expectation_values(circuit, obs, qubit_order=[q1, q2, q0])
    assert cirq.approx_eq(result_flipped[0], 3, atol=1e-6)


def test_density_matrix_simulator_state_eq():
    q0, q1 = cirq.LineQubit.range(2)
    eq = cirq.testing.EqualsTester()
    eq.add_equality_group(
        cirq.DensityMatrixSimulatorState(density_matrix=np.ones((2, 2)) * 0.5, qubit_map={q0: 0}),
        cirq.DensityMatrixSimulatorState(density_matrix=np.ones((2, 2)) * 0.5, qubit_map={q0: 0}),
    )
    eq.add_equality_group(
        cirq.DensityMatrixSimulatorState(density_matrix=np.eye(2) * 0.5, qubit_map={q0: 0})
    )
    eq.add_equality_group(
        cirq.DensityMatrixSimulatorState(density_matrix=np.eye(2) * 0.5, qubit_map={q0: 0, q1: 1})
    )


def test_density_matrix_simulator_state_qid_shape():
    q0, q1 = cirq.LineQubit.range(2)
    assert cirq.qid_shape(
        cirq.DensityMatrixSimulatorState(
            density_matrix=np.ones((4, 4)) / 4, qubit_map={q0: 0, q1: 1}
        )
    ) == (2, 2)
    q0, q1 = cirq.LineQid.for_qid_shape((3, 4))
    assert cirq.qid_shape(
        cirq.DensityMatrixSimulatorState(
            density_matrix=np.ones((12, 12)) / 12, qubit_map={q0: 0, q1: 1}
        )
    ) == (3, 4)


def test_density_matrix_simulator_state_repr():
    q0 = cirq.LineQubit(0)
    assert (
        repr(
            cirq.DensityMatrixSimulatorState(
                density_matrix=np.ones((2, 2)) * 0.5, qubit_map={q0: 0}
            )
        )
        == "cirq.DensityMatrixSimulatorState(density_matrix="
        "np.array([[0.5, 0.5], [0.5, 0.5]]), "
        "qubit_map={cirq.LineQubit(0): 0})"
    )


def test_density_matrix_trial_result_eq():
    q0 = cirq.LineQubit(0)
    final_step_result = mock.Mock(cirq.StepResult)
    final_step_result._simulator_state.return_value = cirq.DensityMatrixSimulatorState(
        density_matrix=np.ones((2, 2)) * 0.5, qubit_map={q0: 0}
    )
    eq = cirq.testing.EqualsTester()
    eq.add_equality_group(
        cirq.DensityMatrixTrialResult(
            params=cirq.ParamResolver({}), measurements={}, final_step_result=final_step_result
        ),
        cirq.DensityMatrixTrialResult(
            params=cirq.ParamResolver({}), measurements={}, final_step_result=final_step_result
        ),
    )
    eq.add_equality_group(
        cirq.DensityMatrixTrialResult(
            params=cirq.ParamResolver({'s': 1}),
            measurements={},
            final_step_result=final_step_result,
        )
    )
    eq.add_equality_group(
        cirq.DensityMatrixTrialResult(
            params=cirq.ParamResolver({'s': 1}),
            measurements={'m': np.array([[1]])},
            final_step_result=final_step_result,
        )
    )


def test_density_matrix_trial_result_qid_shape():
    q0, q1 = cirq.LineQubit.range(2)
    final_step_result = mock.Mock(cirq.StepResult)
    final_step_result._simulator_state.return_value = cirq.DensityMatrixSimulatorState(
        density_matrix=np.ones((4, 4)) / 4, qubit_map={q0: 0, q1: 1}
    )
    assert cirq.qid_shape(
        cirq.DensityMatrixTrialResult(
            params=cirq.ParamResolver({}), measurements={}, final_step_result=final_step_result
        )
    ) == (2, 2)
    q0, q1 = cirq.LineQid.for_qid_shape((3, 4))
    final_step_result._simulator_state.return_value = cirq.DensityMatrixSimulatorState(
        density_matrix=np.ones((12, 12)) / 12, qubit_map={q0: 0, q1: 1}
    )
    assert cirq.qid_shape(
        cirq.DensityMatrixTrialResult(
            params=cirq.ParamResolver({}), measurements={}, final_step_result=final_step_result
        )
    ) == (3, 4)


def test_density_matrix_trial_result_repr():
    q0 = cirq.LineQubit(0)
    dtype = np.complex64
    args = cirq.ActOnDensityMatrixArgs(
        available_buffer=[],
        qid_shape=(2,),
        prng=np.random.RandomState(0),
        qubits=[q0],
        initial_state=np.ones((2, 2), dtype=dtype) * 0.5,
        dtype=dtype,
    )
    final_step_result = cirq.DensityMatrixStepResult(args)
    trial_result = cirq.DensityMatrixTrialResult(
        params=cirq.ParamResolver({'s': 1}),
        measurements={'m': np.array([[1]], dtype=np.int32)},
        final_step_result=final_step_result,
    )
    expected_repr = (
        "cirq.DensityMatrixTrialResult("
        "params=cirq.ParamResolver({'s': 1}), "
        "measurements={'m': np.array([[1]], dtype=np.int32)}, "
        "final_step_result=cirq.DensityMatrixStepResult("
        "sim_state=cirq.ActOnDensityMatrixArgs("
        "initial_state=np.array([[(0.5+0j), (0.5+0j)], [(0.5+0j), (0.5+0j)]], dtype=np.complex64), "
        "qid_shape=(2,), "
        "qubits=(cirq.LineQubit(0),), "
        "classical_data=cirq.ClassicalDataDictionaryStore()), "
        "dtype=np.complex64))"
    )
    assert repr(trial_result) == expected_repr
    assert eval(expected_repr) == trial_result


class XAsOp(cirq.Operation):
    def __init__(self, q):
        # coverage: ignore
        self.q = q

    @property
    def qubits(self):
        # coverage: ignore
        return (self.q,)

    def with_qubits(self, *new_qubits):
        # coverage: ignore
        return XAsOp(new_qubits[0])

    def _kraus_(self):
        # coverage: ignore
        return cirq.kraus(cirq.X)


def test_works_on_operation():
    class XAsOp(cirq.Operation):
        def __init__(self, q):
            # coverage: ignore
            self.q = q

        @property
        def qubits(self):
            # coverage: ignore
            return (self.q,)

        def with_qubits(self, *new_qubits):
            raise NotImplementedError()

        def _kraus_(self):
            # coverage: ignore
            return cirq.kraus(cirq.X)

    s = cirq.DensityMatrixSimulator()
    c = cirq.Circuit(XAsOp(cirq.LineQubit(0)))
    np.testing.assert_allclose(s.simulate(c).final_density_matrix, np.diag([0, 1]), atol=1e-8)


def test_works_on_pauli_string_phasor():
    a, b = cirq.LineQubit.range(2)
    c = cirq.Circuit(np.exp(0.5j * np.pi * cirq.X(a) * cirq.X(b)))
    sim = cirq.DensityMatrixSimulator()
    result = sim.simulate(c).final_density_matrix
    np.testing.assert_allclose(result.reshape(4, 4), np.diag([0, 0, 0, 1]), atol=1e-8)


def test_works_on_pauli_string():
    a, b = cirq.LineQubit.range(2)
    c = cirq.Circuit(cirq.X(a) * cirq.X(b))
    sim = cirq.DensityMatrixSimulator()
    result = sim.simulate(c).final_density_matrix
    np.testing.assert_allclose(result.reshape(4, 4), np.diag([0, 0, 0, 1]), atol=1e-8)


def test_density_matrix_trial_result_str():
    q0 = cirq.LineQubit(0)
    dtype = np.complex64
    args = cirq.ActOnDensityMatrixArgs(
        available_buffer=[],
        qid_shape=(2,),
        prng=np.random.RandomState(0),
        qubits=[q0],
        initial_state=np.ones((2, 2), dtype=dtype) * 0.5,
        dtype=dtype,
    )
    final_step_result = cirq.DensityMatrixStepResult(args)
    result = cirq.DensityMatrixTrialResult(
        params=cirq.ParamResolver({}), measurements={}, final_step_result=final_step_result
    )

    # numpy varies whitespace in its representation for different versions
    # Eliminate whitespace to harden tests against this variation
    result_no_whitespace = str(result).replace('\n', '').replace(' ', '')
    assert result_no_whitespace == (
        'measurements:(nomeasurements)'
        'qubits:(cirq.LineQubit(0),)'
        'finaldensitymatrix:[[0.5+0.j0.5+0.j][0.5+0.j0.5+0.j]]'
    )


def test_density_matrix_trial_result_repr_pretty():
    q0 = cirq.LineQubit(0)
    dtype = np.complex64
    args = cirq.ActOnDensityMatrixArgs(
        available_buffer=[],
        qid_shape=(2,),
        prng=np.random.RandomState(0),
        qubits=[q0],
        initial_state=np.ones((2, 2), dtype=dtype) * 0.5,
        dtype=dtype,
    )
    final_step_result = cirq.DensityMatrixStepResult(args)
    final_step_result._simulator_state = cirq.DensityMatrixSimulatorState(
        density_matrix=np.ones((2, 2)) * 0.5, qubit_map={q0: 0}
    )
    result = cirq.DensityMatrixTrialResult(
        params=cirq.ParamResolver({}), measurements={}, final_step_result=final_step_result
    )

    fake_printer = cirq.testing.FakePrinter()
    result._repr_pretty_(fake_printer, cycle=False)
    # numpy varies whitespace in its representation for different versions
    # Eliminate whitespace to harden tests against this variation
    result_no_whitespace = fake_printer.text_pretty.replace('\n', '').replace(' ', '')
    assert result_no_whitespace == (
        'measurements:(nomeasurements)'
        'qubits:(cirq.LineQubit(0),)'
        'finaldensitymatrix:[[0.5+0.j0.5+0.j][0.5+0.j0.5+0.j]]'
    )

    cirq.testing.assert_repr_pretty(result, "cirq.DensityMatrixTrialResult(...)", cycle=True)


def test_run_sweep_parameters_not_resolved():
    a = cirq.LineQubit(0)
    simulator = cirq.DensityMatrixSimulator()
    circuit = cirq.Circuit(cirq.XPowGate(exponent=sympy.Symbol('a'))(a), cirq.measure(a))
    with pytest.raises(ValueError, match='symbols were not specified'):
        _ = simulator.run_sweep(circuit, cirq.ParamResolver({}))


def test_simulate_sweep_parameters_not_resolved():
    a = cirq.LineQubit(0)
    simulator = cirq.DensityMatrixSimulator()
    circuit = cirq.Circuit(cirq.XPowGate(exponent=sympy.Symbol('a'))(a), cirq.measure(a))
    with pytest.raises(ValueError, match='symbols were not specified'):
        _ = simulator.simulate_sweep(circuit, cirq.ParamResolver({}))


def test_random_seed():
    a = cirq.NamedQubit('a')
    circuit = cirq.Circuit(cirq.X(a) ** 0.5, cirq.measure(a))

    sim = cirq.DensityMatrixSimulator(seed=1234)
    result = sim.run(circuit, repetitions=10)
    assert np.all(
        result.measurements['a']
        == [[False], [True], [False], [True], [True], [False], [False], [True], [True], [True]]
    )

    sim = cirq.DensityMatrixSimulator(seed=np.random.RandomState(1234))
    result = sim.run(circuit, repetitions=10)
    assert np.all(
        result.measurements['a']
        == [[False], [True], [False], [True], [True], [False], [False], [True], [True], [True]]
    )


def test_random_seed_does_not_modify_global_state_terminal_measurements():
    a = cirq.NamedQubit('a')
    circuit = cirq.Circuit(cirq.X(a) ** 0.5, cirq.measure(a))

    sim = cirq.DensityMatrixSimulator(seed=1234)
    result1 = sim.run(circuit, repetitions=50)

    sim = cirq.DensityMatrixSimulator(seed=1234)
    _ = np.random.random()
    _ = random.random()
    result2 = sim.run(circuit, repetitions=50)

    assert result1 == result2


def test_random_seed_does_not_modify_global_state_non_terminal_measurements():
    a = cirq.NamedQubit('a')
    circuit = cirq.Circuit(
        cirq.X(a) ** 0.5, cirq.measure(a, key='a0'), cirq.X(a) ** 0.5, cirq.measure(a, key='a1')
    )

    sim = cirq.DensityMatrixSimulator(seed=1234)
    result1 = sim.run(circuit, repetitions=50)

    sim = cirq.DensityMatrixSimulator(seed=1234)
    _ = np.random.random()
    _ = random.random()
    result2 = sim.run(circuit, repetitions=50)

    assert result1 == result2


def test_random_seed_terminal_measurements_deterministic():
    a = cirq.NamedQubit('a')
    circuit = cirq.Circuit(cirq.X(a) ** 0.5, cirq.measure(a, key='a'))
    sim = cirq.DensityMatrixSimulator(seed=1234)
    result1 = sim.run(circuit, repetitions=30)
    result2 = sim.run(circuit, repetitions=30)
    assert np.all(
        result1.measurements['a']
        == [
            [0],
            [1],
            [0],
            [1],
            [1],
            [0],
            [0],
            [1],
            [1],
            [1],
            [0],
            [1],
            [1],
            [1],
            [0],
            [1],
            [1],
            [0],
            [1],
            [1],
            [0],
            [1],
            [0],
            [0],
            [1],
            [1],
            [0],
            [1],
            [0],
            [1],
        ]
    )
    assert np.all(
        result2.measurements['a']
        == [
            [1],
            [0],
            [1],
            [0],
            [1],
            [1],
            [0],
            [1],
            [0],
            [1],
            [0],
            [0],
            [0],
            [1],
            [1],
            [1],
            [0],
            [1],
            [0],
            [1],
            [0],
            [1],
            [1],
            [0],
            [1],
            [1],
            [1],
            [1],
            [1],
            [1],
        ]
    )


def test_random_seed_non_terminal_measurements_deterministic():
    a = cirq.NamedQubit('a')
    circuit = cirq.Circuit(
        cirq.X(a) ** 0.5, cirq.measure(a, key='a'), cirq.X(a) ** 0.5, cirq.measure(a, key='b')
    )
    sim = cirq.DensityMatrixSimulator(seed=1234)
    result = sim.run(circuit, repetitions=30)
    assert np.all(
        result.measurements['a']
        == [
            [0],
            [0],
            [1],
            [0],
            [1],
            [0],
            [1],
            [0],
            [1],
            [1],
            [0],
            [0],
            [1],
            [0],
            [0],
            [1],
            [1],
            [1],
            [0],
            [0],
            [0],
            [0],
            [1],
            [0],
            [0],
            [0],
            [1],
            [1],
            [1],
            [1],
        ]
    )
    assert np.all(
        result.measurements['b']
        == [
            [1],
            [1],
            [0],
            [1],
            [1],
            [1],
            [1],
            [1],
            [0],
            [1],
            [1],
            [0],
            [1],
            [1],
            [1],
            [0],
            [0],
            [1],
            [1],
            [1],
            [0],
            [1],
            [1],
            [1],
            [1],
            [1],
            [0],
            [1],
            [1],
            [1],
        ]
    )


def test_simulate_with_invert_mask():
    q0, q1, q2, q3, q4 = cirq.LineQid.for_qid_shape((2, 3, 3, 3, 4))
    c = cirq.Circuit(
        cirq.XPowGate(dimension=2)(q0),
        cirq.XPowGate(dimension=3)(q2),
        cirq.XPowGate(dimension=3)(q3) ** 2,
        cirq.XPowGate(dimension=4)(q4) ** 3,
        cirq.measure(q0, q1, q2, q3, q4, key='a', invert_mask=(True,) * 4),
    )
    assert np.all(cirq.DensityMatrixSimulator().run(c).measurements['a'] == [[0, 1, 0, 2, 3]])


def test_simulate_noise_with_terminal_measurements():
    q = cirq.LineQubit(0)
    circuit1 = cirq.Circuit(cirq.measure(q))
    circuit2 = circuit1 + cirq.I(q)

    simulator = cirq.DensityMatrixSimulator(noise=cirq.X)
    result1 = simulator.run(circuit1, repetitions=10)
    result2 = simulator.run(circuit2, repetitions=10)

    assert result1 == result2


def test_simulate_noise_with_subcircuit_measurements():
    q = cirq.LineQubit(0)
    circuit1 = cirq.Circuit(cirq.measure(q))
    circuit2 = cirq.Circuit(cirq.CircuitOperation(cirq.Circuit(cirq.measure(q)).freeze()))

    simulator = cirq.DensityMatrixSimulator(noise=cirq.X)
    result1 = simulator.run(circuit1, repetitions=10)
    result2 = simulator.run(circuit2, repetitions=10)

    assert result1 == result2


def test_nonmeasuring_subcircuits_do_not_cause_sweep_repeat():
    q = cirq.LineQubit(0)
    circuit = cirq.Circuit(
        cirq.CircuitOperation(cirq.Circuit(cirq.H(q)).freeze()), cirq.measure(q, key='x')
    )
    simulator = cirq.DensityMatrixSimulator()
    with mock.patch.object(simulator, '_core_iterator', wraps=simulator._core_iterator) as mock_sim:
        simulator.run(circuit, repetitions=10)
        assert mock_sim.call_count == 2


def test_measuring_subcircuits_cause_sweep_repeat():
    q = cirq.LineQubit(0)
    circuit = cirq.Circuit(
        cirq.CircuitOperation(cirq.Circuit(cirq.measure(q)).freeze()), cirq.measure(q, key='x')
    )
    simulator = cirq.DensityMatrixSimulator()
    with mock.patch.object(simulator, '_core_iterator', wraps=simulator._core_iterator) as mock_sim:
        simulator.run(circuit, repetitions=10)
        assert mock_sim.call_count == 11


def test_density_matrix_copy():
    sim = cirq.DensityMatrixSimulator(split_untangled_states=False)

    q = cirq.LineQubit(0)
    circuit = cirq.Circuit(cirq.H(q), cirq.H(q))

    matrices = []
    for step in sim.simulate_moment_steps(circuit):
        matrices.append(step.density_matrix(copy=True))
    assert all(np.isclose(np.trace(x), 1.0) for x in matrices)
    for x, y in itertools.combinations(matrices, 2):
        assert not np.shares_memory(x, y)

    # If the density matrix is not copied, then applying second Hadamard
    # causes old state to be modified.
    matrices = []
    traces = []
    for step in sim.simulate_moment_steps(circuit):
        matrices.append(step.density_matrix(copy=False))
        traces.append(np.trace(step.density_matrix(copy=False)))
    assert any(not np.isclose(np.trace(x), 1.0) for x in matrices)
    assert all(np.isclose(x, 1.0) for x in traces)
    assert all(not np.shares_memory(x, y) for x, y in itertools.combinations(matrices, 2))


def test_final_density_matrix_is_not_last_object():
    sim = cirq.DensityMatrixSimulator()

    q = cirq.LineQubit(0)
    initial_state = np.array([[1, 0], [0, 0]], dtype=np.complex64)
    circuit = cirq.Circuit(cirq.wait(q))
    result = sim.simulate(circuit, initial_state=initial_state)
    assert result.final_density_matrix is not initial_state
    assert not np.shares_memory(result.final_density_matrix, initial_state)
    np.testing.assert_equal(result.final_density_matrix, initial_state)


def test_density_matrices_same_with_or_without_split_untangled_states():
    sim = cirq.DensityMatrixSimulator(split_untangled_states=False)
    q0, q1 = cirq.LineQubit.range(2)
    circuit = cirq.Circuit(cirq.H(q0), cirq.CX.on(q0, q1), cirq.reset(q1))
    result1 = sim.simulate(circuit).final_density_matrix
    sim = cirq.DensityMatrixSimulator()
    result2 = sim.simulate(circuit).final_density_matrix
    assert np.allclose(result1, result2)


def test_large_untangled_okay():
    circuit = cirq.Circuit()
    for i in range(59):
        for _ in range(9):
            circuit.append(cirq.X(cirq.LineQubit(i)))
        circuit.append(cirq.measure(cirq.LineQubit(i)))

    # Validate this can't be allocated with entangled state
    with pytest.raises(MemoryError, match='Unable to allocate'):
        _ = cirq.DensityMatrixSimulator(split_untangled_states=False).simulate(circuit)

    # Validate a simulation run
    result = cirq.DensityMatrixSimulator().simulate(circuit)
    assert set(result._final_step_result._qubits) == set(cirq.LineQubit.range(59))
    # _ = result.final_density_matrix hangs (as expected)

    # Validate a trial run and sampling
    result = cirq.DensityMatrixSimulator().run(circuit, repetitions=1000)
    assert len(result.measurements) == 59
    assert len(result.measurements['0']) == 1000
    assert (result.measurements['0'] == np.full(1000, 1)).all()


def test_separated_states_str_does_not_merge():
    q0, q1 = cirq.LineQubit.range(2)
    circuit = cirq.Circuit(cirq.measure(q0), cirq.measure(q1), cirq.X(q0))

    result = cirq.DensityMatrixSimulator().simulate(circuit)
    assert (
        str(result)
        == """measurements: 0=0 1=0

qubits: (cirq.LineQubit(0),)
final density matrix:
[[0.+0.j 0.+0.j]
 [0.+0.j 1.+0.j]]

qubits: (cirq.LineQubit(1),)
final density matrix:
[[1.+0.j 0.+0.j]
 [0.+0.j 0.+0.j]]

phase:
final density matrix:
[[1.+0.j]]"""
    )


def test_unseparated_states_str():
    q0, q1 = cirq.LineQubit.range(2)
    circuit = cirq.Circuit(cirq.measure(q0), cirq.measure(q1), cirq.X(q0))

    result = cirq.DensityMatrixSimulator(split_untangled_states=False).simulate(circuit)
    assert (
        str(result)
        == """measurements: 0=0 1=0

qubits: (cirq.LineQubit(0), cirq.LineQubit(1))
final density matrix:
[[0.+0.j 0.+0.j 0.+0.j 0.+0.j]
 [0.+0.j 0.+0.j 0.+0.j 0.+0.j]
 [0.+0.j 0.+0.j 1.+0.j 0.+0.j]
 [0.+0.j 0.+0.j 0.+0.j 0.+0.j]]"""
    )


def test_sweep_unparameterized_prefix_not_repeated_even_non_unitaries():
    q = cirq.LineQubit(0)

    class NonUnitaryOp(cirq.Operation):
        count = 0

        def _act_on_(self, args):
            self.count += 1
            return True

        def with_qubits(self, qubits):
            pass

        @property
        def qubits(self):
            return (q,)

    simulator = cirq.DensityMatrixSimulator()
    params = [cirq.ParamResolver({'a': 0}), cirq.ParamResolver({'a': 1})]

    op1 = NonUnitaryOp()
    op2 = NonUnitaryOp()
    circuit = cirq.Circuit(op1, cirq.XPowGate(exponent=sympy.Symbol('a'))(q), op2)
    simulator.simulate_sweep(program=circuit, params=params)
    assert op1.count == 1
    assert op2.count == 2<|MERGE_RESOLUTION|>--- conflicted
+++ resolved
@@ -237,15 +237,11 @@
 
     q0, q1 = cirq.LineQid.for_qid_shape((3, 4))
     circuit = cirq.Circuit(
-<<<<<<< HEAD
         cirq.XPowGate(dimension=3)(q0) ** 2,
         TestChannel()(q0),
         TestChannel()(q0),
         cirq.measure(q0),
         cirq.measure(q1),
-=======
-        PlusGate(3, 2)(q0), TestChannel()(q0), TestChannel()(q0), cirq.measure(q0), cirq.measure(q1)
->>>>>>> 27152c63
     )
 
     simulator = cirq.DensityMatrixSimulator(dtype=dtype, split_untangled_states=split)
@@ -627,14 +623,9 @@
     simulator = cirq.DensityMatrixSimulator(dtype=dtype, split_untangled_states=split)
     for b0 in [0, 1, 2]:
         for b1 in [0, 1, 2, 3]:
-<<<<<<< HEAD
             circuit = cirq.Circuit(
-                cirq.XPowGate(dimension=3)(q0) ** b0,
-                cirq.XPowGate(dimension=4)(q1) ** b1,
+                cirq.XPowGate(dimension=3)(q0) ** b0, cirq.XPowGate(dimension=4)(q1) ** b1
             )
-=======
-            circuit = cirq.Circuit(PlusGate(3, b0)(q0), PlusGate(4, b1)(q1))
->>>>>>> 27152c63
             result = simulator.simulate(circuit, initial_state=6)
             expected_density_matrix = np.zeros(shape=(12, 12))
             expected_density_matrix[
@@ -750,14 +741,10 @@
 def test_simulate_moment_steps_qudits(dtype: Type[np.number], split: bool):
     q0, q1 = cirq.LineQid.for_qid_shape((2, 3))
     circuit = cirq.Circuit(
-<<<<<<< HEAD
         cirq.XPowGate(dimension=2)(q0),
         cirq.XPowGate(dimension=3)(q1),
         cirq.reset(q1),
         cirq.XPowGate(dimension=3)(q1),
-=======
-        PlusGate(2, 1)(q0), PlusGate(3, 1)(q1), cirq.reset(q1), PlusGate(3, 1)(q1)
->>>>>>> 27152c63
     )
     simulator = cirq.DensityMatrixSimulator(dtype=dtype, split_untangled_states=split)
     for i, step in enumerate(simulator.simulate_moment_steps(circuit)):
