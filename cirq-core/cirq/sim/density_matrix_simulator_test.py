# Copyright 2019 The Cirq Developers
#
# Licensed under the Apache License, Version 2.0 (the "License");
# you may not use this file except in compliance with the License.
# You may obtain a copy of the License at
#
#     https://www.apache.org/licenses/LICENSE-2.0
#
# Unless required by applicable law or agreed to in writing, software
# distributed under the License is distributed on an "AS IS" BASIS,
# WITHOUT WARRANTIES OR CONDITIONS OF ANY KIND, either express or implied.
# See the License for the specific language governing permissions and
# limitations under the License.
<<<<<<< HEAD
import platform
=======
from typing import Type
>>>>>>> afd8d9dc
from unittest import mock
import itertools
import random
import numpy as np
import pytest
import sympy

import cirq


class PlusGate(cirq.Gate):
    """A qudit gate that increments a qudit state mod its dimension."""

    def __init__(self, dimension, increment=1):
        self.dimension = dimension
        self.increment = increment % dimension

    def _qid_shape_(self):
        return (self.dimension,)

    def _unitary_(self):
        inc = (self.increment - 1) % self.dimension + 1
        u = np.empty((self.dimension, self.dimension))
        u[inc:] = np.eye(self.dimension)[:-inc]
        u[:inc] = np.eye(self.dimension)[-inc:]
        return u


class _TestMixture(cirq.Gate):
    def __init__(self, gate_options):
        self.gate_options = gate_options

    def _qid_shape_(self):
        return cirq.qid_shape(self.gate_options[0], ())

    def _mixture_(self):
        return [(1 / len(self.gate_options), cirq.unitary(g)) for g in self.gate_options]


class _TestDecomposingChannel(cirq.Gate):
    def __init__(self, channels):
        self.channels = channels

    def _qid_shape_(self):
        return tuple(d for chan in self.channels for d in cirq.qid_shape(chan))

    def _decompose_(self, qubits):
        return [chan.on(q) for chan, q in zip(self.channels, qubits)]


def test_invalid_dtype():
    with pytest.raises(ValueError, match='complex'):
        cirq.DensityMatrixSimulator(dtype=np.int32)


@pytest.mark.parametrize('dtype', [np.complex64, np.complex128])
@pytest.mark.parametrize('split', [True, False])
def test_run_with_ignore_measurement_results(dtype: Type[np.number], split: bool):
    q0, q1 = cirq.LineQubit.range(2)
    simulator = cirq.DensityMatrixSimulator(
        dtype=dtype, ignore_measurement_results=True, split_untangled_states=split
    )

    circuit = cirq.Circuit(cirq.X(q0), cirq.X(q1), cirq.measure(q0))
    with pytest.raises(ValueError, match="ignore_measurement_results = True"):
        simulator.run(circuit)


@pytest.mark.parametrize('dtype', [np.complex64, np.complex128])
@pytest.mark.parametrize('split', [True, False])
def test_run_no_measurements(dtype: Type[np.number], split: bool):
    q0, q1 = cirq.LineQubit.range(2)
    simulator = cirq.DensityMatrixSimulator(dtype=dtype, split_untangled_states=split)

    circuit = cirq.Circuit(cirq.X(q0), cirq.X(q1))
    with pytest.raises(ValueError, match="no measurements"):
        simulator.run(circuit)


@pytest.mark.parametrize('dtype', [np.complex64, np.complex128])
@pytest.mark.parametrize('split', [True, False])
def test_run_no_results(dtype: Type[np.number], split: bool):
    q0, q1 = cirq.LineQubit.range(2)
    simulator = cirq.DensityMatrixSimulator(dtype=dtype, split_untangled_states=split)

    circuit = cirq.Circuit(cirq.X(q0), cirq.X(q1))
    with pytest.raises(ValueError, match="no measurements"):
        simulator.run(circuit)


@pytest.mark.parametrize('dtype', [np.complex64, np.complex128])
@pytest.mark.parametrize('split', [True, False])
def test_run_empty_circuit(dtype: Type[np.number], split: bool):
    simulator = cirq.DensityMatrixSimulator(dtype=dtype, split_untangled_states=split)
    with pytest.raises(ValueError, match="no measurements"):
        simulator.run(cirq.Circuit())


@pytest.mark.parametrize('dtype', [np.complex64, np.complex128])
@pytest.mark.parametrize('split', [True, False])
def test_run_bit_flips(dtype: Type[np.number], split: bool):
    q0, q1 = cirq.LineQubit.range(2)
    simulator = cirq.DensityMatrixSimulator(dtype=dtype, split_untangled_states=split)
    for b0 in [0, 1]:
        for b1 in [0, 1]:
            circuit = cirq.Circuit(
                (cirq.X ** b0)(q0), (cirq.X ** b1)(q1), cirq.measure(q0), cirq.measure(q1)
            )
            result = simulator.run(circuit)
            np.testing.assert_equal(result.measurements, {'0': [[b0]], '1': [[b1]]})


@pytest.mark.parametrize('dtype', [np.complex64, np.complex128])
@pytest.mark.parametrize('split', [True, False])
def test_run_bit_flips_with_dephasing(dtype: Type[np.number], split: bool):
    q0, q1 = cirq.LineQubit.range(2)
    simulator = cirq.DensityMatrixSimulator(dtype=dtype, split_untangled_states=split)
    for b0 in [0, 1]:
        for b1 in [0, 1]:
            circuit = cirq.Circuit(
                (cirq.X ** b0)(q0), (cirq.X ** b1)(q1), cirq.measure(q0), cirq.measure(q1)
            )
            result = simulator.run(circuit)
            np.testing.assert_equal(result.measurements, {'0': [[b0]], '1': [[b1]]})


@pytest.mark.parametrize('dtype', [np.complex64, np.complex128])
@pytest.mark.parametrize('split', [True, False])
def test_run_qudit_increments(dtype: Type[np.number], split: bool):
    q0, q1 = cirq.LineQid.for_qid_shape((3, 4))
    simulator = cirq.DensityMatrixSimulator(dtype=dtype, split_untangled_states=split)
    for b0 in [0, 1, 2]:
        for b1 in [0, 1, 2, 3]:
            circuit = cirq.Circuit(
                [PlusGate(3, 1)(q0)] * b0,
                [PlusGate(4, 1)(q1)] * b1,
                cirq.measure(q0),
                cirq.measure(q1),
            )
            result = simulator.run(circuit)
            np.testing.assert_equal(result.measurements, {'0 (d=3)': [[b0]], '1 (d=4)': [[b1]]})


@pytest.mark.parametrize('dtype', [np.complex64, np.complex128])
@pytest.mark.parametrize('split', [True, False])
def test_run_not_channel_op(dtype: Type[np.number], split: bool):
    class BadOp(cirq.Operation):
        def __init__(self, qubits):
            self._qubits = qubits

        @property
        def qubits(self):
            return self._qubits

        def with_qubits(self, *new_qubits):
            # coverage: ignore
            return BadOp(self._qubits)

    q0 = cirq.LineQubit(0)
    simulator = cirq.DensityMatrixSimulator(dtype=dtype, split_untangled_states=split)
    circuit = cirq.Circuit([BadOp([q0])])
    with pytest.raises(TypeError):
        simulator.simulate(circuit)


@pytest.mark.parametrize('dtype', [np.complex64, np.complex128])
@pytest.mark.parametrize('split', [True, False])
def test_run_mixture(dtype: Type[np.number], split: bool):
    q0, q1 = cirq.LineQubit.range(2)
    circuit = cirq.Circuit(cirq.bit_flip(0.5)(q0), cirq.measure(q0), cirq.measure(q1))
    simulator = cirq.DensityMatrixSimulator(dtype=dtype, split_untangled_states=split)
    result = simulator.run(circuit, repetitions=100)
    np.testing.assert_equal(result.measurements['1'], [[0]] * 100)
    # Test that we get at least one of each result. Probability of this test
    # failing is 2 ** (-99).
    q0_measurements = set(x[0] for x in result.measurements['0'].tolist())
    assert q0_measurements == {0, 1}


@pytest.mark.parametrize('dtype', [np.complex64, np.complex128])
@pytest.mark.parametrize('split', [True, False])
def test_run_qudit_mixture(dtype: Type[np.number], split: bool):
    q0, q1 = cirq.LineQid.for_qid_shape((3, 2))
    mixture = _TestMixture([PlusGate(3, 0), PlusGate(3, 1), PlusGate(3, 2)])
    circuit = cirq.Circuit(mixture(q0), cirq.measure(q0), cirq.measure(q1))
    simulator = cirq.DensityMatrixSimulator(dtype=dtype, split_untangled_states=split)
    result = simulator.run(circuit, repetitions=100)
    np.testing.assert_equal(result.measurements['1 (d=2)'], [[0]] * 100)
    # Test that we get at least one of each result. Probability of this test
    # failing is about 3 * (2/3) ** 100.
    q0_measurements = set(x[0] for x in result.measurements['0 (d=3)'].tolist())
    assert q0_measurements == {0, 1, 2}


@pytest.mark.parametrize('dtype', [np.complex64, np.complex128])
@pytest.mark.parametrize('split', [True, False])
def test_run_channel(dtype: Type[np.number], split: bool):
    q0, q1 = cirq.LineQubit.range(2)
    circuit = cirq.Circuit(
        cirq.X(q0), cirq.amplitude_damp(0.5)(q0), cirq.measure(q0), cirq.measure(q1)
    )

    simulator = cirq.DensityMatrixSimulator(dtype=dtype, split_untangled_states=split)
    result = simulator.run(circuit, repetitions=100)
    np.testing.assert_equal(result.measurements['1'], [[0]] * 100)
    # Test that we get at least one of each result. Probability of this test
    # failing is 2 ** (-99).
    q0_measurements = set(x[0] for x in result.measurements['0'].tolist())
    assert q0_measurements == {0, 1}


@pytest.mark.parametrize('dtype', [np.complex64, np.complex128])
@pytest.mark.parametrize('split', [True, False])
def test_run_decomposable_channel(dtype: Type[np.number], split: bool):
    q0, q1 = cirq.LineQubit.range(2)

    circuit = cirq.Circuit(
        cirq.X(q0),
        _TestDecomposingChannel(
            [
                cirq.amplitude_damp(0.5),
                cirq.amplitude_damp(0),
            ]
        ).on(q0, q1),
        cirq.measure(q0),
        cirq.measure(q1),
    )

    simulator = cirq.DensityMatrixSimulator(dtype=dtype, split_untangled_states=split)
    result = simulator.run(circuit, repetitions=100)
    np.testing.assert_equal(result.measurements['1'], [[0]] * 100)
    # Test that we get at least one of each result. Probability of this test
    # failing is 2 ** (-99).
    q0_measurements = set(x[0] for x in result.measurements['0'].tolist())
    assert q0_measurements == {0, 1}


@pytest.mark.parametrize('dtype', [np.complex64, np.complex128])
@pytest.mark.parametrize('split', [True, False])
def test_run_qudit_channel(dtype: Type[np.number], split: bool):
    class TestChannel(cirq.Gate):
        def _qid_shape_(self):
            return (3,)

        def _kraus_(self):
            return [
                np.array([[1, 0, 0], [0, 0.5 ** 0.5, 0], [0, 0, 0.5 ** 0.5]]),
                np.array([[0, 0.5 ** 0.5, 0], [0, 0, 0], [0, 0, 0]]),
                np.array([[0, 0, 0], [0, 0, 0.5 ** 0.5], [0, 0, 0]]),
            ]

    q0, q1 = cirq.LineQid.for_qid_shape((3, 4))
    circuit = cirq.Circuit(
        PlusGate(3, 2)(q0),
        TestChannel()(q0),
        TestChannel()(q0),
        cirq.measure(q0),
        cirq.measure(q1),
    )

    simulator = cirq.DensityMatrixSimulator(dtype=dtype, split_untangled_states=split)
    result = simulator.run(circuit, repetitions=100)
    np.testing.assert_equal(result.measurements['1 (d=4)'], [[0]] * 100)
    # Test that we get at least one of each result. Probability of this test
    # failing is about (3/4) ** 100.
    q0_measurements = set(x[0] for x in result.measurements['0 (d=3)'].tolist())
    assert q0_measurements == {0, 1, 2}


@pytest.mark.parametrize('dtype', [np.complex64, np.complex128])
@pytest.mark.parametrize('split', [True, False])
def test_run_measure_at_end_no_repetitions(dtype: Type[np.number], split: bool):
    q0, q1 = cirq.LineQubit.range(2)
    simulator = cirq.DensityMatrixSimulator(dtype=dtype, split_untangled_states=split)
    with mock.patch.object(simulator, '_core_iterator', wraps=simulator._core_iterator) as mock_sim:
        for b0 in [0, 1]:
            for b1 in [0, 1]:
                circuit = cirq.Circuit(
                    (cirq.X ** b0)(q0), (cirq.X ** b1)(q1), cirq.measure(q0), cirq.measure(q1)
                )
                result = simulator.run(circuit, repetitions=0)
                np.testing.assert_equal(
                    result.measurements, {'0': np.empty([0, 1]), '1': np.empty([0, 1])}
                )
                assert result.repetitions == 0
        assert mock_sim.call_count == 0


@pytest.mark.parametrize('dtype', [np.complex64, np.complex128])
@pytest.mark.parametrize('split', [True, False])
def test_run_repetitions_measure_at_end(dtype: Type[np.number], split: bool):
    q0, q1 = cirq.LineQubit.range(2)
    simulator = cirq.DensityMatrixSimulator(dtype=dtype, split_untangled_states=split)
    with mock.patch.object(simulator, '_core_iterator', wraps=simulator._core_iterator) as mock_sim:
        for b0 in [0, 1]:
            for b1 in [0, 1]:
                circuit = cirq.Circuit(
                    (cirq.X ** b0)(q0), (cirq.X ** b1)(q1), cirq.measure(q0), cirq.measure(q1)
                )
                result = simulator.run(circuit, repetitions=3)
                np.testing.assert_equal(result.measurements, {'0': [[b0]] * 3, '1': [[b1]] * 3})
                assert result.repetitions == 3
        assert mock_sim.call_count == 8


@pytest.mark.parametrize('dtype', [np.complex64, np.complex128])
@pytest.mark.parametrize('split', [True, False])
def test_run_qudits_repetitions_measure_at_end(dtype: Type[np.number], split: bool):
    q0, q1 = cirq.LineQid.for_qid_shape((2, 3))
    simulator = cirq.DensityMatrixSimulator(dtype=dtype, split_untangled_states=split)
    with mock.patch.object(simulator, '_core_iterator', wraps=simulator._core_iterator) as mock_sim:
        for b0 in [0, 1]:
            for b1 in [0, 1, 2]:
                circuit = cirq.Circuit(
                    (cirq.X ** b0)(q0), PlusGate(3, b1)(q1), cirq.measure(q0), cirq.measure(q1)
                )
                result = simulator.run(circuit, repetitions=3)
                np.testing.assert_equal(
                    result.measurements, {'0 (d=2)': [[b0]] * 3, '1 (d=3)': [[b1]] * 3}
                )
                assert result.repetitions == 3
        assert mock_sim.call_count == 12


@pytest.mark.parametrize('dtype', [np.complex64, np.complex128])
@pytest.mark.parametrize('split', [True, False])
def test_run_measurement_not_terminal_no_repetitions(dtype: Type[np.number], split: bool):
    q0, q1 = cirq.LineQubit.range(2)
    simulator = cirq.DensityMatrixSimulator(dtype=dtype, split_untangled_states=split)
    with mock.patch.object(simulator, '_core_iterator', wraps=simulator._core_iterator) as mock_sim:
        for b0 in [0, 1]:
            for b1 in [0, 1]:
                circuit = cirq.Circuit(
                    (cirq.X ** b0)(q0),
                    (cirq.X ** b1)(q1),
                    cirq.measure(q0),
                    cirq.measure(q1),
                    cirq.H(q0),
                    cirq.H(q1),
                )
                result = simulator.run(circuit, repetitions=0)
                np.testing.assert_equal(
                    result.measurements, {'0': np.empty([0, 1]), '1': np.empty([0, 1])}
                )
                assert result.repetitions == 0
        assert mock_sim.call_count == 0


@pytest.mark.parametrize('dtype', [np.complex64, np.complex128])
@pytest.mark.parametrize('split', [True, False])
def test_run_repetitions_measurement_not_terminal(dtype: Type[np.number], split: bool):
    q0, q1 = cirq.LineQubit.range(2)
    simulator = cirq.DensityMatrixSimulator(dtype=dtype, split_untangled_states=split)
    with mock.patch.object(simulator, '_core_iterator', wraps=simulator._core_iterator) as mock_sim:
        for b0 in [0, 1]:
            for b1 in [0, 1]:
                circuit = cirq.Circuit(
                    (cirq.X ** b0)(q0),
                    (cirq.X ** b1)(q1),
                    cirq.measure(q0),
                    cirq.measure(q1),
                    cirq.H(q0),
                    cirq.H(q1),
                )
                result = simulator.run(circuit, repetitions=3)
                np.testing.assert_equal(result.measurements, {'0': [[b0]] * 3, '1': [[b1]] * 3})
                assert result.repetitions == 3
        assert mock_sim.call_count == 16


@pytest.mark.parametrize('dtype', [np.complex64, np.complex128])
@pytest.mark.parametrize('split', [True, False])
def test_run_qudits_repetitions_measurement_not_terminal(dtype: Type[np.number], split: bool):
    q0, q1 = cirq.LineQid.for_qid_shape((2, 3))
    simulator = cirq.DensityMatrixSimulator(dtype=dtype, split_untangled_states=split)
    with mock.patch.object(simulator, '_core_iterator', wraps=simulator._core_iterator) as mock_sim:
        for b0 in [0, 1]:
            for b1 in [0, 1, 2]:
                circuit = cirq.Circuit(
                    (cirq.X ** b0)(q0),
                    PlusGate(3, b1)(q1),
                    cirq.measure(q0),
                    cirq.measure(q1),
                    cirq.H(q0),
                    PlusGate(3, -b1)(q1),
                )
                result = simulator.run(circuit, repetitions=3)
                np.testing.assert_equal(
                    result.measurements, {'0 (d=2)': [[b0]] * 3, '1 (d=3)': [[b1]] * 3}
                )
                assert result.repetitions == 3
        assert mock_sim.call_count == 24


@pytest.mark.parametrize('dtype', [np.complex64, np.complex128])
@pytest.mark.parametrize('split', [True, False])
def test_run_param_resolver(dtype: Type[np.number], split: bool):
    q0, q1 = cirq.LineQubit.range(2)
    simulator = cirq.DensityMatrixSimulator(dtype=dtype, split_untangled_states=split)
    for b0 in [0, 1]:
        for b1 in [0, 1]:
            circuit = cirq.Circuit(
                (cirq.X ** sympy.Symbol('b0'))(q0),
                (cirq.X ** sympy.Symbol('b1'))(q1),
                cirq.measure(q0),
                cirq.measure(q1),
            )
            param_resolver = {'b0': b0, 'b1': b1}
            result = simulator.run(circuit, param_resolver=param_resolver)  # type: ignore
            np.testing.assert_equal(result.measurements, {'0': [[b0]], '1': [[b1]]})
            # pylint: disable=line-too-long
            np.testing.assert_equal(result.params, cirq.ParamResolver(param_resolver))  # type: ignore


@pytest.mark.parametrize('dtype', [np.complex64, np.complex128])
@pytest.mark.parametrize('split', [True, False])
def test_run_correlations(dtype: Type[np.number], split: bool):
    q0, q1 = cirq.LineQubit.range(2)
    simulator = cirq.DensityMatrixSimulator(dtype=dtype, split_untangled_states=split)
    circuit = cirq.Circuit(cirq.H(q0), cirq.CNOT(q0, q1), cirq.measure(q0, q1))
    for _ in range(10):
        result = simulator.run(circuit)
        bits = result.measurements['0,1'][0]
        assert bits[0] == bits[1]


@pytest.mark.parametrize('dtype', [np.complex64, np.complex128])
@pytest.mark.parametrize('split', [True, False])
def test_run_measure_multiple_qubits(dtype: Type[np.number], split: bool):
    q0, q1 = cirq.LineQubit.range(2)
    simulator = cirq.DensityMatrixSimulator(dtype=dtype, split_untangled_states=split)
    for b0 in [0, 1]:
        for b1 in [0, 1]:
            circuit = cirq.Circuit((cirq.X ** b0)(q0), (cirq.X ** b1)(q1), cirq.measure(q0, q1))
            result = simulator.run(circuit, repetitions=3)
            np.testing.assert_equal(result.measurements, {'0,1': [[b0, b1]] * 3})


@pytest.mark.parametrize('dtype', [np.complex64, np.complex128])
@pytest.mark.parametrize('split', [True, False])
def test_run_measure_multiple_qudits(dtype: Type[np.number], split: bool):
    q0, q1 = cirq.LineQid.for_qid_shape((2, 3))
    simulator = cirq.DensityMatrixSimulator(dtype=dtype, split_untangled_states=split)
    for b0 in [0, 1]:
        for b1 in [0, 1, 2]:
            circuit = cirq.Circuit((cirq.X ** b0)(q0), PlusGate(3, b1)(q1), cirq.measure(q0, q1))
            result = simulator.run(circuit, repetitions=3)
            np.testing.assert_equal(result.measurements, {'0 (d=2),1 (d=3)': [[b0, b1]] * 3})


@pytest.mark.parametrize('dtype', [np.complex64, np.complex128])
@pytest.mark.parametrize('split', [True, False])
def test_run_sweeps_param_resolvers(dtype: Type[np.number], split: bool):
    q0, q1 = cirq.LineQubit.range(2)
    simulator = cirq.DensityMatrixSimulator(dtype=dtype, split_untangled_states=split)
    for b0 in [0, 1]:
        for b1 in [0, 1]:
            circuit = cirq.Circuit(
                (cirq.X ** sympy.Symbol('b0'))(q0),
                (cirq.X ** sympy.Symbol('b1'))(q1),
                cirq.measure(q0),
                cirq.measure(q1),
            )
            params = [
                cirq.ParamResolver({'b0': b0, 'b1': b1}),
                cirq.ParamResolver({'b0': b1, 'b1': b0}),
            ]
            results = simulator.run_sweep(circuit, params=params)

            assert len(results) == 2
            np.testing.assert_equal(results[0].measurements, {'0': [[b0]], '1': [[b1]]})
            np.testing.assert_equal(results[1].measurements, {'0': [[b1]], '1': [[b0]]})
            assert results[0].params == params[0]
            assert results[1].params == params[1]


@pytest.mark.parametrize('dtype', [np.complex64, np.complex128])
@pytest.mark.parametrize('split', [True, False])
def test_simulate_no_circuit(dtype: Type[np.number], split: bool):
    q0, q1 = cirq.LineQubit.range(2)
    simulator = cirq.DensityMatrixSimulator(dtype=dtype, split_untangled_states=split)
    circuit = cirq.Circuit()
    result = simulator.simulate(circuit, qubit_order=[q0, q1])
    expected = np.zeros((4, 4))
    expected[0, 0] = 1.0
    np.testing.assert_almost_equal(result.final_density_matrix, expected)
    assert len(result.measurements) == 0


@pytest.mark.parametrize('dtype', [np.complex64, np.complex128])
@pytest.mark.parametrize('split', [True, False])
def test_simulate(dtype: Type[np.number], split: bool):
    q0, q1 = cirq.LineQubit.range(2)
    simulator = cirq.DensityMatrixSimulator(dtype=dtype, split_untangled_states=split)
    circuit = cirq.Circuit(cirq.H(q0), cirq.H(q1))
    result = simulator.simulate(circuit, qubit_order=[q0, q1])
    np.testing.assert_almost_equal(result.final_density_matrix, np.ones((4, 4)) * 0.25)
    assert len(result.measurements) == 0


@pytest.mark.parametrize('dtype', [np.complex64, np.complex128])
@pytest.mark.parametrize('split', [True, False])
def test_simulate_qudits(dtype: Type[np.number], split: bool):
    q0, q1 = cirq.LineQid.for_qid_shape((2, 3))
    simulator = cirq.DensityMatrixSimulator(dtype=dtype, split_untangled_states=split)
    circuit = cirq.Circuit(cirq.H(q0), PlusGate(3, 2)(q1))
    result = simulator.simulate(circuit, qubit_order=[q1, q0])
    expected = np.zeros((6, 6))
    expected[4:, 4:] = np.ones((2, 2)) / 2
    np.testing.assert_almost_equal(result.final_density_matrix, expected)
    assert len(result.measurements) == 0


@pytest.mark.parametrize(
    'dtype,circuit',
    itertools.product(
        [np.complex64, np.complex128],
        [cirq.testing.random_circuit(cirq.LineQubit.range(4), 5, 0.9) for _ in range(20)],
    ),
)
def test_simulate_compare_to_state_vector_simulator(dtype, circuit):
    qubits = cirq.LineQubit.range(4)
    pure_result = (
        cirq.Simulator(dtype=dtype).simulate(circuit, qubit_order=qubits).density_matrix_of()
    )
    mixed_result = (
        cirq.DensityMatrixSimulator(dtype=dtype)
        .simulate(circuit, qubit_order=qubits)
        .final_density_matrix
    )
    assert mixed_result.shape == (16, 16)
    np.testing.assert_almost_equal(mixed_result, pure_result)


@pytest.mark.parametrize('dtype', [np.complex64, np.complex128])
@pytest.mark.parametrize('split', [True, False])
def test_simulate_bit_flips(dtype: Type[np.number], split: bool):
    q0, q1 = cirq.LineQubit.range(2)
    simulator = cirq.DensityMatrixSimulator(dtype=dtype, split_untangled_states=split)
    for b0 in [0, 1]:
        for b1 in [0, 1]:
            circuit = cirq.Circuit(
                (cirq.X ** b0)(q0), (cirq.X ** b1)(q1), cirq.measure(q0), cirq.measure(q1)
            )
            result = simulator.simulate(circuit)
            np.testing.assert_equal(result.measurements, {'0': [b0], '1': [b1]})
            expected_density_matrix = np.zeros(shape=(4, 4))
            expected_density_matrix[b0 * 2 + b1, b0 * 2 + b1] = 1.0
            np.testing.assert_equal(result.final_density_matrix, expected_density_matrix)


@pytest.mark.parametrize('dtype', [np.complex64, np.complex128])
@pytest.mark.parametrize('split', [True, False])
def test_simulate_qudit_increments(dtype: Type[np.number], split: bool):
    q0, q1 = cirq.LineQid.for_qid_shape((2, 3))
    simulator = cirq.DensityMatrixSimulator(dtype=dtype, split_untangled_states=split)
    for b0 in [0, 1]:
        for b1 in [0, 1, 2]:
            circuit = cirq.Circuit(
                (cirq.X ** b0)(q0), (PlusGate(3)(q1),) * b1, cirq.measure(q0), cirq.measure(q1)
            )
            result = simulator.simulate(circuit)
            np.testing.assert_equal(result.measurements, {'0 (d=2)': [b0], '1 (d=3)': [b1]})
            expected_density_matrix = np.zeros(shape=(6, 6))
            expected_density_matrix[b0 * 3 + b1, b0 * 3 + b1] = 1.0
            np.testing.assert_equal(result.final_density_matrix, expected_density_matrix)


@pytest.mark.parametrize('dtype', [np.complex64, np.complex128])
@pytest.mark.parametrize('split', [True, False])
def test_simulate_initial_state(dtype: Type[np.number], split: bool):
    q0, q1 = cirq.LineQubit.range(2)
    simulator = cirq.DensityMatrixSimulator(dtype=dtype, split_untangled_states=split)
    for b0 in [0, 1]:
        for b1 in [0, 1]:
            circuit = cirq.Circuit((cirq.X ** b0)(q0), (cirq.X ** b1)(q1))
            result = simulator.simulate(circuit, initial_state=1)
            expected_density_matrix = np.zeros(shape=(4, 4))
            expected_density_matrix[b0 * 2 + 1 - b1, b0 * 2 + 1 - b1] = 1.0
            np.testing.assert_equal(result.final_density_matrix, expected_density_matrix)


@pytest.mark.parametrize('dtype', [np.complex64, np.complex128])
@pytest.mark.parametrize('split', [True, False])
def test_simulate_act_on_args(dtype: Type[np.number], split: bool):
    q0, q1 = cirq.LineQubit.range(2)
    simulator = cirq.DensityMatrixSimulator(dtype=dtype, split_untangled_states=split)
    for b0 in [0, 1]:
        for b1 in [0, 1]:
            circuit = cirq.Circuit((cirq.X ** b0)(q0), (cirq.X ** b1)(q1))
            args = simulator._create_act_on_args(initial_state=1, qubits=(q0, q1))
            result = simulator.simulate(circuit, initial_state=args)
            expected_density_matrix = np.zeros(shape=(4, 4))
            expected_density_matrix[b0 * 2 + 1 - b1, b0 * 2 + 1 - b1] = 1.0
            np.testing.assert_equal(result.final_density_matrix, expected_density_matrix)


def test_simulate_tps_initial_state():
    q0, q1 = cirq.LineQubit.range(2)
    simulator = cirq.DensityMatrixSimulator()
    for b0 in [0, 1]:
        for b1 in [0, 1]:
            circuit = cirq.Circuit((cirq.X ** b0)(q0), (cirq.X ** b1)(q1))
            result = simulator.simulate(circuit, initial_state=cirq.KET_ZERO(q0) * cirq.KET_ONE(q1))
            expected_density_matrix = np.zeros(shape=(4, 4))
            expected_density_matrix[b0 * 2 + 1 - b1, b0 * 2 + 1 - b1] = 1.0
            np.testing.assert_equal(result.final_density_matrix, expected_density_matrix)


@pytest.mark.parametrize('dtype', [np.complex64, np.complex128])
@pytest.mark.parametrize('split', [True, False])
def test_simulate_initial_qudit_state(dtype: Type[np.number], split: bool):
    q0, q1 = cirq.LineQid.for_qid_shape((3, 4))
    simulator = cirq.DensityMatrixSimulator(dtype=dtype, split_untangled_states=split)
    for b0 in [0, 1, 2]:
        for b1 in [0, 1, 2, 3]:
            circuit = cirq.Circuit(
                PlusGate(3, b0)(q0),
                PlusGate(4, b1)(q1),
            )
            result = simulator.simulate(circuit, initial_state=6)
            expected_density_matrix = np.zeros(shape=(12, 12))
            expected_density_matrix[
                (b0 + 1) % 3 * 4 + (b1 + 2) % 4, (b0 + 1) % 3 * 4 + (b1 + 2) % 4
            ] = 1.0
            np.testing.assert_equal(result.final_density_matrix, expected_density_matrix)


@pytest.mark.parametrize('dtype', [np.complex64, np.complex128])
@pytest.mark.parametrize('split', [True, False])
def test_simulate_qubit_order(dtype: Type[np.number], split: bool):
    q0, q1 = cirq.LineQubit.range(2)
    simulator = cirq.DensityMatrixSimulator(dtype=dtype, split_untangled_states=split)
    for b0 in [0, 1]:
        for b1 in [0, 1]:
            circuit = cirq.Circuit((cirq.X ** b0)(q0), (cirq.X ** b1)(q1))
            result = simulator.simulate(circuit, qubit_order=[q1, q0])
            expected_density_matrix = np.zeros(shape=(4, 4))
            expected_density_matrix[2 * b1 + b0, 2 * b1 + b0] = 1.0
            np.testing.assert_equal(result.final_density_matrix, expected_density_matrix)


@pytest.mark.parametrize('dtype', [np.complex64, np.complex128])
@pytest.mark.parametrize('split', [True, False])
def test_simulate_param_resolver(dtype: Type[np.number], split: bool):
    q0, q1 = cirq.LineQubit.range(2)
    simulator = cirq.DensityMatrixSimulator(dtype=dtype, split_untangled_states=split)
    for b0 in [0, 1]:
        for b1 in [0, 1]:
            circuit = cirq.Circuit(
                (cirq.X ** sympy.Symbol('b0'))(q0), (cirq.X ** sympy.Symbol('b1'))(q1)
            )
            resolver = cirq.ParamResolver({'b0': b0, 'b1': b1})
            result = simulator.simulate(circuit, param_resolver=resolver)
            expected_density_matrix = np.zeros(shape=(4, 4))
            expected_density_matrix[2 * b0 + b1, 2 * b0 + b1] = 1.0
            np.testing.assert_equal(result.final_density_matrix, expected_density_matrix)
            assert result.params == resolver
            assert len(result.measurements) == 0


@pytest.mark.parametrize('dtype', [np.complex64, np.complex128])
@pytest.mark.parametrize('split', [True, False])
def test_simulate_measure_multiple_qubits(dtype: Type[np.number], split: bool):
    q0, q1 = cirq.LineQubit.range(2)
    simulator = cirq.DensityMatrixSimulator(dtype=dtype, split_untangled_states=split)
    for b0 in [0, 1]:
        for b1 in [0, 1]:
            circuit = cirq.Circuit((cirq.X ** b0)(q0), (cirq.X ** b1)(q1), cirq.measure(q0, q1))
            result = simulator.simulate(circuit)
            np.testing.assert_equal(result.measurements, {'0,1': [b0, b1]})


@pytest.mark.parametrize('dtype', [np.complex64, np.complex128])
@pytest.mark.parametrize('split', [True, False])
def test_simulate_measure_multiple_qudits(dtype: Type[np.number], split: bool):
    q0, q1 = cirq.LineQid.for_qid_shape((2, 3))
    simulator = cirq.DensityMatrixSimulator(dtype=dtype, split_untangled_states=split)
    for b0 in [0, 1]:
        for b1 in [0, 1, 2]:
            circuit = cirq.Circuit((cirq.X ** b0)(q0), PlusGate(3, b1)(q1), cirq.measure(q0, q1))
            result = simulator.simulate(circuit)
            np.testing.assert_equal(result.measurements, {'0 (d=2),1 (d=3)': [b0, b1]})


@pytest.mark.parametrize('dtype', [np.complex64, np.complex128])
@pytest.mark.parametrize('split', [True, False])
def test_simulate_sweeps_param_resolver(dtype: Type[np.number], split: bool):
    q0, q1 = cirq.LineQubit.range(2)
    simulator = cirq.DensityMatrixSimulator(dtype=dtype, split_untangled_states=split)
    for b0 in [0, 1]:
        for b1 in [0, 1]:
            circuit = cirq.Circuit(
                (cirq.X ** sympy.Symbol('b0'))(q0), (cirq.X ** sympy.Symbol('b1'))(q1)
            )
            params = [
                cirq.ParamResolver({'b0': b0, 'b1': b1}),
                cirq.ParamResolver({'b0': b1, 'b1': b0}),
            ]
            results = simulator.simulate_sweep(circuit, params=params)
            expected_density_matrix = np.zeros(shape=(4, 4))
            expected_density_matrix[2 * b0 + b1, 2 * b0 + b1] = 1.0
            np.testing.assert_equal(results[0].final_density_matrix, expected_density_matrix)

            expected_density_matrix = np.zeros(shape=(4, 4))
            expected_density_matrix[2 * b1 + b0, 2 * b1 + b0] = 1.0
            np.testing.assert_equal(results[1].final_density_matrix, expected_density_matrix)

            assert results[0].params == params[0]
            assert results[1].params == params[1]


@pytest.mark.parametrize('dtype', [np.complex64, np.complex128])
@pytest.mark.parametrize('split', [True, False])
def test_simulate_moment_steps(dtype: Type[np.number], split: bool):
    q0, q1 = cirq.LineQubit.range(2)
    circuit = cirq.Circuit(cirq.H(q0), cirq.H(q1), cirq.H(q0), cirq.H(q1))
    simulator = cirq.DensityMatrixSimulator(dtype=dtype, split_untangled_states=split)
    for i, step in enumerate(simulator.simulate_moment_steps(circuit)):
        assert cirq.qid_shape(step) == (2, 2)
        if i == 0:
            np.testing.assert_almost_equal(step.density_matrix(), np.ones((4, 4)) / 4)
        else:
            np.testing.assert_almost_equal(step.density_matrix(), np.diag([1, 0, 0, 0]), decimal=6)


@pytest.mark.parametrize('dtype', [np.complex64, np.complex128])
@pytest.mark.parametrize('split', [True, False])
def test_simulate_moment_steps_qudits(dtype: Type[np.number], split: bool):
    q0, q1 = cirq.LineQid.for_qid_shape((2, 3))
    circuit = cirq.Circuit(
        PlusGate(2, 1)(q0),
        PlusGate(3, 1)(q1),
        cirq.reset(q1),
        PlusGate(3, 1)(q1),
    )
    simulator = cirq.DensityMatrixSimulator(dtype=dtype, split_untangled_states=split)
    for i, step in enumerate(simulator.simulate_moment_steps(circuit)):
        assert cirq.qid_shape(step) == (2, 3)
        if i == 0:
            np.testing.assert_almost_equal(step.density_matrix(), np.diag([0, 0, 0, 0, 1, 0]))
        elif i == 1:
            np.testing.assert_almost_equal(step.density_matrix(), np.diag([0, 0, 0, 1, 0, 0]))
        else:
            np.testing.assert_almost_equal(step.density_matrix(), np.diag([0, 0, 0, 0, 1, 0]))


@pytest.mark.parametrize('dtype', [np.complex64, np.complex128])
@pytest.mark.parametrize('split', [True, False])
def test_simulate_moment_steps_empty_circuit(dtype: Type[np.number], split: bool):
    circuit = cirq.Circuit()
    simulator = cirq.DensityMatrixSimulator(dtype=dtype, split_untangled_states=split)
    step = None
    for step in simulator.simulate_moment_steps(circuit):
        pass
    assert step._simulator_state() == cirq.DensityMatrixSimulatorState(
        density_matrix=np.array([[1]]), qubit_map={}
    )


@pytest.mark.parametrize('dtype', [np.complex64, np.complex128])
def test_simulate_moment_steps_set_state(dtype: Type[np.number]):
    q0, q1 = cirq.LineQubit.range(2)
    circuit = cirq.Circuit(cirq.H(q0), cirq.H(q1), cirq.H(q0), cirq.H(q1))
    simulator = cirq.DensityMatrixSimulator(dtype=dtype)
    for i, step in enumerate(simulator.simulate_moment_steps(circuit)):
        np.testing.assert_almost_equal(step.density_matrix(), np.ones((4, 4)) * 0.25)
        if i == 0:
            zero_zero = np.zeros((4, 4), dtype=dtype)
            zero_zero[0, 0] = 1
            step.set_density_matrix(zero_zero)


@pytest.mark.parametrize('dtype', [np.complex64, np.complex128])
@pytest.mark.parametrize('split', [True, False])
def test_simulate_moment_steps_sample(dtype: Type[np.number], split: bool):
    q0, q1 = cirq.LineQubit.range(2)
    circuit = cirq.Circuit(cirq.H(q0), cirq.CNOT(q0, q1))
    simulator = cirq.DensityMatrixSimulator(dtype=dtype, split_untangled_states=split)
    for i, step in enumerate(simulator.simulate_moment_steps(circuit)):
        if i == 0:
            samples = step.sample([q0, q1], repetitions=10)
            for sample in samples:
                assert np.array_equal(sample, [True, False]) or np.array_equal(
                    sample, [False, False]
                )
        else:
            samples = step.sample([q0, q1], repetitions=10)
            for sample in samples:
                assert np.array_equal(sample, [True, True]) or np.array_equal(
                    sample, [False, False]
                )


@pytest.mark.parametrize('dtype', [np.complex64, np.complex128])
@pytest.mark.parametrize('split', [True, False])
def test_simulate_moment_steps_sample_qudits(dtype: Type[np.number], split: bool):
    class TestGate(cirq.Gate):
        """Swaps the 2nd qid |0> and |2> states when the 1st is |1>."""

        def _qid_shape_(self):
            return (2, 3)

        def _apply_unitary_(self, args: cirq.ApplyUnitaryArgs):
            args.available_buffer[..., 1, 0] = args.target_tensor[..., 1, 2]
            args.target_tensor[..., 1, 2] = args.target_tensor[..., 1, 0]
            args.target_tensor[..., 1, 0] = args.available_buffer[..., 1, 0]
            return args.target_tensor

    q0, q1 = cirq.LineQid.for_qid_shape((2, 3))
    circuit = cirq.Circuit(cirq.H(q0), TestGate()(q0, q1))
    simulator = cirq.DensityMatrixSimulator(dtype=dtype, split_untangled_states=split)
    for i, step in enumerate(simulator.simulate_moment_steps(circuit)):
        if i == 0:
            samples = step.sample([q0, q1], repetitions=10)
            for sample in samples:
                assert np.array_equal(sample, [True, 0]) or np.array_equal(sample, [False, 0])
        else:
            samples = step.sample([q0, q1], repetitions=10)
            for sample in samples:
                assert np.array_equal(sample, [True, 2]) or np.array_equal(sample, [False, 0])


@pytest.mark.parametrize('dtype', [np.complex64, np.complex128])
@pytest.mark.parametrize('split', [True, False])
def test_simulate_moment_steps_intermediate_measurement(dtype: Type[np.number], split: bool):
    q0 = cirq.LineQubit(0)
    circuit = cirq.Circuit(cirq.H(q0), cirq.measure(q0), cirq.H(q0))
    simulator = cirq.DensityMatrixSimulator(dtype=dtype, split_untangled_states=split)
    for i, step in enumerate(simulator.simulate_moment_steps(circuit)):
        if i == 1:
            result = int(step.measurements['0'][0])
            expected = np.zeros((2, 2))
            expected[result, result] = 1
            np.testing.assert_almost_equal(step.density_matrix(), expected)
        if i == 2:
            expected = np.array([[0.5, 0.5 * (-1) ** result], [0.5 * (-1) ** result, 0.5]])
            np.testing.assert_almost_equal(step.density_matrix(), expected)


@pytest.mark.parametrize('dtype', [np.complex64, np.complex128])
def test_simulate_expectation_values(dtype):
    # Compare with test_expectation_from_state_vector_two_qubit_states
    # in file: cirq/ops/linear_combinations_test.py
    q0, q1 = cirq.LineQubit.range(2)
    psum1 = cirq.Z(q0) + 3.2 * cirq.Z(q1)
    psum2 = -1 * cirq.X(q0) + 2 * cirq.X(q1)
    c1 = cirq.Circuit(cirq.I(q0), cirq.X(q1))
    simulator = cirq.DensityMatrixSimulator(dtype=dtype)
    result = simulator.simulate_expectation_values(c1, [psum1, psum2])
    assert cirq.approx_eq(result[0], -2.2, atol=1e-6)
    assert cirq.approx_eq(result[1], 0, atol=1e-6)

    c2 = cirq.Circuit(cirq.H(q0), cirq.H(q1))
    result = simulator.simulate_expectation_values(c2, [psum1, psum2])
    assert cirq.approx_eq(result[0], 0, atol=1e-6)
    assert cirq.approx_eq(result[1], 1, atol=1e-6)

    psum3 = cirq.Z(q0) + cirq.X(q1)
    c3 = cirq.Circuit(cirq.I(q0), cirq.H(q1))
    result = simulator.simulate_expectation_values(c3, psum3)
    assert cirq.approx_eq(result[0], 2, atol=1e-6)


@pytest.mark.parametrize('dtype', [np.complex64, np.complex128])
def test_simulate_noisy_expectation_values(dtype):
    q0 = cirq.LineQubit(0)
    psums = [cirq.Z(q0), cirq.X(q0)]
    c1 = cirq.Circuit(
        cirq.X(q0),
        cirq.amplitude_damp(gamma=0.1).on(q0),
    )
    simulator = cirq.DensityMatrixSimulator(dtype=dtype)
    result = simulator.simulate_expectation_values(c1, psums)
    # <Z> = (gamma - 1) + gamma = -0.8
    assert cirq.approx_eq(result[0], -0.8, atol=1e-6)
    assert cirq.approx_eq(result[1], 0, atol=1e-6)

    c2 = cirq.Circuit(
        cirq.H(q0),
        cirq.depolarize(p=0.3).on(q0),
    )
    result = simulator.simulate_expectation_values(c2, psums)
    assert cirq.approx_eq(result[0], 0, atol=1e-6)
    # <X> = (1 - p) + (-p / 3) = 0.6
    assert cirq.approx_eq(result[1], 0.6, atol=1e-6)


@pytest.mark.parametrize('dtype', [np.complex64, np.complex128])
def test_simulate_expectation_values_terminal_measure(dtype):
    q0 = cirq.LineQubit(0)
    circuit = cirq.Circuit(cirq.H(q0), cirq.measure(q0))
    obs = cirq.Z(q0)
    simulator = cirq.DensityMatrixSimulator(dtype=dtype)
    with pytest.raises(ValueError):
        _ = simulator.simulate_expectation_values(circuit, obs)

    results = {-1: 0, 1: 0}
    for _ in range(100):
        result = simulator.simulate_expectation_values(
            circuit, obs, permit_terminal_measurements=True
        )
        if cirq.approx_eq(result[0], -1, atol=1e-6):
            results[-1] += 1
        if cirq.approx_eq(result[0], 1, atol=1e-6):
            results[1] += 1

    # With a measurement after H, the Z-observable expects a specific state.
    assert results[-1] > 0
    assert results[1] > 0
    assert results[-1] + results[1] == 100

    circuit = cirq.Circuit(cirq.H(q0))
    results = {0: 0}
    for _ in range(100):
        result = simulator.simulate_expectation_values(
            circuit, obs, permit_terminal_measurements=True
        )
        if cirq.approx_eq(result[0], 0, atol=1e-6):
            results[0] += 1

    # Without measurement after H, the Z-observable is indeterminate.
    assert results[0] == 100


@pytest.mark.parametrize('dtype', [np.complex64, np.complex128])
def test_simulate_expectation_values_qubit_order(dtype):
    q0, q1, q2 = cirq.LineQubit.range(3)
    circuit = cirq.Circuit(cirq.H(q0), cirq.H(q1), cirq.X(q2))
    obs = cirq.X(q0) + cirq.X(q1) - cirq.Z(q2)
    simulator = cirq.DensityMatrixSimulator(dtype=dtype)

    result = simulator.simulate_expectation_values(circuit, obs)
    assert cirq.approx_eq(result[0], 3, atol=1e-6)

    # Adjusting the qubit order has no effect on the observables.
    result_flipped = simulator.simulate_expectation_values(circuit, obs, qubit_order=[q1, q2, q0])
    assert cirq.approx_eq(result_flipped[0], 3, atol=1e-6)


def test_density_matrix_simulator_state_eq():
    q0, q1 = cirq.LineQubit.range(2)
    eq = cirq.testing.EqualsTester()
    eq.add_equality_group(
        cirq.DensityMatrixSimulatorState(density_matrix=np.ones((2, 2)) * 0.5, qubit_map={q0: 0}),
        cirq.DensityMatrixSimulatorState(density_matrix=np.ones((2, 2)) * 0.5, qubit_map={q0: 0}),
    )
    eq.add_equality_group(
        cirq.DensityMatrixSimulatorState(density_matrix=np.eye(2) * 0.5, qubit_map={q0: 0})
    )
    eq.add_equality_group(
        cirq.DensityMatrixSimulatorState(density_matrix=np.eye(2) * 0.5, qubit_map={q0: 0, q1: 1})
    )


def test_density_matrix_simulator_state_qid_shape():
    q0, q1 = cirq.LineQubit.range(2)
    assert cirq.qid_shape(
        cirq.DensityMatrixSimulatorState(
            density_matrix=np.ones((4, 4)) / 4, qubit_map={q0: 0, q1: 1}
        )
    ) == (2, 2)
    q0, q1 = cirq.LineQid.for_qid_shape((3, 4))
    assert cirq.qid_shape(
        cirq.DensityMatrixSimulatorState(
            density_matrix=np.ones((12, 12)) / 12, qubit_map={q0: 0, q1: 1}
        )
    ) == (3, 4)


def test_density_matrix_simulator_state_repr():
    q0 = cirq.LineQubit(0)
    assert (
        repr(
            cirq.DensityMatrixSimulatorState(
                density_matrix=np.ones((2, 2)) * 0.5, qubit_map={q0: 0}
            )
        )
        == "cirq.DensityMatrixSimulatorState(density_matrix="
        "np.array([[0.5, 0.5], [0.5, 0.5]]), "
        "qubit_map={cirq.LineQubit(0): 0})"
    )


def test_density_matrix_trial_result_eq():
    q0 = cirq.LineQubit(0)
    final_simulator_state = cirq.DensityMatrixSimulatorState(
        density_matrix=np.ones((2, 2)) * 0.5, qubit_map={q0: 0}
    )
    eq = cirq.testing.EqualsTester()
    eq.add_equality_group(
        cirq.DensityMatrixTrialResult(
            params=cirq.ParamResolver({}),
            measurements={},
            final_simulator_state=final_simulator_state,
        ),
        cirq.DensityMatrixTrialResult(
            params=cirq.ParamResolver({}),
            measurements={},
            final_simulator_state=final_simulator_state,
        ),
    )
    eq.add_equality_group(
        cirq.DensityMatrixTrialResult(
            params=cirq.ParamResolver({'s': 1}),
            measurements={},
            final_simulator_state=final_simulator_state,
        )
    )
    eq.add_equality_group(
        cirq.DensityMatrixTrialResult(
            params=cirq.ParamResolver({'s': 1}),
            measurements={'m': np.array([[1]])},
            final_simulator_state=final_simulator_state,
        )
    )


def test_density_matrix_trial_result_qid_shape():
    q0, q1 = cirq.LineQubit.range(2)
    assert (
        cirq.qid_shape(
            cirq.DensityMatrixTrialResult(
                params=cirq.ParamResolver({}),
                measurements={},
                final_simulator_state=cirq.DensityMatrixSimulatorState(
                    density_matrix=np.ones((4, 4)) / 4, qubit_map={q0: 0, q1: 1}
                ),
            ),
        )
        == (2, 2)
    )
    q0, q1 = cirq.LineQid.for_qid_shape((3, 4))
    assert (
        cirq.qid_shape(
            cirq.DensityMatrixTrialResult(
                params=cirq.ParamResolver({}),
                measurements={},
                final_simulator_state=cirq.DensityMatrixSimulatorState(
                    density_matrix=np.ones((12, 12)) / 12, qubit_map={q0: 0, q1: 1}
                ),
            ),
        )
        == (3, 4)
    )


def test_density_matrix_trial_result_repr():
    q0 = cirq.LineQubit(0)
    final_simulator_state = cirq.DensityMatrixSimulatorState(
        density_matrix=np.ones((2, 2)) * 0.5, qubit_map={q0: 0}
    )
    assert (
        repr(
            cirq.DensityMatrixTrialResult(
                params=cirq.ParamResolver({'s': 1}),
                measurements={'m': np.array([[1]])},
                final_simulator_state=final_simulator_state,
            )
        )
        == "cirq.DensityMatrixTrialResult("
        "params=cirq.ParamResolver({'s': 1}), "
        "measurements={'m': array([[1]])}, "
        "final_simulator_state=cirq.DensityMatrixSimulatorState("
        "density_matrix=np.array([[0.5, 0.5], [0.5, 0.5]]), "
        "qubit_map={cirq.LineQubit(0): 0}))"
        ""
    )


class XAsOp(cirq.Operation):
    def __init__(self, q):
        # coverage: ignore
        self.q = q

    @property
    def qubits(self):
        # coverage: ignore
        return (self.q,)

    def with_qubits(self, *new_qubits):
        # coverage: ignore
        return XAsOp(new_qubits[0])

    def _kraus_(self):
        # coverage: ignore
        return cirq.kraus(cirq.X)


def test_works_on_operation():
    class XAsOp(cirq.Operation):
        def __init__(self, q):
            # coverage: ignore
            self.q = q

        @property
        def qubits(self):
            # coverage: ignore
            return (self.q,)

        def with_qubits(self, *new_qubits):
            raise NotImplementedError()

        def _kraus_(self):
            # coverage: ignore
            return cirq.kraus(cirq.X)

    s = cirq.DensityMatrixSimulator()
    c = cirq.Circuit(XAsOp(cirq.LineQubit(0)))
    np.testing.assert_allclose(s.simulate(c).final_density_matrix, np.diag([0, 1]), atol=1e-8)


def test_works_on_operation_dephased():
    class HAsOp(cirq.Operation):
        def __init__(self, q):
            self.q = q

        @property
        def qubits(self):
            return (self.q,)

        def with_qubits(self, *new_qubits):
            raise NotImplementedError()

        def _kraus_(self):
            return cirq.kraus(cirq.H)

    s = cirq.DensityMatrixSimulator(ignore_measurement_results=True)
    c = cirq.Circuit(HAsOp(cirq.LineQubit(0)))
    np.testing.assert_allclose(
        s.simulate(c).final_density_matrix,
        [[0.5 + 0.0j, 0.5 + 0.0j], [0.5 + 0.0j, 0.5 + 0.0j]],
        atol=1e-8,
    )


def test_works_on_pauli_string_phasor():
    a, b = cirq.LineQubit.range(2)
    c = cirq.Circuit(np.exp(0.5j * np.pi * cirq.X(a) * cirq.X(b)))
    sim = cirq.DensityMatrixSimulator()
    result = sim.simulate(c).final_density_matrix
    np.testing.assert_allclose(result.reshape(4, 4), np.diag([0, 0, 0, 1]), atol=1e-8)


def test_works_on_pauli_string():
    a, b = cirq.LineQubit.range(2)
    c = cirq.Circuit(cirq.X(a) * cirq.X(b))
    sim = cirq.DensityMatrixSimulator()
    result = sim.simulate(c).final_density_matrix
    np.testing.assert_allclose(result.reshape(4, 4), np.diag([0, 0, 0, 1]), atol=1e-8)


def test_density_matrix_trial_result_str():
    q0 = cirq.LineQubit(0)
    final_simulator_state = cirq.DensityMatrixSimulatorState(
        density_matrix=np.ones((2, 2)) * 0.5, qubit_map={q0: 0}
    )
    result = cirq.DensityMatrixTrialResult(
        params=cirq.ParamResolver({}), measurements={}, final_simulator_state=final_simulator_state
    )

    # numpy varies whitespace in its representation for different versions
    # Eliminate whitespace to harden tests against this variation
    result_no_whitespace = str(result).replace('\n', '').replace(' ', '')
    assert result_no_whitespace == (
        'measurements:(nomeasurements)finaldensitymatrix:[[0.50.5][0.50.5]]'
    )


def test_run_sweep_parameters_not_resolved():
    a = cirq.LineQubit(0)
    simulator = cirq.DensityMatrixSimulator()
    circuit = cirq.Circuit(cirq.XPowGate(exponent=sympy.Symbol('a'))(a), cirq.measure(a))
    with pytest.raises(ValueError, match='symbols were not specified'):
        _ = simulator.run_sweep(circuit, cirq.ParamResolver({}))


def test_simulate_sweep_parameters_not_resolved():
    a = cirq.LineQubit(0)
    simulator = cirq.DensityMatrixSimulator()
    circuit = cirq.Circuit(cirq.XPowGate(exponent=sympy.Symbol('a'))(a), cirq.measure(a))
    with pytest.raises(ValueError, match='symbols were not specified'):
        _ = simulator.simulate_sweep(circuit, cirq.ParamResolver({}))


def test_random_seed():
    a = cirq.NamedQubit('a')
    circuit = cirq.Circuit(cirq.X(a) ** 0.5, cirq.measure(a))

    sim = cirq.DensityMatrixSimulator(seed=1234)
    result = sim.run(circuit, repetitions=10)
    assert np.all(
        result.measurements['a']
        == [[False], [True], [False], [True], [True], [False], [False], [True], [True], [True]]
    )

    sim = cirq.DensityMatrixSimulator(seed=np.random.RandomState(1234))
    result = sim.run(circuit, repetitions=10)
    assert np.all(
        result.measurements['a']
        == [[False], [True], [False], [True], [True], [False], [False], [True], [True], [True]]
    )


def test_random_seed_does_not_modify_global_state_terminal_measurements():
    a = cirq.NamedQubit('a')
    circuit = cirq.Circuit(cirq.X(a) ** 0.5, cirq.measure(a))

    sim = cirq.DensityMatrixSimulator(seed=1234)
    result1 = sim.run(circuit, repetitions=50)

    sim = cirq.DensityMatrixSimulator(seed=1234)
    _ = np.random.random()
    _ = random.random()
    result2 = sim.run(circuit, repetitions=50)

    assert result1 == result2


def test_random_seed_does_not_modify_global_state_non_terminal_measurements():
    a = cirq.NamedQubit('a')
    circuit = cirq.Circuit(
        cirq.X(a) ** 0.5, cirq.measure(a, key='a0'), cirq.X(a) ** 0.5, cirq.measure(a, key='a1')
    )

    sim = cirq.DensityMatrixSimulator(seed=1234)
    result1 = sim.run(circuit, repetitions=50)

    sim = cirq.DensityMatrixSimulator(seed=1234)
    _ = np.random.random()
    _ = random.random()
    result2 = sim.run(circuit, repetitions=50)

    assert result1 == result2


def test_random_seed_terminal_measurements_deterministic():
    a = cirq.NamedQubit('a')
    circuit = cirq.Circuit(cirq.X(a) ** 0.5, cirq.measure(a, key='a'))
    sim = cirq.DensityMatrixSimulator(seed=1234)
    result1 = sim.run(circuit, repetitions=30)
    result2 = sim.run(circuit, repetitions=30)
    assert np.all(
        result1.measurements['a']
        == [
            [0],
            [1],
            [0],
            [1],
            [1],
            [0],
            [0],
            [1],
            [1],
            [1],
            [0],
            [1],
            [1],
            [1],
            [0],
            [1],
            [1],
            [0],
            [1],
            [1],
            [0],
            [1],
            [0],
            [0],
            [1],
            [1],
            [0],
            [1],
            [0],
            [1],
        ]
    )
    assert np.all(
        result2.measurements['a']
        == [
            [1],
            [0],
            [1],
            [0],
            [1],
            [1],
            [0],
            [1],
            [0],
            [1],
            [0],
            [0],
            [0],
            [1],
            [1],
            [1],
            [0],
            [1],
            [0],
            [1],
            [0],
            [1],
            [1],
            [0],
            [1],
            [1],
            [1],
            [1],
            [1],
            [1],
        ]
    )


def test_random_seed_non_terminal_measurements_deterministic():
    a = cirq.NamedQubit('a')
    circuit = cirq.Circuit(
        cirq.X(a) ** 0.5, cirq.measure(a, key='a'), cirq.X(a) ** 0.5, cirq.measure(a, key='b')
    )
    sim = cirq.DensityMatrixSimulator(seed=1234)
    result = sim.run(circuit, repetitions=30)
    assert np.all(
        result.measurements['a']
        == [
            [0],
            [0],
            [1],
            [0],
            [1],
            [0],
            [1],
            [0],
            [1],
            [1],
            [0],
            [0],
            [1],
            [0],
            [0],
            [1],
            [1],
            [1],
            [0],
            [0],
            [0],
            [0],
            [1],
            [0],
            [0],
            [0],
            [1],
            [1],
            [1],
            [1],
        ]
    )
    assert np.all(
        result.measurements['b']
        == [
            [1],
            [1],
            [0],
            [1],
            [1],
            [1],
            [1],
            [1],
            [0],
            [1],
            [1],
            [0],
            [1],
            [1],
            [1],
            [0],
            [0],
            [1],
            [1],
            [1],
            [0],
            [1],
            [1],
            [1],
            [1],
            [1],
            [0],
            [1],
            [1],
            [1],
        ]
    )


def test_simulate_with_invert_mask():
    class PlusGate(cirq.Gate):
        """A qudit gate that increments a qudit state mod its dimension."""

        def __init__(self, dimension, increment=1):
            self.dimension = dimension
            self.increment = increment % dimension

        def _qid_shape_(self):
            return (self.dimension,)

        def _unitary_(self):
            inc = (self.increment - 1) % self.dimension + 1
            u = np.empty((self.dimension, self.dimension))
            u[inc:] = np.eye(self.dimension)[:-inc]
            u[:inc] = np.eye(self.dimension)[-inc:]
            return u

    q0, q1, q2, q3, q4 = cirq.LineQid.for_qid_shape((2, 3, 3, 3, 4))
    c = cirq.Circuit(
        PlusGate(2, 1)(q0),
        PlusGate(3, 1)(q2),
        PlusGate(3, 2)(q3),
        PlusGate(4, 3)(q4),
        cirq.measure(q0, q1, q2, q3, q4, key='a', invert_mask=(True,) * 4),
    )
    assert np.all(cirq.DensityMatrixSimulator().run(c).measurements['a'] == [[0, 1, 0, 2, 3]])


def test_simulate_noise_with_terminal_measurements():
    q = cirq.LineQubit(0)
    circuit1 = cirq.Circuit(cirq.measure(q))
    circuit2 = circuit1 + cirq.I(q)

    simulator = cirq.DensityMatrixSimulator(noise=cirq.X)
    result1 = simulator.run(circuit1, repetitions=10)
    result2 = simulator.run(circuit2, repetitions=10)

    assert result1 == result2


def test_simulate_noise_with_subcircuit_measurements():
    q = cirq.LineQubit(0)
    circuit1 = cirq.Circuit(cirq.measure(q))
    circuit2 = cirq.Circuit(cirq.CircuitOperation(cirq.Circuit(cirq.measure(q)).freeze()))

    simulator = cirq.DensityMatrixSimulator(noise=cirq.X)
    result1 = simulator.run(circuit1, repetitions=10)
    result2 = simulator.run(circuit2, repetitions=10)

    assert result1 == result2


def test_nonmeasuring_subcircuits_do_not_cause_sweep_repeat():
    q = cirq.LineQubit(0)
    circuit = cirq.Circuit(
        cirq.CircuitOperation(cirq.Circuit(cirq.H(q)).freeze()),
        cirq.measure(q, key='x'),
    )
    simulator = cirq.DensityMatrixSimulator()
    with mock.patch.object(simulator, '_core_iterator', wraps=simulator._core_iterator) as mock_sim:
        simulator.run(circuit, repetitions=10)
        assert mock_sim.call_count == 2


def test_measuring_subcircuits_cause_sweep_repeat():
    q = cirq.LineQubit(0)
    circuit = cirq.Circuit(
        cirq.CircuitOperation(cirq.Circuit(cirq.measure(q)).freeze()),
        cirq.measure(q, key='x'),
    )
    simulator = cirq.DensityMatrixSimulator()
    with mock.patch.object(simulator, '_core_iterator', wraps=simulator._core_iterator) as mock_sim:
        simulator.run(circuit, repetitions=10)
        assert mock_sim.call_count == 11


def test_density_matrix_copy():
    sim = cirq.DensityMatrixSimulator()

    q = cirq.LineQubit(0)
    circuit = cirq.Circuit(cirq.H(q), cirq.H(q))

    matrices = []
    for step in sim.simulate_moment_steps(circuit):
        matrices.append(step.density_matrix(copy=True))
    assert all(np.isclose(np.trace(x), 1.0) for x in matrices)
    for x, y in itertools.combinations(matrices, 2):
        assert not np.shares_memory(x, y)

    # If the density matrix is not copied, then applying second Hadamard
    # causes old state to be modified.
    matrices = []
    traces = []
    for step in sim.simulate_moment_steps(circuit):
        matrices.append(step.density_matrix(copy=False))
        traces.append(np.trace(step.density_matrix(copy=False)))
    assert any(not np.isclose(np.trace(x), 1.0) for x in matrices)
    assert all(np.isclose(x, 1.0) for x in traces)
    assert all(not np.shares_memory(x, y) for x, y in itertools.combinations(matrices, 2))


def test_final_density_matrix_is_not_last_object():
    sim = cirq.DensityMatrixSimulator()

    q = cirq.LineQubit(0)
    initial_state = np.array([[1, 0], [0, 0]], dtype=np.complex64)
    circuit = cirq.Circuit(cirq.wait(q))
    result = sim.simulate(circuit, initial_state=initial_state)
    assert result.final_density_matrix is not initial_state
    assert not np.shares_memory(result.final_density_matrix, initial_state)
    np.testing.assert_equal(result.final_density_matrix, initial_state)


def test_large_untangled_okay():
    circuit = cirq.Circuit()
    for i in range(59):
        for _ in range(9):
            circuit.append(cirq.X(cirq.LineQubit(i)))
        circuit.append(cirq.measure(cirq.LineQubit(i)))

    # Validate this can't be allocated with entangled state
    if platform.system() != "Windows":
        with pytest.raises(MemoryError, match='Unable to allocate'):
            _ = cirq.DensityMatrixSimulator(split_untangled_states=False).simulate(circuit)

    # Validate a simulation run
    result = cirq.DensityMatrixSimulator(split_untangled_states=True).simulate(circuit)
    assert set(result._step_result_or_state._qubits) == set(cirq.LineQubit.range(59))
    # _ = result.final_density_matrix hangs (as expected)

    # Validate a trial run and sampling
    result = cirq.DensityMatrixSimulator(split_untangled_states=True).run(circuit, repetitions=1000)
    assert len(result.measurements) == 59
    assert len(result.measurements['0']) == 1000
    assert (result.measurements['0'] == np.full(1000, 1)).all()<|MERGE_RESOLUTION|>--- conflicted
+++ resolved
@@ -11,14 +11,12 @@
 # WITHOUT WARRANTIES OR CONDITIONS OF ANY KIND, either express or implied.
 # See the License for the specific language governing permissions and
 # limitations under the License.
-<<<<<<< HEAD
+import itertools
 import platform
-=======
+import random
 from typing import Type
->>>>>>> afd8d9dc
 from unittest import mock
-import itertools
-import random
+
 import numpy as np
 import pytest
 import sympy
