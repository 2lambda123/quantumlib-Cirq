# Copyright 2019 The Cirq Developers
#
# Licensed under the Apache License, Version 2.0 (the "License");
# you may not use this file except in compliance with the License.
# You may obtain a copy of the License at
#
#     https://www.apache.org/licenses/LICENSE-2.0
#
# Unless required by applicable law or agreed to in writing, software
# distributed under the License is distributed on an "AS IS" BASIS,
# WITHOUT WARRANTIES OR CONDITIONS OF ANY KIND, either express or implied.
# See the License for the specific language governing permissions and
# limitations under the License.
"""Simulator for density matrices that simulates noisy quantum circuits."""
from typing import Any, Dict, TYPE_CHECKING, Tuple, Union, Sequence, Optional, List

import numpy as np

from cirq import ops, protocols, qis, study, value
from cirq.sim import (
    simulator,
    act_on_density_matrix_args,
    simulator_base,
)

if TYPE_CHECKING:
    import cirq
    from numpy.typing import DTypeLike


class DensityMatrixSimulator(
    simulator_base.SimulatorBase[
        'DensityMatrixStepResult',
        'DensityMatrixTrialResult',
        'DensityMatrixSimulatorState',
        act_on_density_matrix_args.ActOnDensityMatrixArgs,
    ],
    simulator.SimulatesExpectationValues,
):
    """A simulator for density matrices and noisy quantum circuits.

    This simulator can be applied on circuits that are made up of operations
    that have:
        * a `_kraus_` method for a Kraus representation of a quantum channel.
        * a `_mixture_` method for a probabilistic combination of unitary gates.
        * a `_unitary_` method for a unitary gate.
        * a `_has_unitary_` and `_apply_unitary_` method.
        * measurements
        * a `_decompose_` that eventually yields one of the above
    That is, the circuit must have elements that follow on of the protocols:
        * `cirq.SupportsKraus`
        * `cirq.SupportsMixture`
        * `cirq.SupportsConsistentApplyUnitary`
        * `cirq.SupportsUnitary`
        * `cirq.SupportsDecompose`
    or is a measurement.

    This simulator supports three types of simulation.

    Run simulations which mimic running on actual quantum hardware. These
    simulations do not give access to the density matrix (like actual hardware).
    There are two variations of run methods, one which takes in a single
    (optional) way to resolve parameterized circuits, and a second which
    takes in a list or sweep of parameter resolver:

        run(circuit, param_resolver, repetitions)

        run_sweep(circuit, params, repetitions)

    These methods return `Result`s which contain both the measurement
    results, but also the parameters used for the parameterized
    circuit operations. The initial state of a run is always the all 0s state
    in the computational basis.

    By contrast the simulate methods of the simulator give access to the density
    matrix of the simulation at the end of the simulation of the circuit.
    Note that if the circuit contains measurements then the density matrix
    is that result for those particular measurement results. For example
    if there is one measurement, then the simulation may result in the
    measurement result for this measurement, and the density matrix will
    be that conditional on that result. It will not be the density matrix formed
    by summing over the different measurements and their probabilities.
    The simulate methods take in two parameters that the run methods do not: a
    qubit order and an initial state. The qubit order is necessary because an
    ordering must be chosen for the kronecker product (see
    `DensityMatrixTrialResult` for details of this ordering). The initial
    state can be either the full density matrix, the full wave function (for
    pure states), or an integer which represents the initial state of being
    in a computational basis state for the binary representation of that
    integer. Similar to run methods, there are two simulate methods that run
    for single simulations or for sweeps across different parameters:

        simulate(circuit, param_resolver, qubit_order, initial_state)

        simulate_sweep(circuit, params, qubit_order, initial_state)

    The simulate methods in contrast to the run methods do not perform
    repetitions. The result of these simulations is a
    `DensityMatrixTrialResult` which contains, in addition to measurement
    results and information about the parameters that were used in the
    simulation, access to the density matrix via the `density_matrix` method.

    If one wishes to perform simulations that have access to the
    density matrix as one steps through running the circuit there is a generator
    which can be iterated over and each step is an object that gives access
    to the density matrix.  This stepping through a `Circuit` is done on a
    `Moment` by `Moment` manner.

        simulate_moment_steps(circuit, param_resolver, qubit_order,
                              initial_state)

    One can iterate over the moments via

        for step_result in simulate_moments(circuit):
           # do something with the density matrix via
           # step_result.density_matrix()
    """

    def __init__(
        self,
        *,
        dtype: 'DTypeLike' = np.complex64,
        noise: 'cirq.NOISE_MODEL_LIKE' = None,
        seed: 'cirq.RANDOM_STATE_OR_SEED_LIKE' = None,
        ignore_measurement_results: bool = False,
        split_untangled_states: bool = True,
    ):
        """Density matrix simulator.

        Args:
            dtype: The `numpy.dtype` used by the simulation. One of
                `numpy.complex64` or `numpy.complex128`
            noise: A noise model to apply while simulating.
            seed: The random seed to use for this simulator.
            ignore_measurement_results: if True, then the simulation
                will treat measurement as dephasing instead of collapsing
                process.
            split_untangled_states: If True, optimizes simulation by running
                unentangled qubit sets independently and merging those states
                at the end.

        Raises:
            ValueError: If the supplied dtype is not `np.complex64` or
                `np.complex128`.

        Example:
           >>> (q0,) = cirq.LineQubit.range(1)
           >>> circuit = cirq.Circuit(cirq.H(q0), cirq.measure(q0))

           Default case (ignore_measurement_results = False):
           >>> simulator = cirq.DensityMatrixSimulator()
           >>> result = simulator.run(circuit)

           The measurement result will be strictly one of 0 or 1.

           In the other case:
           >>> simulator = cirq.DensityMatrixSimulator(
           ...     ignore_measurement_results = True)

           Will raise a `ValueError` exception if you call `simulator.run`
           when `ignore_measurement_results` has been set to True
           (for more see https://github.com/quantumlib/Cirq/issues/2777).
        """
        super().__init__(
            dtype=dtype,
            noise=noise,
            seed=seed,
            ignore_measurement_results=ignore_measurement_results,
            split_untangled_states=split_untangled_states,
        )
        if dtype not in {np.complex64, np.complex128}:
            raise ValueError(f'dtype must be complex64 or complex128, was {dtype}')

    def _create_partial_act_on_args(
        self,
        initial_state: Union[np.ndarray, 'cirq.STATE_VECTOR_LIKE', 'cirq.ActOnDensityMatrixArgs'],
        qubits: Sequence['cirq.Qid'],
        logs: Dict[str, Any],
    ) -> 'cirq.ActOnDensityMatrixArgs':
        """Creates the ActOnDensityMatrixArgs for a circuit.

        Args:
            initial_state: The initial state for the simulation in the
                computational basis.
            qubits: Determines the canonical ordering of the qubits. This
                is often used in specifying the initial state, i.e. the
                ordering of the computational basis states.
            logs: The log of measurement results that is added into.

        Returns:
            ActOnDensityMatrixArgs for the circuit.
        """
        if isinstance(initial_state, act_on_density_matrix_args.ActOnDensityMatrixArgs):
            return initial_state

        qid_shape = protocols.qid_shape(qubits)
        initial_matrix = qis.to_valid_density_matrix(
            initial_state, len(qid_shape), qid_shape=qid_shape, dtype=self._dtype
        )
        if np.may_share_memory(initial_matrix, initial_state):
            initial_matrix = initial_matrix.copy()

        tensor = initial_matrix.reshape(qid_shape * 2)
        return act_on_density_matrix_args.ActOnDensityMatrixArgs(
            target_tensor=tensor,
            available_buffer=[np.empty_like(tensor) for _ in range(3)],
            qubits=qubits,
            qid_shape=qid_shape,
            prng=self._prng,
            log_of_measurement_results=logs,
        )

    def _can_be_in_run_prefix(self, val: Any):
<<<<<<< HEAD
        return not protocols.is_measurement(val) and not protocols.control_keys(val)
=======
        return not protocols.measurement_keys_touched(val)
>>>>>>> e97768c6

    def _create_step_result(
        self,
        sim_state: 'cirq.OperationTarget[cirq.ActOnDensityMatrixArgs]',
    ):
        return DensityMatrixStepResult(
            sim_state=sim_state,
            simulator=self,
            dtype=self._dtype,
        )

    def _create_simulator_trial_result(
        self,
        params: study.ParamResolver,
        measurements: Dict[str, np.ndarray],
        final_step_result: 'DensityMatrixStepResult',
    ) -> 'DensityMatrixTrialResult':
        return DensityMatrixTrialResult(
            params=params, measurements=measurements, final_step_result=final_step_result
        )

    # TODO(#4209): Deduplicate with identical code in sparse_simulator.
    def simulate_expectation_values_sweep(
        self,
        program: 'cirq.AbstractCircuit',
        observables: Union['cirq.PauliSumLike', List['cirq.PauliSumLike']],
        params: 'study.Sweepable',
        qubit_order: ops.QubitOrderOrList = ops.QubitOrder.DEFAULT,
        initial_state: Any = None,
        permit_terminal_measurements: bool = False,
    ) -> List[List[float]]:
        if not permit_terminal_measurements and program.are_any_measurements_terminal():
            raise ValueError(
                'Provided circuit has terminal measurements, which may '
                'skew expectation values. If this is intentional, set '
                'permit_terminal_measurements=True.'
            )
        swept_evs = []
        qubit_order = ops.QubitOrder.as_qubit_order(qubit_order)
        qmap = {q: i for i, q in enumerate(qubit_order.order_for(program.all_qubits()))}
        if not isinstance(observables, List):
            observables = [observables]
        pslist = [ops.PauliSum.wrap(pslike) for pslike in observables]
        for param_resolver in study.to_resolvers(params):
            result = self.simulate(
                program, param_resolver, qubit_order=qubit_order, initial_state=initial_state
            )
            swept_evs.append(
                [
                    obs.expectation_from_density_matrix(result.final_density_matrix, qmap)
                    for obs in pslist
                ]
            )
        return swept_evs


class DensityMatrixStepResult(
    simulator_base.StepResultBase[
        'DensityMatrixSimulatorState', act_on_density_matrix_args.ActOnDensityMatrixArgs
    ]
):
    """A single step in the simulation of the DensityMatrixSimulator.

    Attributes:
        measurements: A dictionary from measurement gate key to measurement
            results, ordered by the qubits that the measurement operates on.
    """

    def __init__(
        self,
        sim_state: 'cirq.OperationTarget[cirq.ActOnDensityMatrixArgs]',
        simulator: DensityMatrixSimulator,
        dtype: 'DTypeLike' = np.complex64,
    ):
        """DensityMatrixStepResult.

        Args:
            sim_state: The qubit:ActOnArgs lookup for this step.
            simulator: The simulator used to create this.
            dtype: The `numpy.dtype` used by the simulation. One of
                `numpy.complex64` or `numpy.complex128`.
        """
        super().__init__(sim_state)
        self._dtype = dtype
        self._density_matrix: Optional[np.ndarray] = None
        self._simulator = simulator

    def _simulator_state(self) -> 'DensityMatrixSimulatorState':
        return DensityMatrixSimulatorState(self.density_matrix(copy=False), self._qubit_mapping)

    def set_density_matrix(self, density_matrix_repr: Union[int, np.ndarray]):
        """Set the density matrix to a new density matrix.

        Args:
            density_matrix_repr: If this is an int, the density matrix is set to
            the computational basis state corresponding to this state. Otherwise
            if this is a np.ndarray it is the full state, either a pure state
            or the full density matrix.  If it is the pure state it must be the
            correct size, be normalized (an L2 norm of 1), and be safely
            castable to an appropriate dtype for the simulator.  If it is a
            mixed state it must be correctly sized and positive semidefinite
            with trace one.
        """
        self._sim_state = self._simulator._create_act_on_args(density_matrix_repr, self._qubits)

    def density_matrix(self, copy=True):
        """Returns the density matrix at this step in the simulation.

        The density matrix that is stored in this result is returned in the
        computational basis with these basis states defined by the qubit_map.
        In particular the value in the qubit_map is the index of the qubit,
        and these are translated into binary vectors where the last qubit is
        the 1s bit of the index, the second-to-last is the 2s bit of the index,
        and so forth (i.e. big endian ordering). The density matrix is a
        `2 ** num_qubits` square matrix, with rows and columns ordered by
        the computational basis as just described.

        Example:
             qubit_map: {QubitA: 0, QubitB: 1, QubitC: 2}
             Then the returned density matrix will have (row and column) indices
             mapped to qubit basis states like the following table

                |     | QubitA | QubitB | QubitC |
                | :-: | :----: | :----: | :----: |
                |  0  |   0    |   0    |   0    |
                |  1  |   0    |   0    |   1    |
                |  2  |   0    |   1    |   0    |
                |  3  |   0    |   1    |   1    |
                |  4  |   1    |   0    |   0    |
                |  5  |   1    |   0    |   1    |
                |  6  |   1    |   1    |   0    |
                |  7  |   1    |   1    |   1    |

        Args:
            copy: If True, then the returned state is a copy of the density
                matrix. If False, then the density matrix is not copied,
                potentially saving memory. If one only needs to read derived
                parameters from the density matrix and store then using False
                can speed up simulation by eliminating a memory copy.
        """
        if self._density_matrix is None:
            self._density_matrix = np.array(1)
            state = self._merged_sim_state
            if state is not None:
                matrix = state.target_tensor
                size = int(np.sqrt(np.prod(matrix.shape, dtype=np.int64)))
                self._density_matrix = np.reshape(matrix, (size, size))
        return self._density_matrix.copy() if copy else self._density_matrix


@value.value_equality(unhashable=True)
class DensityMatrixSimulatorState:
    """The simulator state for DensityMatrixSimulator

    Args:
        density_matrix: The density matrix of the simulation.
        qubit_map: A map from qid to index used to define the
            ordering of the basis in density_matrix.
    """

    def __init__(self, density_matrix: np.ndarray, qubit_map: Dict[ops.Qid, int]) -> None:
        self.density_matrix = density_matrix
        self.qubit_map = qubit_map
        self._qid_shape = simulator._qubit_map_to_shape(qubit_map)

    def _qid_shape_(self) -> Tuple[int, ...]:
        return self._qid_shape

    def _value_equality_values_(self) -> Any:
        return (self.density_matrix.tolist(), self.qubit_map)

    def __repr__(self) -> str:
        return (
            'cirq.DensityMatrixSimulatorState('
            f'density_matrix=np.array({self.density_matrix.tolist()!r}), '
            f'qubit_map={self.qubit_map!r})'
        )


@value.value_equality(unhashable=True)
class DensityMatrixTrialResult(simulator.SimulationTrialResult):
    """A `SimulationTrialResult` for `DensityMatrixSimulator` runs.

    The density matrix that is stored in this result is returned in the
    computational basis with these basis states defined by the qubit_map.
    In particular the value in the qubit_map is the index of the qubit,
    and these are translated into binary vectors where the last qubit is
    the 1s bit of the index, the second-to-last is the 2s bit of the index,
    and so forth (i.e. big endian ordering). The density matrix is a
    `2 ** num_qubits` square matrix, with rows and columns ordered by
    the computational basis as just described.

    Example:
         qubit_map: {QubitA: 0, QubitB: 1, QubitC: 2}
         Then the returned density matrix will have (row and column) indices
         mapped to qubit basis states like the following table

            |     | QubitA | QubitB | QubitC |
            | :-: | :----: | :----: | :----: |
            |  0  |   0    |   0    |   0    |
            |  1  |   0    |   0    |   1    |
            |  2  |   0    |   1    |   0    |
            |  3  |   0    |   1    |   1    |
            |  4  |   1    |   0    |   0    |
            |  5  |   1    |   0    |   1    |
            |  6  |   1    |   1    |   0    |
            |  7  |   1    |   1    |   1    |

    Attributes:
        params: A ParamResolver of settings used for this result.
        measurements: A dictionary from measurement gate key to measurement
            results. Measurement results are a numpy ndarray of actual boolean
            measurement results (ordered by the qubits acted on by the
            measurement gate.)
        final_simulator_state: The final simulator state of the system after the
            trial finishes.
    """

    def __init__(
        self,
        params: study.ParamResolver,
        measurements: Dict[str, np.ndarray],
        final_step_result: DensityMatrixStepResult,
    ) -> None:
        super().__init__(
            params=params, measurements=measurements, final_step_result=final_step_result
        )
        self._final_density_matrix: Optional[np.ndarray] = None

    @property
    def final_density_matrix(self):
        if self._final_density_matrix is None:
            size = np.prod(protocols.qid_shape(self), dtype=np.int64)
            self._final_density_matrix = np.reshape(
                self._final_simulator_state.density_matrix.copy(), (size, size)
            )
        return self._final_density_matrix

    def _value_equality_values_(self) -> Any:
        measurements = {k: v.tolist() for k, v in sorted(self.measurements.items())}
        return (self.params, measurements, self._final_simulator_state)

    def __str__(self) -> str:
        samples = super().__str__()
        return f'measurements: {samples}\nfinal density matrix:\n{self.final_density_matrix}'

    def __repr__(self) -> str:
        return (
            'cirq.DensityMatrixTrialResult('
            f'params={self.params!r}, measurements={self.measurements!r}, '
            f'final_simulator_state={self._final_simulator_state!r})'
        )

    def _repr_pretty_(self, p: Any, cycle: bool):
        """iPython (Jupyter) pretty print."""
        p.text("cirq.DensityMatrixTrialResult(...)" if cycle else self.__str__())<|MERGE_RESOLUTION|>--- conflicted
+++ resolved
@@ -211,11 +211,7 @@
         )
 
     def _can_be_in_run_prefix(self, val: Any):
-<<<<<<< HEAD
-        return not protocols.is_measurement(val) and not protocols.control_keys(val)
-=======
         return not protocols.measurement_keys_touched(val)
->>>>>>> e97768c6
 
     def _create_step_result(
         self,
