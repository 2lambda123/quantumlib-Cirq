--- conflicted
+++ resolved
@@ -432,15 +432,7 @@
         final_step_result: DensityMatrixStepResult,
     ) -> None:
         super().__init__(
-<<<<<<< HEAD
             params=params, measurements=measurements, final_step_result=final_step_result
-=======
-            params=params, measurements=measurements, final_simulator_state=final_simulator_state
-        )
-        size = np.prod(protocols.qid_shape(self), dtype=np.int64)
-        self.final_density_matrix = np.reshape(
-            final_simulator_state.density_matrix.copy(), (size, size)
->>>>>>> 2b1e4070
         )
         self._final_density_matrix: Optional[np.ndarray] = None
 
