# Copyright 2021 The Cirq Developers
#
# Licensed under the Apache License, Version 2.0 (the "License");
# you may not use this file except in compliance with the License.
# You may obtain a copy of the License at
#
#     https://www.apache.org/licenses/LICENSE-2.0
#
# Unless required by applicable law or agreed to in writing, software
# distributed under the License is distributed on an "AS IS" BASIS,
# WITHOUT WARRANTIES OR CONDITIONS OF ANY KIND, either express or implied.
# See the License for the specific language governing permissions and
# limitations under the License.
"""An interface for quantum states as targets for operations."""
import abc
<<<<<<< HEAD
from typing import TypeVar, TYPE_CHECKING, Generic, Set, Dict, Any, Tuple, List

import numpy as np
=======
from typing import TypeVar, TYPE_CHECKING, Generic, Dict, Any, Tuple, Optional, Iterator
>>>>>>> 145d52cd

if TYPE_CHECKING:
    import cirq


TSelfTarget = TypeVar('TSelfTarget', bound='OperationTarget')
TActOnArgs = TypeVar('TActOnArgs', bound='cirq.ActOnArgs')


class OperationTarget(Generic[TActOnArgs], metaclass=abc.ABCMeta):
    """An interface for quantum states as targets for operations."""

    @abc.abstractmethod
    def create_merged_state(self) -> TActOnArgs:
        """Creates a final merged state."""

    @abc.abstractmethod
    def apply_operation(self, op: 'cirq.Operation'):
        """Applies the operation to the state."""

    @abc.abstractmethod
    def copy(self: TSelfTarget) -> TSelfTarget:
        """Copies the object."""

    @property
    @abc.abstractmethod
    def qubits(self) -> Tuple['cirq.Qid', ...]:
        """Gets the qubit order maintained by this target."""

    @property
    @abc.abstractmethod
    def log_of_measurement_results(self) -> Dict[str, Any]:
        """Gets the log of measurement results."""

<<<<<<< HEAD
    @abc.abstractmethod
    def sample(
        self,
        qubits: List['cirq.Qid'],
        repetitions: int = 1,
        seed: 'cirq.RANDOM_STATE_OR_SEED_LIKE' = None,
    ) -> np.ndarray:
        """Samples the state value."""
=======
    def __getitem__(self, item: Optional['cirq.Qid']) -> TActOnArgs:
        """Gets the item associated with the qubit."""

    def __len__(self) -> int:
        """Gets the number of items in the mapping."""

    def __iter__(self) -> Iterator[Optional['cirq.Qid']]:
        """Iterates the keys of the mapping."""
>>>>>>> 145d52cd
<|MERGE_RESOLUTION|>--- conflicted
+++ resolved
@@ -13,13 +13,9 @@
 # limitations under the License.
 """An interface for quantum states as targets for operations."""
 import abc
-<<<<<<< HEAD
-from typing import TypeVar, TYPE_CHECKING, Generic, Set, Dict, Any, Tuple, List
+from typing import TypeVar, TYPE_CHECKING, Generic, Dict, Any, Tuple, Optional, Iterator, List
 
 import numpy as np
-=======
-from typing import TypeVar, TYPE_CHECKING, Generic, Dict, Any, Tuple, Optional, Iterator
->>>>>>> 145d52cd
 
 if TYPE_CHECKING:
     import cirq
@@ -54,7 +50,6 @@
     def log_of_measurement_results(self) -> Dict[str, Any]:
         """Gets the log of measurement results."""
 
-<<<<<<< HEAD
     @abc.abstractmethod
     def sample(
         self,
@@ -63,7 +58,7 @@
         seed: 'cirq.RANDOM_STATE_OR_SEED_LIKE' = None,
     ) -> np.ndarray:
         """Samples the state value."""
-=======
+
     def __getitem__(self, item: Optional['cirq.Qid']) -> TActOnArgs:
         """Gets the item associated with the qubit."""
 
@@ -71,5 +66,4 @@
         """Gets the number of items in the mapping."""
 
     def __iter__(self) -> Iterator[Optional['cirq.Qid']]:
-        """Iterates the keys of the mapping."""
->>>>>>> 145d52cd
+        """Iterates the keys of the mapping."""