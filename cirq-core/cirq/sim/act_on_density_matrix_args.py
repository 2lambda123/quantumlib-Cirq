# Copyright 2021 The Cirq Developers
#
# Licensed under the Apache License, Version 2.0 (the "License");
# you may not use this file except in compliance with the License.
# You may obtain a copy of the License at
#
#     https://www.apache.org/licenses/LICENSE-2.0
#
# Unless required by applicable law or agreed to in writing, software
# distributed under the License is distributed on an "AS IS" BASIS,
# WITHOUT WARRANTIES OR CONDITIONS OF ANY KIND, either express or implied.
# See the License for the specific language governing permissions and
# limitations under the License.
"""Objects and methods for acting efficiently on a density matrix."""

from typing import Any, Dict, List, Tuple, TYPE_CHECKING, Sequence, Union

import numpy as np

from cirq import protocols, sim
from cirq._compat import proper_repr
from cirq.sim.act_on_args import ActOnArgs, strat_act_on_from_apply_decompose
from cirq.linalg import transformations

if TYPE_CHECKING:
    import cirq


class ActOnDensityMatrixArgs(ActOnArgs):
    """State and context for an operation acting on a density matrix.

    To act on this object, directly edit the `target_tensor` property, which is
    storing the density matrix of the quantum system with one axis per qubit.
    """

    def __init__(
        self,
        target_tensor: np.ndarray,
        available_buffer: List[np.ndarray],
        qid_shape: Tuple[int, ...],
        prng: np.random.RandomState = None,
        log_of_measurement_results: Dict[str, Any] = None,
        qubits: Sequence['cirq.Qid'] = None,
<<<<<<< HEAD
        measured_qubits: Dict[str, Tuple['cirq.Qid', ...]] = None,
=======
        ignore_measurement_results: bool = False,
>>>>>>> 01ae51ee
    ):
        """Inits ActOnDensityMatrixArgs.

        Args:
            target_tensor: The state vector to act on, stored as a numpy array
                with one dimension for each qubit in the system. Operations are
                expected to perform inplace edits of this object.
            available_buffer: A workspace with the same shape and dtype as
                `target_tensor`. Used by operations that cannot be applied to
                `target_tensor` inline, in order to avoid unnecessary
                allocations.
            qubits: Determines the canonical ordering of the qubits. This
                is often used in specifying the initial state, i.e. the
                ordering of the computational basis states.
            qid_shape: The shape of the target tensor.
            prng: The pseudo random number generator to use for probabilistic
                effects.
            log_of_measurement_results: A mutable object that measurements are
                being recorded into.
<<<<<<< HEAD
            measured_qubits: A dictionary that contains the qubits that were
                measured in each measurement.
        """
        super().__init__(prng, qubits, log_of_measurement_results, measured_qubits)
=======
            ignore_measurement_results: If True, then the simulation
                will treat measurement as dephasing instead of collapsing
                process. This is only applicable to simulators that can
                model dephasing.
        """
        super().__init__(prng, qubits, log_of_measurement_results, ignore_measurement_results)
>>>>>>> 01ae51ee
        self.target_tensor = target_tensor
        self.available_buffer = available_buffer
        self.qid_shape = qid_shape

    def _act_on_fallback_(
        self,
        action: Union['cirq.Operation', 'cirq.Gate'],
        qubits: Sequence['cirq.Qid'],
        allow_decompose: bool = True,
    ) -> bool:
        strats = [
            _strat_apply_channel_to_state,
        ]
        if allow_decompose:
            strats.append(strat_act_on_from_apply_decompose)  # type: ignore

        # Try each strategy, stopping if one works.
        for strat in strats:
            result = strat(action, self, qubits)
            if result is False:
                break  # coverage: ignore
            if result is True:
                return True
            assert result is NotImplemented, str(result)
        raise TypeError(
            "Can't simulate operations that don't implement "
            "SupportsUnitary, SupportsConsistentApplyUnitary, "
            "SupportsMixture or SupportsKraus or is a measurement: {!r}".format(action)
        )

    def _perform_measurement(self, qubits: Sequence['cirq.Qid']) -> List[int]:
        """Delegates the call to measure the density matrix."""
        bits, _ = sim.measure_density_matrix(
            self.target_tensor,
            self.get_axes(qubits),
            out=self.target_tensor,
            qid_shape=self.qid_shape,
            seed=self.prng,
        )
        return bits

    def _on_copy(self, target: 'cirq.ActOnDensityMatrixArgs'):
        target.target_tensor = self.target_tensor.copy()
        target.available_buffer = [b.copy() for b in self.available_buffer]

    def _on_kronecker_product(
        self, other: 'cirq.ActOnDensityMatrixArgs', target: 'cirq.ActOnDensityMatrixArgs'
    ):
        target_tensor = transformations.density_matrix_kronecker_product(
            self.target_tensor, other.target_tensor
        )
        target.target_tensor = target_tensor
        target.available_buffer = [
            np.empty_like(target_tensor) for _ in range(len(self.available_buffer))
        ]
        target.qid_shape = target_tensor.shape[: int(target_tensor.ndim / 2)]

    def _on_factor(
        self,
        qubits: Sequence['cirq.Qid'],
        extracted: 'cirq.ActOnDensityMatrixArgs',
        remainder: 'cirq.ActOnDensityMatrixArgs',
        validate=True,
        atol=1e-07,
    ):
        axes = self.get_axes(qubits)
        extracted_tensor, remainder_tensor = transformations.factor_density_matrix(
            self.target_tensor, axes, validate=validate, atol=atol
        )
        extracted.target_tensor = extracted_tensor
        extracted.available_buffer = [
            np.empty_like(extracted_tensor) for _ in self.available_buffer
        ]
        extracted.qid_shape = extracted_tensor.shape[: int(extracted_tensor.ndim / 2)]
        remainder.target_tensor = remainder_tensor
        remainder.available_buffer = [
            np.empty_like(remainder_tensor) for _ in self.available_buffer
        ]
        remainder.qid_shape = remainder_tensor.shape[: int(remainder_tensor.ndim / 2)]

    def _on_transpose_to_qubit_order(
        self, qubits: Sequence['cirq.Qid'], target: 'cirq.ActOnDensityMatrixArgs'
    ):
        axes = self.get_axes(qubits)
        new_tensor = transformations.transpose_density_matrix_to_axis_order(
            self.target_tensor, axes
        )
        buffer = [np.empty_like(new_tensor) for _ in self.available_buffer]
        target.target_tensor = new_tensor
        target.available_buffer = buffer
        target.qid_shape = new_tensor.shape[: int(new_tensor.ndim / 2)]

    def sample(
        self,
        qubits: Sequence['cirq.Qid'],
        repetitions: int = 1,
        seed: 'cirq.RANDOM_STATE_OR_SEED_LIKE' = None,
    ) -> np.ndarray:
        indices = [self.qubit_map[q] for q in qubits]
        return sim.sample_density_matrix(
            self.target_tensor,
            indices,
            qid_shape=tuple(q.dimension for q in self.qubits),
            repetitions=repetitions,
            seed=seed,
        )

    def __repr__(self) -> str:
        return (
            'cirq.ActOnDensityMatrixArgs('
            f'target_tensor={proper_repr(self.target_tensor)},'
            f' available_buffer={proper_repr(self.available_buffer)},'
            f' qid_shape={self.qid_shape!r},'
            f' qubits={self.qubits!r},'
            f' log_of_measurement_results={proper_repr(self.log_of_measurement_results)})'
        )


def _strat_apply_channel_to_state(
    action: Any, args: 'cirq.ActOnDensityMatrixArgs', qubits: Sequence['cirq.Qid']
) -> bool:
    """Apply channel to state."""
    axes = args.get_axes(qubits)
    result = protocols.apply_channel(
        action,
        args=protocols.ApplyChannelArgs(
            target_tensor=args.target_tensor,
            out_buffer=args.available_buffer[0],
            auxiliary_buffer0=args.available_buffer[1],
            auxiliary_buffer1=args.available_buffer[2],
            left_axes=axes,
            right_axes=[e + len(args.qubits) for e in axes],
        ),
        default=None,
    )
    if result is None:
        return NotImplemented
    for i in range(len(args.available_buffer)):
        if result is args.available_buffer[i]:
            args.available_buffer[i] = args.target_tensor
    args.target_tensor = result
    return True<|MERGE_RESOLUTION|>--- conflicted
+++ resolved
@@ -41,11 +41,8 @@
         prng: np.random.RandomState = None,
         log_of_measurement_results: Dict[str, Any] = None,
         qubits: Sequence['cirq.Qid'] = None,
-<<<<<<< HEAD
         measured_qubits: Dict[str, Tuple['cirq.Qid', ...]] = None,
-=======
         ignore_measurement_results: bool = False,
->>>>>>> 01ae51ee
     ):
         """Inits ActOnDensityMatrixArgs.
 
@@ -65,19 +62,20 @@
                 effects.
             log_of_measurement_results: A mutable object that measurements are
                 being recorded into.
-<<<<<<< HEAD
             measured_qubits: A dictionary that contains the qubits that were
                 measured in each measurement.
-        """
-        super().__init__(prng, qubits, log_of_measurement_results, measured_qubits)
-=======
             ignore_measurement_results: If True, then the simulation
                 will treat measurement as dephasing instead of collapsing
                 process. This is only applicable to simulators that can
                 model dephasing.
         """
-        super().__init__(prng, qubits, log_of_measurement_results, ignore_measurement_results)
->>>>>>> 01ae51ee
+        super().__init__(
+            prng=prng,
+            qubits=qubits,
+            log_of_measurement_results=log_of_measurement_results,
+            measured_qubits=measured_qubits,
+            ignore_measurement_results=ignore_measurement_results,
+        )
         self.target_tensor = target_tensor
         self.available_buffer = available_buffer
         self.qid_shape = qid_shape
