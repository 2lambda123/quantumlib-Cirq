# Copyright 2021 The Cirq Developers
#
# Licensed under the Apache License, Version 2.0 (the "License");
# you may not use this file except in compliance with the License.
# You may obtain a copy of the License at
#
#     https://www.apache.org/licenses/LICENSE-2.0
#
# Unless required by applicable law or agreed to in writing, software
# distributed under the License is distributed on an "AS IS" BASIS,
# WITHOUT WARRANTIES OR CONDITIONS OF ANY KIND, either express or implied.
# See the License for the specific language governing permissions and
# limitations under the License.
"""Objects and methods for acting efficiently on a density matrix."""

from typing import Any, Dict, List, Tuple, TYPE_CHECKING, Sequence, Iterable

import numpy as np

from cirq import protocols, sim
from cirq._compat import deprecated_parameter
from cirq.sim.act_on_args import ActOnArgs, strat_act_on_from_apply_decompose
from cirq.linalg import transformations

if TYPE_CHECKING:
    import cirq


def _rewrite_deprecated_args(args, kwargs):
    if len(args) > 3:
        kwargs['axes'] = args[3]
    if len(args) > 4:
        kwargs['qid_shape'] = args[4]
    if len(args) > 5:
        kwargs['prng'] = args[5]
    if len(args) > 6:
        kwargs['log_of_measurement_results'] = args[6]
    if len(args) > 7:
        kwargs['qubits'] = args[7]
    return args[:3], kwargs


class ActOnDensityMatrixArgs(ActOnArgs):
    """State and context for an operation acting on a density matrix.

    To act on this object, directly edit the `target_tensor` property, which is
    storing the density matrix of the quantum system with one axis per qubit.
    """

    @deprecated_parameter(
        deadline='v0.13',
        fix='No longer needed. `protocols.act_on` infers axes.',
        parameter_desc='axes',
        match=lambda args, kwargs: 'axes' in kwargs
        or ('qid_shape' in kwargs and len(args) == 4)
        or (len(args) > 4 and isinstance(args[4], tuple)),
        rewrite=_rewrite_deprecated_args,
    )
    def __init__(
        self,
        target_tensor: np.ndarray,
        available_buffer: List[np.ndarray],
        qid_shape: Tuple[int, ...],
        prng: np.random.RandomState,
        log_of_measurement_results: Dict[str, Any],
        qubits: Sequence['cirq.Qid'] = None,
        axes: Iterable[int] = None,
    ):
        """
        Args:
            target_tensor: The state vector to act on, stored as a numpy array
                with one dimension for each qubit in the system. Operations are
                expected to perform inplace edits of this object.
            available_buffer: A workspace with the same shape and dtype as
                `target_tensor`. Used by operations that cannot be applied to
                `target_tensor` inline, in order to avoid unnecessary
                allocations.
            qubits: Determines the canonical ordering of the qubits. This
                is often used in specifying the initial state, i.e. the
                ordering of the computational basis states.
            qid_shape: The shape of the target tensor.
            prng: The pseudo random number generator to use for probabilistic
                effects.
            log_of_measurement_results: A mutable object that measurements are
                being recorded into. Edit it easily by calling
                `ActOnStateVectorArgs.record_measurement_result`.
            axes: The indices of axes corresponding to the qubits that the
                operation is supposed to act upon.
        """
        super().__init__(prng, qubits, axes, log_of_measurement_results)
        self.target_tensor = target_tensor
        self.available_buffer = available_buffer
        self.qid_shape = qid_shape

    def _act_on_fallback_(self, action: Any, qubits: Sequence['cirq.Qid'], allow_decompose: bool):
        strats = [
            _strat_apply_channel_to_state,
        ]
        if allow_decompose:
            strats.append(strat_act_on_from_apply_decompose)  # type: ignore

        # Try each strategy, stopping if one works.
        for strat in strats:
            result = strat(action, self, qubits)
            if result is False:
                break  # coverage: ignore
            if result is True:
                return True
            assert result is NotImplemented, str(result)
        raise TypeError(
            "Can't simulate operations that don't implement "
            "SupportsUnitary, SupportsConsistentApplyUnitary, "
            "SupportsMixture, SupportsChannel or is a measurement: {!r}".format(action)
        )

    def _perform_measurement(self, qubits: Sequence['cirq.Qid']) -> List[int]:
        """Delegates the call to measure the density matrix."""
        bits, _ = sim.measure_density_matrix(
            self.target_tensor,
            self.get_axes(qubits),
            out=self.target_tensor,
            qid_shape=self.qid_shape,
            seed=self.prng,
        )
        return bits

<<<<<<< HEAD
    def _on_copy(self, target: 'ActOnDensityMatrixArgs'):
        target.target_tensor = self.target_tensor.copy()
        target.available_buffer = [b.copy() for b in self.available_buffer]

    def _on_join(self, other: 'ActOnDensityMatrixArgs', target: 'ActOnDensityMatrixArgs'):
        target_tensor = tf.merge_density_matrices(self.target_tensor, other.target_tensor)
        target.target_tensor = target_tensor
        target.available_buffer = [np.empty_like(target_tensor) for _ in range(3)]
        target.qid_shape = target_tensor.shape[: int(target_tensor.ndim / 2)]

    def _on_extract(
        self,
        qubits: Sequence['cirq.Qid'],
        extracted: 'ActOnDensityMatrixArgs',
        remainder: 'ActOnDensityMatrixArgs',
    ):
        axes = [self.qubit_map[q] for q in qubits]
        extracted_tensor, remainder_tensor = tf.split_density_matrices(self.target_tensor, axes)
        extracted.target_tensor = extracted_tensor
        extracted.available_buffer = [np.empty_like(extracted_tensor) for _ in range(3)]
        extracted.qid_shape = extracted_tensor.shape[: int(extracted_tensor.ndim / 2)]
        remainder.target_tensor = remainder_tensor
        remainder.available_buffer = [np.empty_like(remainder_tensor) for _ in range(3)]
        remainder.qid_shape = remainder_tensor.shape[: int(remainder_tensor.ndim / 2)]

    def _on_reorder(self, qubits: Sequence['cirq.Qid'], target: 'ActOnDensityMatrixArgs'):
        axes = [self.qubit_map[q] for q in qubits]
        axes = axes + [i + len(qubits) for i in axes]
        new_tensor = np.moveaxis(self.target_tensor, axes, range(len(qubits) * 2))
        buffer = [np.empty_like(new_tensor) for _ in self.available_buffer]
        target.target_tensor = new_tensor
        target.available_buffer = buffer
        target.qid_shape = new_tensor.shape[: int(new_tensor.ndim / 2)]
=======
    def copy(self) -> 'cirq.ActOnDensityMatrixArgs':
        return ActOnDensityMatrixArgs(
            target_tensor=self.target_tensor.copy(),
            available_buffer=[b.copy() for b in self.available_buffer],
            qubits=self.qubits,
            qid_shape=self.qid_shape,
            prng=self.prng,
            log_of_measurement_results=self.log_of_measurement_results.copy(),
        )

    def join(self, other: 'cirq.ActOnDensityMatrixArgs') -> 'cirq.ActOnDensityMatrixArgs':
        target_tensor = transformations.merge_density_matrices(
            self.target_tensor, other.target_tensor
        )
        buffer = [np.empty_like(target_tensor) for _ in self.available_buffer]
        return ActOnDensityMatrixArgs(
            target_tensor=target_tensor,
            available_buffer=buffer,
            qubits=self.qubits + other.qubits,
            qid_shape=target_tensor.shape[: int(target_tensor.ndim / 2)],
            prng=self.prng,
            log_of_measurement_results=self.log_of_measurement_results,
        )

    def extract(
        self, qubits: Sequence['cirq.Qid']
    ) -> Tuple['cirq.ActOnDensityMatrixArgs', 'cirq.ActOnDensityMatrixArgs']:
        axes = self.get_axes(qubits)
        extracted_tensor, remainder_tensor = transformations.split_density_matrices(
            self.target_tensor, axes
        )
        buffer = [np.empty_like(extracted_tensor) for _ in self.available_buffer]
        extracted_args = ActOnDensityMatrixArgs(
            target_tensor=extracted_tensor,
            available_buffer=buffer,
            qubits=qubits,
            qid_shape=extracted_tensor.shape[: int(extracted_tensor.ndim / 2)],
            prng=self.prng,
            log_of_measurement_results=self.log_of_measurement_results,
        )
        buffer = [np.empty_like(remainder_tensor) for _ in self.available_buffer]
        remainder_args = ActOnDensityMatrixArgs(
            target_tensor=remainder_tensor,
            available_buffer=buffer,
            qubits=tuple(q for q in self.qubits if q not in qubits),
            qid_shape=remainder_tensor.shape[: int(remainder_tensor.ndim / 2)],
            prng=self.prng,
            log_of_measurement_results=self.log_of_measurement_results,
        )
        return extracted_args, remainder_args

    def reorder(self, qubits: Sequence['cirq.Qid']) -> 'cirq.ActOnDensityMatrixArgs':
        assert len(qubits) == len(self.qubits)
        axes = self.get_axes(qubits)
        axes = axes + [i + len(qubits) for i in axes]
        new_tensor = np.moveaxis(self.target_tensor, axes, range(len(qubits) * 2))
        buffer = [np.empty_like(new_tensor) for _ in self.available_buffer]
        return ActOnDensityMatrixArgs(
            target_tensor=new_tensor,
            available_buffer=buffer,
            qubits=qubits,
            qid_shape=new_tensor.shape[: int(new_tensor.ndim / 2)],
            prng=self.prng,
            log_of_measurement_results=self.log_of_measurement_results,
        )
>>>>>>> 145d52cd


def _strat_apply_channel_to_state(
    action: Any, args: ActOnDensityMatrixArgs, qubits: Sequence['cirq.Qid']
) -> bool:
    """Apply channel to state."""
    axes = args.get_axes(qubits)
    result = protocols.apply_channel(
        action,
        args=protocols.ApplyChannelArgs(
            target_tensor=args.target_tensor,
            out_buffer=args.available_buffer[0],
            auxiliary_buffer0=args.available_buffer[1],
            auxiliary_buffer1=args.available_buffer[2],
            left_axes=axes,
            right_axes=[e + len(args.qubits) for e in axes],
        ),
        default=None,
    )
    if result is None:
        return NotImplemented
    for i in range(3):
        if result is args.available_buffer[i]:
            args.available_buffer[i] = args.target_tensor
    args.target_tensor = result
    return True<|MERGE_RESOLUTION|>--- conflicted
+++ resolved
@@ -124,13 +124,14 @@
         )
         return bits
 
-<<<<<<< HEAD
     def _on_copy(self, target: 'ActOnDensityMatrixArgs'):
         target.target_tensor = self.target_tensor.copy()
         target.available_buffer = [b.copy() for b in self.available_buffer]
 
     def _on_join(self, other: 'ActOnDensityMatrixArgs', target: 'ActOnDensityMatrixArgs'):
-        target_tensor = tf.merge_density_matrices(self.target_tensor, other.target_tensor)
+        target_tensor = transformations.merge_density_matrices(
+            self.target_tensor, other.target_tensor
+        )
         target.target_tensor = target_tensor
         target.available_buffer = [np.empty_like(target_tensor) for _ in range(3)]
         target.qid_shape = target_tensor.shape[: int(target_tensor.ndim / 2)]
@@ -142,7 +143,9 @@
         remainder: 'ActOnDensityMatrixArgs',
     ):
         axes = [self.qubit_map[q] for q in qubits]
-        extracted_tensor, remainder_tensor = tf.split_density_matrices(self.target_tensor, axes)
+        extracted_tensor, remainder_tensor = transformations.split_density_matrices(
+            self.target_tensor, axes
+        )
         extracted.target_tensor = extracted_tensor
         extracted.available_buffer = [np.empty_like(extracted_tensor) for _ in range(3)]
         extracted.qid_shape = extracted_tensor.shape[: int(extracted_tensor.ndim / 2)]
@@ -158,73 +161,6 @@
         target.target_tensor = new_tensor
         target.available_buffer = buffer
         target.qid_shape = new_tensor.shape[: int(new_tensor.ndim / 2)]
-=======
-    def copy(self) -> 'cirq.ActOnDensityMatrixArgs':
-        return ActOnDensityMatrixArgs(
-            target_tensor=self.target_tensor.copy(),
-            available_buffer=[b.copy() for b in self.available_buffer],
-            qubits=self.qubits,
-            qid_shape=self.qid_shape,
-            prng=self.prng,
-            log_of_measurement_results=self.log_of_measurement_results.copy(),
-        )
-
-    def join(self, other: 'cirq.ActOnDensityMatrixArgs') -> 'cirq.ActOnDensityMatrixArgs':
-        target_tensor = transformations.merge_density_matrices(
-            self.target_tensor, other.target_tensor
-        )
-        buffer = [np.empty_like(target_tensor) for _ in self.available_buffer]
-        return ActOnDensityMatrixArgs(
-            target_tensor=target_tensor,
-            available_buffer=buffer,
-            qubits=self.qubits + other.qubits,
-            qid_shape=target_tensor.shape[: int(target_tensor.ndim / 2)],
-            prng=self.prng,
-            log_of_measurement_results=self.log_of_measurement_results,
-        )
-
-    def extract(
-        self, qubits: Sequence['cirq.Qid']
-    ) -> Tuple['cirq.ActOnDensityMatrixArgs', 'cirq.ActOnDensityMatrixArgs']:
-        axes = self.get_axes(qubits)
-        extracted_tensor, remainder_tensor = transformations.split_density_matrices(
-            self.target_tensor, axes
-        )
-        buffer = [np.empty_like(extracted_tensor) for _ in self.available_buffer]
-        extracted_args = ActOnDensityMatrixArgs(
-            target_tensor=extracted_tensor,
-            available_buffer=buffer,
-            qubits=qubits,
-            qid_shape=extracted_tensor.shape[: int(extracted_tensor.ndim / 2)],
-            prng=self.prng,
-            log_of_measurement_results=self.log_of_measurement_results,
-        )
-        buffer = [np.empty_like(remainder_tensor) for _ in self.available_buffer]
-        remainder_args = ActOnDensityMatrixArgs(
-            target_tensor=remainder_tensor,
-            available_buffer=buffer,
-            qubits=tuple(q for q in self.qubits if q not in qubits),
-            qid_shape=remainder_tensor.shape[: int(remainder_tensor.ndim / 2)],
-            prng=self.prng,
-            log_of_measurement_results=self.log_of_measurement_results,
-        )
-        return extracted_args, remainder_args
-
-    def reorder(self, qubits: Sequence['cirq.Qid']) -> 'cirq.ActOnDensityMatrixArgs':
-        assert len(qubits) == len(self.qubits)
-        axes = self.get_axes(qubits)
-        axes = axes + [i + len(qubits) for i in axes]
-        new_tensor = np.moveaxis(self.target_tensor, axes, range(len(qubits) * 2))
-        buffer = [np.empty_like(new_tensor) for _ in self.available_buffer]
-        return ActOnDensityMatrixArgs(
-            target_tensor=new_tensor,
-            available_buffer=buffer,
-            qubits=qubits,
-            qid_shape=new_tensor.shape[: int(new_tensor.ndim / 2)],
-            prng=self.prng,
-            log_of_measurement_results=self.log_of_measurement_results,
-        )
->>>>>>> 145d52cd
 
 
 def _strat_apply_channel_to_state(
