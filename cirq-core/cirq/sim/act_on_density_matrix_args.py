# Copyright 2021 The Cirq Developers
#
# Licensed under the Apache License, Version 2.0 (the "License");
# you may not use this file except in compliance with the License.
# You may obtain a copy of the License at
#
#     https://www.apache.org/licenses/LICENSE-2.0
#
# Unless required by applicable law or agreed to in writing, software
# distributed under the License is distributed on an "AS IS" BASIS,
# WITHOUT WARRANTIES OR CONDITIONS OF ANY KIND, either express or implied.
# See the License for the specific language governing permissions and
# limitations under the License.
"""Objects and methods for acting efficiently on a density matrix."""

from typing import Any, Callable, List, Optional, Sequence, Tuple, TYPE_CHECKING, Type, Union

import numpy as np

from cirq import protocols, qis, sim
from cirq._compat import proper_repr
from cirq.linalg import transformations
from cirq.sim.act_on_args import ActOnArgs, strat_act_on_from_apply_decompose

if TYPE_CHECKING:
    import cirq
    from numpy.typing import DTypeLike


class _BufferedDensityMatrix(qis.QuantumStateRepresentation):
    """Contains the density matrix and buffers for efficient state evolution."""

    def __init__(self, density_matrix: np.ndarray, buffer: Optional[List[np.ndarray]] = None):
        """Initializes the object with the inputs.

        This initializer creates the buffer if necessary.

        Args:
            density_matrix: The density matrix, must be correctly formatted. The data is not
                checked for validity here due to performance concerns.
            buffer: Optional, must be length 3 and same shape as the density matrix. If not
                provided, a buffer will be created automatically.
        Raises:
            ValueError: If the array is not the shape of a density matrix.
        """
        self._density_matrix = density_matrix
        if buffer is None:
            buffer = [np.empty_like(density_matrix) for _ in range(3)]
        self._buffer = buffer
        if len(density_matrix.shape) % 2 != 0:
            raise ValueError('The dimension of target_tensor is not divisible by 2.')
        self._qid_shape = density_matrix.shape[: len(density_matrix.shape) // 2]

    @classmethod
    def create(
        cls,
        *,
        initial_state: Union[np.ndarray, 'cirq.STATE_VECTOR_LIKE'] = 0,
        qid_shape: Optional[Tuple[int, ...]] = None,
        dtype: Optional['DTypeLike'] = None,
        buffer: Optional[List[np.ndarray]] = None,
    ):
        """Creates a buffered density matrix with the requested state.

        Args:
            initial_state: The initial state for the simulation in the computational basis.
            qid_shape: The shape of the density matrix, if the initial state is provided as an int.
            dtype: The desired dtype of the density matrix.
            buffer: Optional, must be length 3 and same shape as the density matrix. If not
                provided, a buffer will be created automatically.
        Raises:
            ValueError: If initial state is provided as integer, but qid_shape is not provided.
        """
        if not isinstance(initial_state, np.ndarray):
            if qid_shape is None:
                raise ValueError('qid_shape must be provided if initial_state is not ndarray')
            density_matrix = qis.to_valid_density_matrix(
                initial_state, len(qid_shape), qid_shape=qid_shape, dtype=dtype
            ).reshape(qid_shape * 2)
        else:
            if qid_shape is not None:
                if dtype and initial_state.dtype != dtype:
                    initial_state = initial_state.astype(dtype)
                density_matrix = qis.to_valid_density_matrix(
                    initial_state, len(qid_shape), qid_shape=qid_shape, dtype=dtype
                ).reshape(qid_shape * 2)
            else:
                density_matrix = initial_state
            if np.may_share_memory(density_matrix, initial_state):
                density_matrix = density_matrix.copy()
        density_matrix = density_matrix.astype(dtype, copy=False)
        return cls(density_matrix, buffer)

    def copy(self, deep_copy_buffers: bool = True) -> '_BufferedDensityMatrix':
        """Copies the object.

        Args:
            deep_copy_buffers: True by default, False to reuse the existing buffers.
        Returns:
            A copy of the object.
        """
        return _BufferedDensityMatrix(
            density_matrix=self._density_matrix.copy(),
            buffer=[b.copy() for b in self._buffer] if deep_copy_buffers else self._buffer,
        )

    def kron(self, other: '_BufferedDensityMatrix') -> '_BufferedDensityMatrix':
        """Creates the Kronecker product with the other density matrix.

        Args:
            other: The density matrix with which to kron.
        Returns:
            The Kronecker product of the two density matrices.
        """
        density_matrix = transformations.density_matrix_kronecker_product(
            self._density_matrix, other._density_matrix
        )
        return _BufferedDensityMatrix(density_matrix=density_matrix)

    def factor(
        self, axes: Sequence[int], *, validate=True, atol=1e-07
    ) -> Tuple['_BufferedDensityMatrix', '_BufferedDensityMatrix']:
        """Factors out the desired axes.

        Args:
            axes: The axes to factor out. Only the left axes should be provided. For example, to
                extract [C,A] from density matrix of shape [A,B,C,D,A,B,C,D], `axes` should be
                [2,0], and the return value will be two density matrices ([C,A,C,A], [B,D,B,D]).
            validate: Perform a validation that the density matrix factors cleanly.
            atol: The absolute tolerance for the validation.
            Returns:
                A tuple with the `(extracted, remainder)` density matrices, where `extracted` means
                the sub-matrix which corresponds to the axes requested, and with the axes in the
                requested order, and where `remainder` means the sub-matrix on the remaining axes,
                in the same order as the original density matrix.
        """
        extracted_tensor, remainder_tensor = transformations.factor_density_matrix(
            self._density_matrix, axes, validate=validate, atol=atol
        )
        extracted = _BufferedDensityMatrix(density_matrix=extracted_tensor)
        remainder = _BufferedDensityMatrix(density_matrix=remainder_tensor)
        return extracted, remainder

    def reindex(self, axes: Sequence[int]) -> '_BufferedDensityMatrix':
        """Transposes the axes of a density matrix to a specified order.

        Args:
            axes: The desired axis order. Only the left axes should be provided. For example, to
                transpose [A,B,C,A,B,C] to [C,B,A,C,B,A], `axes` should be [2,1,0].
        Returns:
            The transposed density matrix.
        """
        new_tensor = transformations.transpose_density_matrix_to_axis_order(
            self._density_matrix, axes
        )
        return _BufferedDensityMatrix(density_matrix=new_tensor)

    def apply_channel(self, action: Any, axes: Sequence[int]) -> bool:
        """Apply channel to state.

        Args:
            action: The value with a channel to apply.
            axes: The axes on which to apply the channel.
        Returns:
            True if the action succeeded.
        """
        result = protocols.apply_channel(
            action,
            args=protocols.ApplyChannelArgs(
                target_tensor=self._density_matrix,
                out_buffer=self._buffer[0],
                auxiliary_buffer0=self._buffer[1],
                auxiliary_buffer1=self._buffer[2],
                left_axes=axes,
                right_axes=[e + len(self._qid_shape) for e in axes],
            ),
            default=None,
        )
        if result is None:
            return False
        for i in range(len(self._buffer)):
            if result is self._buffer[i]:
                self._buffer[i] = self._density_matrix
        self._density_matrix = result
        return True

    def measure(
        self, axes: Sequence[int], seed: 'cirq.RANDOM_STATE_OR_SEED_LIKE' = None
    ) -> List[int]:
        """Measures the density matrix.

        Args:
            axes: The axes to measure.
            seed: The random number seed to use.
        Returns:
            The measurements in order.
        """
        bits, _ = sim.measure_density_matrix(
            self._density_matrix,
            axes,
            out=self._density_matrix,
            qid_shape=self._qid_shape,
            seed=seed,
        )
        return bits

    def sample(
        self,
        axes: Sequence[int],
        repetitions: int = 1,
        seed: 'cirq.RANDOM_STATE_OR_SEED_LIKE' = None,
    ) -> np.ndarray:
        """Samples the density matrix.

        Args:
            axes: The axes to sample.
            repetitions: The number of samples to make.
            seed: The random number seed to use.
        Returns:
            The samples in order.
        """
        return sim.sample_density_matrix(
            self._density_matrix,
            axes,
            qid_shape=self._qid_shape,
            repetitions=repetitions,
            seed=seed,
        )

    @property
    def supports_factor(self) -> bool:
        return True

    @property
    def can_represent_mixed_states(self) -> bool:
        return True


class ActOnDensityMatrixArgs(ActOnArgs[_BufferedDensityMatrix]):
    """State and context for an operation acting on a density matrix.

    To act on this object, directly edit the `target_tensor` property, which is
    storing the density matrix of the quantum system with one axis per qubit.
    """

    def __init__(
        self,
        *,
        available_buffer: Optional[List[np.ndarray]] = None,
        qid_shape: Optional[Tuple[int, ...]] = None,
        prng: Optional[np.random.RandomState] = None,
        qubits: Optional[Sequence['cirq.Qid']] = None,
        initial_state: Union[np.ndarray, 'cirq.STATE_VECTOR_LIKE'] = 0,
        dtype: Type[np.number] = np.complex64,
        classical_data: Optional['cirq.ClassicalDataStore'] = None,
    ):
        """Inits ActOnDensityMatrixArgs.

        Args:
            available_buffer: A workspace with the same shape and dtype as
                `target_tensor`. Used by operations that cannot be applied to
                `target_tensor` inline, in order to avoid unnecessary
                allocations.
            qubits: Determines the canonical ordering of the qubits. This
                is often used in specifying the initial state, i.e. the
                ordering of the computational basis states.
            qid_shape: The shape of the target tensor.
            prng: The pseudo random number generator to use for probabilistic
                effects.
            initial_state: The initial state for the simulation in the
                computational basis.
            dtype: The `numpy.dtype` of the inferred state vector. One of
                `numpy.complex64` or `numpy.complex128`. Only used when
                `target_tenson` is None.
            classical_data: The shared classical data container for this
                simulation.

        Raises:
            ValueError: The dimension of `target_tensor` is not divisible by 2
                and `qid_shape` is not provided.
        """
        state = _BufferedDensityMatrix.create(
            initial_state=initial_state,
            qid_shape=tuple(q.dimension for q in qubits) if qubits is not None else None,
            dtype=dtype,
            buffer=available_buffer,
        )
<<<<<<< HEAD
        super().__init__(
            state=state,
            prng=prng,
            qubits=qubits,
            log_of_measurement_results=log_of_measurement_results,
            classical_data=classical_data,
        )
=======
        super().__init__(state=state, prng=prng, qubits=qubits, classical_data=classical_data)
        self._state: _BufferedDensityMatrix = state
>>>>>>> f85e7312

    def _act_on_fallback_(
        self, action: Any, qubits: Sequence['cirq.Qid'], allow_decompose: bool = True
    ) -> bool:
        strats: List[Callable[[Any, Any, Sequence['cirq.Qid']], bool]] = [
            _strat_apply_channel_to_state
        ]
        if allow_decompose:
            strats.append(strat_act_on_from_apply_decompose)

        # Try each strategy, stopping if one works.
        for strat in strats:
            result = strat(action, self, qubits)
            if result is False:
                break  # coverage: ignore
            if result is True:
                return True
            assert result is NotImplemented, str(result)
        raise TypeError(
            "Can't simulate operations that don't implement "
            "SupportsUnitary, SupportsConsistentApplyUnitary, "
            "SupportsMixture or SupportsKraus or is a measurement: {!r}".format(action)
        )

    def __repr__(self) -> str:
        return (
            'cirq.ActOnDensityMatrixArgs('
            f'initial_state={proper_repr(self.target_tensor)},'
            f' qid_shape={self.qid_shape!r},'
            f' qubits={self.qubits!r},'
            f' classical_data={self.classical_data!r})'
        )

    @property
    def target_tensor(self):
        return self._state._density_matrix

    @property
    def available_buffer(self):
        return self._state._buffer

    @property
    def qid_shape(self):
        return self._state._qid_shape


def _strat_apply_channel_to_state(
    action: Any, args: 'cirq.ActOnDensityMatrixArgs', qubits: Sequence['cirq.Qid']
) -> bool:
    """Apply channel to state."""
    return True if args._state.apply_channel(action, args.get_axes(qubits)) else NotImplemented<|MERGE_RESOLUTION|>--- conflicted
+++ resolved
@@ -285,18 +285,7 @@
             dtype=dtype,
             buffer=available_buffer,
         )
-<<<<<<< HEAD
-        super().__init__(
-            state=state,
-            prng=prng,
-            qubits=qubits,
-            log_of_measurement_results=log_of_measurement_results,
-            classical_data=classical_data,
-        )
-=======
         super().__init__(state=state, prng=prng, qubits=qubits, classical_data=classical_data)
-        self._state: _BufferedDensityMatrix = state
->>>>>>> f85e7312
 
     def _act_on_fallback_(
         self, action: Any, qubits: Sequence['cirq.Qid'], allow_decompose: bool = True
