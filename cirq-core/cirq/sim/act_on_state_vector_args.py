# Copyright 2018 The Cirq Developers
#
# Licensed under the Apache License, Version 2.0 (the "License");
# you may not use this file except in compliance with the License.
# You may obtain a copy of the License at
#
#     https://www.apache.org/licenses/LICENSE-2.0
#
# Unless required by applicable law or agreed to in writing, software
# distributed under the License is distributed on an "AS IS" BASIS,
# WITHOUT WARRANTIES OR CONDITIONS OF ANY KIND, either express or implied.
# See the License for the specific language governing permissions and
# limitations under the License.
"""Objects and methods for acting efficiently on a state vector."""

from typing import Any, Iterable, Tuple, TYPE_CHECKING, Union, Dict, List, Sequence

import numpy as np

from cirq import linalg, protocols, sim
from cirq.sim.act_on_args import ActOnArgs, strat_act_on_from_apply_decompose

if TYPE_CHECKING:
    import cirq


class ActOnStateVectorArgs(ActOnArgs):
    """State and context for an operation acting on a state vector.

    There are three common ways to act on this object:

    1. Directly edit the `target_tensor` property, which is storing the state
        vector of the quantum system as a numpy array with one axis per qudit.
    2. Overwrite the `available_buffer` property with the new state vector, and
        then pass `available_buffer` into `swap_target_tensor_for`.
    3. Call `record_measurement_result(key, val)` to log a measurement result.
    """

    def __init__(
        self,
        target_tensor: np.ndarray,
        available_buffer: np.ndarray,
        prng: np.random.RandomState,
        log_of_measurement_results: Dict[str, Any],
        qubits: Sequence['cirq.Qid'] = None,
    ):
        """
        Args:
            target_tensor: The state vector to act on, stored as a numpy array
                with one dimension for each qubit in the system. Operations are
                expected to perform inplace edits of this object.
            available_buffer: A workspace with the same shape and dtype as
                `target_tensor`. Used by operations that cannot be applied to
                `target_tensor` inline, in order to avoid unnecessary
                allocations. Passing `available_buffer` into
                `swap_target_tensor_for` will swap it for `target_tensor`.
            qubits: Determines the canonical ordering of the qubits. This
                is often used in specifying the initial state, i.e. the
                ordering of the computational basis states.
            prng: The pseudo random number generator to use for probabilistic
                effects.
            log_of_measurement_results: A mutable object that measurements are
                being recorded into. Edit it easily by calling
                `ActOnStateVectorArgs.record_measurement_result`.
        """
        super().__init__(prng, qubits, log_of_measurement_results)
        self.target_tensor = target_tensor
        self.available_buffer = available_buffer

    def swap_target_tensor_for(self, new_target_tensor: np.ndarray):
        """Gives a new state vector for the system.

        Typically, the new state vector should be `args.available_buffer` where
        `args` is this `cirq.ActOnStateVectorArgs` instance.

        Args:
            new_target_tensor: The new system state. Must have the same shape
                and dtype as the old system state.
        """
        if new_target_tensor is self.available_buffer:
            self.available_buffer = self.target_tensor
        self.target_tensor = new_target_tensor

    def subspace_index(
        self, axes: Sequence[int], little_endian_bits_int: int = 0, *, big_endian_bits_int: int = 0
    ) -> Tuple[Union[slice, int, 'ellipsis'], ...]:
        """An index for the subspace where the target axes equal a value.

        Args:
            little_endian_bits_int: The desired value of the qubits at the
                targeted `axes`, packed into an integer. The least significant
                bit of the integer is the desired bit for the first axis, and
                so forth in increasing order. Can't be specified at the same
                time as `big_endian_bits_int`.

                When operating on qudits instead of qubits, the same basic logic
                applies but in a different basis. For example, if the target
                axes have dimension [a:2, b:3, c:2] then the integer 10
                decomposes into [a=0, b=2, c=1] via 7 = 1*(3*2) +  2*(2) + 0.

            big_endian_bits_int: The desired value of the qubits at the
                targeted `axes`, packed into an integer. The most significant
                bit of the integer is the desired bit for the first axis, and
                so forth in decreasing order. Can't be specified at the same
                time as `little_endian_bits_int`.

                When operating on qudits instead of qubits, the same basic logic
                applies but in a different basis. For example, if the target
                axes have dimension [a:2, b:3, c:2] then the integer 10
                decomposes into [a=1, b=2, c=0] via 7 = 1*(3*2) +  2*(2) + 0.

        Returns:
            A value that can be used to index into `target_tensor` and
            `available_buffer`, and manipulate only the part of Hilbert space
            corresponding to a given bit assignment.

        Example:
            If `target_tensor` is a 4 qubit tensor and `axes` is `[1, 3]` and
            then this method will return the following when given
            `little_endian_bits=0b01`:

                `(slice(None), 0, slice(None), 1, Ellipsis)`

            Therefore the following two lines would be equivalent:

                args.target_tensor[args.subspace_index(0b01)] += 1

                args.target_tensor[:, 0, :, 1] += 1
        """
        return linalg.slice_for_qubits_equal_to(
            axes,
            little_endian_qureg_value=little_endian_bits_int,
            big_endian_qureg_value=big_endian_bits_int,
            qid_shape=self.target_tensor.shape,
        )

    def _act_on_qubits_fallback_(
        self, action: Any, qubits: Sequence['cirq.Qid'], allow_decompose: bool
    ):
        strats = [
            _strat_act_on_state_vector_from_apply_unitary,
            _strat_act_on_state_vector_from_mixture,
            _strat_act_on_state_vector_from_channel,
        ]
        if allow_decompose:
            strats.append(strat_act_on_from_apply_decompose)

        # Try each strategy, stopping if one works.
        for strat in strats:
            result = strat(action, self, qubits)
            if result is False:
                break  # coverage: ignore
            if result is True:
                return True
            assert result is NotImplemented, str(result)
        raise TypeError(
            "Can't simulate operations that don't implement "
            "SupportsUnitary, SupportsConsistentApplyUnitary, "
            "SupportsMixture or is a measurement: {!r}".format(action)
        )

    def _perform_measurement(self, qubits: Sequence['cirq.Qid']) -> List[int]:
        """Delegates the call to measure the state vector."""
        bits, _ = sim.measure_state_vector(
            self.target_tensor,
            self.get_axes(qubits),
            out=self.target_tensor,
            qid_shape=self.target_tensor.shape,
            seed=self.prng,
        )
        return bits

    def copy(self) -> 'cirq.ActOnStateVectorArgs':
        return ActOnStateVectorArgs(
            target_tensor=self.target_tensor.copy(),
            available_buffer=self.available_buffer.copy(),
            qubits=self.qubits,
            prng=self.prng,
            log_of_measurement_results=self.log_of_measurement_results.copy(),
        )


def _strat_act_on_state_vector_from_apply_unitary(
    unitary_value: Any,
    args: 'cirq.ActOnStateVectorArgs',
    qubits: Sequence['cirq.Qid'],
) -> bool:
    new_target_tensor = protocols.apply_unitary(
        unitary_value,
        protocols.ApplyUnitaryArgs(
            target_tensor=args.target_tensor,
            available_buffer=args.available_buffer,
            axes=args.get_axes(qubits),
        ),
        allow_decompose=False,
        default=NotImplemented,
    )
    if new_target_tensor is NotImplemented:
        return NotImplemented
    args.swap_target_tensor_for(new_target_tensor)
    return True


def _strat_act_on_state_vector_from_mixture(
    action: Any, args: 'cirq.ActOnStateVectorArgs', qubits: Sequence['cirq.Qid']
) -> bool:
    mixture = protocols.mixture(action, default=None)
    if mixture is None:
        return NotImplemented
    probabilities, unitaries = zip(*mixture)

    index = args.prng.choice(range(len(unitaries)), p=probabilities)
    shape = protocols.qid_shape(action) * 2
    unitary = unitaries[index].astype(args.target_tensor.dtype).reshape(shape)
    linalg.targeted_left_multiply(
        unitary, args.target_tensor, args.get_axes(qubits), out=args.available_buffer
    )
    args.swap_target_tensor_for(args.available_buffer)
    return True


<<<<<<< HEAD
def _strat_act_on_state_vector_from_channel(
    action: Any, args: 'cirq.ActOnStateVectorArgs', qubits: Sequence['cirq.Qid']
) -> bool:
    kraus_operators = protocols.channel(action, default=None)
=======
def _strat_act_on_state_vector_from_channel(action: Any, args: 'cirq.ActOnStateVectorArgs') -> bool:
    kraus_operators = protocols.kraus(action, default=None)
>>>>>>> 55873b90
    if kraus_operators is None:
        return NotImplemented

    def prepare_into_buffer(k: int):
        linalg.targeted_left_multiply(
            left_matrix=kraus_tensors[k],
            right_target=args.target_tensor,
            target_axes=args.get_axes(qubits),
            out=args.available_buffer,
        )

    shape = protocols.qid_shape(action)
    kraus_tensors = [e.reshape(shape * 2).astype(args.target_tensor.dtype) for e in kraus_operators]
    p = args.prng.random()
    weight = None
    fallback_weight = 0
    fallback_weight_i = 0
    for i in range(len(kraus_tensors)):
        prepare_into_buffer(i)
        weight = np.linalg.norm(args.available_buffer) ** 2

        if weight > fallback_weight:
            fallback_weight_i = i
            fallback_weight = weight

        p -= weight
        if p < 0:
            break

    assert weight is not None, "No Kraus operators"
    if p >= 0 or weight == 0:
        # Floating point error resulted in a malformed sample.
        # Fall back to the most likely case.
        prepare_into_buffer(fallback_weight_i)
        weight = fallback_weight

    args.available_buffer /= np.sqrt(weight)
    args.swap_target_tensor_for(args.available_buffer)
    return True<|MERGE_RESOLUTION|>--- conflicted
+++ resolved
@@ -219,15 +219,10 @@
     return True
 
 
-<<<<<<< HEAD
 def _strat_act_on_state_vector_from_channel(
     action: Any, args: 'cirq.ActOnStateVectorArgs', qubits: Sequence['cirq.Qid']
 ) -> bool:
-    kraus_operators = protocols.channel(action, default=None)
-=======
-def _strat_act_on_state_vector_from_channel(action: Any, args: 'cirq.ActOnStateVectorArgs') -> bool:
     kraus_operators = protocols.kraus(action, default=None)
->>>>>>> 55873b90
     if kraus_operators is None:
         return NotImplemented
 
