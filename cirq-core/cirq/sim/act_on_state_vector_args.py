# Copyright 2018 The Cirq Developers
#
# Licensed under the Apache License, Version 2.0 (the "License");
# you may not use this file except in compliance with the License.
# You may obtain a copy of the License at
#
#     https://www.apache.org/licenses/LICENSE-2.0
#
# Unless required by applicable law or agreed to in writing, software
# distributed under the License is distributed on an "AS IS" BASIS,
# WITHOUT WARRANTIES OR CONDITIONS OF ANY KIND, either express or implied.
# See the License for the specific language governing permissions and
# limitations under the License.
"""Objects and methods for acting efficiently on a state vector."""

from typing import Any, Optional, Tuple, TYPE_CHECKING, Type, Union, Dict, List, Sequence

import numpy as np

from cirq import _compat, linalg, protocols, qis, sim
from cirq._compat import proper_repr
from cirq.sim.act_on_args import ActOnArgs, strat_act_on_from_apply_decompose
from cirq.linalg import transformations

if TYPE_CHECKING:
    import cirq


class ActOnStateVectorArgs(ActOnArgs):
    """State and context for an operation acting on a state vector.

    There are two common ways to act on this object:

    1. Directly edit the `target_tensor` property, which is storing the state
        vector of the quantum system as a numpy array with one axis per qudit.
    2. Overwrite the `available_buffer` property with the new state vector, and
        then pass `available_buffer` into `swap_target_tensor_for`.
    """

    @_compat.deprecated_parameter(
        deadline='v0.15',
        fix='Use initial_state instead and specify all the arguments with keywords.',
        parameter_desc='target_tensor and positional arguments',
        match=lambda args, kwargs: 'target_tensor' in kwargs or len(args) != 1,
    )
    def __init__(
        self,
        target_tensor: Optional[np.ndarray] = None,
        available_buffer: Optional[np.ndarray] = None,
        prng: Optional[np.random.RandomState] = None,
        log_of_measurement_results: Optional[Dict[str, List[int]]] = None,
        qubits: Optional[Sequence['cirq.Qid']] = None,
        initial_state: Union[np.ndarray, 'cirq.STATE_VECTOR_LIKE'] = 0,
        dtype: Type[np.number] = np.complex64,
        classical_data: Optional['cirq.ClassicalDataStore'] = None,
    ):
        """Inits ActOnStateVectorArgs.

        Args:
            target_tensor: The state vector to act on, stored as a numpy array
                with one dimension for each qubit in the system. Operations are
                expected to perform inplace edits of this object.
            available_buffer: A workspace with the same shape and dtype as
                `target_tensor`. Used by operations that cannot be applied to
                `target_tensor` inline, in order to avoid unnecessary
                allocations. Passing `available_buffer` into
                `swap_target_tensor_for` will swap it for `target_tensor`.
            qubits: Determines the canonical ordering of the qubits. This
                is often used in specifying the initial state, i.e. the
                ordering of the computational basis states.
            prng: The pseudo random number generator to use for probabilistic
                effects.
            log_of_measurement_results: A mutable object that measurements are
                being recorded into.
            initial_state: The initial state for the simulation in the
                computational basis.
            dtype: The `numpy.dtype` of the inferred state vector. One of
                `numpy.complex64` or `numpy.complex128`. Only used when
                `target_tenson` is None.
            classical_data: The shared classical data container for this
                simulation.
        """
        super().__init__(
            prng=prng,
            qubits=qubits,
            log_of_measurement_results=log_of_measurement_results,
            classical_data=classical_data,
        )
        if target_tensor is None:
            qid_shape = protocols.qid_shape(self.qubits)
            state = qis.to_valid_state_vector(
                initial_state, len(self.qubits), qid_shape=qid_shape, dtype=dtype
            )
            target_tensor = np.reshape(state, qid_shape)
        self.target_tensor = target_tensor

        if available_buffer is None:
            available_buffer = np.empty_like(target_tensor)
        self.available_buffer = available_buffer

    def swap_target_tensor_for(self, new_target_tensor: np.ndarray):
        """Gives a new state vector for the system.

        Typically, the new state vector should be `args.available_buffer` where
        `args` is this `cirq.ActOnStateVectorArgs` instance.

        Args:
            new_target_tensor: The new system state. Must have the same shape
                and dtype as the old system state.
        """
        if new_target_tensor is self.available_buffer:
            self.available_buffer = self.target_tensor
        self.target_tensor = new_target_tensor

    def subspace_index(
        self, axes: Sequence[int], little_endian_bits_int: int = 0, *, big_endian_bits_int: int = 0
    ) -> Tuple[Union[slice, int, 'ellipsis'], ...]:
        """An index for the subspace where the target axes equal a value.

        Args:
            axes: The qubits that are specified by the index bits.
            little_endian_bits_int: The desired value of the qubits at the
                targeted `axes`, packed into an integer. The least significant
                bit of the integer is the desired bit for the first axis, and
                so forth in increasing order. Can't be specified at the same
                time as `big_endian_bits_int`.

                When operating on qudits instead of qubits, the same basic logic
                applies but in a different basis. For example, if the target
                axes have dimension [a:2, b:3, c:2] then the integer 10
                decomposes into [a=0, b=2, c=1] via 7 = 1*(3*2) +  2*(2) + 0.
            big_endian_bits_int: The desired value of the qubits at the
                targeted `axes`, packed into an integer. The most significant
                bit of the integer is the desired bit for the first axis, and
                so forth in decreasing order. Can't be specified at the same
                time as `little_endian_bits_int`.

                When operating on qudits instead of qubits, the same basic logic
                applies but in a different basis. For example, if the target
                axes have dimension [a:2, b:3, c:2] then the integer 10
                decomposes into [a=1, b=2, c=0] via 7 = 1*(3*2) +  2*(2) + 0.

        Returns:
            A value that can be used to index into `target_tensor` and
            `available_buffer`, and manipulate only the part of Hilbert space
            corresponding to a given bit assignment.

        Example:
            If `target_tensor` is a 4 qubit tensor and `axes` is `[1, 3]` and
            then this method will return the following when given
            `little_endian_bits=0b01`:

                `(slice(None), 0, slice(None), 1, Ellipsis)`

            Therefore the following two lines would be equivalent:

                args.target_tensor[args.subspace_index(0b01)] += 1

                args.target_tensor[:, 0, :, 1] += 1
        """
        return linalg.slice_for_qubits_equal_to(
            axes,
            little_endian_qureg_value=little_endian_bits_int,
            big_endian_qureg_value=big_endian_bits_int,
            qid_shape=self.target_tensor.shape,
        )

    def _act_on_fallback_(
        self,
        action: Union['cirq.Operation', 'cirq.Gate'],
        qubits: Sequence['cirq.Qid'],
        allow_decompose: bool = True,
    ) -> bool:
        if self._strat_act_on_state_vector_from_apply_unitary(action, qubits):
            return True
        if self._strat_act_on_state_vector_from_mixture(action, qubits):
            return True
        if self._strat_act_on_state_vector_from_channel(action, qubits):
            return True
        if allow_decompose:
            if strat_act_on_from_apply_decompose(action, self, qubits):
                return True
        raise TypeError(
            "Can't simulate operations that don't implement "
            "SupportsUnitary, SupportsConsistentApplyUnitary, "
            "SupportsMixture or is a measurement: {!r}".format(action)
        )

    def _perform_measurement(self, qubits: Sequence['cirq.Qid']) -> List[int]:
        """Delegates the call to measure the state vector."""
        bits, _ = sim.measure_state_vector(
            self.target_tensor,
            self.get_axes(qubits),
            out=self.target_tensor,
            qid_shape=self.target_tensor.shape,
            seed=self.prng,
        )
        return bits

    def _on_copy(self, target: 'cirq.ActOnStateVectorArgs', deep_copy_buffers: bool = True):
        target.target_tensor = self.target_tensor.copy()
        if deep_copy_buffers:
            target.available_buffer = self.available_buffer.copy()
        else:
            target.available_buffer = self.available_buffer

    def _on_kronecker_product(
        self, other: 'cirq.ActOnStateVectorArgs', target: 'cirq.ActOnStateVectorArgs'
    ):
        target_tensor = transformations.state_vector_kronecker_product(
            self.target_tensor, other.target_tensor
        )
        target.target_tensor = target_tensor
        target.available_buffer = np.empty_like(target_tensor)

    def _on_factor(
        self,
        qubits: Sequence['cirq.Qid'],
        extracted: 'cirq.ActOnStateVectorArgs',
        remainder: 'cirq.ActOnStateVectorArgs',
        validate=True,
        atol=1e-07,
    ):
        axes = self.get_axes(qubits)
        extracted_tensor, remainder_tensor = transformations.factor_state_vector(
            self.target_tensor, axes, validate=validate, atol=atol
        )
        extracted.target_tensor = extracted_tensor
        extracted.available_buffer = np.empty_like(extracted_tensor)
        remainder.target_tensor = remainder_tensor
        remainder.available_buffer = np.empty_like(remainder_tensor)

    @property
    def allows_factoring(self):
        return True

    def _on_transpose_to_qubit_order(
        self, qubits: Sequence['cirq.Qid'], target: 'cirq.ActOnStateVectorArgs'
    ):
        axes = self.get_axes(qubits)
        new_tensor = transformations.transpose_state_vector_to_axis_order(self.target_tensor, axes)
        target.target_tensor = new_tensor
        target.available_buffer = np.empty_like(new_tensor)

    def sample(
        self,
        qubits: Sequence['cirq.Qid'],
        repetitions: int = 1,
        seed: 'cirq.RANDOM_STATE_OR_SEED_LIKE' = None,
    ) -> np.ndarray:
        indices = [self.qubit_map[q] for q in qubits]
        return sim.sample_state_vector(
            self.target_tensor,
            indices,
            qid_shape=tuple(q.dimension for q in self.qubits),
            repetitions=repetitions,
            seed=seed,
        )

    def __repr__(self) -> str:
        return (
            'cirq.ActOnStateVectorArgs('
            f'target_tensor={proper_repr(self.target_tensor)},'
            f' available_buffer={proper_repr(self.available_buffer)},'
            f' qubits={self.qubits!r},'
            f' log_of_measurement_results={proper_repr(self.log_of_measurement_results)})'
        )

    def _strat_act_on_state_vector_from_apply_unitary(
        self, unitary_value: Any, qubits: Sequence['cirq.Qid']
    ) -> bool:
        new_target_tensor = protocols.apply_unitary(
            unitary_value,
            protocols.ApplyUnitaryArgs(
                target_tensor=self.target_tensor,
                available_buffer=self.available_buffer,
                axes=self.get_axes(qubits),
            ),
            allow_decompose=False,
            default=NotImplemented,
        )
        if new_target_tensor is NotImplemented:
            return False
        self.swap_target_tensor_for(new_target_tensor)
        return True

<<<<<<< HEAD
    def _strat_act_on_state_vector_from_mixture(
        self, action: Any, qubits: Sequence['cirq.Qid']
    ) -> bool:
        mixture = protocols.mixture(action, default=None)
        if mixture is None:
            return False
        probabilities, unitaries = zip(*mixture)

        index = self.prng.choice(range(len(unitaries)), p=probabilities)
        shape = protocols.qid_shape(action) * 2
        unitary = unitaries[index].astype(self.target_tensor.dtype).reshape(shape)
=======
def _strat_act_on_state_vector_from_apply_unitary(
    unitary_value: Any,
    args: 'cirq.ActOnStateVectorArgs',
    qubits: Sequence['cirq.Qid'],
) -> bool:
    new_target_tensor = protocols.apply_unitary(
        unitary_value,
        protocols.ApplyUnitaryArgs(
            target_tensor=args.target_tensor,
            available_buffer=args.available_buffer,
            axes=args.get_axes(qubits),
        ),
        allow_decompose=False,
        default=NotImplemented,
    )
    if new_target_tensor is NotImplemented:
        return NotImplemented
    args.swap_target_tensor_for(new_target_tensor)
    return True


def _strat_act_on_state_vector_from_mixture(
    action: Any, args: 'cirq.ActOnStateVectorArgs', qubits: Sequence['cirq.Qid']
) -> bool:
    mixture = protocols.mixture(action, default=None)
    if mixture is None:
        return NotImplemented
    probabilities, unitaries = zip(*mixture)

    index = args.prng.choice(range(len(unitaries)), p=probabilities)
    shape = protocols.qid_shape(action) * 2
    unitary = unitaries[index].astype(args.target_tensor.dtype).reshape(shape)
    linalg.targeted_left_multiply(
        unitary, args.target_tensor, args.get_axes(qubits), out=args.available_buffer
    )
    args.swap_target_tensor_for(args.available_buffer)
    if protocols.is_measurement(action):
        key = protocols.measurement_key_name(action)
        args._classical_data.record_channel_measurement(key, index)
    return True


def _strat_act_on_state_vector_from_channel(
    action: Any, args: 'cirq.ActOnStateVectorArgs', qubits: Sequence['cirq.Qid']
) -> bool:
    kraus_operators = protocols.kraus(action, default=None)
    if kraus_operators is None:
        return NotImplemented

    def prepare_into_buffer(k: int):
>>>>>>> 6937e417
        linalg.targeted_left_multiply(
            unitary, self.target_tensor, self.get_axes(qubits), out=self.available_buffer
        )
        self.swap_target_tensor_for(self.available_buffer)
        if protocols.is_measurement(action):
            key = protocols.measurement_key_name(action)
            self.log_of_measurement_results[key] = [index]
        return True

<<<<<<< HEAD
    def _strat_act_on_state_vector_from_channel(
        self, action: Any, qubits: Sequence['cirq.Qid']
    ) -> bool:
        kraus_operators = protocols.kraus(action, default=None)
        if kraus_operators is None:
            return False

        def prepare_into_buffer(k: int):
            linalg.targeted_left_multiply(
                left_matrix=kraus_tensors[k],
                right_target=self.target_tensor,
                target_axes=self.get_axes(qubits),
                out=self.available_buffer,
            )

        shape = protocols.qid_shape(action)
        kraus_tensors = [
            e.reshape(shape * 2).astype(self.target_tensor.dtype) for e in kraus_operators
        ]
        p = self.prng.random()
        weight = None
        fallback_weight = 0
        fallback_weight_index = 0
        for index in range(len(kraus_tensors)):
            prepare_into_buffer(index)
            weight = np.linalg.norm(self.available_buffer) ** 2

            if weight > fallback_weight:
                fallback_weight_index = index
                fallback_weight = weight

            p -= weight
            if p < 0:
                break

        assert weight is not None, "No Kraus operators"
        if p >= 0 or weight == 0:
            # Floating point error resulted in a malformed sample.
            # Fall back to the most likely case.
            prepare_into_buffer(fallback_weight_index)
            weight = fallback_weight
            index = fallback_weight_index

        self.available_buffer /= np.sqrt(weight)
        self.swap_target_tensor_for(self.available_buffer)
        if protocols.is_measurement(action):
            key = protocols.measurement_key_name(action)
            self.log_of_measurement_results[key] = [index]
        return True
=======
    shape = protocols.qid_shape(action)
    kraus_tensors = [e.reshape(shape * 2).astype(args.target_tensor.dtype) for e in kraus_operators]
    p = args.prng.random()
    weight = None
    fallback_weight = 0
    fallback_weight_index = 0
    for index in range(len(kraus_tensors)):
        prepare_into_buffer(index)
        weight = np.linalg.norm(args.available_buffer) ** 2

        if weight > fallback_weight:
            fallback_weight_index = index
            fallback_weight = weight

        p -= weight
        if p < 0:
            break

    assert weight is not None, "No Kraus operators"
    if p >= 0 or weight == 0:
        # Floating point error resulted in a malformed sample.
        # Fall back to the most likely case.
        prepare_into_buffer(fallback_weight_index)
        weight = fallback_weight
        index = fallback_weight_index

    args.available_buffer /= np.sqrt(weight)
    args.swap_target_tensor_for(args.available_buffer)
    if protocols.is_measurement(action):
        key = protocols.measurement_key_name(action)
        args._classical_data.record_channel_measurement(key, index)
    return True
>>>>>>> 6937e417
<|MERGE_RESOLUTION|>--- conflicted
+++ resolved
@@ -284,7 +284,6 @@
         self.swap_target_tensor_for(new_target_tensor)
         return True
 
-<<<<<<< HEAD
     def _strat_act_on_state_vector_from_mixture(
         self, action: Any, qubits: Sequence['cirq.Qid']
     ) -> bool:
@@ -296,58 +295,6 @@
         index = self.prng.choice(range(len(unitaries)), p=probabilities)
         shape = protocols.qid_shape(action) * 2
         unitary = unitaries[index].astype(self.target_tensor.dtype).reshape(shape)
-=======
-def _strat_act_on_state_vector_from_apply_unitary(
-    unitary_value: Any,
-    args: 'cirq.ActOnStateVectorArgs',
-    qubits: Sequence['cirq.Qid'],
-) -> bool:
-    new_target_tensor = protocols.apply_unitary(
-        unitary_value,
-        protocols.ApplyUnitaryArgs(
-            target_tensor=args.target_tensor,
-            available_buffer=args.available_buffer,
-            axes=args.get_axes(qubits),
-        ),
-        allow_decompose=False,
-        default=NotImplemented,
-    )
-    if new_target_tensor is NotImplemented:
-        return NotImplemented
-    args.swap_target_tensor_for(new_target_tensor)
-    return True
-
-
-def _strat_act_on_state_vector_from_mixture(
-    action: Any, args: 'cirq.ActOnStateVectorArgs', qubits: Sequence['cirq.Qid']
-) -> bool:
-    mixture = protocols.mixture(action, default=None)
-    if mixture is None:
-        return NotImplemented
-    probabilities, unitaries = zip(*mixture)
-
-    index = args.prng.choice(range(len(unitaries)), p=probabilities)
-    shape = protocols.qid_shape(action) * 2
-    unitary = unitaries[index].astype(args.target_tensor.dtype).reshape(shape)
-    linalg.targeted_left_multiply(
-        unitary, args.target_tensor, args.get_axes(qubits), out=args.available_buffer
-    )
-    args.swap_target_tensor_for(args.available_buffer)
-    if protocols.is_measurement(action):
-        key = protocols.measurement_key_name(action)
-        args._classical_data.record_channel_measurement(key, index)
-    return True
-
-
-def _strat_act_on_state_vector_from_channel(
-    action: Any, args: 'cirq.ActOnStateVectorArgs', qubits: Sequence['cirq.Qid']
-) -> bool:
-    kraus_operators = protocols.kraus(action, default=None)
-    if kraus_operators is None:
-        return NotImplemented
-
-    def prepare_into_buffer(k: int):
->>>>>>> 6937e417
         linalg.targeted_left_multiply(
             unitary, self.target_tensor, self.get_axes(qubits), out=self.available_buffer
         )
@@ -357,7 +304,6 @@
             self.log_of_measurement_results[key] = [index]
         return True
 
-<<<<<<< HEAD
     def _strat_act_on_state_vector_from_channel(
         self, action: Any, qubits: Sequence['cirq.Qid']
     ) -> bool:
@@ -406,38 +352,4 @@
         if protocols.is_measurement(action):
             key = protocols.measurement_key_name(action)
             self.log_of_measurement_results[key] = [index]
-        return True
-=======
-    shape = protocols.qid_shape(action)
-    kraus_tensors = [e.reshape(shape * 2).astype(args.target_tensor.dtype) for e in kraus_operators]
-    p = args.prng.random()
-    weight = None
-    fallback_weight = 0
-    fallback_weight_index = 0
-    for index in range(len(kraus_tensors)):
-        prepare_into_buffer(index)
-        weight = np.linalg.norm(args.available_buffer) ** 2
-
-        if weight > fallback_weight:
-            fallback_weight_index = index
-            fallback_weight = weight
-
-        p -= weight
-        if p < 0:
-            break
-
-    assert weight is not None, "No Kraus operators"
-    if p >= 0 or weight == 0:
-        # Floating point error resulted in a malformed sample.
-        # Fall back to the most likely case.
-        prepare_into_buffer(fallback_weight_index)
-        weight = fallback_weight
-        index = fallback_weight_index
-
-    args.available_buffer /= np.sqrt(weight)
-    args.swap_target_tensor_for(args.available_buffer)
-    if protocols.is_measurement(action):
-        key = protocols.measurement_key_name(action)
-        args._classical_data.record_channel_measurement(key, index)
-    return True
->>>>>>> 6937e417
+        return True