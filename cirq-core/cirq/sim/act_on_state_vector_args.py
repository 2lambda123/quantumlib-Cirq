# Copyright 2018 The Cirq Developers
#
# Licensed under the Apache License, Version 2.0 (the "License");
# you may not use this file except in compliance with the License.
# You may obtain a copy of the License at
#
#     https://www.apache.org/licenses/LICENSE-2.0
#
# Unless required by applicable law or agreed to in writing, software
# distributed under the License is distributed on an "AS IS" BASIS,
# WITHOUT WARRANTIES OR CONDITIONS OF ANY KIND, either express or implied.
# See the License for the specific language governing permissions and
# limitations under the License.
"""Objects and methods for acting efficiently on a state vector."""

from typing import Any, Tuple, TYPE_CHECKING, Union, Dict, List, Sequence, Iterable

import numpy as np

from cirq import linalg, protocols, sim
from cirq._compat import deprecated_parameter
from cirq.sim.act_on_args import ActOnArgs, strat_act_on_from_apply_decompose
from cirq.linalg import transformations

if TYPE_CHECKING:
    import cirq


def _rewrite_deprecated_args(args, kwargs):
    if len(args) > 3:
        kwargs['axes'] = args[3]
    if len(args) > 4:
        kwargs['prng'] = args[4]
    if len(args) > 5:
        kwargs['log_of_measurement_results'] = args[5]
    if len(args) > 6:
        kwargs['qubits'] = args[6]
    return args[:3], kwargs


class ActOnStateVectorArgs(ActOnArgs):
    """State and context for an operation acting on a state vector.

    There are three common ways to act on this object:

    1. Directly edit the `target_tensor` property, which is storing the state
        vector of the quantum system as a numpy array with one axis per qudit.
    2. Overwrite the `available_buffer` property with the new state vector, and
        then pass `available_buffer` into `swap_target_tensor_for`.
    3. Call `record_measurement_result(key, val)` to log a measurement result.
    """

    @deprecated_parameter(
        deadline='v0.13',
        fix='No longer needed. `protocols.act_on` infers axes.',
        parameter_desc='axes',
        match=lambda args, kwargs: 'axes' in kwargs
        or ('prng' in kwargs and len(args) == 4)
        or (len(args) > 4 and isinstance(args[4], np.random.RandomState)),
        rewrite=_rewrite_deprecated_args,
    )
    def __init__(
        self,
        target_tensor: np.ndarray,
        available_buffer: np.ndarray,
        prng: np.random.RandomState,
        log_of_measurement_results: Dict[str, Any],
        qubits: Sequence['cirq.Qid'] = None,
        axes: Iterable[int] = None,
    ):
        """
        Args:
            target_tensor: The state vector to act on, stored as a numpy array
                with one dimension for each qubit in the system. Operations are
                expected to perform inplace edits of this object.
            available_buffer: A workspace with the same shape and dtype as
                `target_tensor`. Used by operations that cannot be applied to
                `target_tensor` inline, in order to avoid unnecessary
                allocations. Passing `available_buffer` into
                `swap_target_tensor_for` will swap it for `target_tensor`.
            qubits: Determines the canonical ordering of the qubits. This
                is often used in specifying the initial state, i.e. the
                ordering of the computational basis states.
            prng: The pseudo random number generator to use for probabilistic
                effects.
            log_of_measurement_results: A mutable object that measurements are
                being recorded into. Edit it easily by calling
                `ActOnStateVectorArgs.record_measurement_result`.
            axes: The indices of axes corresponding to the qubits that the
                operation is supposed to act upon.
        """
        super().__init__(prng, qubits, axes, log_of_measurement_results)
        self.target_tensor = target_tensor
        self.available_buffer = available_buffer

    def swap_target_tensor_for(self, new_target_tensor: np.ndarray):
        """Gives a new state vector for the system.

        Typically, the new state vector should be `args.available_buffer` where
        `args` is this `cirq.ActOnStateVectorArgs` instance.

        Args:
            new_target_tensor: The new system state. Must have the same shape
                and dtype as the old system state.
        """
        if new_target_tensor is self.available_buffer:
            self.available_buffer = self.target_tensor
        self.target_tensor = new_target_tensor

    def subspace_index(
        self, axes: Sequence[int], little_endian_bits_int: int = 0, *, big_endian_bits_int: int = 0
    ) -> Tuple[Union[slice, int, 'ellipsis'], ...]:
        """An index for the subspace where the target axes equal a value.

        Args:
            little_endian_bits_int: The desired value of the qubits at the
                targeted `axes`, packed into an integer. The least significant
                bit of the integer is the desired bit for the first axis, and
                so forth in increasing order. Can't be specified at the same
                time as `big_endian_bits_int`.

                When operating on qudits instead of qubits, the same basic logic
                applies but in a different basis. For example, if the target
                axes have dimension [a:2, b:3, c:2] then the integer 10
                decomposes into [a=0, b=2, c=1] via 7 = 1*(3*2) +  2*(2) + 0.

            big_endian_bits_int: The desired value of the qubits at the
                targeted `axes`, packed into an integer. The most significant
                bit of the integer is the desired bit for the first axis, and
                so forth in decreasing order. Can't be specified at the same
                time as `little_endian_bits_int`.

                When operating on qudits instead of qubits, the same basic logic
                applies but in a different basis. For example, if the target
                axes have dimension [a:2, b:3, c:2] then the integer 10
                decomposes into [a=1, b=2, c=0] via 7 = 1*(3*2) +  2*(2) + 0.

        Returns:
            A value that can be used to index into `target_tensor` and
            `available_buffer`, and manipulate only the part of Hilbert space
            corresponding to a given bit assignment.

        Example:
            If `target_tensor` is a 4 qubit tensor and `axes` is `[1, 3]` and
            then this method will return the following when given
            `little_endian_bits=0b01`:

                `(slice(None), 0, slice(None), 1, Ellipsis)`

            Therefore the following two lines would be equivalent:

                args.target_tensor[args.subspace_index(0b01)] += 1

                args.target_tensor[:, 0, :, 1] += 1
        """
        return linalg.slice_for_qubits_equal_to(
            axes,
            little_endian_qureg_value=little_endian_bits_int,
            big_endian_qureg_value=big_endian_bits_int,
            qid_shape=self.target_tensor.shape,
        )

    def _act_on_fallback_(self, action: Any, qubits: Sequence['cirq.Qid'], allow_decompose: bool):
        strats = [
            _strat_act_on_state_vector_from_apply_unitary,
            _strat_act_on_state_vector_from_mixture,
            _strat_act_on_state_vector_from_channel,
        ]
        if allow_decompose:
            strats.append(strat_act_on_from_apply_decompose)

        # Try each strategy, stopping if one works.
        for strat in strats:
            result = strat(action, self, qubits)
            if result is False:
                break  # coverage: ignore
            if result is True:
                return True
            assert result is NotImplemented, str(result)
        raise TypeError(
            "Can't simulate operations that don't implement "
            "SupportsUnitary, SupportsConsistentApplyUnitary, "
            "SupportsMixture or is a measurement: {!r}".format(action)
        )

    def _perform_measurement(self, qubits: Sequence['cirq.Qid']) -> List[int]:
        """Delegates the call to measure the state vector."""
        bits, _ = sim.measure_state_vector(
            self.target_tensor,
            self.get_axes(qubits),
            out=self.target_tensor,
            qid_shape=self.target_tensor.shape,
            seed=self.prng,
        )
        return bits

    def copy(self) -> 'cirq.ActOnStateVectorArgs':
        return ActOnStateVectorArgs(
            target_tensor=self.target_tensor.copy(),
            available_buffer=self.available_buffer.copy(),
            qubits=self.qubits,
            prng=self.prng,
            log_of_measurement_results=self.log_of_measurement_results.copy(),
        )

<<<<<<< HEAD
    def join(self, other: 'cirq.ActOnStateVectorArgs') -> 'cirq.ActOnStateVectorArgs':
        target_tensor = transformations.merge_state_vectors(self.target_tensor, other.target_tensor)
=======
    def kronecker_product(self, other: 'cirq.ActOnStateVectorArgs') -> 'cirq.ActOnStateVectorArgs':
        target_tensor = transformations.state_vector_kronecker_product(
            self.target_tensor, other.target_tensor
        )
>>>>>>> 6282c067
        buffer = np.empty_like(target_tensor)
        return ActOnStateVectorArgs(
            target_tensor=target_tensor,
            available_buffer=buffer,
            qubits=self.qubits + other.qubits,
            prng=self.prng,
            log_of_measurement_results=self.log_of_measurement_results,
        )

<<<<<<< HEAD
    def extract(
        self, qubits: Sequence['cirq.Qid']
    ) -> Tuple['cirq.ActOnStateVectorArgs', 'cirq.ActOnStateVectorArgs']:
        axes = self.get_axes(qubits)
        extracted_tensor, remainder_tensor = transformations.split_state_vectors(
            self.target_tensor, axes
=======
    def factor(
        self,
        qubits: Sequence['cirq.Qid'],
        *,
        validate=True,
        atol=1e-07,
    ) -> Tuple['cirq.ActOnStateVectorArgs', 'cirq.ActOnStateVectorArgs']:
        axes = self.get_axes(qubits)
        extracted_tensor, remainder_tensor = transformations.factor_state_vector(
            self.target_tensor, axes, validate=validate, atol=atol
>>>>>>> 6282c067
        )
        extracted_args = ActOnStateVectorArgs(
            target_tensor=extracted_tensor,
            available_buffer=np.empty_like(extracted_tensor),
            qubits=qubits,
            prng=self.prng,
            log_of_measurement_results=self.log_of_measurement_results,
        )
        remainder_args = ActOnStateVectorArgs(
            target_tensor=remainder_tensor,
            available_buffer=np.empty_like(remainder_tensor),
            qubits=tuple(q for q in self.qubits if q not in qubits),
            prng=self.prng,
            log_of_measurement_results=self.log_of_measurement_results,
        )
        return extracted_args, remainder_args

<<<<<<< HEAD
    def reorder(self, qubits: Sequence['cirq.Qid']) -> 'cirq.ActOnStateVectorArgs':
        assert len(qubits) == len(self.qubits)
        axes = self.get_axes(qubits)
        new_tensor = np.moveaxis(self.target_tensor, axes, range(len(qubits)))
=======
    def transpose_to_qubit_order(self, qubits: Sequence['cirq.Qid']) -> 'cirq.ActOnStateVectorArgs':
        axes = self.get_axes(qubits)
        new_tensor = transformations.transpose_state_vector_to_axis_order(self.target_tensor, axes)
>>>>>>> 6282c067
        new_args = ActOnStateVectorArgs(
            target_tensor=new_tensor,
            available_buffer=np.empty_like(new_tensor),
            qubits=qubits,
            prng=self.prng,
            log_of_measurement_results=self.log_of_measurement_results,
        )
        return new_args

<<<<<<< HEAD
    def sample(
        self,
        qubits: Sequence['cirq.Qid'],
        repetitions: int = 1,
        seed: 'cirq.RANDOM_STATE_OR_SEED_LIKE' = None,
    ) -> np.ndarray:
        indices = [self.qubit_map[q] for q in qubits]
        return sim.sample_state_vector(
            self.target_tensor,
            indices,
            qid_shape=tuple(q.dimension for q in self.qubits),
            repetitions=repetitions,
            seed=seed,
        )

=======
>>>>>>> 6282c067

def _strat_act_on_state_vector_from_apply_unitary(
    unitary_value: Any,
    args: 'cirq.ActOnStateVectorArgs',
    qubits: Sequence['cirq.Qid'],
) -> bool:
    new_target_tensor = protocols.apply_unitary(
        unitary_value,
        protocols.ApplyUnitaryArgs(
            target_tensor=args.target_tensor,
            available_buffer=args.available_buffer,
            axes=args.get_axes(qubits),
        ),
        allow_decompose=False,
        default=NotImplemented,
    )
    if new_target_tensor is NotImplemented:
        return NotImplemented
    args.swap_target_tensor_for(new_target_tensor)
    return True


def _strat_act_on_state_vector_from_mixture(
    action: Any, args: 'cirq.ActOnStateVectorArgs', qubits: Sequence['cirq.Qid']
) -> bool:
    mixture = protocols.mixture(action, default=None)
    if mixture is None:
        return NotImplemented
    probabilities, unitaries = zip(*mixture)

    index = args.prng.choice(range(len(unitaries)), p=probabilities)
    shape = protocols.qid_shape(action) * 2
    unitary = unitaries[index].astype(args.target_tensor.dtype).reshape(shape)
    linalg.targeted_left_multiply(
        unitary, args.target_tensor, args.get_axes(qubits), out=args.available_buffer
    )
    args.swap_target_tensor_for(args.available_buffer)
    return True


def _strat_act_on_state_vector_from_channel(
    action: Any, args: 'cirq.ActOnStateVectorArgs', qubits: Sequence['cirq.Qid']
) -> bool:
    kraus_operators = protocols.kraus(action, default=None)
    if kraus_operators is None:
        return NotImplemented

    def prepare_into_buffer(k: int):
        linalg.targeted_left_multiply(
            left_matrix=kraus_tensors[k],
            right_target=args.target_tensor,
            target_axes=args.get_axes(qubits),
            out=args.available_buffer,
        )

    shape = protocols.qid_shape(action)
    kraus_tensors = [e.reshape(shape * 2).astype(args.target_tensor.dtype) for e in kraus_operators]
    p = args.prng.random()
    weight = None
    fallback_weight = 0
    fallback_weight_i = 0
    for i in range(len(kraus_tensors)):
        prepare_into_buffer(i)
        weight = np.linalg.norm(args.available_buffer) ** 2

        if weight > fallback_weight:
            fallback_weight_i = i
            fallback_weight = weight

        p -= weight
        if p < 0:
            break

    assert weight is not None, "No Kraus operators"
    if p >= 0 or weight == 0:
        # Floating point error resulted in a malformed sample.
        # Fall back to the most likely case.
        prepare_into_buffer(fallback_weight_i)
        weight = fallback_weight

    args.available_buffer /= np.sqrt(weight)
    args.swap_target_tensor_for(args.available_buffer)
    return True<|MERGE_RESOLUTION|>--- conflicted
+++ resolved
@@ -203,15 +203,10 @@
             log_of_measurement_results=self.log_of_measurement_results.copy(),
         )
 
-<<<<<<< HEAD
-    def join(self, other: 'cirq.ActOnStateVectorArgs') -> 'cirq.ActOnStateVectorArgs':
-        target_tensor = transformations.merge_state_vectors(self.target_tensor, other.target_tensor)
-=======
     def kronecker_product(self, other: 'cirq.ActOnStateVectorArgs') -> 'cirq.ActOnStateVectorArgs':
         target_tensor = transformations.state_vector_kronecker_product(
             self.target_tensor, other.target_tensor
         )
->>>>>>> 6282c067
         buffer = np.empty_like(target_tensor)
         return ActOnStateVectorArgs(
             target_tensor=target_tensor,
@@ -221,14 +216,6 @@
             log_of_measurement_results=self.log_of_measurement_results,
         )
 
-<<<<<<< HEAD
-    def extract(
-        self, qubits: Sequence['cirq.Qid']
-    ) -> Tuple['cirq.ActOnStateVectorArgs', 'cirq.ActOnStateVectorArgs']:
-        axes = self.get_axes(qubits)
-        extracted_tensor, remainder_tensor = transformations.split_state_vectors(
-            self.target_tensor, axes
-=======
     def factor(
         self,
         qubits: Sequence['cirq.Qid'],
@@ -239,7 +226,6 @@
         axes = self.get_axes(qubits)
         extracted_tensor, remainder_tensor = transformations.factor_state_vector(
             self.target_tensor, axes, validate=validate, atol=atol
->>>>>>> 6282c067
         )
         extracted_args = ActOnStateVectorArgs(
             target_tensor=extracted_tensor,
@@ -257,16 +243,9 @@
         )
         return extracted_args, remainder_args
 
-<<<<<<< HEAD
-    def reorder(self, qubits: Sequence['cirq.Qid']) -> 'cirq.ActOnStateVectorArgs':
-        assert len(qubits) == len(self.qubits)
-        axes = self.get_axes(qubits)
-        new_tensor = np.moveaxis(self.target_tensor, axes, range(len(qubits)))
-=======
     def transpose_to_qubit_order(self, qubits: Sequence['cirq.Qid']) -> 'cirq.ActOnStateVectorArgs':
         axes = self.get_axes(qubits)
         new_tensor = transformations.transpose_state_vector_to_axis_order(self.target_tensor, axes)
->>>>>>> 6282c067
         new_args = ActOnStateVectorArgs(
             target_tensor=new_tensor,
             available_buffer=np.empty_like(new_tensor),
@@ -276,7 +255,6 @@
         )
         return new_args
 
-<<<<<<< HEAD
     def sample(
         self,
         qubits: Sequence['cirq.Qid'],
@@ -292,8 +270,6 @@
             seed=seed,
         )
 
-=======
->>>>>>> 6282c067
 
 def _strat_act_on_state_vector_from_apply_unitary(
     unitary_value: Any,
