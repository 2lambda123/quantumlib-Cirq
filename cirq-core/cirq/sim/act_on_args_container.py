--- conflicted
+++ resolved
@@ -27,11 +27,7 @@
 
 import numpy as np
 
-<<<<<<< HEAD
 from cirq import ops, protocols, value
-=======
-from cirq import ops, protocols
->>>>>>> a6e832a0
 from cirq.sim.operation_target import OperationTarget
 from cirq.sim.simulator import TActOnArgs
 
@@ -61,20 +57,10 @@
             classical_data: The shared classical data container for this
                 simulation.
         """
-        if log_of_measurement_results is None:
-            super().__init__(qubits=qubits, classical_data=classical_data)
-        else:
-            super().__init__(
-                qubits=qubits,
-                log_of_measurement_results=log_of_measurement_results,
-                classical_data=classical_data,
-            )
+        classical_data = classical_data or value.ClassicalDataDictionaryStore()
+        super().__init__(qubits=qubits, classical_data=classical_data)
         self._args = args
         self._split_untangled_states = split_untangled_states
-<<<<<<< HEAD
-        self._classical_data = classical_data or value.ClassicalDataDictionaryStore()
-=======
->>>>>>> a6e832a0
 
     @property
     def args(self) -> Mapping[Optional['cirq.Qid'], TActOnArgs]:
