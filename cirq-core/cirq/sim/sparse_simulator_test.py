--- conflicted
+++ resolved
@@ -13,9 +13,10 @@
 # limitations under the License.
 import itertools
 import random
+from typing import Type
+
 from unittest import mock
 import numpy as np
-from numpy.typing import DTypeLike
 import pytest
 import sympy
 
@@ -29,11 +30,7 @@
 
 @pytest.mark.parametrize('dtype', [np.complex64, np.complex128])
 @pytest.mark.parametrize('split', [True, False])
-<<<<<<< HEAD
 def test_run_no_measurements(dtype: Type[np.complexfloating], split: bool):
-=======
-def test_run_no_measurements(dtype: DTypeLike, split: bool):
->>>>>>> ca8585ee
     q0, q1 = cirq.LineQubit.range(2)
     simulator = cirq.Simulator(dtype=dtype, split_untangled_states=split)
 
@@ -44,11 +41,7 @@
 
 @pytest.mark.parametrize('dtype', [np.complex64, np.complex128])
 @pytest.mark.parametrize('split', [True, False])
-<<<<<<< HEAD
 def test_run_no_results(dtype: Type[np.complexfloating], split: bool):
-=======
-def test_run_no_results(dtype: DTypeLike, split: bool):
->>>>>>> ca8585ee
     q0, q1 = cirq.LineQubit.range(2)
     simulator = cirq.Simulator(dtype=dtype, split_untangled_states=split)
 
@@ -59,11 +52,7 @@
 
 @pytest.mark.parametrize('dtype', [np.complex64, np.complex128])
 @pytest.mark.parametrize('split', [True, False])
-<<<<<<< HEAD
 def test_run_empty_circuit(dtype: Type[np.complexfloating], split: bool):
-=======
-def test_run_empty_circuit(dtype: DTypeLike, split: bool):
->>>>>>> ca8585ee
     simulator = cirq.Simulator(dtype=dtype, split_untangled_states=split)
     with pytest.raises(ValueError, match="no measurements"):
         simulator.run(cirq.Circuit())
@@ -71,11 +60,7 @@
 
 @pytest.mark.parametrize('dtype', [np.complex64, np.complex128])
 @pytest.mark.parametrize('split', [True, False])
-<<<<<<< HEAD
 def test_run_reset(dtype: Type[np.complexfloating], split: bool):
-=======
-def test_run_reset(dtype: DTypeLike, split: bool):
->>>>>>> ca8585ee
     q0, q1 = cirq.LineQid.for_qid_shape((2, 3))
     simulator = cirq.Simulator(dtype=dtype, split_untangled_states=split)
     circuit = cirq.Circuit(
@@ -95,11 +80,7 @@
 
 @pytest.mark.parametrize('dtype', [np.complex64, np.complex128])
 @pytest.mark.parametrize('split', [True, False])
-<<<<<<< HEAD
 def test_run_bit_flips(dtype: Type[np.complexfloating], split: bool):
-=======
-def test_run_bit_flips(dtype: DTypeLike, split: bool):
->>>>>>> ca8585ee
     q0, q1 = cirq.LineQubit.range(2)
     simulator = cirq.Simulator(dtype=dtype, split_untangled_states=split)
     for b0 in [0, 1]:
@@ -113,11 +94,7 @@
 
 @pytest.mark.parametrize('dtype', [np.complex64, np.complex128])
 @pytest.mark.parametrize('split', [True, False])
-<<<<<<< HEAD
 def test_run_measure_at_end_no_repetitions(dtype: Type[np.complexfloating], split: bool):
-=======
-def test_run_measure_at_end_no_repetitions(dtype: DTypeLike, split: bool):
->>>>>>> ca8585ee
     q0, q1 = cirq.LineQubit.range(2)
     simulator = cirq.Simulator(dtype=dtype, split_untangled_states=split)
     with mock.patch.object(simulator, '_core_iterator', wraps=simulator._core_iterator) as mock_sim:
@@ -143,11 +120,7 @@
 
 @pytest.mark.parametrize('dtype', [np.complex64, np.complex128])
 @pytest.mark.parametrize('split', [True, False])
-<<<<<<< HEAD
 def test_run_repetitions_measure_at_end(dtype: Type[np.complexfloating], split: bool):
-=======
-def test_run_repetitions_measure_at_end(dtype: DTypeLike, split: bool):
->>>>>>> ca8585ee
     q0, q1 = cirq.LineQubit.range(2)
     simulator = cirq.Simulator(dtype=dtype, split_untangled_states=split)
     with mock.patch.object(simulator, '_core_iterator', wraps=simulator._core_iterator) as mock_sim:
@@ -167,11 +140,7 @@
 
 @pytest.mark.parametrize('dtype', [np.complex64, np.complex128])
 @pytest.mark.parametrize('split', [True, False])
-<<<<<<< HEAD
 def test_run_invert_mask_measure_not_terminal(dtype: Type[np.complexfloating], split: bool):
-=======
-def test_run_invert_mask_measure_not_terminal(dtype: DTypeLike, split: bool):
->>>>>>> ca8585ee
     q0, q1 = cirq.LineQubit.range(2)
     simulator = cirq.Simulator(dtype=dtype, split_untangled_states=split)
     with mock.patch.object(simulator, '_core_iterator', wraps=simulator._core_iterator) as mock_sim:
@@ -192,11 +161,7 @@
 
 @pytest.mark.parametrize('dtype', [np.complex64, np.complex128])
 @pytest.mark.parametrize('split', [True, False])
-<<<<<<< HEAD
 def test_run_partial_invert_mask_measure_not_terminal(dtype: Type[np.complexfloating], split: bool):
-=======
-def test_run_partial_invert_mask_measure_not_terminal(dtype: DTypeLike, split: bool):
->>>>>>> ca8585ee
     q0, q1 = cirq.LineQubit.range(2)
     simulator = cirq.Simulator(dtype=dtype, split_untangled_states=split)
     with mock.patch.object(simulator, '_core_iterator', wraps=simulator._core_iterator) as mock_sim:
@@ -217,11 +182,7 @@
 
 @pytest.mark.parametrize('dtype', [np.complex64, np.complex128])
 @pytest.mark.parametrize('split', [True, False])
-<<<<<<< HEAD
 def test_run_measurement_not_terminal_no_repetitions(dtype: Type[np.complexfloating], split: bool):
-=======
-def test_run_measurement_not_terminal_no_repetitions(dtype: DTypeLike, split: bool):
->>>>>>> ca8585ee
     q0, q1 = cirq.LineQubit.range(2)
     simulator = cirq.Simulator(dtype=dtype, split_untangled_states=split)
     with mock.patch.object(simulator, '_core_iterator', wraps=simulator._core_iterator) as mock_sim:
@@ -245,11 +206,7 @@
 
 @pytest.mark.parametrize('dtype', [np.complex64, np.complex128])
 @pytest.mark.parametrize('split', [True, False])
-<<<<<<< HEAD
 def test_run_repetitions_measurement_not_terminal(dtype: Type[np.complexfloating], split: bool):
-=======
-def test_run_repetitions_measurement_not_terminal(dtype: DTypeLike, split: bool):
->>>>>>> ca8585ee
     q0, q1 = cirq.LineQubit.range(2)
     simulator = cirq.Simulator(dtype=dtype, split_untangled_states=split)
     with mock.patch.object(simulator, '_core_iterator', wraps=simulator._core_iterator) as mock_sim:
@@ -274,11 +231,7 @@
 
 @pytest.mark.parametrize('dtype', [np.complex64, np.complex128])
 @pytest.mark.parametrize('split', [True, False])
-<<<<<<< HEAD
 def test_run_param_resolver(dtype: Type[np.complexfloating], split: bool):
-=======
-def test_run_param_resolver(dtype: DTypeLike, split: bool):
->>>>>>> ca8585ee
     q0, q1 = cirq.LineQubit.range(2)
     simulator = cirq.Simulator(dtype=dtype, split_untangled_states=split)
     for b0 in [0, 1]:
@@ -297,11 +250,7 @@
 
 @pytest.mark.parametrize('dtype', [np.complex64, np.complex128])
 @pytest.mark.parametrize('split', [True, False])
-<<<<<<< HEAD
 def test_run_mixture(dtype: Type[np.complexfloating], split: bool):
-=======
-def test_run_mixture(dtype: DTypeLike, split: bool):
->>>>>>> ca8585ee
     q0 = cirq.LineQubit(0)
     simulator = cirq.Simulator(dtype=dtype, split_untangled_states=split)
     circuit = cirq.Circuit(cirq.bit_flip(0.5)(q0), cirq.measure(q0))
@@ -311,11 +260,7 @@
 
 @pytest.mark.parametrize('dtype', [np.complex64, np.complex128])
 @pytest.mark.parametrize('split', [True, False])
-<<<<<<< HEAD
 def test_run_mixture_with_gates(dtype: Type[np.complexfloating], split: bool):
-=======
-def test_run_mixture_with_gates(dtype: DTypeLike, split: bool):
->>>>>>> ca8585ee
     q0 = cirq.LineQubit(0)
     simulator = cirq.Simulator(dtype=dtype, split_untangled_states=split, seed=23)
     circuit = cirq.Circuit(cirq.H(q0), cirq.phase_flip(0.5)(q0), cirq.H(q0), cirq.measure(q0))
@@ -326,11 +271,7 @@
 
 @pytest.mark.parametrize('dtype', [np.complex64, np.complex128])
 @pytest.mark.parametrize('split', [True, False])
-<<<<<<< HEAD
 def test_run_correlations(dtype: Type[np.complexfloating], split: bool):
-=======
-def test_run_correlations(dtype: DTypeLike, split: bool):
->>>>>>> ca8585ee
     q0, q1 = cirq.LineQubit.range(2)
     simulator = cirq.Simulator(dtype=dtype, split_untangled_states=split)
     circuit = cirq.Circuit(cirq.H(q0), cirq.CNOT(q0, q1), cirq.measure(q0, q1))
@@ -342,11 +283,7 @@
 
 @pytest.mark.parametrize('dtype', [np.complex64, np.complex128])
 @pytest.mark.parametrize('split', [True, False])
-<<<<<<< HEAD
 def test_run_measure_multiple_qubits(dtype: Type[np.complexfloating], split: bool):
-=======
-def test_run_measure_multiple_qubits(dtype: DTypeLike, split: bool):
->>>>>>> ca8585ee
     q0, q1 = cirq.LineQubit.range(2)
     simulator = cirq.Simulator(dtype=dtype, split_untangled_states=split)
     for b0 in [0, 1]:
@@ -358,11 +295,7 @@
 
 @pytest.mark.parametrize('dtype', [np.complex64, np.complex128])
 @pytest.mark.parametrize('split', [True, False])
-<<<<<<< HEAD
 def test_run_sweeps_param_resolvers(dtype: Type[np.complexfloating], split: bool):
-=======
-def test_run_sweeps_param_resolvers(dtype: DTypeLike, split: bool):
->>>>>>> ca8585ee
     q0, q1 = cirq.LineQubit.range(2)
     simulator = cirq.Simulator(dtype=dtype, split_untangled_states=split)
     for b0 in [0, 1]:
@@ -388,11 +321,7 @@
 
 @pytest.mark.parametrize('dtype', [np.complex64, np.complex128])
 @pytest.mark.parametrize('split', [True, False])
-<<<<<<< HEAD
 def test_simulate_random_unitary(dtype: Type[np.complexfloating], split: bool):
-=======
-def test_simulate_random_unitary(dtype: DTypeLike, split: bool):
->>>>>>> ca8585ee
     q0, q1 = cirq.LineQubit.range(2)
     simulator = cirq.Simulator(dtype=dtype, split_untangled_states=split)
     for _ in range(10):
@@ -408,11 +337,7 @@
 
 @pytest.mark.parametrize('dtype', [np.complex64, np.complex128])
 @pytest.mark.parametrize('split', [True, False])
-<<<<<<< HEAD
 def test_simulate_no_circuit(dtype: Type[np.complexfloating], split: bool):
-=======
-def test_simulate_no_circuit(dtype: DTypeLike, split: bool):
->>>>>>> ca8585ee
     q0, q1 = cirq.LineQubit.range(2)
     simulator = cirq.Simulator(dtype=dtype, split_untangled_states=split)
     circuit = cirq.Circuit()
@@ -423,11 +348,7 @@
 
 @pytest.mark.parametrize('dtype', [np.complex64, np.complex128])
 @pytest.mark.parametrize('split', [True, False])
-<<<<<<< HEAD
 def test_simulate(dtype: Type[np.complexfloating], split: bool):
-=======
-def test_simulate(dtype: DTypeLike, split: bool):
->>>>>>> ca8585ee
     q0, q1 = cirq.LineQubit.range(2)
     simulator = cirq.Simulator(dtype=dtype, split_untangled_states=split)
     circuit = cirq.Circuit(cirq.H(q0), cirq.H(q1))
@@ -449,11 +370,7 @@
 
 @pytest.mark.parametrize('dtype', [np.complex64, np.complex128])
 @pytest.mark.parametrize('split', [True, False])
-<<<<<<< HEAD
 def test_simulate_qudits(dtype: Type[np.complexfloating], split: bool):
-=======
-def test_simulate_qudits(dtype: DTypeLike, split: bool):
->>>>>>> ca8585ee
     q0, q1 = cirq.LineQid.for_qid_shape((3, 4))
     simulator = cirq.Simulator(dtype=dtype, split_untangled_states=split)
     circuit = cirq.Circuit(cirq.XPowGate(dimension=3)(q0), cirq.XPowGate(dimension=4)(q1) ** 3)
@@ -466,11 +383,7 @@
 
 @pytest.mark.parametrize('dtype', [np.complex64, np.complex128])
 @pytest.mark.parametrize('split', [True, False])
-<<<<<<< HEAD
 def test_simulate_mixtures(dtype: Type[np.complexfloating], split: bool):
-=======
-def test_simulate_mixtures(dtype: DTypeLike, split: bool):
->>>>>>> ca8585ee
     q0 = cirq.LineQubit(0)
     simulator = cirq.Simulator(dtype=dtype, split_untangled_states=split)
     circuit = cirq.Circuit(cirq.bit_flip(0.5)(q0), cirq.measure(q0))
@@ -488,11 +401,7 @@
 @pytest.mark.parametrize(
     'dtype, split', itertools.product([np.complex64, np.complex128], [True, False])
 )
-<<<<<<< HEAD
 def test_simulate_qudit_mixtures(dtype: Type[np.complexfloating], split: bool):
-=======
-def test_simulate_qudit_mixtures(dtype: DTypeLike, split: bool):
->>>>>>> ca8585ee
     q0 = cirq.LineQid(0, 3)
     simulator = cirq.Simulator(dtype=dtype, split_untangled_states=split)
     mixture = _TestMixture(
@@ -518,11 +427,7 @@
 
 @pytest.mark.parametrize('dtype', [np.complex64, np.complex128])
 @pytest.mark.parametrize('split', [True, False])
-<<<<<<< HEAD
 def test_simulate_bit_flips(dtype: Type[np.complexfloating], split: bool):
-=======
-def test_simulate_bit_flips(dtype: DTypeLike, split: bool):
->>>>>>> ca8585ee
     q0, q1 = cirq.LineQubit.range(2)
     simulator = cirq.Simulator(dtype=dtype, split_untangled_states=split)
     for b0 in [0, 1]:
@@ -539,11 +444,7 @@
 
 @pytest.mark.parametrize('dtype', [np.complex64, np.complex128])
 @pytest.mark.parametrize('split', [True, False])
-<<<<<<< HEAD
 def test_simulate_initial_state(dtype: Type[np.complexfloating], split: bool):
-=======
-def test_simulate_initial_state(dtype: DTypeLike, split: bool):
->>>>>>> ca8585ee
     q0, q1 = cirq.LineQubit.range(2)
     simulator = cirq.Simulator(dtype=dtype, split_untangled_states=split)
     for b0 in [0, 1]:
@@ -557,11 +458,7 @@
 
 @pytest.mark.parametrize('dtype', [np.complex64, np.complex128])
 @pytest.mark.parametrize('split', [True, False])
-<<<<<<< HEAD
 def test_simulation_state(dtype: Type[np.complexfloating], split: bool):
-=======
-def test_simulation_state(dtype: DTypeLike, split: bool):
->>>>>>> ca8585ee
     q0, q1 = cirq.LineQubit.range(2)
     simulator = cirq.Simulator(dtype=dtype, split_untangled_states=split)
     for b0 in [0, 1]:
@@ -576,11 +473,7 @@
 
 @pytest.mark.parametrize('dtype', [np.complex64, np.complex128])
 @pytest.mark.parametrize('split', [True, False])
-<<<<<<< HEAD
 def test_simulate_qubit_order(dtype: Type[np.complexfloating], split: bool):
-=======
-def test_simulate_qubit_order(dtype: DTypeLike, split: bool):
->>>>>>> ca8585ee
     q0, q1 = cirq.LineQubit.range(2)
     simulator = cirq.Simulator(dtype=dtype, split_untangled_states=split)
     for b0 in [0, 1]:
@@ -594,11 +487,7 @@
 
 @pytest.mark.parametrize('dtype', [np.complex64, np.complex128])
 @pytest.mark.parametrize('split', [True, False])
-<<<<<<< HEAD
 def test_simulate_param_resolver(dtype: Type[np.complexfloating], split: bool):
-=======
-def test_simulate_param_resolver(dtype: DTypeLike, split: bool):
->>>>>>> ca8585ee
     q0, q1 = cirq.LineQubit.range(2)
     simulator = cirq.Simulator(dtype=dtype, split_untangled_states=split)
     for b0 in [0, 1]:
@@ -617,11 +506,7 @@
 
 @pytest.mark.parametrize('dtype', [np.complex64, np.complex128])
 @pytest.mark.parametrize('split', [True, False])
-<<<<<<< HEAD
 def test_simulate_measure_multiple_qubits(dtype: Type[np.complexfloating], split: bool):
-=======
-def test_simulate_measure_multiple_qubits(dtype: DTypeLike, split: bool):
->>>>>>> ca8585ee
     q0, q1 = cirq.LineQubit.range(2)
     simulator = cirq.Simulator(dtype=dtype, split_untangled_states=split)
     for b0 in [0, 1]:
@@ -633,11 +518,7 @@
 
 @pytest.mark.parametrize('dtype', [np.complex64, np.complex128])
 @pytest.mark.parametrize('split', [True, False])
-<<<<<<< HEAD
 def test_simulate_sweeps_param_resolver(dtype: Type[np.complexfloating], split: bool):
-=======
-def test_simulate_sweeps_param_resolver(dtype: DTypeLike, split: bool):
->>>>>>> ca8585ee
     q0, q1 = cirq.LineQubit.range(2)
     simulator = cirq.Simulator(dtype=dtype, split_untangled_states=split)
     for b0 in [0, 1]:
@@ -664,11 +545,7 @@
 
 @pytest.mark.parametrize('dtype', [np.complex64, np.complex128])
 @pytest.mark.parametrize('split', [True, False])
-<<<<<<< HEAD
 def test_simulate_moment_steps(dtype: Type[np.complexfloating], split: bool):
-=======
-def test_simulate_moment_steps(dtype: DTypeLike, split: bool):
->>>>>>> ca8585ee
     q0, q1 = cirq.LineQubit.range(2)
     circuit = cirq.Circuit(cirq.H(q0), cirq.H(q1), cirq.H(q0), cirq.H(q1))
     simulator = cirq.Simulator(dtype=dtype, split_untangled_states=split)
@@ -692,11 +569,7 @@
 
 @pytest.mark.parametrize('dtype', [np.complex64, np.complex128])
 @pytest.mark.parametrize('split', [True, False])
-<<<<<<< HEAD
 def test_simulate_moment_steps_empty_circuit(dtype: Type[np.complexfloating], split: bool):
-=======
-def test_simulate_moment_steps_empty_circuit(dtype: DTypeLike, split: bool):
->>>>>>> ca8585ee
     circuit = cirq.Circuit()
     simulator = cirq.Simulator(dtype=dtype, split_untangled_states=split)
     step = None
@@ -708,11 +581,7 @@
 
 @pytest.mark.parametrize('dtype', [np.complex64, np.complex128])
 @pytest.mark.parametrize('split', [True, False])
-<<<<<<< HEAD
 def test_simulate_moment_steps_sample(dtype: Type[np.complexfloating], split: bool):
-=======
-def test_simulate_moment_steps_sample(dtype: DTypeLike, split: bool):
->>>>>>> ca8585ee
     q0, q1 = cirq.LineQubit.range(2)
     circuit = cirq.Circuit(cirq.H(q0), cirq.CNOT(q0, q1))
     simulator = cirq.Simulator(dtype=dtype, split_untangled_states=split)
@@ -733,13 +602,9 @@
 
 @pytest.mark.parametrize('dtype', [np.complex64, np.complex128])
 @pytest.mark.parametrize('split', [True, False])
-<<<<<<< HEAD
 def test_simulate_moment_steps_intermediate_measurement(
     dtype: Type[np.complexfloating], split: bool
 ):
-=======
-def test_simulate_moment_steps_intermediate_measurement(dtype: DTypeLike, split: bool):
->>>>>>> ca8585ee
     q0 = cirq.LineQubit(0)
     circuit = cirq.Circuit(cirq.H(q0), cirq.measure(q0), cirq.H(q0))
     simulator = cirq.Simulator(dtype=dtype, split_untangled_states=split)
@@ -756,11 +621,7 @@
 
 @pytest.mark.parametrize('dtype', [np.complex64, np.complex128])
 @pytest.mark.parametrize('split', [True, False])
-<<<<<<< HEAD
 def test_simulate_expectation_values(dtype: Type[np.complexfloating], split: bool):
-=======
-def test_simulate_expectation_values(dtype: DTypeLike, split: bool):
->>>>>>> ca8585ee
     # Compare with test_expectation_from_state_vector_two_qubit_states
     # in file: cirq/ops/linear_combinations_test.py
     q0, q1 = cirq.LineQubit.range(2)
@@ -785,11 +646,7 @@
 
 @pytest.mark.parametrize('dtype', [np.complex64, np.complex128])
 @pytest.mark.parametrize('split', [True, False])
-<<<<<<< HEAD
 def test_simulate_expectation_values_terminal_measure(dtype: Type[np.complexfloating], split: bool):
-=======
-def test_simulate_expectation_values_terminal_measure(dtype: DTypeLike, split: bool):
->>>>>>> ca8585ee
     q0 = cirq.LineQubit(0)
     circuit = cirq.Circuit(cirq.H(q0), cirq.measure(q0))
     obs = cirq.Z(q0)
@@ -827,11 +684,7 @@
 
 @pytest.mark.parametrize('dtype', [np.complex64, np.complex128])
 @pytest.mark.parametrize('split', [True, False])
-<<<<<<< HEAD
 def test_simulate_expectation_values_qubit_order(dtype: Type[np.complexfloating], split: bool):
-=======
-def test_simulate_expectation_values_qubit_order(dtype: DTypeLike, split: bool):
->>>>>>> ca8585ee
     q0, q1, q2 = cirq.LineQubit.range(3)
     circuit = cirq.Circuit(cirq.H(q0), cirq.H(q1), cirq.X(q2))
     obs = cirq.X(q0) + cirq.X(q1) - cirq.Z(q2)
