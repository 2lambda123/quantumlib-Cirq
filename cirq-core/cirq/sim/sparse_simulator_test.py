# Copyright 2018 The Cirq Developers
#
# Licensed under the Apache License, Version 2.0 (the "License");
# you may not use this file except in compliance with the License.
# You may obtain a copy of the License at
#
#     https://www.apache.org/licenses/LICENSE-2.0
#
# Unless required by applicable law or agreed to in writing, software
# distributed under the License is distributed on an "AS IS" BASIS,
# WITHOUT WARRANTIES OR CONDITIONS OF ANY KIND, either express or implied.
# See the License for the specific language governing permissions and
# limitations under the License.
import itertools
import random
from typing import Type
from unittest import mock
import numpy as np
import pytest
import sympy

import cirq


def test_invalid_dtype():
    with pytest.raises(ValueError, match='complex'):
        cirq.Simulator(dtype=np.int32)


@pytest.mark.parametrize('dtype', [np.complex64, np.complex128])
@pytest.mark.parametrize('split', [True, False])
def test_run_no_measurements(dtype: Type[np.number], split: bool):
    q0, q1 = cirq.LineQubit.range(2)
    simulator = cirq.Simulator(dtype=dtype, split_untangled_states=split)

    circuit = cirq.Circuit(cirq.X(q0), cirq.X(q1))
    with pytest.raises(ValueError, match="no measurements"):
        simulator.run(circuit)


@pytest.mark.parametrize('dtype', [np.complex64, np.complex128])
@pytest.mark.parametrize('split', [True, False])
def test_run_no_results(dtype: Type[np.number], split: bool):
    q0, q1 = cirq.LineQubit.range(2)
    simulator = cirq.Simulator(dtype=dtype, split_untangled_states=split)

    circuit = cirq.Circuit(cirq.X(q0), cirq.X(q1))
    with pytest.raises(ValueError, match="no measurements"):
        simulator.run(circuit)


@pytest.mark.parametrize('dtype', [np.complex64, np.complex128])
@pytest.mark.parametrize('split', [True, False])
def test_run_empty_circuit(dtype: Type[np.number], split: bool):
    simulator = cirq.Simulator(dtype=dtype, split_untangled_states=split)
    with pytest.raises(ValueError, match="no measurements"):
        simulator.run(cirq.Circuit())


@pytest.mark.parametrize('dtype', [np.complex64, np.complex128])
@pytest.mark.parametrize('split', [True, False])
def test_run_reset(dtype: Type[np.number], split: bool):
    q0, q1 = cirq.LineQid.for_qid_shape((2, 3))
    simulator = cirq.Simulator(dtype=dtype, split_untangled_states=split)
    circuit = cirq.Circuit(
        cirq.H(q0),
        cirq.XPowGate(dimension=3)(q1) ** 2,
        cirq.reset(q0),
        cirq.measure(q0, key='m0'),
        cirq.measure(q1, key='m1a'),
        cirq.reset(q1),
        cirq.measure(q1, key='m1b'),
    )
    meas = simulator.run(circuit, repetitions=100).measurements
    assert np.array_equal(meas['m0'], np.zeros((100, 1)))
    assert np.array_equal(meas['m1a'], np.full((100, 1), 2))
    assert np.array_equal(meas['m1b'], np.zeros((100, 1)))


@pytest.mark.parametrize('dtype', [np.complex64, np.complex128])
@pytest.mark.parametrize('split', [True, False])
def test_run_bit_flips(dtype: Type[np.number], split: bool):
    q0, q1 = cirq.LineQubit.range(2)
    simulator = cirq.Simulator(dtype=dtype, split_untangled_states=split)
    for b0 in [0, 1]:
        for b1 in [0, 1]:
            circuit = cirq.Circuit(
                (cirq.X**b0)(q0), (cirq.X**b1)(q1), cirq.measure(q0), cirq.measure(q1)
            )
            result = simulator.run(circuit)
            np.testing.assert_equal(result.measurements, {'0': [[b0]], '1': [[b1]]})


@pytest.mark.parametrize('dtype', [np.complex64, np.complex128])
@pytest.mark.parametrize('split', [True, False])
def test_run_measure_at_end_no_repetitions(dtype: Type[np.number], split: bool):
    q0, q1 = cirq.LineQubit.range(2)
    simulator = cirq.Simulator(dtype=dtype, split_untangled_states=split)
    with mock.patch.object(simulator, '_core_iterator', wraps=simulator._core_iterator) as mock_sim:
        for b0 in [0, 1]:
            for b1 in [0, 1]:
                circuit = cirq.Circuit(
                    (cirq.X**b0)(q0), (cirq.X**b1)(q1), cirq.measure(q0), cirq.measure(q1)
                )
                result = simulator.run(circuit, repetitions=0)
                np.testing.assert_equal(
                    result.measurements, {'0': np.empty([0, 1]), '1': np.empty([0, 1])}
                )
                assert result.repetitions == 0
        assert mock_sim.call_count == 0


def test_run_repetitions_terminal_measurement_stochastic():
    q = cirq.LineQubit(0)
    c = cirq.Circuit(cirq.H(q), cirq.measure(q, key='q'))
    results = cirq.Simulator().run(c, repetitions=10000)
    assert 1000 <= sum(v[0] for v in results.measurements['q']) < 9000


@pytest.mark.parametrize('dtype', [np.complex64, np.complex128])
@pytest.mark.parametrize('split', [True, False])
def test_run_repetitions_measure_at_end(dtype: Type[np.number], split: bool):
    q0, q1 = cirq.LineQubit.range(2)
    simulator = cirq.Simulator(dtype=dtype, split_untangled_states=split)
    with mock.patch.object(simulator, '_core_iterator', wraps=simulator._core_iterator) as mock_sim:
        for b0 in [0, 1]:
            for b1 in [0, 1]:
                circuit = cirq.Circuit(
                    (cirq.X**b0)(q0), (cirq.X**b1)(q1), cirq.measure(q0), cirq.measure(q1)
                )
                result = simulator.run(circuit, repetitions=3)
                np.testing.assert_equal(result.measurements, {'0': [[b0]] * 3, '1': [[b1]] * 3})
                assert result.repetitions == 3
        # We expect one call per b0,b1.
        assert mock_sim.call_count == 8


@pytest.mark.parametrize('dtype', [np.complex64, np.complex128])
@pytest.mark.parametrize('split', [True, False])
def test_run_invert_mask_measure_not_terminal(dtype: Type[np.number], split: bool):
    q0, q1 = cirq.LineQubit.range(2)
    simulator = cirq.Simulator(dtype=dtype, split_untangled_states=split)
    with mock.patch.object(simulator, '_core_iterator', wraps=simulator._core_iterator) as mock_sim:
        for b0 in [0, 1]:
            for b1 in [0, 1]:
                circuit = cirq.Circuit(
                    (cirq.X**b0)(q0),
                    (cirq.X**b1)(q1),
                    cirq.measure(q0, q1, key='m', invert_mask=(True, False)),
                    cirq.X(q0),
                )
                result = simulator.run(circuit, repetitions=3)
                np.testing.assert_equal(result.measurements, {'m': [[1 - b0, b1]] * 3})
                assert result.repetitions == 3
        # We expect repeated calls per b0,b1 instead of one call.
        assert mock_sim.call_count > 4


@pytest.mark.parametrize('dtype', [np.complex64, np.complex128])
@pytest.mark.parametrize('split', [True, False])
def test_run_partial_invert_mask_measure_not_terminal(dtype: Type[np.number], split: bool):
    q0, q1 = cirq.LineQubit.range(2)
    simulator = cirq.Simulator(dtype=dtype, split_untangled_states=split)
    with mock.patch.object(simulator, '_core_iterator', wraps=simulator._core_iterator) as mock_sim:
        for b0 in [0, 1]:
            for b1 in [0, 1]:
                circuit = cirq.Circuit(
                    (cirq.X**b0)(q0),
                    (cirq.X**b1)(q1),
                    cirq.measure(q0, q1, key='m', invert_mask=(True,)),
                    cirq.X(q0),
                )
                result = simulator.run(circuit, repetitions=3)
                np.testing.assert_equal(result.measurements, {'m': [[1 - b0, b1]] * 3})
                assert result.repetitions == 3
        # We expect repeated calls per b0,b1 instead of one call.
        assert mock_sim.call_count > 4


@pytest.mark.parametrize('dtype', [np.complex64, np.complex128])
@pytest.mark.parametrize('split', [True, False])
def test_run_measurement_not_terminal_no_repetitions(dtype: Type[np.number], split: bool):
    q0, q1 = cirq.LineQubit.range(2)
    simulator = cirq.Simulator(dtype=dtype, split_untangled_states=split)
    with mock.patch.object(simulator, '_core_iterator', wraps=simulator._core_iterator) as mock_sim:
        for b0 in [0, 1]:
            for b1 in [0, 1]:
                circuit = cirq.Circuit(
                    (cirq.X**b0)(q0),
                    (cirq.X**b1)(q1),
                    cirq.measure(q0),
                    cirq.measure(q1),
                    cirq.H(q0),
                    cirq.H(q1),
                )
                result = simulator.run(circuit, repetitions=0)
                np.testing.assert_equal(
                    result.measurements, {'0': np.empty([0, 1]), '1': np.empty([0, 1])}
                )
                assert result.repetitions == 0
        assert mock_sim.call_count == 0


@pytest.mark.parametrize('dtype', [np.complex64, np.complex128])
@pytest.mark.parametrize('split', [True, False])
def test_run_repetitions_measurement_not_terminal(dtype: Type[np.number], split: bool):
    q0, q1 = cirq.LineQubit.range(2)
    simulator = cirq.Simulator(dtype=dtype, split_untangled_states=split)
    with mock.patch.object(simulator, '_core_iterator', wraps=simulator._core_iterator) as mock_sim:
        for b0 in [0, 1]:
            for b1 in [0, 1]:
                circuit = cirq.Circuit(
                    (cirq.X**b0)(q0),
                    (cirq.X**b1)(q1),
                    cirq.measure(q0),
                    cirq.measure(q1),
                    cirq.H(q0),
                    cirq.H(q1),
                )
                result = simulator.run(circuit, repetitions=3)
                np.testing.assert_equal(result.measurements, {'0': [[b0]] * 3, '1': [[b1]] * 3})
                assert result.repetitions == 3
        # We expect repeated calls per b0,b1 instead of one call.
        assert mock_sim.call_count > 4


@pytest.mark.parametrize('dtype', [np.complex64, np.complex128])
@pytest.mark.parametrize('split', [True, False])
def test_run_param_resolver(dtype: Type[np.number], split: bool):
    q0, q1 = cirq.LineQubit.range(2)
    simulator = cirq.Simulator(dtype=dtype, split_untangled_states=split)
    for b0 in [0, 1]:
        for b1 in [0, 1]:
            circuit = cirq.Circuit(
                (cirq.X ** sympy.Symbol('b0'))(q0),
                (cirq.X ** sympy.Symbol('b1'))(q1),
                cirq.measure(q0),
                cirq.measure(q1),
            )
            param_resolver = cirq.ParamResolver({'b0': b0, 'b1': b1})
            result = simulator.run(circuit, param_resolver=param_resolver)
            np.testing.assert_equal(result.measurements, {'0': [[b0]], '1': [[b1]]})
            np.testing.assert_equal(result.params, param_resolver)


@pytest.mark.parametrize('dtype', [np.complex64, np.complex128])
@pytest.mark.parametrize('split', [True, False])
def test_run_mixture(dtype: Type[np.number], split: bool):
    q0 = cirq.LineQubit(0)
    simulator = cirq.Simulator(dtype=dtype, split_untangled_states=split)
    circuit = cirq.Circuit(cirq.bit_flip(0.5)(q0), cirq.measure(q0))
    result = simulator.run(circuit, repetitions=100)
    assert 20 < sum(result.measurements['0'])[0] < 80  # type: ignore


@pytest.mark.parametrize('dtype', [np.complex64, np.complex128])
@pytest.mark.parametrize('split', [True, False])
def test_run_mixture_with_gates(dtype: Type[np.number], split: bool):
    q0 = cirq.LineQubit(0)
    simulator = cirq.Simulator(dtype=dtype, split_untangled_states=split, seed=23)
    circuit = cirq.Circuit(cirq.H(q0), cirq.phase_flip(0.5)(q0), cirq.H(q0), cirq.measure(q0))
    result = simulator.run(circuit, repetitions=100)
    assert sum(result.measurements['0'])[0] < 80  # type: ignore
    assert sum(result.measurements['0'])[0] > 20  # type: ignore


@pytest.mark.parametrize('dtype', [np.complex64, np.complex128])
@pytest.mark.parametrize('split', [True, False])
def test_run_correlations(dtype: Type[np.number], split: bool):
    q0, q1 = cirq.LineQubit.range(2)
    simulator = cirq.Simulator(dtype=dtype, split_untangled_states=split)
    circuit = cirq.Circuit(cirq.H(q0), cirq.CNOT(q0, q1), cirq.measure(q0, q1))
    for _ in range(10):
        result = simulator.run(circuit)
        bits = result.measurements['0,1'][0]
        assert bits[0] == bits[1]


@pytest.mark.parametrize('dtype', [np.complex64, np.complex128])
@pytest.mark.parametrize('split', [True, False])
def test_run_measure_multiple_qubits(dtype: Type[np.number], split: bool):
    q0, q1 = cirq.LineQubit.range(2)
    simulator = cirq.Simulator(dtype=dtype, split_untangled_states=split)
    for b0 in [0, 1]:
        for b1 in [0, 1]:
            circuit = cirq.Circuit((cirq.X**b0)(q0), (cirq.X**b1)(q1), cirq.measure(q0, q1))
            result = simulator.run(circuit, repetitions=3)
            np.testing.assert_equal(result.measurements, {'0,1': [[b0, b1]] * 3})


@pytest.mark.parametrize('dtype', [np.complex64, np.complex128])
@pytest.mark.parametrize('split', [True, False])
def test_run_sweeps_param_resolvers(dtype: Type[np.number], split: bool):
    q0, q1 = cirq.LineQubit.range(2)
    simulator = cirq.Simulator(dtype=dtype, split_untangled_states=split)
    for b0 in [0, 1]:
        for b1 in [0, 1]:
            circuit = cirq.Circuit(
                (cirq.X ** sympy.Symbol('b0'))(q0),
                (cirq.X ** sympy.Symbol('b1'))(q1),
                cirq.measure(q0),
                cirq.measure(q1),
            )
            params = [
                cirq.ParamResolver({'b0': b0, 'b1': b1}),
                cirq.ParamResolver({'b0': b1, 'b1': b0}),
            ]
            results = simulator.run_sweep(circuit, params=params)

            assert len(results) == 2
            np.testing.assert_equal(results[0].measurements, {'0': [[b0]], '1': [[b1]]})
            np.testing.assert_equal(results[1].measurements, {'0': [[b1]], '1': [[b0]]})
            assert results[0].params == params[0]
            assert results[1].params == params[1]


@pytest.mark.parametrize('dtype', [np.complex64, np.complex128])
@pytest.mark.parametrize('split', [True, False])
def test_simulate_random_unitary(dtype: Type[np.number], split: bool):
    q0, q1 = cirq.LineQubit.range(2)
    simulator = cirq.Simulator(dtype=dtype, split_untangled_states=split)
    for _ in range(10):
        random_circuit = cirq.testing.random_circuit(qubits=[q0, q1], n_moments=8, op_density=0.99)
        circuit_unitary = []
        for x in range(4):
            result = simulator.simulate(random_circuit, qubit_order=[q0, q1], initial_state=x)
            circuit_unitary.append(result.final_state_vector)
        np.testing.assert_almost_equal(
            np.transpose(circuit_unitary), random_circuit.unitary(qubit_order=[q0, q1]), decimal=6
        )


@pytest.mark.parametrize('dtype', [np.complex64, np.complex128])
@pytest.mark.parametrize('split', [True, False])
def test_simulate_no_circuit(dtype: Type[np.number], split: bool):
    q0, q1 = cirq.LineQubit.range(2)
    simulator = cirq.Simulator(dtype=dtype, split_untangled_states=split)
    circuit = cirq.Circuit()
    result = simulator.simulate(circuit, qubit_order=[q0, q1])
    np.testing.assert_almost_equal(result.final_state_vector, np.array([1, 0, 0, 0]))
    assert len(result.measurements) == 0


@pytest.mark.parametrize('dtype', [np.complex64, np.complex128])
@pytest.mark.parametrize('split', [True, False])
def test_simulate(dtype: Type[np.number], split: bool):
    q0, q1 = cirq.LineQubit.range(2)
    simulator = cirq.Simulator(dtype=dtype, split_untangled_states=split)
    circuit = cirq.Circuit(cirq.H(q0), cirq.H(q1))
    result = simulator.simulate(circuit, qubit_order=[q0, q1])
    np.testing.assert_almost_equal(result.final_state_vector, np.array([0.5, 0.5, 0.5, 0.5]))
    assert len(result.measurements) == 0


class _TestMixture(cirq.Gate):
    def __init__(self, gate_options):
        self.gate_options = gate_options

    def _qid_shape_(self):
        return cirq.qid_shape(self.gate_options[0], ())

    def _mixture_(self):
        return [(1 / len(self.gate_options), cirq.unitary(g)) for g in self.gate_options]


@pytest.mark.parametrize('dtype', [np.complex64, np.complex128])
@pytest.mark.parametrize('split', [True, False])
def test_simulate_qudits(dtype: Type[np.number], split: bool):
    q0, q1 = cirq.LineQid.for_qid_shape((3, 4))
    simulator = cirq.Simulator(dtype=dtype, split_untangled_states=split)
<<<<<<< HEAD
    circuit = cirq.Circuit(
        cirq.XPowGate(dimension=3)(q0),
        cirq.XPowGate(dimension=4)(q1) ** 3,
    )
=======
    circuit = cirq.Circuit(PlusGate(3)(q0), PlusGate(4, increment=3)(q1))
>>>>>>> 27152c63
    result = simulator.simulate(circuit, qubit_order=[q0, q1])
    expected = np.zeros(12)
    expected[4 * 1 + 3] = 1
    np.testing.assert_almost_equal(result.final_state_vector, expected)
    assert len(result.measurements) == 0


@pytest.mark.parametrize('dtype', [np.complex64, np.complex128])
@pytest.mark.parametrize('split', [True, False])
def test_simulate_mixtures(dtype: Type[np.number], split: bool):
    q0 = cirq.LineQubit(0)
    simulator = cirq.Simulator(dtype=dtype, split_untangled_states=split)
    circuit = cirq.Circuit(cirq.bit_flip(0.5)(q0), cirq.measure(q0))
    count = 0
    for _ in range(100):
        result = simulator.simulate(circuit, qubit_order=[q0])
        if result.measurements['0']:
            np.testing.assert_almost_equal(result.final_state_vector, np.array([0, 1]))
            count += 1
        else:
            np.testing.assert_almost_equal(result.final_state_vector, np.array([1, 0]))
    assert count < 80 and count > 20


@pytest.mark.parametrize(
    'dtype, split', itertools.product([np.complex64, np.complex128], [True, False])
)
def test_simulate_qudit_mixtures(dtype: Type[np.number], split: bool):
    q0 = cirq.LineQid(0, 3)
    simulator = cirq.Simulator(dtype=dtype, split_untangled_states=split)
    mixture = _TestMixture(
        [
            cirq.XPowGate(dimension=3) ** 0,
            cirq.XPowGate(dimension=3),
            cirq.XPowGate(dimension=3) ** 2,
        ]
    )
    circuit = cirq.Circuit(mixture(q0), cirq.measure(q0))
    counts = {0: 0, 1: 0, 2: 0}
    for _ in range(300):
        result = simulator.simulate(circuit, qubit_order=[q0])
        meas = result.measurements['0 (d=3)'][0]
        counts[meas] += 1
        np.testing.assert_almost_equal(
            result.final_state_vector, np.array([meas == 0, meas == 1, meas == 2])
        )
    assert counts[0] < 160 and counts[0] > 40
    assert counts[1] < 160 and counts[1] > 40
    assert counts[2] < 160 and counts[2] > 40


@pytest.mark.parametrize('dtype', [np.complex64, np.complex128])
@pytest.mark.parametrize('split', [True, False])
def test_simulate_bit_flips(dtype: Type[np.number], split: bool):
    q0, q1 = cirq.LineQubit.range(2)
    simulator = cirq.Simulator(dtype=dtype, split_untangled_states=split)
    for b0 in [0, 1]:
        for b1 in [0, 1]:
            circuit = cirq.Circuit(
                (cirq.X**b0)(q0), (cirq.X**b1)(q1), cirq.measure(q0), cirq.measure(q1)
            )
            result = simulator.simulate(circuit)
            np.testing.assert_equal(result.measurements, {'0': [b0], '1': [b1]})
            expected_state = np.zeros(shape=(2, 2))
            expected_state[b0][b1] = 1.0
            np.testing.assert_equal(result.final_state_vector, np.reshape(expected_state, 4))


@pytest.mark.parametrize('dtype', [np.complex64, np.complex128])
@pytest.mark.parametrize('split', [True, False])
def test_simulate_initial_state(dtype: Type[np.number], split: bool):
    q0, q1 = cirq.LineQubit.range(2)
    simulator = cirq.Simulator(dtype=dtype, split_untangled_states=split)
    for b0 in [0, 1]:
        for b1 in [0, 1]:
            circuit = cirq.Circuit((cirq.X**b0)(q0), (cirq.X**b1)(q1))
            result = simulator.simulate(circuit, initial_state=1)
            expected_state = np.zeros(shape=(2, 2))
            expected_state[b0][1 - b1] = 1.0
            np.testing.assert_equal(result.final_state_vector, np.reshape(expected_state, 4))


@pytest.mark.parametrize('dtype', [np.complex64, np.complex128])
@pytest.mark.parametrize('split', [True, False])
def test_simulate_act_on_args(dtype: Type[np.number], split: bool):
    q0, q1 = cirq.LineQubit.range(2)
    simulator = cirq.Simulator(dtype=dtype, split_untangled_states=split)
    for b0 in [0, 1]:
        for b1 in [0, 1]:
            circuit = cirq.Circuit((cirq.X**b0)(q0), (cirq.X**b1)(q1))
            args = simulator._create_act_on_args(initial_state=1, qubits=(q0, q1))
            result = simulator.simulate(circuit, initial_state=args)
            expected_state = np.zeros(shape=(2, 2))
            expected_state[b0][1 - b1] = 1.0
            np.testing.assert_equal(result.final_state_vector, np.reshape(expected_state, 4))


@pytest.mark.parametrize('dtype', [np.complex64, np.complex128])
@pytest.mark.parametrize('split', [True, False])
def test_simulate_qubit_order(dtype: Type[np.number], split: bool):
    q0, q1 = cirq.LineQubit.range(2)
    simulator = cirq.Simulator(dtype=dtype, split_untangled_states=split)
    for b0 in [0, 1]:
        for b1 in [0, 1]:
            circuit = cirq.Circuit((cirq.X**b0)(q0), (cirq.X**b1)(q1))
            result = simulator.simulate(circuit, qubit_order=[q1, q0])
            expected_state = np.zeros(shape=(2, 2))
            expected_state[b1][b0] = 1.0
            np.testing.assert_equal(result.final_state_vector, np.reshape(expected_state, 4))


@pytest.mark.parametrize('dtype', [np.complex64, np.complex128])
@pytest.mark.parametrize('split', [True, False])
def test_simulate_param_resolver(dtype: Type[np.number], split: bool):
    q0, q1 = cirq.LineQubit.range(2)
    simulator = cirq.Simulator(dtype=dtype, split_untangled_states=split)
    for b0 in [0, 1]:
        for b1 in [0, 1]:
            circuit = cirq.Circuit(
                (cirq.X ** sympy.Symbol('b0'))(q0), (cirq.X ** sympy.Symbol('b1'))(q1)
            )
            resolver = {'b0': b0, 'b1': b1}
            result = simulator.simulate(circuit, param_resolver=resolver)  # type: ignore
            expected_state = np.zeros(shape=(2, 2))
            expected_state[b0][b1] = 1.0
            np.testing.assert_equal(result.final_state_vector, np.reshape(expected_state, 4))
            assert result.params == cirq.ParamResolver(resolver)  # type: ignore
            assert len(result.measurements) == 0


@pytest.mark.parametrize('dtype', [np.complex64, np.complex128])
@pytest.mark.parametrize('split', [True, False])
def test_simulate_measure_multiple_qubits(dtype: Type[np.number], split: bool):
    q0, q1 = cirq.LineQubit.range(2)
    simulator = cirq.Simulator(dtype=dtype, split_untangled_states=split)
    for b0 in [0, 1]:
        for b1 in [0, 1]:
            circuit = cirq.Circuit((cirq.X**b0)(q0), (cirq.X**b1)(q1), cirq.measure(q0, q1))
            result = simulator.simulate(circuit)
            np.testing.assert_equal(result.measurements, {'0,1': [b0, b1]})


@pytest.mark.parametrize('dtype', [np.complex64, np.complex128])
@pytest.mark.parametrize('split', [True, False])
def test_simulate_sweeps_param_resolver(dtype: Type[np.number], split: bool):
    q0, q1 = cirq.LineQubit.range(2)
    simulator = cirq.Simulator(dtype=dtype, split_untangled_states=split)
    for b0 in [0, 1]:
        for b1 in [0, 1]:
            circuit = cirq.Circuit(
                (cirq.X ** sympy.Symbol('b0'))(q0), (cirq.X ** sympy.Symbol('b1'))(q1)
            )
            params = [
                cirq.ParamResolver({'b0': b0, 'b1': b1}),
                cirq.ParamResolver({'b0': b1, 'b1': b0}),
            ]
            results = simulator.simulate_sweep(circuit, params=params)
            expected_state = np.zeros(shape=(2, 2))
            expected_state[b0][b1] = 1.0
            np.testing.assert_equal(results[0].final_state_vector, np.reshape(expected_state, 4))

            expected_state = np.zeros(shape=(2, 2))
            expected_state[b1][b0] = 1.0
            np.testing.assert_equal(results[1].final_state_vector, np.reshape(expected_state, 4))

            assert results[0].params == params[0]
            assert results[1].params == params[1]


@pytest.mark.parametrize('dtype', [np.complex64, np.complex128])
@pytest.mark.parametrize('split', [True, False])
def test_simulate_moment_steps(dtype: Type[np.number], split: bool):
    q0, q1 = cirq.LineQubit.range(2)
    circuit = cirq.Circuit(cirq.H(q0), cirq.H(q1), cirq.H(q0), cirq.H(q1))
    simulator = cirq.Simulator(dtype=dtype, split_untangled_states=split)
    for i, step in enumerate(simulator.simulate_moment_steps(circuit)):
        if i == 0:
            np.testing.assert_almost_equal(step.state_vector(), np.array([0.5] * 4))
        else:
            np.testing.assert_almost_equal(step.state_vector(), np.array([1, 0, 0, 0]))


@pytest.mark.parametrize('dtype', [np.complex64, np.complex128])
@pytest.mark.parametrize('split', [True, False])
def test_simulate_moment_steps_empty_circuit(dtype: Type[np.number], split: bool):
    circuit = cirq.Circuit()
    simulator = cirq.Simulator(dtype=dtype, split_untangled_states=split)
    step = None
    for step in simulator.simulate_moment_steps(circuit):
        pass
    assert step._simulator_state() == cirq.StateVectorSimulatorState(
        state_vector=np.array([1]), qubit_map={}
    )


@pytest.mark.parametrize('dtype', [np.complex64, np.complex128])
@pytest.mark.parametrize('split', [True, False])
def test_simulate_moment_steps_sample(dtype: Type[np.number], split: bool):
    q0, q1 = cirq.LineQubit.range(2)
    circuit = cirq.Circuit(cirq.H(q0), cirq.CNOT(q0, q1))
    simulator = cirq.Simulator(dtype=dtype, split_untangled_states=split)
    for i, step in enumerate(simulator.simulate_moment_steps(circuit)):
        if i == 0:
            samples = step.sample([q0, q1], repetitions=10)
            for sample in samples:
                assert np.array_equal(sample, [True, False]) or np.array_equal(
                    sample, [False, False]
                )
        else:
            samples = step.sample([q0, q1], repetitions=10)
            for sample in samples:
                assert np.array_equal(sample, [True, True]) or np.array_equal(
                    sample, [False, False]
                )


@pytest.mark.parametrize('dtype', [np.complex64, np.complex128])
@pytest.mark.parametrize('split', [True, False])
def test_simulate_moment_steps_intermediate_measurement(dtype: Type[np.number], split: bool):
    q0 = cirq.LineQubit(0)
    circuit = cirq.Circuit(cirq.H(q0), cirq.measure(q0), cirq.H(q0))
    simulator = cirq.Simulator(dtype=dtype, split_untangled_states=split)
    for i, step in enumerate(simulator.simulate_moment_steps(circuit)):
        if i == 1:
            result = int(step.measurements['0'][0])
            expected = np.zeros(2)
            expected[result] = 1
            np.testing.assert_almost_equal(step.state_vector(), expected)
        if i == 2:
            expected = np.array([np.sqrt(0.5), np.sqrt(0.5) * (-1) ** result])
            np.testing.assert_almost_equal(step.state_vector(), expected)


@pytest.mark.parametrize('dtype', [np.complex64, np.complex128])
@pytest.mark.parametrize('split', [True, False])
def test_simulate_expectation_values(dtype: Type[np.number], split: bool):
    # Compare with test_expectation_from_state_vector_two_qubit_states
    # in file: cirq/ops/linear_combinations_test.py
    q0, q1 = cirq.LineQubit.range(2)
    psum1 = cirq.Z(q0) + 3.2 * cirq.Z(q1)
    psum2 = -1 * cirq.X(q0) + 2 * cirq.X(q1)
    c1 = cirq.Circuit(cirq.I(q0), cirq.X(q1))
    simulator = cirq.Simulator(dtype=dtype, split_untangled_states=split)
    result = simulator.simulate_expectation_values(c1, [psum1, psum2])
    assert cirq.approx_eq(result[0], -2.2, atol=1e-6)
    assert cirq.approx_eq(result[1], 0, atol=1e-6)

    c2 = cirq.Circuit(cirq.H(q0), cirq.H(q1))
    result = simulator.simulate_expectation_values(c2, [psum1, psum2])
    assert cirq.approx_eq(result[0], 0, atol=1e-6)
    assert cirq.approx_eq(result[1], 1, atol=1e-6)

    psum3 = cirq.Z(q0) + cirq.X(q1)
    c3 = cirq.Circuit(cirq.I(q0), cirq.H(q1))
    result = simulator.simulate_expectation_values(c3, psum3)
    assert cirq.approx_eq(result[0], 2, atol=1e-6)


@pytest.mark.parametrize('dtype', [np.complex64, np.complex128])
@pytest.mark.parametrize('split', [True, False])
def test_simulate_expectation_values_terminal_measure(dtype: Type[np.number], split: bool):
    q0 = cirq.LineQubit(0)
    circuit = cirq.Circuit(cirq.H(q0), cirq.measure(q0))
    obs = cirq.Z(q0)
    simulator = cirq.Simulator(dtype=dtype, split_untangled_states=split)
    with pytest.raises(ValueError):
        _ = simulator.simulate_expectation_values(circuit, obs)

    results = {-1: 0, 1: 0}
    for _ in range(100):
        result = simulator.simulate_expectation_values(
            circuit, obs, permit_terminal_measurements=True
        )
        if cirq.approx_eq(result[0], -1, atol=1e-6):
            results[-1] += 1
        if cirq.approx_eq(result[0], 1, atol=1e-6):
            results[1] += 1

    # With a measurement after H, the Z-observable expects a specific state.
    assert results[-1] > 0
    assert results[1] > 0
    assert results[-1] + results[1] == 100

    circuit = cirq.Circuit(cirq.H(q0))
    results = {0: 0}
    for _ in range(100):
        result = simulator.simulate_expectation_values(
            circuit, obs, permit_terminal_measurements=True
        )
        if cirq.approx_eq(result[0], 0, atol=1e-6):
            results[0] += 1

    # Without measurement after H, the Z-observable is indeterminate.
    assert results[0] == 100


@pytest.mark.parametrize('dtype', [np.complex64, np.complex128])
@pytest.mark.parametrize('split', [True, False])
def test_simulate_expectation_values_qubit_order(dtype: Type[np.number], split: bool):
    q0, q1, q2 = cirq.LineQubit.range(3)
    circuit = cirq.Circuit(cirq.H(q0), cirq.H(q1), cirq.X(q2))
    obs = cirq.X(q0) + cirq.X(q1) - cirq.Z(q2)
    simulator = cirq.Simulator(dtype=dtype, split_untangled_states=split)

    result = simulator.simulate_expectation_values(circuit, obs)
    assert cirq.approx_eq(result[0], 3, atol=1e-6)

    # Adjusting the qubit order has no effect on the observables.
    result_flipped = simulator.simulate_expectation_values(circuit, obs, qubit_order=[q1, q2, q0])
    assert cirq.approx_eq(result_flipped[0], 3, atol=1e-6)


def test_invalid_run_no_unitary():
    class NoUnitary(cirq.SingleQubitGate):
        pass

    q0 = cirq.LineQubit(0)
    simulator = cirq.Simulator()
    circuit = cirq.Circuit(NoUnitary()(q0))
    circuit.append([cirq.measure(q0, key='meas')])
    with pytest.raises(TypeError, match='unitary'):
        simulator.run(circuit)


def test_allocates_new_state():
    class NoUnitary(cirq.SingleQubitGate):
        def _has_unitary_(self):
            return True

        def _apply_unitary_(self, args: cirq.ApplyUnitaryArgs):
            return np.copy(args.target_tensor)

    q0 = cirq.LineQubit(0)
    simulator = cirq.Simulator()
    circuit = cirq.Circuit(NoUnitary()(q0))

    initial_state = np.array([np.sqrt(0.5), np.sqrt(0.5)], dtype=np.complex64)
    result = simulator.simulate(circuit, initial_state=initial_state)
    np.testing.assert_array_almost_equal(result.state_vector(), initial_state)
    assert not initial_state is result.state_vector()


def test_does_not_modify_initial_state():
    q0 = cirq.LineQubit(0)
    simulator = cirq.Simulator()

    class InPlaceUnitary(cirq.SingleQubitGate):
        def _has_unitary_(self):
            return True

        def _apply_unitary_(self, args: cirq.ApplyUnitaryArgs):
            args.target_tensor[0], args.target_tensor[1] = (
                args.target_tensor[1],
                args.target_tensor[0],
            )
            return args.target_tensor

    circuit = cirq.Circuit(InPlaceUnitary()(q0))

    initial_state = np.array([1, 0], dtype=np.complex64)
    result = simulator.simulate(circuit, initial_state=initial_state)
    np.testing.assert_array_almost_equal(np.array([1, 0], dtype=np.complex64), initial_state)
    np.testing.assert_array_almost_equal(
        result.state_vector(), np.array([0, 1], dtype=np.complex64)
    )


def test_simulator_step_state_mixin():
    qubits = cirq.LineQubit.range(2)
    args = cirq.ActOnStateVectorArgs(
        available_buffer=np.array([0, 1, 0, 0]).reshape((2, 2)),
        prng=cirq.value.parse_random_state(0),
        qubits=qubits,
        initial_state=np.array([0, 1, 0, 0], dtype=np.complex64).reshape((2, 2)),
        dtype=np.complex64,
    )
    result = cirq.SparseSimulatorStep(sim_state=args, dtype=np.complex64)
    rho = np.array([[0, 0, 0, 0], [0, 1, 0, 0], [0, 0, 0, 0], [0, 0, 0, 0]])
    np.testing.assert_array_almost_equal(rho, result.density_matrix_of(qubits))
    bloch = np.array([0, 0, -1])
    np.testing.assert_array_almost_equal(bloch, result.bloch_vector_of(qubits[1]))

    assert result.dirac_notation() == '|01⟩'


class MultiHTestGate(cirq.testing.TwoQubitGate):
    def _decompose_(self, qubits):
        return cirq.H.on_each(*qubits)


def test_simulates_composite():
    c = cirq.Circuit(MultiHTestGate().on(*cirq.LineQubit.range(2)))
    expected = np.array([0.5] * 4)
    np.testing.assert_allclose(c.final_state_vector(), expected)
    np.testing.assert_allclose(cirq.Simulator().simulate(c).state_vector(), expected)


def test_simulate_measurement_inversions():
    q = cirq.NamedQubit('q')

    c = cirq.Circuit(cirq.measure(q, key='q', invert_mask=(True,)))
    assert cirq.Simulator().simulate(c).measurements == {'q': np.array([True])}

    c = cirq.Circuit(cirq.measure(q, key='q', invert_mask=(False,)))
    assert cirq.Simulator().simulate(c).measurements == {'q': np.array([False])}


def test_works_on_pauli_string_phasor():
    a, b = cirq.LineQubit.range(2)
    c = cirq.Circuit(np.exp(0.5j * np.pi * cirq.X(a) * cirq.X(b)))
    sim = cirq.Simulator()
    result = sim.simulate(c).state_vector()
    np.testing.assert_allclose(result.reshape(4), np.array([0, 0, 0, 1j]), atol=1e-8)


def test_works_on_pauli_string():
    a, b = cirq.LineQubit.range(2)
    c = cirq.Circuit(cirq.X(a) * cirq.X(b))
    sim = cirq.Simulator()
    result = sim.simulate(c).state_vector()
    np.testing.assert_allclose(result.reshape(4), np.array([0, 0, 0, 1]), atol=1e-8)


def test_measure_at_end_invert_mask():
    simulator = cirq.Simulator()
    a = cirq.NamedQubit('a')
    circuit = cirq.Circuit(cirq.measure(a, key='a', invert_mask=(True,)))
    result = simulator.run(circuit, repetitions=4)
    np.testing.assert_equal(result.measurements['a'], np.array([[1]] * 4))


def test_measure_at_end_invert_mask_multiple_qubits():
    simulator = cirq.Simulator()
    a, b, c = cirq.LineQubit.range(3)
    circuit = cirq.Circuit(
        cirq.measure(a, key='a', invert_mask=(True,)),
        cirq.measure(b, c, key='bc', invert_mask=(False, True)),
    )
    result = simulator.run(circuit, repetitions=4)
    np.testing.assert_equal(result.measurements['a'], np.array([[True]] * 4))
    np.testing.assert_equal(result.measurements['bc'], np.array([[0, 1]] * 4))


def test_measure_at_end_invert_mask_partial():
    simulator = cirq.Simulator()
    a, _, c = cirq.LineQubit.range(3)
    circuit = cirq.Circuit(cirq.measure(a, c, key='ac', invert_mask=(True,)))
    result = simulator.run(circuit, repetitions=4)
    np.testing.assert_equal(result.measurements['ac'], np.array([[1, 0]] * 4))


def test_qudit_invert_mask():
    q0, q1, q2, q3, q4 = cirq.LineQid.for_qid_shape((2, 3, 3, 3, 4))
    c = cirq.Circuit(
        cirq.XPowGate(dimension=2)(q0),
        cirq.XPowGate(dimension=3)(q2),
        cirq.XPowGate(dimension=3)(q3) ** 2,
        cirq.XPowGate(dimension=4)(q4) ** 3,
        cirq.measure(q0, q1, q2, q3, q4, key='a', invert_mask=(True,) * 4),
    )
    assert np.all(cirq.Simulator().run(c).measurements['a'] == [[0, 1, 0, 2, 3]])


def test_compute_amplitudes():
    a, b = cirq.LineQubit.range(2)
    c = cirq.Circuit(cirq.X(a), cirq.H(a), cirq.H(b))
    sim = cirq.Simulator()

    result = sim.compute_amplitudes(c, [0])
    np.testing.assert_allclose(np.array(result), np.array([0.5]))

    result = sim.compute_amplitudes(c, [1, 2, 3])
    np.testing.assert_allclose(np.array(result), np.array([0.5, -0.5, -0.5]))

    result = sim.compute_amplitudes(c, (1, 2, 3), qubit_order=(b, a))
    np.testing.assert_allclose(np.array(result), np.array([-0.5, 0.5, -0.5]))


def test_compute_amplitudes_bad_input():
    a, b = cirq.LineQubit.range(2)
    c = cirq.Circuit(cirq.X(a), cirq.H(a), cirq.H(b))
    sim = cirq.Simulator()

    with pytest.raises(ValueError, match='1-dimensional'):
        _ = sim.compute_amplitudes(c, np.array([[0, 0]]))


def test_sample_from_amplitudes():
    q0, q1 = cirq.LineQubit.range(2)
    circuit = cirq.Circuit(cirq.H(q0), cirq.CNOT(q0, q1), cirq.X(q1))
    sim = cirq.Simulator(seed=1)
    result = sim.sample_from_amplitudes(circuit, {}, sim._prng, repetitions=100)
    assert 40 < result[1] < 60
    assert 40 < result[2] < 60
    assert 0 not in result
    assert 3 not in result


def test_sample_from_amplitudes_teleport():
    q0, q1, q2 = cirq.LineQubit.range(3)
    # Initialize q0 to some state, teleport it to q2, then clean up.
    circuit = cirq.Circuit(
        cirq.H(q1),
        cirq.CNOT(q1, q2),
        cirq.X(q0) ** sympy.Symbol('t'),
        cirq.CNOT(q0, q1),
        cirq.H(q0),
        cirq.CNOT(q1, q2),
        cirq.CZ(q0, q2),
        cirq.H(q0),
        cirq.H(q1),
    )
    sim = cirq.Simulator(seed=1)

    # Full X, always produces |1) state
    result_a = sim.sample_from_amplitudes(circuit, {'t': 1}, sim._prng, repetitions=100)
    assert result_a == {1: 100}

    # sqrt of X, produces 50:50 state
    result_b = sim.sample_from_amplitudes(circuit, {'t': 0.5}, sim._prng, repetitions=100)
    assert 40 < result_b[0] < 60
    assert 40 < result_b[1] < 60

    # X^(1/4), produces ~85:15 state
    result_c = sim.sample_from_amplitudes(circuit, {'t': 0.25}, sim._prng, repetitions=100)
    assert 80 < result_c[0]
    assert result_c[1] < 20


def test_sample_from_amplitudes_nonunitary_fails():
    q0, q1 = cirq.LineQubit.range(2)
    sim = cirq.Simulator(seed=1)

    circuit1 = cirq.Circuit(cirq.H(q0), cirq.measure(q0, key='m'))
    with pytest.raises(ValueError, match='does not support intermediate measurement'):
        _ = sim.sample_from_amplitudes(circuit1, {}, sim._prng)

    circuit2 = cirq.Circuit(
        cirq.H(q0), cirq.CNOT(q0, q1), cirq.amplitude_damp(0.01)(q0), cirq.amplitude_damp(0.01)(q1)
    )
    with pytest.raises(ValueError, match='does not support non-unitary'):
        _ = sim.sample_from_amplitudes(circuit2, {}, sim._prng)


def test_run_sweep_parameters_not_resolved():
    a = cirq.LineQubit(0)
    simulator = cirq.Simulator()
    circuit = cirq.Circuit(cirq.XPowGate(exponent=sympy.Symbol('a'))(a), cirq.measure(a))
    with pytest.raises(ValueError, match='symbols were not specified'):
        _ = simulator.run_sweep(circuit, cirq.ParamResolver({}))


def test_simulate_sweep_parameters_not_resolved():
    a = cirq.LineQubit(0)
    simulator = cirq.Simulator()
    circuit = cirq.Circuit(cirq.XPowGate(exponent=sympy.Symbol('a'))(a), cirq.measure(a))
    with pytest.raises(ValueError, match='symbols were not specified'):
        _ = simulator.simulate_sweep(circuit, cirq.ParamResolver({}))


def test_random_seed():
    a = cirq.NamedQubit('a')
    circuit = cirq.Circuit(cirq.X(a) ** 0.5, cirq.measure(a))

    sim = cirq.Simulator(seed=1234)
    result = sim.run(circuit, repetitions=10)
    assert np.all(
        result.measurements['a']
        == [[False], [True], [False], [True], [True], [False], [False], [True], [True], [True]]
    )

    sim = cirq.Simulator(seed=np.random.RandomState(1234))
    result = sim.run(circuit, repetitions=10)
    assert np.all(
        result.measurements['a']
        == [[False], [True], [False], [True], [True], [False], [False], [True], [True], [True]]
    )


def test_random_seed_does_not_modify_global_state_terminal_measurements():
    a = cirq.NamedQubit('a')
    circuit = cirq.Circuit(cirq.X(a) ** 0.5, cirq.measure(a))

    sim = cirq.Simulator(seed=1234)
    result1 = sim.run(circuit, repetitions=50)

    sim = cirq.Simulator(seed=1234)
    _ = np.random.random()
    _ = random.random()
    result2 = sim.run(circuit, repetitions=50)

    assert result1 == result2


def test_random_seed_does_not_modify_global_state_non_terminal_measurements():
    a = cirq.NamedQubit('a')
    circuit = cirq.Circuit(
        cirq.X(a) ** 0.5, cirq.measure(a, key='a0'), cirq.X(a) ** 0.5, cirq.measure(a, key='a1')
    )

    sim = cirq.Simulator(seed=1234)
    result1 = sim.run(circuit, repetitions=50)

    sim = cirq.Simulator(seed=1234)
    _ = np.random.random()
    _ = random.random()
    result2 = sim.run(circuit, repetitions=50)

    assert result1 == result2


def test_random_seed_does_not_modify_global_state_mixture():
    a = cirq.NamedQubit('a')
    circuit = cirq.Circuit(cirq.depolarize(0.5).on(a), cirq.measure(a))

    sim = cirq.Simulator(seed=1234)
    result1 = sim.run(circuit, repetitions=50)

    sim = cirq.Simulator(seed=1234)
    _ = np.random.random()
    _ = random.random()
    result2 = sim.run(circuit, repetitions=50)

    assert result1 == result2


def test_random_seed_terminal_measurements_deterministic():
    a = cirq.NamedQubit('a')
    circuit = cirq.Circuit(cirq.X(a) ** 0.5, cirq.measure(a, key='a'))
    sim = cirq.Simulator(seed=1234)
    result1 = sim.run(circuit, repetitions=30)
    result2 = sim.run(circuit, repetitions=30)
    assert np.all(
        result1.measurements['a']
        == [
            [0],
            [1],
            [0],
            [1],
            [1],
            [0],
            [0],
            [1],
            [1],
            [1],
            [0],
            [1],
            [1],
            [1],
            [0],
            [1],
            [1],
            [0],
            [1],
            [1],
            [0],
            [1],
            [0],
            [0],
            [1],
            [1],
            [0],
            [1],
            [0],
            [1],
        ]
    )
    assert np.all(
        result2.measurements['a']
        == [
            [1],
            [0],
            [1],
            [0],
            [1],
            [1],
            [0],
            [1],
            [0],
            [1],
            [0],
            [0],
            [0],
            [1],
            [1],
            [1],
            [0],
            [1],
            [0],
            [1],
            [0],
            [1],
            [1],
            [0],
            [1],
            [1],
            [1],
            [1],
            [1],
            [1],
        ]
    )


def test_random_seed_non_terminal_measurements_deterministic():
    a = cirq.NamedQubit('a')
    circuit = cirq.Circuit(
        cirq.X(a) ** 0.5, cirq.measure(a, key='a'), cirq.X(a) ** 0.5, cirq.measure(a, key='b')
    )
    sim = cirq.Simulator(seed=1234)
    result = sim.run(circuit, repetitions=30)
    assert np.all(
        result.measurements['a']
        == [
            [0],
            [0],
            [1],
            [0],
            [1],
            [0],
            [1],
            [0],
            [1],
            [1],
            [0],
            [0],
            [1],
            [0],
            [0],
            [1],
            [1],
            [1],
            [0],
            [0],
            [0],
            [0],
            [1],
            [0],
            [0],
            [0],
            [1],
            [1],
            [1],
            [1],
        ]
    )
    assert np.all(
        result.measurements['b']
        == [
            [1],
            [1],
            [0],
            [1],
            [1],
            [1],
            [1],
            [1],
            [0],
            [1],
            [1],
            [0],
            [1],
            [1],
            [1],
            [0],
            [0],
            [1],
            [1],
            [1],
            [0],
            [1],
            [1],
            [1],
            [1],
            [1],
            [0],
            [1],
            [1],
            [1],
        ]
    )


def test_random_seed_mixture_deterministic():
    a = cirq.NamedQubit('a')
    circuit = cirq.Circuit(
        cirq.depolarize(0.9).on(a),
        cirq.depolarize(0.9).on(a),
        cirq.depolarize(0.9).on(a),
        cirq.depolarize(0.9).on(a),
        cirq.depolarize(0.9).on(a),
        cirq.measure(a, key='a'),
    )
    sim = cirq.Simulator(seed=1234)
    result = sim.run(circuit, repetitions=30)
    assert np.all(
        result.measurements['a']
        == [
            [1],
            [0],
            [0],
            [0],
            [1],
            [0],
            [0],
            [1],
            [1],
            [1],
            [1],
            [1],
            [0],
            [1],
            [0],
            [0],
            [0],
            [0],
            [0],
            [1],
            [0],
            [1],
            [1],
            [0],
            [1],
            [1],
            [1],
            [1],
            [1],
            [0],
        ]
    )


def test_entangled_reset_does_not_break_randomness():
    """Test for bad assumptions on caching the wave function on general channels.

    A previous version of cirq made the mistake of assuming that it was okay to
    cache the wavefunction produced by general channels on unrelated qubits
    before repeatedly sampling measurements. This test checks for that mistake.
    """

    a, b = cirq.LineQubit.range(2)
    circuit = cirq.Circuit(
        cirq.H(a), cirq.CNOT(a, b), cirq.ResetChannel().on(a), cirq.measure(b, key='out')
    )
    samples = cirq.Simulator().sample(circuit, repetitions=100)['out']
    counts = samples.value_counts()
    assert len(counts) == 2
    assert 10 <= counts[0] <= 90
    assert 10 <= counts[1] <= 90


def test_overlapping_measurements_at_end():
    a, b = cirq.LineQubit.range(2)
    circuit = cirq.Circuit(
        cirq.H(a),
        cirq.CNOT(a, b),
        # These measurements are not on independent qubits but they commute.
        cirq.measure(a, key='a'),
        cirq.measure(a, key='not a', invert_mask=(True,)),
        cirq.measure(b, key='b'),
        cirq.measure(a, b, key='ab'),
    )

    samples = cirq.Simulator().sample(circuit, repetitions=100)
    np.testing.assert_array_equal(samples['a'].values, samples['not a'].values ^ 1)
    np.testing.assert_array_equal(
        samples['a'].values * 2 + samples['b'].values, samples['ab'].values
    )

    counts = samples['b'].value_counts()
    assert len(counts) == 2
    assert 10 <= counts[0] <= 90
    assert 10 <= counts[1] <= 90


def test_separated_measurements():
    a, b = cirq.LineQubit.range(2)
    c = cirq.Circuit(
        [
            cirq.H(a),
            cirq.H(b),
            cirq.CZ(a, b),
            cirq.measure(a, key='a'),
            cirq.CZ(a, b),
            cirq.H(b),
            cirq.measure(b, key='zero'),
        ]
    )
    sample = cirq.Simulator().sample(c, repetitions=10)
    np.testing.assert_array_equal(sample['zero'].values, [0] * 10)


def test_state_vector_copy():
    sim = cirq.Simulator(split_untangled_states=False)

    class InplaceGate(cirq.SingleQubitGate):
        """A gate that modifies the target tensor in place, multiply by -1."""

        def _apply_unitary_(self, args):
            args.target_tensor *= -1.0
            return args.target_tensor

    q = cirq.LineQubit(0)
    circuit = cirq.Circuit(InplaceGate()(q), InplaceGate()(q))

    vectors = []
    for step in sim.simulate_moment_steps(circuit):
        vectors.append(step.state_vector(copy=True))
    for x, y in itertools.combinations(vectors, 2):
        assert not np.shares_memory(x, y)

    # If the state vector is not copied, then applying second InplaceGate
    # causes old state to be modified.
    vectors = []
    copy_of_vectors = []
    for step in sim.simulate_moment_steps(circuit):
        state_vector = step.state_vector(copy=False)
        vectors.append(state_vector)
        copy_of_vectors.append(state_vector.copy())
    assert any(not np.array_equal(x, y) for x, y in zip(vectors, copy_of_vectors))


def test_final_state_vector_is_not_last_object():
    sim = cirq.Simulator()

    q = cirq.LineQubit(0)
    initial_state = np.array([1, 0], dtype=np.complex64)
    circuit = cirq.Circuit(cirq.wait(q))
    result = sim.simulate(circuit, initial_state=initial_state)
    assert result.state_vector() is not initial_state
    assert not np.shares_memory(result.state_vector(), initial_state)
    np.testing.assert_equal(result.state_vector(), initial_state)


def test_deterministic_gate_noise():
    q = cirq.LineQubit(0)
    circuit = cirq.Circuit(cirq.I(q), cirq.measure(q))

    simulator1 = cirq.Simulator(noise=cirq.X)
    result1 = simulator1.run(circuit, repetitions=10)

    simulator2 = cirq.Simulator(noise=cirq.X)
    result2 = simulator2.run(circuit, repetitions=10)

    assert result1 == result2

    simulator3 = cirq.Simulator(noise=cirq.Z)
    result3 = simulator3.run(circuit, repetitions=10)

    assert result1 != result3


def test_nondeterministic_mixture_noise():
    q = cirq.LineQubit(0)
    circuit = cirq.Circuit(cirq.I(q), cirq.measure(q))

    simulator = cirq.Simulator(noise=cirq.ConstantQubitNoiseModel(cirq.depolarize(0.5)))
    result1 = simulator.run(circuit, repetitions=50)
    result2 = simulator.run(circuit, repetitions=50)

    assert result1 != result2


def test_act_on_args_pure_state_creation():
    sim = cirq.Simulator()
    qids = cirq.LineQubit.range(3)
    shape = cirq.qid_shape(qids)
    args = sim._create_act_on_args(1, qids)
    values = list(args.values())
    arg = (
        values[0]
        .kronecker_product(values[1])
        .kronecker_product(values[2])
        .transpose_to_qubit_order(qids)
    )
    expected = cirq.to_valid_state_vector(1, len(qids), qid_shape=shape)
    np.testing.assert_allclose(arg.target_tensor, expected.reshape(shape))


def test_noise_model():
    q = cirq.LineQubit(0)
    circuit = cirq.Circuit(cirq.H(q), cirq.measure(q))

    noise_model = cirq.NoiseModel.from_noise_model_like(cirq.depolarize(p=0.01))
    simulator = cirq.Simulator(noise=noise_model)
    result = simulator.run(circuit, repetitions=100)

    assert 20 <= sum(result.measurements['0'])[0] < 80


def test_separated_states_str_does_not_merge():
    q0, q1 = cirq.LineQubit.range(2)
    circuit = cirq.Circuit(
        cirq.measure(q0), cirq.measure(q1), cirq.H(q0), cirq.global_phase_operation(0 + 1j)
    )

    result = cirq.Simulator().simulate(circuit)
    assert (
        str(result)
        == """measurements: 0=0 1=0

qubits: (cirq.LineQubit(0),)
output vector: 0.707|0⟩ + 0.707|1⟩

qubits: (cirq.LineQubit(1),)
output vector: |0⟩

phase:
output vector: 1j|⟩"""
    )


def test_separable_non_dirac_str():
    circuit = cirq.Circuit()
    for i in range(4):
        circuit.append(cirq.H(cirq.LineQubit(i)))
        circuit.append(cirq.CX(cirq.LineQubit(0), cirq.LineQubit(i + 1)))

    result = cirq.Simulator().simulate(circuit)
    assert '+0.j' in str(result)


def test_unseparated_states_str():
    q0, q1 = cirq.LineQubit.range(2)
    circuit = cirq.Circuit(
        cirq.measure(q0), cirq.measure(q1), cirq.H(q0), cirq.global_phase_operation(0 + 1j)
    )

    result = cirq.Simulator(split_untangled_states=False).simulate(circuit)
    assert (
        str(result)
        == """measurements: 0=0 1=0

qubits: (cirq.LineQubit(0), cirq.LineQubit(1))
output vector: 0.707j|00⟩ + 0.707j|10⟩"""
    )<|MERGE_RESOLUTION|>--- conflicted
+++ resolved
@@ -368,14 +368,7 @@
 def test_simulate_qudits(dtype: Type[np.number], split: bool):
     q0, q1 = cirq.LineQid.for_qid_shape((3, 4))
     simulator = cirq.Simulator(dtype=dtype, split_untangled_states=split)
-<<<<<<< HEAD
-    circuit = cirq.Circuit(
-        cirq.XPowGate(dimension=3)(q0),
-        cirq.XPowGate(dimension=4)(q1) ** 3,
-    )
-=======
-    circuit = cirq.Circuit(PlusGate(3)(q0), PlusGate(4, increment=3)(q1))
->>>>>>> 27152c63
+    circuit = cirq.Circuit(cirq.XPowGate(dimension=3)(q0), cirq.XPowGate(dimension=4)(q1) ** 3)
     result = simulator.simulate(circuit, qubit_order=[q0, q1])
     expected = np.zeros(12)
     expected[4 * 1 + 3] = 1
