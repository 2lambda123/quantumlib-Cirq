--- conflicted
+++ resolved
@@ -257,11 +257,7 @@
 @pytest.mark.parametrize('split', [True, False])
 def test_run_mixture_with_gates(dtype: Type[np.number], split: bool):
     q0 = cirq.LineQubit(0)
-<<<<<<< HEAD
-    simulator = cirq.Simulator(dtype=dtype, split_untangled_states=split)
-=======
     simulator = cirq.Simulator(dtype=dtype, split_untangled_states=split, seed=23)
->>>>>>> 6282c067
     circuit = cirq.Circuit(cirq.H(q0), cirq.phase_flip(0.5)(q0), cirq.H(q0), cirq.measure(q0))
     result = simulator.run(circuit, repetitions=100)
     assert sum(result.measurements['0'])[0] < 80  # type: ignore
@@ -1314,16 +1310,12 @@
     shape = cirq.qid_shape(qids)
     args = sim._create_act_on_args(1, qids)
     values = list(args.values())
-<<<<<<< HEAD
-    arg = values[0].join(values[1]).join(values[2]).reorder(qids)
-=======
     arg = (
         values[0]
         .kronecker_product(values[1])
         .kronecker_product(values[2])
         .transpose_to_qubit_order(qids)
     )
->>>>>>> 6282c067
     expected = cirq.to_valid_state_vector(1, len(qids), qid_shape=shape)
     np.testing.assert_allclose(arg.target_tensor, expected.reshape(shape))
 
