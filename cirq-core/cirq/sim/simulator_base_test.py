# Copyright 2021 The Cirq Developers
#
# Licensed under the Apache License, Version 2.0 (the "License");
# you may not use this file except in compliance with the License.
# You may obtain a copy of the License at
#
#     https://www.apache.org/licenses/LICENSE-2.0
#
# Unless required by applicable law or agreed to in writing, software
# distributed under the License is distributed on an "AS IS" BASIS,
# WITHOUT WARRANTIES OR CONDITIONS OF ANY KIND, either express or implied.
# See the License for the specific language governing permissions and
# limitations under the License.
import math
from typing import List, Dict, Any, Sequence, Tuple

import numpy as np
import pytest

import cirq


class CountingActOnArgs(cirq.ActOnArgs):
    gate_count = 0
    measurement_count = 0

    def __init__(self, state, qubits, logs):
        super().__init__(
            qubits=qubits,
            log_of_measurement_results=logs,
        )
        self.state = state

    def _perform_measurement(self, qubits: Sequence['cirq.Qid']) -> List[int]:
        self.measurement_count += 1
        return [self.gate_count]

    def copy(self) -> 'CountingActOnArgs':
        args = CountingActOnArgs(
            qubits=self.qubits,
            logs=self.log_of_measurement_results.copy(),
            state=self.state,
        )
        args.gate_count = self.gate_count
        args.measurement_count = self.measurement_count
        return args

    def _act_on_fallback_(self, action: Any, qubits: Sequence['cirq.Qid'], allow_decompose: bool):
        self.gate_count += 1
        return True

    def sample(self, qubits, repetitions=1, seed=None):
        pass

<<<<<<< HEAD
=======
class SplittableCountingActOnArgs(CountingActOnArgs):
    def kronecker_product(
        self, other: 'SplittableCountingActOnArgs'
    ) -> 'SplittableCountingActOnArgs':
        args = SplittableCountingActOnArgs(
            qubits=self.qubits + other.qubits,
            logs=self.log_of_measurement_results,
            state=None,
        )
        args.gate_count = self.gate_count + other.gate_count
        args.measurement_count = self.measurement_count + other.measurement_count
        return args

    def factor(
        self,
        qubits: Sequence['cirq.Qid'],
        *,
        validate=True,
        atol=1e-07,
    ) -> Tuple['SplittableCountingActOnArgs', 'SplittableCountingActOnArgs']:
        extracted_args = SplittableCountingActOnArgs(
            qubits=qubits,
            logs=self.log_of_measurement_results,
            state=None,
        )
        extracted_args.gate_count = self.gate_count
        extracted_args.measurement_count = self.measurement_count
        remainder_args = SplittableCountingActOnArgs(
            qubits=tuple(q for q in self.qubits if q not in qubits),
            logs=self.log_of_measurement_results,
            state=None,
        )
        return extracted_args, remainder_args

    def transpose_to_qubit_order(
        self, qubits: Sequence['cirq.Qid']
    ) -> 'SplittableCountingActOnArgs':
        args = SplittableCountingActOnArgs(
            qubits=qubits,
            logs=self.log_of_measurement_results,
            state=self.state,
        )
        args.gate_count = self.gate_count
        args.measurement_count = self.measurement_count
        return args


class CountingStepResult(cirq.StepResult[CountingActOnArgs]):
    def __init__(
        self,
        sim_state: CountingActOnArgs,
        qubit_map: Dict[cirq.Qid, int],
    ):
        super().__init__(measurements=sim_state.log_of_measurement_results.copy())
        self.sim_state = sim_state
        self.qubit_map = qubit_map
>>>>>>> 6282c067

class SplittableCountingActOnArgs(CountingActOnArgs):
    def join(self, other: 'SplittableCountingActOnArgs') -> 'SplittableCountingActOnArgs':
        args = SplittableCountingActOnArgs(
            qubits=self.qubits + other.qubits,
            logs=self.log_of_measurement_results,
            state=None,
        )
        args.gate_count = self.gate_count + other.gate_count
        args.measurement_count = self.measurement_count + other.measurement_count
        return args

    def extract(
        self, qubits: Sequence['cirq.Qid']
    ) -> Tuple['SplittableCountingActOnArgs', 'SplittableCountingActOnArgs']:
        extracted_args = SplittableCountingActOnArgs(
            qubits=qubits,
            logs=self.log_of_measurement_results,
            state=None,
        )
        extracted_args.gate_count = self.gate_count
        extracted_args.measurement_count = self.measurement_count
        remainder_args = SplittableCountingActOnArgs(
            qubits=tuple(q for q in self.qubits if q not in qubits),
            logs=self.log_of_measurement_results,
            state=None,
        )
        return extracted_args, remainder_args

    def reorder(self, qubits: Sequence['cirq.Qid']) -> 'SplittableCountingActOnArgs':
        args = SplittableCountingActOnArgs(
            qubits=qubits,
            logs=self.log_of_measurement_results,
            state=self.state,
        )
        args.gate_count = self.gate_count
        args.measurement_count = self.measurement_count
        return args


class CountingStepResult(cirq.StepResultBase[CountingActOnArgs, CountingActOnArgs]):
    def sample(
        self,
        qubits: List[cirq.Qid],
        repetitions: int = 1,
        seed: cirq.RANDOM_STATE_OR_SEED_LIKE = None,
    ) -> np.ndarray:
        measurements: List[List[int]] = []
        for _ in range(repetitions):
            measurements.append(self._merged_sim_state._perform_measurement(qubits))
        return np.array(measurements, dtype=int)

    def _simulator_state(self) -> CountingActOnArgs:
        return self._merged_sim_state


class CountingTrialResult(cirq.SimulationTrialResult):
    pass


class CountingSimulator(
    cirq.SimulatorBase[
        CountingStepResult, CountingTrialResult, CountingActOnArgs, CountingActOnArgs
    ]
):
    def __init__(self, noise=None, split_untangled_states=False):
        super().__init__(
            noise=noise,
            split_untangled_states=split_untangled_states,
        )

    def _create_partial_act_on_args(
        self,
        initial_state: Any,
        qubits: Sequence['cirq.Qid'],
        logs: Dict[str, Any],
    ) -> CountingActOnArgs:
        return CountingActOnArgs(qubits=qubits, state=initial_state, logs=logs)

    def _create_simulator_trial_result(
        self,
        params: cirq.ParamResolver,
        measurements: Dict[str, np.ndarray],
        final_simulator_state: CountingActOnArgs,
    ) -> CountingTrialResult:
        return CountingTrialResult(params, measurements, final_simulator_state)

    def _create_step_result(
        self,
        sim_state: cirq.OperationTarget[CountingActOnArgs],
    ) -> CountingStepResult:
        return CountingStepResult(sim_state)


class SplittableCountingSimulator(CountingSimulator):
    def __init__(self, noise=None, split_untangled_states=True):
        super().__init__(
            noise=noise,
            split_untangled_states=split_untangled_states,
        )

    def _create_partial_act_on_args(
        self,
        initial_state: Any,
        qubits: Sequence['cirq.Qid'],
        logs: Dict[str, Any],
    ) -> CountingActOnArgs:
        return SplittableCountingActOnArgs(qubits=qubits, state=initial_state, logs=logs)


q0, q1 = cirq.LineQubit.range(2)
entangled_state_repr = np.array([[math.sqrt(0.5), 0], [0, math.sqrt(0.5)]])


class SplittableCountingSimulator(CountingSimulator):
    def __init__(self, noise=None, split_untangled_states=True):
        super().__init__(
            noise=noise,
            split_untangled_states=split_untangled_states,
        )

    def _create_partial_act_on_args(
        self,
        initial_state: Any,
        qubits: Sequence['cirq.Qid'],
        logs: Dict[str, Any],
    ) -> CountingActOnArgs:
        return SplittableCountingActOnArgs(qubits=qubits, state=initial_state, logs=logs)


q0, q1 = cirq.LineQubit.range(2)
entangled_state_repr = np.array([[math.sqrt(0.5), 0], [0, math.sqrt(0.5)]])


class TestOp(cirq.Operation):
    def with_qubits(self, *new_qubits):
        pass

    @property
    def qubits(self):
        return [q0]


def test_simulate_empty_circuit():
    sim = CountingSimulator()
    r = sim.simulate(cirq.Circuit())
    assert r._final_simulator_state.gate_count == 0
    assert r._final_simulator_state.measurement_count == 0


def test_simulate_one_gate_circuit():
    sim = CountingSimulator()
    r = sim.simulate(cirq.Circuit(cirq.X(q0)))
    assert r._final_simulator_state.gate_count == 1


def test_simulate_one_measurement_circuit():
    sim = CountingSimulator()
    r = sim.simulate(cirq.Circuit(cirq.measure(q0)))
    assert r._final_simulator_state.gate_count == 0
    assert r._final_simulator_state.measurement_count == 1


def test_empty_circuit_simulation_has_moment():
    sim = CountingSimulator()
    steps = list(sim.simulate_moment_steps(cirq.Circuit()))
    assert len(steps) == 1


def test_noise_applied():
    sim = CountingSimulator(noise=cirq.X)
    r = sim.simulate(cirq.Circuit(cirq.X(q0)))
    assert r._final_simulator_state.gate_count == 2


def test_noise_applied_measurement_gate():
    sim = CountingSimulator(noise=cirq.X)
    r = sim.simulate(cirq.Circuit(cirq.measure(q0)))
    assert r._final_simulator_state.gate_count == 1
    assert r._final_simulator_state.measurement_count == 1


def test_cannot_act():
    class BadOp(TestOp):
        def _act_on_(self, args):
            raise TypeError()

    sim = CountingSimulator()
    with pytest.raises(TypeError, match="CountingSimulator doesn't support .*BadOp"):
        sim.simulate(cirq.Circuit(BadOp()))


def test_run_one_gate_circuit():
    sim = CountingSimulator()
    r = sim.run(cirq.Circuit(cirq.X(q0), cirq.measure(q0)), repetitions=2)
    assert np.allclose(r.measurements['0'], [[1], [1]])


def test_run_one_gate_circuit_noise():
    sim = CountingSimulator(noise=cirq.X)
    r = sim.run(cirq.Circuit(cirq.X(q0), cirq.measure(q0)), repetitions=2)
    assert np.allclose(r.measurements['0'], [[2], [2]])


def test_run_non_unitary_circuit():
    sim = CountingSimulator()
    r = sim.run(cirq.Circuit(cirq.phase_damp(1).on(q0), cirq.measure(q0)), repetitions=2)
    assert np.allclose(r.measurements['0'], [[1], [1]])


def test_run_non_unitary_circuit_non_unitary_state():
    class DensityCountingSimulator(CountingSimulator):
        def _can_be_in_run_prefix(self, val):
            return not cirq.is_measurement(val)

    sim = DensityCountingSimulator()
    r = sim.run(cirq.Circuit(cirq.phase_damp(1).on(q0), cirq.measure(q0)), repetitions=2)
    assert np.allclose(r.measurements['0'], [[1], [1]])


def test_run_non_terminal_measurement():
    sim = CountingSimulator()
    r = sim.run(cirq.Circuit(cirq.X(q0), cirq.measure(q0), cirq.X(q0)), repetitions=2)
    assert np.allclose(r.measurements['0'], [[1], [1]])


def test_integer_initial_state_is_split():
    sim = SplittableCountingSimulator()
    args = sim._create_act_on_args(2, (q0, q1))
    assert len(set(args.values())) == 3
    assert args[q0] is not args[q1]
    assert args[q0].state == 1
    assert args[q1].state == 0
    assert args[None].state == 0


def test_integer_initial_state_is_not_split_if_disabled():
    sim = SplittableCountingSimulator(split_untangled_states=False)
    args = sim._create_act_on_args(2, (q0, q1))
    assert isinstance(args, SplittableCountingActOnArgs)
    assert args[q0] is args[q1]
    assert args.state == 2


def test_integer_initial_state_is_not_split_if_impossible():
    sim = CountingSimulator()
    args = sim._create_act_on_args(2, (q0, q1))
    assert isinstance(args, CountingActOnArgs)
    assert not isinstance(args, SplittableCountingActOnArgs)
    assert args[q0] is args[q1]
    assert args.state == 2


def test_non_integer_initial_state_is_not_split():
    sim = SplittableCountingSimulator()
    args = sim._create_act_on_args(entangled_state_repr, (q0, q1))
    assert len(set(args.values())) == 2
    assert (args[q0].state == entangled_state_repr).all()
    assert args[q1] is args[q0]
    assert args[None].state == 0


def test_entanglement_causes_join():
    sim = SplittableCountingSimulator()
    args = sim._create_act_on_args(2, (q0, q1))
    assert len(set(args.values())) == 3
    args.apply_operation(cirq.CNOT(q0, q1))
    assert len(set(args.values())) == 2
    assert args[q0] is args[q1]
    assert args[None] is not args[q0]


def test_measurement_causes_split():
    sim = SplittableCountingSimulator()
    args = sim._create_act_on_args(entangled_state_repr, (q0, q1))
    assert len(set(args.values())) == 2
    args.apply_operation(cirq.measure(q0))
    assert len(set(args.values())) == 3
    assert args[q0] is not args[q1]
    assert args[q0] is not args[None]


def test_measurement_does_not_split_if_disabled():
    sim = SplittableCountingSimulator(split_untangled_states=False)
    args = sim._create_act_on_args(2, (q0, q1))
    assert isinstance(args, SplittableCountingActOnArgs)
    args.apply_operation(cirq.measure(q0))
    assert isinstance(args, SplittableCountingActOnArgs)
    assert args[q0] is args[q1]


def test_measurement_does_not_split_if_impossible():
    sim = CountingSimulator()
    args = sim._create_act_on_args(2, (q0, q1))
    assert isinstance(args, CountingActOnArgs)
    assert not isinstance(args, SplittableCountingActOnArgs)
    args.apply_operation(cirq.measure(q0))
    assert isinstance(args, CountingActOnArgs)
    assert not isinstance(args, SplittableCountingActOnArgs)
    assert args[q0] is args[q1]


def test_reorder_succeeds():
    sim = SplittableCountingSimulator()
    args = sim._create_act_on_args(entangled_state_repr, (q0, q1))
<<<<<<< HEAD
    reordered = args[q0].reorder([q1, q0])
=======
    reordered = args[q0].transpose_to_qubit_order([q1, q0])
>>>>>>> 6282c067
    assert reordered.qubits == (q1, q0)<|MERGE_RESOLUTION|>--- conflicted
+++ resolved
@@ -52,8 +52,7 @@
     def sample(self, qubits, repetitions=1, seed=None):
         pass
 
-<<<<<<< HEAD
-=======
+
 class SplittableCountingActOnArgs(CountingActOnArgs):
     def kronecker_product(
         self, other: 'SplittableCountingActOnArgs'
@@ -101,56 +100,6 @@
         return args
 
 
-class CountingStepResult(cirq.StepResult[CountingActOnArgs]):
-    def __init__(
-        self,
-        sim_state: CountingActOnArgs,
-        qubit_map: Dict[cirq.Qid, int],
-    ):
-        super().__init__(measurements=sim_state.log_of_measurement_results.copy())
-        self.sim_state = sim_state
-        self.qubit_map = qubit_map
->>>>>>> 6282c067
-
-class SplittableCountingActOnArgs(CountingActOnArgs):
-    def join(self, other: 'SplittableCountingActOnArgs') -> 'SplittableCountingActOnArgs':
-        args = SplittableCountingActOnArgs(
-            qubits=self.qubits + other.qubits,
-            logs=self.log_of_measurement_results,
-            state=None,
-        )
-        args.gate_count = self.gate_count + other.gate_count
-        args.measurement_count = self.measurement_count + other.measurement_count
-        return args
-
-    def extract(
-        self, qubits: Sequence['cirq.Qid']
-    ) -> Tuple['SplittableCountingActOnArgs', 'SplittableCountingActOnArgs']:
-        extracted_args = SplittableCountingActOnArgs(
-            qubits=qubits,
-            logs=self.log_of_measurement_results,
-            state=None,
-        )
-        extracted_args.gate_count = self.gate_count
-        extracted_args.measurement_count = self.measurement_count
-        remainder_args = SplittableCountingActOnArgs(
-            qubits=tuple(q for q in self.qubits if q not in qubits),
-            logs=self.log_of_measurement_results,
-            state=None,
-        )
-        return extracted_args, remainder_args
-
-    def reorder(self, qubits: Sequence['cirq.Qid']) -> 'SplittableCountingActOnArgs':
-        args = SplittableCountingActOnArgs(
-            qubits=qubits,
-            logs=self.log_of_measurement_results,
-            state=self.state,
-        )
-        args.gate_count = self.gate_count
-        args.measurement_count = self.measurement_count
-        return args
-
-
 class CountingStepResult(cirq.StepResultBase[CountingActOnArgs, CountingActOnArgs]):
     def sample(
         self,
@@ -416,9 +365,5 @@
 def test_reorder_succeeds():
     sim = SplittableCountingSimulator()
     args = sim._create_act_on_args(entangled_state_repr, (q0, q1))
-<<<<<<< HEAD
-    reordered = args[q0].reorder([q1, q0])
-=======
     reordered = args[q0].transpose_to_qubit_order([q1, q0])
->>>>>>> 6282c067
     assert reordered.qubits == (q1, q0)