--- conflicted
+++ resolved
@@ -31,11 +31,7 @@
 
 import numpy as np
 
-<<<<<<< HEAD
-from cirq import protocols, ops, value
-=======
 from cirq import ops, protocols, value
->>>>>>> 2d2226a8
 from cirq.protocols.decompose_protocol import _try_decompose_into_operations_and_qubits
 from cirq.sim.operation_target import OperationTarget
 
@@ -53,10 +49,6 @@
         prng: Optional[np.random.RandomState] = None,
         qubits: Optional[Sequence['cirq.Qid']] = None,
         log_of_measurement_results: Optional[Dict[str, List[int]]] = None,
-<<<<<<< HEAD
-        classical_data: Optional['cirq.ClassicalDataStore'] = None,
-=======
->>>>>>> 2d2226a8
         ignore_measurement_results: bool = False,
         classical_data: Optional['cirq.ClassicalDataStore'] = None,
     ):
@@ -87,11 +79,7 @@
         self.prng = prng
         self._classical_data = classical_data or value.ClassicalDataDictionaryStore(
             _measurements={
-<<<<<<< HEAD
                 value.MeasurementKey.parse_serialized(k): [tuple(v)]
-=======
-                value.MeasurementKey.parse_serialized(k): tuple(v)
->>>>>>> 2d2226a8
                 for k, v in (log_of_measurement_results or {}).items()
             }
         )
