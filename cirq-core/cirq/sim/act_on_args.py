--- conflicted
+++ resolved
@@ -13,23 +13,7 @@
 # limitations under the License.
 """Objects and methods for acting efficiently on a state tensor."""
 import abc
-<<<<<<< HEAD
-from typing import (
-    Any,
-    Iterable,
-    Dict,
-    List,
-    TypeVar,
-    TYPE_CHECKING,
-    Sequence,
-    Tuple,
-    cast,
-    Optional,
-    Set,
-)
-=======
 from typing import Any, Iterable, Dict, List, TypeVar, TYPE_CHECKING, Sequence, Tuple, cast, Set
->>>>>>> 3922452a
 
 import numpy as np
 
@@ -75,11 +59,7 @@
         if log_of_measurement_results is None:
             log_of_measurement_results = {}
         self._qubits = tuple(qubits)
-<<<<<<< HEAD
         self.qubit_map = {q: i for i, q in enumerate(qubits)}
-=======
-        self.qubit_map = {q: i for i, q in enumerate(self.qubits)}
->>>>>>> 3922452a
         self.axes = tuple(axes)
         self.prng = prng
         self._log_of_measurement_results = log_of_measurement_results
@@ -129,12 +109,9 @@
         """Physically reindexes the state by the new basis."""
         raise NotImplementedError()
 
-<<<<<<< HEAD
     def values_set(self: TSelf) -> Set[TSelf]:
         return set(iter([self]))
 
-=======
->>>>>>> 3922452a
     @property
     def log_of_measurement_results(self) -> Dict[str, Any]:
         return self._log_of_measurement_results
@@ -143,7 +120,6 @@
     def qubits(self) -> Tuple['cirq.Qid', ...]:
         return self._qubits
 
-<<<<<<< HEAD
     @abc.abstractmethod
     def sample(
         self,
@@ -153,8 +129,6 @@
     ) -> np.ndarray:
         """Samples the qubits."""
 
-=======
->>>>>>> 3922452a
 
 def strat_act_on_from_apply_decompose(
     val: Any,
