# Copyright 2021 The Cirq Developers
#
# Licensed under the Apache License, Version 2.0 (the "License");
# you may not use this file except in compliance with the License.
# You may obtain a copy of the License at
#
#     https://www.apache.org/licenses/LICENSE-2.0
#
# Unless required by applicable law or agreed to in writing, software
# distributed under the License is distributed on an "AS IS" BASIS,
# WITHOUT WARRANTIES OR CONDITIONS OF ANY KIND, either express or implied.
# See the License for the specific language governing permissions and
# limitations under the License.
"""Objects and methods for acting efficiently on a state tensor."""
import abc
<<<<<<< HEAD
import copy
from typing import Any, Iterable, Dict, List, TypeVar, TYPE_CHECKING, Sequence, Tuple, cast
=======
from typing import (
    Any,
    Iterable,
    Dict,
    List,
    TypeVar,
    TYPE_CHECKING,
    Sequence,
    Tuple,
    cast,
    Optional,
    Iterator,
)
>>>>>>> 145d52cd

import numpy as np

from cirq import protocols
from cirq._compat import deprecated
from cirq.protocols.decompose_protocol import _try_decompose_into_operations_and_qubits
from cirq.sim.operation_target import OperationTarget

TSelf = TypeVar('TSelf', bound='ActOnArgs')

if TYPE_CHECKING:
    import cirq


class ActOnArgs(OperationTarget[TSelf]):
    """State and context for an operation acting on a state tensor."""

    def __init__(
        self,
        prng: np.random.RandomState = None,
        qubits: Sequence['cirq.Qid'] = None,
        axes: Iterable[int] = None,
        log_of_measurement_results: Dict[str, Any] = None,
    ):
        """
        Args:
            prng: The pseudo random number generator to use for probabilistic
                effects.
            qubits: Determines the canonical ordering of the qubits. This
                is often used in specifying the initial state, i.e. the
                ordering of the computational basis states.
            axes: The indices of axes corresponding to the qubits that the
                operation is supposed to act upon.
            log_of_measurement_results: A mutable object that measurements are
                being recorded into. Edit it easily by calling
                `ActOnStateVectorArgs.record_measurement_result`.
        """
        if prng is None:
            prng = cast(np.random.RandomState, np.random)
        if qubits is None:
            qubits = ()
        if axes is None:
            axes = ()
        if log_of_measurement_results is None:
            log_of_measurement_results = {}
<<<<<<< HEAD
        self._set_qubits(qubits)
        self.axes = tuple(axes)
        self.prng = prng
        self._log_of_measurement_results = log_of_measurement_results

    def _set_qubits(self, qubits: Sequence['cirq.Qid']):
        self._qubits = tuple(qubits)
        self.qubit_map = {q: i for i, q in enumerate(self.qubits)}

    def measure(self, key, invert_mask):
=======
        self._qubits = tuple(qubits)
        self.qubit_map = {q: i for i, q in enumerate(self.qubits)}
        self._axes = tuple(axes)
        self.prng = prng
        self._log_of_measurement_results = log_of_measurement_results

    def measure(self, qubits: Sequence['cirq.Qid'], key: str, invert_mask: Sequence[bool]):
>>>>>>> 145d52cd
        """Adds a measurement result to the log.

        Args:
            qubits: The qubits to measure.
            key: The key the measurement result should be logged under. Note
                that operations should only store results under keys they have
                declared in a `_measurement_keys_` method.
            invert_mask: The invert mask for the measurement.
        """
        bits = self._perform_measurement(qubits)
        corrected = [bit ^ (bit < 2 and mask) for bit, mask in zip(bits, invert_mask)]
        if key in self.log_of_measurement_results:
            raise ValueError(f"Measurement already logged to key {key!r}")
        self.log_of_measurement_results[key] = corrected

    def get_axes(self, qubits: Sequence['cirq.Qid']) -> List[int]:
        return [self.qubit_map[q] for q in qubits]

    @abc.abstractmethod
    def _perform_measurement(self, qubits: Sequence['cirq.Qid']) -> List[int]:
        """Child classes that perform measurements should implement this with
        the implementation."""

    def copy(self: TSelf) -> TSelf:
        """Creates a copy of the object."""
        args = copy.copy(self)
        self._on_copy(args)
        args._log_of_measurement_results = self.log_of_measurement_results.copy()
        return args

    @abc.abstractmethod
    def _on_copy(self: TSelf, args: TSelf):
        raise NotImplementedError()

    def create_merged_state(self: TSelf) -> TSelf:
        """Creates a final merged state."""
        return self

    def apply_operation(self, op: 'cirq.Operation'):
        """Applies the operation to the state."""
        protocols.act_on(op, self)

    def join(self: TSelf, other: TSelf, *, inplace=False) -> TSelf:
        """Joins two state spaces together."""
        args = self if inplace else copy.copy(self)
        self._on_join(other, args)
        args._set_qubits(self.qubits + other.qubits)
        args.axes = ()
        return args

    def extract(self: TSelf, qubits: Sequence['cirq.Qid'], *, inplace=False) -> Tuple[TSelf, TSelf]:
        """Splits two state spaces after a measurement or reset."""
        extracted = copy.copy(self)
        remainder = self if inplace else copy.copy(self)
        self._on_extract(qubits, extracted, remainder)
        extracted._set_qubits(qubits)
        extracted.axes = ()
        remainder._set_qubits([q for q in self.qubits if q not in qubits])
        remainder.axes = ()
        return extracted, remainder

    def reorder(self: TSelf, qubits: Sequence['cirq.Qid'], *, inplace=False) -> TSelf:
        """Physically reindexes the state by the new basis."""
        args = self if inplace else copy.copy(self)
        assert set(qubits) == set(self.qubits)
        self._on_reorder(qubits, args)
        args._set_qubits(qubits)
        return args

    def _on_join(self: TSelf, other: TSelf, target: TSelf):
        raise NotImplementedError()

    def _on_extract(self: TSelf, qubits: Sequence['cirq.Qid'], extracted: TSelf, remainder: TSelf):
        raise NotImplementedError()

    def _on_reorder(self: TSelf, qubits: Sequence['cirq.Qid'], target: TSelf):
        raise NotImplementedError()

    @property
    def log_of_measurement_results(self) -> Dict[str, Any]:
        return self._log_of_measurement_results

    @property
    def qubits(self) -> Tuple['cirq.Qid', ...]:
        return self._qubits

    def __getitem__(self: TSelf, item: Optional['cirq.Qid']) -> TSelf:
        if item not in self.qubit_map:
            raise IndexError(f'{item} not in {self.qubits}')
        return self

    def __len__(self) -> int:
        return len(self.qubits)

    def __iter__(self) -> Iterator[Optional['cirq.Qid']]:
        return iter(self.qubits)

    @abc.abstractmethod
    def _act_on_fallback_(self, action: Any, qubits: Sequence['cirq.Qid'], allow_decompose: bool):
        """Handles the act_on protocol fallback implementation."""

    @property  # type: ignore
    @deprecated(
        deadline="v0.13",
        fix="Use `protocols.act_on` instead.",
    )
    def axes(self) -> Tuple[int, ...]:
        return self._axes

    @axes.setter  # type: ignore
    @deprecated(
        deadline="v0.13",
        fix="Use `protocols.act_on` instead.",
    )
    def axes(self, value: Iterable[int]):
        self._axes = tuple(value)


def strat_act_on_from_apply_decompose(
    val: Any,
    args: ActOnArgs,
    qubits: Sequence['cirq.Qid'],
) -> bool:
    operations, qubits1, _ = _try_decompose_into_operations_and_qubits(val)
    assert len(qubits1) == len(qubits)
    qubit_map = {q: qubits[i] for i, q in enumerate(qubits1)}
    if operations is None:
        return NotImplemented
    for operation in operations:
        operation = operation.with_qubits(*[qubit_map[q] for q in operation.qubits])
        protocols.act_on(operation, args)
    return True<|MERGE_RESOLUTION|>--- conflicted
+++ resolved
@@ -13,10 +13,7 @@
 # limitations under the License.
 """Objects and methods for acting efficiently on a state tensor."""
 import abc
-<<<<<<< HEAD
 import copy
-from typing import Any, Iterable, Dict, List, TypeVar, TYPE_CHECKING, Sequence, Tuple, cast
-=======
 from typing import (
     Any,
     Iterable,
@@ -30,7 +27,6 @@
     Optional,
     Iterator,
 )
->>>>>>> 145d52cd
 
 import numpy as np
 
@@ -76,9 +72,8 @@
             axes = ()
         if log_of_measurement_results is None:
             log_of_measurement_results = {}
-<<<<<<< HEAD
         self._set_qubits(qubits)
-        self.axes = tuple(axes)
+        self._axes = tuple(axes)
         self.prng = prng
         self._log_of_measurement_results = log_of_measurement_results
 
@@ -86,16 +81,7 @@
         self._qubits = tuple(qubits)
         self.qubit_map = {q: i for i, q in enumerate(self.qubits)}
 
-    def measure(self, key, invert_mask):
-=======
-        self._qubits = tuple(qubits)
-        self.qubit_map = {q: i for i, q in enumerate(self.qubits)}
-        self._axes = tuple(axes)
-        self.prng = prng
-        self._log_of_measurement_results = log_of_measurement_results
-
     def measure(self, qubits: Sequence['cirq.Qid'], key: str, invert_mask: Sequence[bool]):
->>>>>>> 145d52cd
         """Adds a measurement result to the log.
 
         Args:
@@ -143,7 +129,6 @@
         args = self if inplace else copy.copy(self)
         self._on_join(other, args)
         args._set_qubits(self.qubits + other.qubits)
-        args.axes = ()
         return args
 
     def extract(self: TSelf, qubits: Sequence['cirq.Qid'], *, inplace=False) -> Tuple[TSelf, TSelf]:
@@ -152,9 +137,7 @@
         remainder = self if inplace else copy.copy(self)
         self._on_extract(qubits, extracted, remainder)
         extracted._set_qubits(qubits)
-        extracted.axes = ()
         remainder._set_qubits([q for q in self.qubits if q not in qubits])
-        remainder.axes = ()
         return extracted, remainder
 
     def reorder(self: TSelf, qubits: Sequence['cirq.Qid'], *, inplace=False) -> TSelf:
