--- conflicted
+++ resolved
@@ -82,28 +82,17 @@
         """
         if qubits is None:
             qubits = ()
-        if log_of_measurement_results is None:
-            super().__init__(qubits=qubits, classical_data=classical_data)
-        else:
-            super().__init__(
-                qubits=qubits,
-                log_of_measurement_results=log_of_measurement_results,
-                classical_data=classical_data,
-            )
-        if prng is None:
-            prng = cast(np.random.RandomState, np.random)
-        self._prng = prng
-<<<<<<< HEAD
-        self._classical_data = classical_data or value.ClassicalDataDictionaryStore(
+        classical_data = classical_data or value.ClassicalDataDictionaryStore(
             _records={
                 value.MeasurementKey.parse_serialized(k): [tuple(v)]
                 for k, v in (log_of_measurement_results or {}).items()
             }
         )
+        super().__init__(qubits=qubits, classical_data=classical_data)
+        if prng is None:
+            prng = cast(np.random.RandomState, np.random)
+        self._prng = prng
         self._state = cast(TState, state)
-=======
-        self._state = state
->>>>>>> a6e832a0
         if state is None:
             _warn_or_error('This function will require a valid `state` input in cirq v0.16.')
 
