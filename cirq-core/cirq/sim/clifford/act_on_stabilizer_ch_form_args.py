# Copyright 2020 The Cirq Developers
#
# Licensed under the Apache License, Version 2.0 (the "License");
# you may not use this file except in compliance with the License.
# You may obtain a copy of the License at
#
#     https://www.apache.org/licenses/LICENSE-2.0
#
# Unless required by applicable law or agreed to in writing, software
# distributed under the License is distributed on an "AS IS" BASIS,
# WITHOUT WARRANTIES OR CONDITIONS OF ANY KIND, either express or implied.
# See the License for the specific language governing permissions and
# limitations under the License.

<<<<<<< HEAD
from typing import Any, Dict, Iterable, TYPE_CHECKING, List, Sequence
=======
from typing import Any, Dict, TYPE_CHECKING, List, Sequence, Iterable
>>>>>>> 145d52cd

import numpy as np

from cirq._compat import deprecated_parameter
from cirq.ops import common_gates, pauli_gates
from cirq.ops.clifford_gate import SingleQubitCliffordGate
from cirq.protocols import has_unitary, num_qubits, unitary
from cirq.sim.act_on_args import ActOnArgs
from cirq.sim.clifford.stabilizer_state_ch_form import StabilizerStateChForm

if TYPE_CHECKING:
    import cirq
    from typing import Optional


def _rewrite_deprecated_args(args, kwargs):
    if len(args) > 2:
        kwargs['axes'] = args[2]
    if len(args) > 3:
        kwargs['prng'] = args[3]
    if len(args) > 4:
        kwargs['log_of_measurement_results'] = args[4]
    if len(args) > 5:
        kwargs['qubits'] = args[5]
    return args[:2], kwargs


class ActOnStabilizerCHFormArgs(ActOnArgs):
    """Wrapper around a stabilizer state in CH form for the act_on protocol.

    To act on this object, directly edit the `state` property, which is
    storing the stabilizer state of the quantum system with one axis per qubit.
    """

    @deprecated_parameter(
        deadline='v0.13',
        fix='No longer needed. `protocols.act_on` infers axes.',
        parameter_desc='axes',
        match=lambda args, kwargs: 'axes' in kwargs
        or ('prng' in kwargs and len(args) == 3)
        or (len(args) > 3 and isinstance(args[3], np.random.RandomState)),
        rewrite=_rewrite_deprecated_args,
    )
    def __init__(
        self,
        state: StabilizerStateChForm,
        prng: np.random.RandomState,
        log_of_measurement_results: Dict[str, Any],
        qubits: Sequence['cirq.Qid'] = None,
        axes: Iterable[int] = None,
    ):
        """Initializes with the given state and the axes for the operation.
        Args:
            state: The StabilizerStateChForm to act on. Operations are expected
                to perform inplace edits of this object.
            qubits: Determines the canonical ordering of the qubits. This
                is often used in specifying the initial state, i.e. the
                ordering of the computational basis states.
            prng: The pseudo random number generator to use for probabilistic
                effects.
            log_of_measurement_results: A mutable object that measurements are
                being recorded into. Edit it easily by calling
                `ActOnStabilizerCHFormArgs.record_measurement_result`.
            axes: The indices of axes corresponding to the qubits that the
                operation is supposed to act upon.
        """
        super().__init__(prng, qubits, axes, log_of_measurement_results)
        self.state = state

    def _act_on_fallback_(self, action: Any, qubits: Sequence['cirq.Qid'], allow_decompose: bool):
        strats = []
        if allow_decompose:
            strats.append(_strat_act_on_stabilizer_ch_form_from_single_qubit_decompose)
        for strat in strats:
            result = strat(action, self, qubits)
            if result is True:
                return True
            assert result is NotImplemented, str(result)

        return NotImplemented

    def _perform_measurement(self, qubits: Sequence['cirq.Qid']) -> List[int]:
        """Returns the measurement from the stabilizer state form."""
        return [self.state._measure(self.qubit_map[q], self.prng) for q in qubits]

<<<<<<< HEAD
    def _on_copy(self, target: 'ActOnStabilizerCHFormArgs'):
        target.state = self.state.copy()
=======
    def copy(self) -> 'cirq.ActOnStabilizerCHFormArgs':
        return ActOnStabilizerCHFormArgs(
            state=self.state.copy(),
            qubits=self.qubits,
            prng=self.prng,
            log_of_measurement_results=self.log_of_measurement_results.copy(),
        )
>>>>>>> 145d52cd


def _strat_act_on_stabilizer_ch_form_from_single_qubit_decompose(
    val: Any, args: 'cirq.ActOnStabilizerCHFormArgs', qubits: Sequence['cirq.Qid']
) -> bool:
    if num_qubits(val) == 1:
        if not has_unitary(val):
            return NotImplemented
        u = unitary(val)
        clifford_gate = SingleQubitCliffordGate.from_unitary(u)
        if clifford_gate is not None:
            # Gather the effective unitary applied so as to correct for the
            # global phase later.
            final_unitary = np.eye(2)
            for axis, quarter_turns in clifford_gate.decompose_rotation():
                gate = None  # type: Optional[cirq.Gate]
                if axis == pauli_gates.X:
                    gate = common_gates.XPowGate(exponent=quarter_turns / 2)
                    assert gate._act_on_(args, qubits)
                elif axis == pauli_gates.Y:
                    gate = common_gates.YPowGate(exponent=quarter_turns / 2)
                    assert gate._act_on_(args, qubits)
                else:
                    assert axis == pauli_gates.Z
                    gate = common_gates.ZPowGate(exponent=quarter_turns / 2)
                    assert gate._act_on_(args, qubits)

                final_unitary = np.matmul(unitary(gate), final_unitary)

            # Find the entry with the largest magnitude in the input unitary.
            k = max(np.ndindex(*u.shape), key=lambda t: abs(u[t]))
            # Correct the global phase that wasn't conserved in the above
            # decomposition.
            args.state.omega *= u[k] / final_unitary[k]
            return True

    return NotImplemented<|MERGE_RESOLUTION|>--- conflicted
+++ resolved
@@ -12,11 +12,7 @@
 # See the License for the specific language governing permissions and
 # limitations under the License.
 
-<<<<<<< HEAD
-from typing import Any, Dict, Iterable, TYPE_CHECKING, List, Sequence
-=======
 from typing import Any, Dict, TYPE_CHECKING, List, Sequence, Iterable
->>>>>>> 145d52cd
 
 import numpy as np
 
@@ -102,18 +98,8 @@
         """Returns the measurement from the stabilizer state form."""
         return [self.state._measure(self.qubit_map[q], self.prng) for q in qubits]
 
-<<<<<<< HEAD
     def _on_copy(self, target: 'ActOnStabilizerCHFormArgs'):
         target.state = self.state.copy()
-=======
-    def copy(self) -> 'cirq.ActOnStabilizerCHFormArgs':
-        return ActOnStabilizerCHFormArgs(
-            state=self.state.copy(),
-            qubits=self.qubits,
-            prng=self.prng,
-            log_of_measurement_results=self.log_of_measurement_results.copy(),
-        )
->>>>>>> 145d52cd
 
 
 def _strat_act_on_stabilizer_ch_form_from_single_qubit_decompose(
