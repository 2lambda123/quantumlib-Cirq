# Copyright 2018 The Cirq Developers
#
# Licensed under the Apache License, Version 2.0 (the "License");
# you may not use this file except in compliance with the License.
# You may obtain a copy of the License at
#
#     https://www.apache.org/licenses/LICENSE-2.0
#
# Unless required by applicable law or agreed to in writing, software
# distributed under the License is distributed on an "AS IS" BASIS,
# WITHOUT WARRANTIES OR CONDITIONS OF ANY KIND, either express or implied.
# See the License for the specific language governing permissions and
# limitations under the License.
"""A protocol for implementing high performance clifford tableau evolutions
 for Clifford Simulator."""

<<<<<<< HEAD
from typing import Any, Dict, Iterable, TYPE_CHECKING, List, Sequence
=======
from typing import Any, Dict, TYPE_CHECKING, List, Sequence, Iterable
>>>>>>> 145d52cd

import numpy as np

from cirq._compat import deprecated_parameter
from cirq.ops import common_gates
from cirq.ops import pauli_gates
from cirq.ops.clifford_gate import SingleQubitCliffordGate
from cirq.protocols import has_unitary, num_qubits, unitary
from cirq.qis.clifford_tableau import CliffordTableau
from cirq.sim.act_on_args import ActOnArgs

if TYPE_CHECKING:
    import cirq


def _rewrite_deprecated_args(args, kwargs):
    if len(args) > 2:
        kwargs['axes'] = args[2]
    if len(args) > 3:
        kwargs['prng'] = args[3]
    if len(args) > 4:
        kwargs['log_of_measurement_results'] = args[4]
    if len(args) > 5:
        kwargs['qubits'] = args[5]
    return args[:2], kwargs


class ActOnCliffordTableauArgs(ActOnArgs):
    """State and context for an operation acting on a clifford tableau.
    There are two common ways to act on this object:
    1. Directly edit the `tableau` property, which is storing the clifford
        tableau of the quantum system with one axis per qubit.
    2. Call `record_measurement_result(key, val)` to log a measurement result.
    """

    @deprecated_parameter(
        deadline='v0.13',
        fix='No longer needed. `protocols.act_on` infers axes.',
        parameter_desc='axes',
        match=lambda args, kwargs: 'axes' in kwargs
        or ('prng' in kwargs and len(args) == 3)
        or (len(args) > 3 and isinstance(args[3], np.random.RandomState)),
        rewrite=_rewrite_deprecated_args,
    )
    def __init__(
        self,
        tableau: CliffordTableau,
        prng: np.random.RandomState,
        log_of_measurement_results: Dict[str, Any],
        qubits: Sequence['cirq.Qid'] = None,
        axes: Iterable[int] = None,
    ):
        """
        Args:
            tableau: The CliffordTableau to act on. Operations are expected to
                perform inplace edits of this object.
            qubits: Determines the canonical ordering of the qubits. This
                is often used in specifying the initial state, i.e. the
                ordering of the computational basis states.
            prng: The pseudo random number generator to use for probabilistic
                effects.
            log_of_measurement_results: A mutable object that measurements are
                being recorded into. Edit it easily by calling
                `ActOnCliffordTableauArgs.record_measurement_result`.
            axes: The indices of axes corresponding to the qubits that the
                operation is supposed to act upon.
        """
        super().__init__(prng, qubits, axes, log_of_measurement_results)
        self.tableau = tableau

    def _act_on_fallback_(self, action: Any, qubits: Sequence['cirq.Qid'], allow_decompose: bool):
        strats = []
        if allow_decompose:
            strats.append(_strat_act_on_clifford_tableau_from_single_qubit_decompose)
        for strat in strats:
            result = strat(action, self, qubits)
            if result is False:
                break  # coverage: ignore
            if result is True:
                return True
            assert result is NotImplemented, str(result)

        return NotImplemented

    def _perform_measurement(self, qubits: Sequence['cirq.Qid']) -> List[int]:
        """Returns the measurement from the tableau."""
        return [self.tableau._measure(self.qubit_map[q], self.prng) for q in qubits]

<<<<<<< HEAD
    def _on_copy(self, target: 'ActOnCliffordTableauArgs'):
        target.tableau = self.tableau.copy()
=======
    def copy(self) -> 'cirq.ActOnCliffordTableauArgs':
        return ActOnCliffordTableauArgs(
            tableau=self.tableau.copy(),
            qubits=self.qubits,
            prng=self.prng,
            log_of_measurement_results=self.log_of_measurement_results.copy(),
        )
>>>>>>> 145d52cd


def _strat_act_on_clifford_tableau_from_single_qubit_decompose(
    val: Any, args: 'cirq.ActOnCliffordTableauArgs', qubits: Sequence['cirq.Qid']
) -> bool:
    if num_qubits(val) == 1:
        if not has_unitary(val):
            return NotImplemented
        u = unitary(val)
        clifford_gate = SingleQubitCliffordGate.from_unitary(u)
        if clifford_gate is not None:
            for axis, quarter_turns in clifford_gate.decompose_rotation():
                if axis == pauli_gates.X:
                    common_gates.XPowGate(exponent=quarter_turns / 2)._act_on_(args, qubits)
                elif axis == pauli_gates.Y:
                    common_gates.YPowGate(exponent=quarter_turns / 2)._act_on_(args, qubits)
                else:
                    assert axis == pauli_gates.Z
                    common_gates.ZPowGate(exponent=quarter_turns / 2)._act_on_(args, qubits)
            return True

    return NotImplemented<|MERGE_RESOLUTION|>--- conflicted
+++ resolved
@@ -14,11 +14,7 @@
 """A protocol for implementing high performance clifford tableau evolutions
  for Clifford Simulator."""
 
-<<<<<<< HEAD
-from typing import Any, Dict, Iterable, TYPE_CHECKING, List, Sequence
-=======
 from typing import Any, Dict, TYPE_CHECKING, List, Sequence, Iterable
->>>>>>> 145d52cd
 
 import numpy as np
 
@@ -107,18 +103,8 @@
         """Returns the measurement from the tableau."""
         return [self.tableau._measure(self.qubit_map[q], self.prng) for q in qubits]
 
-<<<<<<< HEAD
     def _on_copy(self, target: 'ActOnCliffordTableauArgs'):
         target.tableau = self.tableau.copy()
-=======
-    def copy(self) -> 'cirq.ActOnCliffordTableauArgs':
-        return ActOnCliffordTableauArgs(
-            tableau=self.tableau.copy(),
-            qubits=self.qubits,
-            prng=self.prng,
-            log_of_measurement_results=self.log_of_measurement_results.copy(),
-        )
->>>>>>> 145d52cd
 
 
 def _strat_act_on_clifford_tableau_from_single_qubit_decompose(
