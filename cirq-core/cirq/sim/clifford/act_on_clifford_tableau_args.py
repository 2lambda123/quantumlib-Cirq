--- conflicted
+++ resolved
@@ -14,11 +14,7 @@
 """A protocol for implementing high performance clifford tableau evolutions
  for Clifford Simulator."""
 
-<<<<<<< HEAD
 from typing import Any, Dict, List, Sequence, TYPE_CHECKING, Union
-=======
-from typing import Any, Dict, TYPE_CHECKING, List, Sequence
->>>>>>> 1be94689
 
 import numpy as np
 
@@ -36,10 +32,10 @@
     def __init__(
         self,
         tableau: 'cirq.CliffordTableau',
-        prng: np.random.RandomState,
-        log_of_measurement_results: Dict[str, Any],
-        qubits: Sequence['cirq.Qid'] = None,
-        classical_data: 'cirq.ClassicalDataStore' = None,
+        prng: Optional[np.random.RandomState] = None,
+        log_of_measurement_results: Optional[Dict[str, List[int]]] = None,
+        qubits: Optional[Sequence['cirq.Qid']] = None,
+        classical_data: Optional['cirq.ClassicalDataStore'] = None,
     ):
         """Inits ActOnCliffordTableauArgs.
 
