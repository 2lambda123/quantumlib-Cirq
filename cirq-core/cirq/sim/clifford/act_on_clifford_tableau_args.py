--- conflicted
+++ resolved
@@ -51,10 +51,6 @@
             classical_data: The shared classical data container for this
                 simulation.
         """
-<<<<<<< HEAD
-        super().__init__(prng, qubits, log_of_measurement_results, classical_data)
-        self.tableau = tableau
-=======
         super().__init__(
             state=tableau,
             prng=prng,
@@ -66,7 +62,6 @@
     @property
     def tableau(self) -> 'cirq.CliffordTableau':
         return self.state
->>>>>>> 2d2226a8
 
     def _perform_measurement(self, qubits: Sequence['cirq.Qid']) -> List[int]:
         """Returns the measurement from the tableau."""
