--- conflicted
+++ resolved
@@ -99,14 +99,9 @@
 
         return clifford.ActOnStabilizerCHFormArgs(
             prng=self._prng,
-<<<<<<< HEAD
             qubits=qubits,
             classical_data=classical_data,
-=======
-            classical_data=classical_data,
-            qubits=qubits,
             initial_state=initial_state,
->>>>>>> 2d2226a8
         )
 
     def _create_step_result(
@@ -292,17 +287,10 @@
 
         classical_data = value.ClassicalDataDictionaryStore()
         ch_form_args = clifford.ActOnStabilizerCHFormArgs(
-<<<<<<< HEAD
-            state.ch_form, prng, qubits=self.qubit_map.keys(), classical_data=classical_data
-        )
-        act_on(op, ch_form_args)
-        measurements.update({str(k): list(v[-1]) for k, v in classical_data.measurements.items()})
-=======
             prng=prng,
             classical_data=classical_data,
             qubits=self.qubit_map.keys(),
             initial_state=state.ch_form,
         )
         act_on(op, ch_form_args)
-        measurements.update({str(k): list(v) for k, v in classical_data.measurements.items()})
->>>>>>> 2d2226a8
+        measurements.update({str(k): list(v[-1]) for k, v in classical_data.measurements.items()})