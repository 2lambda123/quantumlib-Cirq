# Copyright 2018 The Cirq Developers
#
# Licensed under the Apache License, Version 2.0 (the "License");
# you may not use this file except in compliance with the License.
# You may obtain a copy of the License at
#
#     https://www.apache.org/licenses/LICENSE-2.0
#
# Unless required by applicable law or agreed to in writing, software
# distributed under the License is distributed on an "AS IS" BASIS,
# WITHOUT WARRANTIES OR CONDITIONS OF ANY KIND, either express or implied.
# See the License for the specific language governing permissions and
# limitations under the License.
"""Tests for simulator.py"""
import abc
from typing import Generic, Dict, Any, List, Sequence, Union
from unittest import mock

<<<<<<< HEAD
import duet
=======
>>>>>>> 932f0659
import numpy as np
import pytest

import cirq
from cirq import study
from cirq.sim.simulator import (
    TStepResult,
    TSimulatorState,
    SimulatesAmplitudes,
    SimulatesExpectationValues,
    SimulatesFinalState,
    SimulatesIntermediateState,
    SimulationTrialResult,
    TActOnArgs,
)


class SimulatesIntermediateStateImpl(
    Generic[TStepResult, TSimulatorState, TActOnArgs],
    SimulatesIntermediateState[TStepResult, 'SimulationTrialResult', TSimulatorState, TActOnArgs],
    metaclass=abc.ABCMeta,
):
    """A SimulatesIntermediateState that uses the default SimulationTrialResult type."""

    def _create_simulator_trial_result(
        self,
        params: study.ParamResolver,
        measurements: Dict[str, np.ndarray],
        final_step_result: TStepResult,
    ) -> 'SimulationTrialResult':
        """This method creates a default trial result.

        Args:
            params: The ParamResolver for this trial.
            measurements: The measurement results for this trial.
            final_step_result: The final step result of the simulation.

        Returns:
            The SimulationTrialResult.
        """
        return SimulationTrialResult(
            params=params, measurements=measurements, final_step_result=final_step_result
        )


@mock.patch.multiple(cirq.SimulatesSamples, __abstractmethods__=set(), _run=mock.Mock())
def test_run_simulator_run():
    simulator = cirq.SimulatesSamples()
    expected_measurements = {'a': np.array([[1]])}
    simulator._run.return_value = expected_measurements
    circuit = mock.Mock(cirq.Circuit)
    circuit.__iter__ = mock.Mock(return_value=iter([]))
    param_resolver = mock.Mock(cirq.ParamResolver)
    param_resolver.param_dict = {}
    expected_result = cirq.Result.from_single_parameter_set(
        measurements=expected_measurements, params=param_resolver
    )
    assert expected_result == simulator.run(
        program=circuit, repetitions=10, param_resolver=param_resolver
    )
    simulator._run.assert_called_once_with(
        circuit=circuit, repetitions=10, param_resolver=param_resolver
    )


@mock.patch.multiple(cirq.SimulatesSamples, __abstractmethods__=set(), _run=mock.Mock())
def test_run_simulator_sweeps():
    simulator = cirq.SimulatesSamples()
    expected_measurements = {'a': np.array([[1]])}
    simulator._run.return_value = expected_measurements
    circuit = mock.Mock(cirq.Circuit)
    circuit.__iter__ = mock.Mock(return_value=iter([]))
    param_resolvers = [mock.Mock(cirq.ParamResolver), mock.Mock(cirq.ParamResolver)]
    for resolver in param_resolvers:
        resolver.param_dict = {}
    expected_results = [
        cirq.Result.from_single_parameter_set(
            measurements=expected_measurements, params=param_resolvers[0]
        ),
        cirq.Result.from_single_parameter_set(
            measurements=expected_measurements, params=param_resolvers[1]
        ),
    ]
    assert expected_results == simulator.run_sweep(
        program=circuit, repetitions=10, params=param_resolvers
    )
    simulator._run.assert_called_with(circuit=circuit, repetitions=10, param_resolver=mock.ANY)
    assert simulator._run.call_count == 2


@mock.patch.multiple(
    SimulatesIntermediateStateImpl, __abstractmethods__=set(), simulate_moment_steps=mock.Mock()
)
def test_intermediate_simulator():
    simulator = SimulatesIntermediateStateImpl()

    final_simulator_state = np.array([1, 0, 0, 0])

    def steps(*args, **kwargs):
        result = mock.Mock()
        result.measurements = {'a': [True, True]}
        yield result
        result = mock.Mock()
        result.measurements = {'b': [True, False]}
        result._simulator_state.return_value = final_simulator_state
        yield result

    simulator.simulate_moment_steps.side_effect = steps
    circuit = mock.Mock(cirq.Circuit)
    param_resolver = mock.Mock(cirq.ParamResolver)
    param_resolver.param_dict = {}
    qubit_order = mock.Mock(cirq.QubitOrder)
    result = simulator.simulate(
        program=circuit, param_resolver=param_resolver, qubit_order=qubit_order, initial_state=2
    )
    np.testing.assert_equal(result.measurements['a'], [True, True])
    np.testing.assert_equal(result.measurements['b'], [True, False])
    assert set(result.measurements.keys()) == {'a', 'b'}
    assert result.params == param_resolver
    np.testing.assert_equal(result._final_simulator_state, final_simulator_state)


@mock.patch.multiple(
    SimulatesIntermediateStateImpl, __abstractmethods__=set(), simulate_moment_steps=mock.Mock()
)
def test_intermediate_sweeps():
    simulator = SimulatesIntermediateStateImpl()

    final_state = np.array([1, 0, 0, 0])

    def steps(*args, **kwargs):
        result = mock.Mock()
        result.measurements = {'a': np.array([True, True])}
        result._simulator_state.return_value = final_state
        yield result

    simulator.simulate_moment_steps.side_effect = steps
    circuit = mock.Mock(cirq.Circuit)
    param_resolvers = [mock.Mock(cirq.ParamResolver), mock.Mock(cirq.ParamResolver)]
    for resolver in param_resolvers:
        resolver.param_dict = {}
    qubit_order = mock.Mock(cirq.QubitOrder)
    results = simulator.simulate_sweep(
        program=circuit, params=param_resolvers, qubit_order=qubit_order, initial_state=2
    )

    final_step_result = mock.Mock()
    final_step_result._simulator_state.return_value = final_state
    expected_results = [
        cirq.SimulationTrialResult(
            measurements={'a': np.array([True, True])},
            params=param_resolvers[0],
            final_step_result=final_step_result,
        ),
        cirq.SimulationTrialResult(
            measurements={'a': np.array([True, True])},
            params=param_resolvers[1],
            final_step_result=final_step_result,
        ),
    ]
    assert results == expected_results


class FakeStepResult(cirq.StepResult):
    def __init__(self, ones_qubits):
        self._ones_qubits = set(ones_qubits)

    def _simulator_state(self):
        pass

    def state_vector(self):
        pass

    def __setstate__(self, state):
        pass

    def sample(self, qubits, repetitions=1, seed=None):
        return np.array([[qubit in self._ones_qubits for qubit in qubits]] * repetitions)


def test_step_sample_measurement_ops():
    q0, q1, q2 = cirq.LineQubit.range(3)
    measurement_ops = [cirq.measure(q0, q1), cirq.measure(q2)]
    step_result = FakeStepResult([q1])

    measurements = step_result.sample_measurement_ops(measurement_ops)
    np.testing.assert_equal(measurements, {'0,1': [[False, True]], '2': [[False]]})


def test_step_sample_measurement_ops_repetitions():
    q0, q1, q2 = cirq.LineQubit.range(3)
    measurement_ops = [cirq.measure(q0, q1), cirq.measure(q2)]
    step_result = FakeStepResult([q1])

    measurements = step_result.sample_measurement_ops(measurement_ops, repetitions=3)
    np.testing.assert_equal(measurements, {'0,1': [[False, True]] * 3, '2': [[False]] * 3})


def test_step_sample_measurement_ops_invert_mask():
    q0, q1, q2 = cirq.LineQubit.range(3)
    measurement_ops = [
        cirq.measure(q0, q1, invert_mask=(True,)),
        cirq.measure(q2, invert_mask=(False,)),
    ]
    step_result = FakeStepResult([q1])

    measurements = step_result.sample_measurement_ops(measurement_ops)
    np.testing.assert_equal(measurements, {'0,1': [[True, True]], '2': [[False]]})


def test_step_sample_measurement_ops_no_measurements():
    step_result = FakeStepResult([])

    measurements = step_result.sample_measurement_ops([])
    assert measurements == {}


def test_step_sample_measurement_ops_not_measurement():
    q0 = cirq.LineQubit(0)
    step_result = FakeStepResult([q0])
    with pytest.raises(ValueError, match='MeasurementGate'):
        step_result.sample_measurement_ops([cirq.X(q0)])


def test_step_sample_measurement_ops_repeated_qubit():
    q0, q1, q2 = cirq.LineQubit.range(3)
    step_result = FakeStepResult([q0])
    with pytest.raises(ValueError, match='MeasurementGate'):
        step_result.sample_measurement_ops(
            [cirq.measure(q0), cirq.measure(q1, q2), cirq.measure(q0)]
        )


def test_simulation_trial_result_equality():
    eq = cirq.testing.EqualsTester()
    final_step_result = mock.Mock(cirq.StepResult)
    final_step_result._simulator_state.return_value = ()
    eq.add_equality_group(
        cirq.SimulationTrialResult(
            params=cirq.ParamResolver({}), measurements={}, final_step_result=final_step_result
        ),
        cirq.SimulationTrialResult(
            params=cirq.ParamResolver({}), measurements={}, final_step_result=final_step_result
        ),
    )
    eq.add_equality_group(
        cirq.SimulationTrialResult(
            params=cirq.ParamResolver({'s': 1}),
            measurements={},
            final_step_result=final_step_result,
        )
    )
    eq.add_equality_group(
        cirq.SimulationTrialResult(
            params=cirq.ParamResolver({'s': 1}),
            measurements={'m': np.array([1])},
            final_step_result=final_step_result,
        )
    )
    final_step_result._simulator_state.return_value = (0, 1)
    eq.add_equality_group(
        cirq.SimulationTrialResult(
            params=cirq.ParamResolver({'s': 1}),
            measurements={'m': np.array([1])},
            final_step_result=final_step_result,
        )
    )


def test_simulation_trial_result_repr():
    final_step_result = mock.Mock(cirq.StepResult)
    final_step_result._simulator_state.return_value = (0, 1)
    assert repr(
        cirq.SimulationTrialResult(
            params=cirq.ParamResolver({'s': 1}),
            measurements={'m': np.array([1])},
            final_step_result=final_step_result,
        )
    ) == (
        "cirq.SimulationTrialResult("
        "params=cirq.ParamResolver({'s': 1}), "
        "measurements={'m': array([1])}, "
        "final_simulator_state=(0, 1))"
    )


def test_simulation_trial_result_str():
    final_step_result = mock.Mock(cirq.StepResult)
    final_step_result._simulator_state.return_value = (0, 1)
    assert (
        str(
            cirq.SimulationTrialResult(
                params=cirq.ParamResolver({'s': 1}),
                measurements={},
                final_step_result=final_step_result,
            )
        )
        == '(no measurements)'
    )

    assert (
        str(
            cirq.SimulationTrialResult(
                params=cirq.ParamResolver({'s': 1}),
                measurements={'m': np.array([1])},
                final_step_result=final_step_result,
            )
        )
        == 'm=1'
    )

    assert (
        str(
            cirq.SimulationTrialResult(
                params=cirq.ParamResolver({'s': 1}),
                measurements={'m': np.array([1, 2, 3])},
                final_step_result=final_step_result,
            )
        )
        == 'm=123'
    )

    assert (
        str(
            cirq.SimulationTrialResult(
                params=cirq.ParamResolver({'s': 1}),
                measurements={'m': np.array([9, 10, 11])},
                final_step_result=final_step_result,
            )
        )
        == 'm=9 10 11'
    )


def test_pretty_print():
    result = cirq.SimulationTrialResult(cirq.ParamResolver(), {}, np.array([1]))

    # Test Jupyter console output from
    class FakePrinter:
        def __init__(self):
            self.text_pretty = ''

        def text(self, to_print):
            self.text_pretty += to_print

    p = FakePrinter()
    result._repr_pretty_(p, False)
    assert p.text_pretty == '(no measurements)'

    # Test cycle handling
    p = FakePrinter()
    result._repr_pretty_(p, True)
    assert p.text_pretty == 'SimulationTrialResult(...)'


@duet.sync
async def test_async_sample():
    m = {'mock': np.array([[0], [1]])}

    class MockSimulator(cirq.SimulatesSamples):
        def _run(self, circuit, param_resolver, repetitions):
            return m

    q = cirq.LineQubit(0)
    f = MockSimulator().run_async(cirq.Circuit(cirq.measure(q)), repetitions=10)
    result = await f
    np.testing.assert_equal(result.measurements, m)


def test_simulation_trial_result_qubit_map():
    q = cirq.LineQubit.range(2)
    result = cirq.Simulator().simulate(cirq.Circuit([cirq.CZ(q[0], q[1])]))
    assert result.qubit_map == {q[0]: 0, q[1]: 1}

    result = cirq.DensityMatrixSimulator().simulate(cirq.Circuit([cirq.CZ(q[0], q[1])]))
    assert result.qubit_map == {q[0]: 0, q[1]: 1}


def test_verify_unique_measurement_keys():
    q = cirq.LineQubit.range(2)
    circuit = cirq.Circuit()
    circuit.append(
        [
            cirq.measure(q[0], key='a'),
            cirq.measure(q[1], key='a'),
            cirq.measure(q[0], key='b'),
            cirq.measure(q[1], key='b'),
        ]
    )
    with pytest.raises(ValueError, match='Measurement key a,b repeated'):
        _ = cirq.sample(circuit)


def test_simulate_with_invert_mask():
    class PlusGate(cirq.Gate):
        """A qudit gate that increments a qudit state mod its dimension."""

        def __init__(self, dimension, increment=1):
            self.dimension = dimension
            self.increment = increment % dimension

        def _qid_shape_(self):
            return (self.dimension,)

        def _unitary_(self):
            inc = (self.increment - 1) % self.dimension + 1
            u = np.empty((self.dimension, self.dimension))
            u[inc:] = np.eye(self.dimension)[:-inc]
            u[:inc] = np.eye(self.dimension)[-inc:]
            return u

    q0, q1, q2, q3, q4 = cirq.LineQid.for_qid_shape((2, 3, 3, 3, 4))
    c = cirq.Circuit(
        PlusGate(2, 1)(q0),
        PlusGate(3, 1)(q2),
        PlusGate(3, 2)(q3),
        PlusGate(4, 3)(q4),
        cirq.measure(q0, q1, q2, q3, q4, key='a', invert_mask=(True,) * 4),
    )
    assert np.all(cirq.Simulator().run(c).measurements['a'] == [[0, 1, 0, 2, 3]])


def test_monte_carlo_on_unknown_channel():
    class Reset11To00(cirq.Gate):
        def num_qubits(self) -> int:
            return 2

        def _kraus_(self):
            return [
                np.eye(4) - cirq.one_hot(index=(3, 3), shape=(4, 4), dtype=np.complex64),
                cirq.one_hot(index=(0, 3), shape=(4, 4), dtype=np.complex64),
            ]

    for k in range(4):
        out = cirq.Simulator().simulate(
            cirq.Circuit(Reset11To00().on(*cirq.LineQubit.range(2))),
            initial_state=k,
        )
        np.testing.assert_allclose(
            out.state_vector(), cirq.one_hot(index=k % 3, shape=4, dtype=np.complex64), atol=1e-8
        )


def test_iter_definitions():
    final_step_result = mock.Mock(cirq.StepResult)
    final_step_result._simulator_state.return_value = []
    dummy_trial_result = SimulationTrialResult(
        params={}, measurements={}, final_step_result=final_step_result
    )

    class FakeNonIterSimulatorImpl(
        SimulatesAmplitudes,
        SimulatesExpectationValues,
        SimulatesFinalState,
    ):
        """A class which defines the non-Iterator simulator API methods.

        After v0.12, simulators are expected to implement the *_iter methods.
        """

        def compute_amplitudes_sweep(
            self,
            program: 'cirq.AbstractCircuit',
            bitstrings: Sequence[int],
            params: study.Sweepable,
            qubit_order: cirq.QubitOrderOrList = cirq.QubitOrder.DEFAULT,
        ) -> Sequence[Sequence[complex]]:
            return [[1.0]]

        def simulate_expectation_values_sweep(
            self,
            program: 'cirq.AbstractCircuit',
            observables: Union['cirq.PauliSumLike', List['cirq.PauliSumLike']],
            params: 'study.Sweepable',
            qubit_order: cirq.QubitOrderOrList = cirq.QubitOrder.DEFAULT,
            initial_state: Any = None,
            permit_terminal_measurements: bool = False,
        ) -> List[List[float]]:
            return [[1.0]]

        def simulate_sweep(
            self,
            program: 'cirq.AbstractCircuit',
            params: study.Sweepable,
            qubit_order: cirq.QubitOrderOrList = cirq.QubitOrder.DEFAULT,
            initial_state: Any = None,
        ) -> List[SimulationTrialResult]:
            return [dummy_trial_result]

    non_iter_sim = FakeNonIterSimulatorImpl()
    q0 = cirq.LineQubit(0)
    circuit = cirq.Circuit(cirq.X(q0))
    bitstrings = [0b0]
    params = {}
    assert non_iter_sim.compute_amplitudes_sweep(circuit, bitstrings, params) == [[1.0]]
    amp_iter = non_iter_sim.compute_amplitudes_sweep_iter(circuit, bitstrings, params)
    assert next(amp_iter) == [1.0]

    obs = cirq.X(q0)
    assert non_iter_sim.simulate_expectation_values_sweep(circuit, obs, params) == [[1.0]]
    ev_iter = non_iter_sim.simulate_expectation_values_sweep_iter(circuit, obs, params)
    assert next(ev_iter) == [1.0]

    assert non_iter_sim.simulate_sweep(circuit, params) == [dummy_trial_result]
    state_iter = non_iter_sim.simulate_sweep_iter(circuit, params)
    assert next(state_iter) == dummy_trial_result


def test_missing_iter_definitions():
    class FakeMissingIterSimulatorImpl(
        SimulatesAmplitudes,
        SimulatesExpectationValues,
        SimulatesFinalState,
    ):
        """A class which fails to define simulator methods."""

    missing_iter_sim = FakeMissingIterSimulatorImpl()
    q0 = cirq.LineQubit(0)
    circuit = cirq.Circuit(cirq.X(q0))
    bitstrings = [0b0]
    params = {}
    with pytest.raises(RecursionError):
        missing_iter_sim.compute_amplitudes_sweep(circuit, bitstrings, params)
    with pytest.raises(RecursionError):
        amp_iter = missing_iter_sim.compute_amplitudes_sweep_iter(circuit, bitstrings, params)
        next(amp_iter)

    obs = cirq.X(q0)
    with pytest.raises(RecursionError):
        missing_iter_sim.simulate_expectation_values_sweep(circuit, obs, params)
    with pytest.raises(RecursionError):
        ev_iter = missing_iter_sim.simulate_expectation_values_sweep_iter(circuit, obs, params)
        next(ev_iter)

    with pytest.raises(RecursionError):
        missing_iter_sim.simulate_sweep(circuit, params)
    with pytest.raises(RecursionError):
        state_iter = missing_iter_sim.simulate_sweep_iter(circuit, params)
        next(state_iter)


def test_trial_result_initializer():
    with pytest.raises(ValueError, match='Exactly one of'):
        _ = SimulationTrialResult(cirq.ParamResolver(), {}, None, None)
    with pytest.raises(ValueError, match='Exactly one of'):
        _ = SimulationTrialResult(cirq.ParamResolver(), {}, object(), mock.Mock(TStepResult))<|MERGE_RESOLUTION|>--- conflicted
+++ resolved
@@ -16,10 +16,7 @@
 from typing import Generic, Dict, Any, List, Sequence, Union
 from unittest import mock
 
-<<<<<<< HEAD
 import duet
-=======
->>>>>>> 932f0659
 import numpy as np
 import pytest
 
