# Copyright 2019 The Cirq Developers
#
# Licensed under the Apache License, Version 2.0 (the "License");
# you may not use this file except in compliance with the License.
# You may obtain a copy of the License at
#
#     https://www.apache.org/licenses/LICENSE-2.0
#
# Unless required by applicable law or agreed to in writing, software
# distributed under the License is distributed on an "AS IS" BASIS,
# WITHOUT WARRANTIES OR CONDITIONS OF ANY KIND, either express or implied.
# See the License for the specific language governing permissions and
# limitations under the License.

import itertools

import numpy as np
import pytest

import cirq
import cirq.testing


def test_sample_density_matrix_big_endian():
    results = []
    for x in range(8):
        matrix = cirq.to_valid_density_matrix(x, 3)
        sample = cirq.sample_density_matrix(matrix, [2, 1, 0])
        results.append(sample)
    expecteds = [[list(reversed(x))] for x in list(itertools.product([False, True], repeat=3))]
    for result, expected in zip(results, expecteds):
        np.testing.assert_equal(result, expected)


def test_sample_density_matrix_partial_indices():
    for index in range(3):
        for x in range(8):
            matrix = cirq.to_valid_density_matrix(x, 3)
            np.testing.assert_equal(
                cirq.sample_density_matrix(matrix, [index]), [[bool(1 & (x >> (2 - index)))]]
            )


def test_sample_density_matrix_partial_indices_oder():
    for x in range(8):
        matrix = cirq.to_valid_density_matrix(x, 3)
        expected = [[bool(1 & (x >> 0)), bool(1 & (x >> 1))]]
        np.testing.assert_equal(cirq.sample_density_matrix(matrix, [2, 1]), expected)


def test_sample_density_matrix_partial_indices_all_orders():
    for perm in itertools.permutations([0, 1, 2]):
        for x in range(8):
            matrix = cirq.to_valid_density_matrix(x, 3)
            expected = [[bool(1 & (x >> (2 - p))) for p in perm]]
            np.testing.assert_equal(cirq.sample_density_matrix(matrix, perm), expected)


def test_sample_density_matrix():
    state = np.zeros(8, dtype=np.complex64)
    state[0] = 1 / np.sqrt(2)
    state[2] = 1 / np.sqrt(2)
    matrix = cirq.to_valid_density_matrix(state, num_qubits=3)
    for _ in range(10):
        sample = cirq.sample_density_matrix(matrix, [2, 1, 0])
        assert np.array_equal(sample, [[False, False, False]]) or np.array_equal(
            sample, [[False, True, False]]
        )
    # Partial sample is correct.
    for _ in range(10):
        np.testing.assert_equal(cirq.sample_density_matrix(matrix, [2]), [[False]])
        np.testing.assert_equal(cirq.sample_density_matrix(matrix, [0]), [[False]])


def test_sample_density_matrix_seed():
    density_matrix = 0.5 * np.eye(2)

    samples = cirq.sample_density_matrix(density_matrix, [0], repetitions=10, seed=1234)
    assert np.array_equal(
        samples,
        [[False], [True], [False], [True], [True], [False], [False], [True], [True], [True]],
    )

    samples = cirq.sample_density_matrix(
        density_matrix, [0], repetitions=10, seed=np.random.RandomState(1234)
    )
    assert np.array_equal(
        samples,
        [[False], [True], [False], [True], [True], [False], [False], [True], [True], [True]],
    )


def test_sample_empty_density_matrix():
    matrix = np.zeros(shape=())
    np.testing.assert_almost_equal(cirq.sample_density_matrix(matrix, []), [[]])


def test_sample_density_matrix_no_repetitions():
    matrix = cirq.to_valid_density_matrix(0, 3)
    np.testing.assert_almost_equal(
        cirq.sample_density_matrix(matrix, [1], repetitions=0), np.zeros(shape=(0, 1))
    )
    np.testing.assert_almost_equal(
        cirq.sample_density_matrix(matrix, [0, 1], repetitions=0), np.zeros(shape=(0, 2))
    )


def test_sample_density_matrix_repetitions():
    for perm in itertools.permutations([0, 1, 2]):
        for x in range(8):
            matrix = cirq.to_valid_density_matrix(x, 3)
            expected = [[bool(1 & (x >> (2 - p))) for p in perm]] * 3

            result = cirq.sample_density_matrix(matrix, perm, repetitions=3)
            np.testing.assert_equal(result, expected)


def test_sample_density_matrix_negative_repetitions():
    matrix = cirq.to_valid_density_matrix(0, 3)
    with pytest.raises(ValueError, match='-1'):
        cirq.sample_density_matrix(matrix, [1], repetitions=-1)


def test_sample_density_matrix_not_square():
    with pytest.raises(ValueError, match='not square'):
        cirq.sample_density_matrix(np.array([1, 0, 0]), [1])


def test_sample_density_matrix_not_power_of_two():
    with pytest.raises(ValueError, match='power of two'):
        cirq.sample_density_matrix(np.ones((3, 3)) / 3, [1])
    with pytest.raises(ValueError, match='power of two'):
        cirq.sample_density_matrix(np.ones((2, 3, 2, 3)) / 6, [1])


def test_sample_density_matrix_higher_powers_of_two():
    with pytest.raises(ValueError, match='powers of two'):
        cirq.sample_density_matrix(np.ones((2, 4, 2, 4)) / 8, [1])


def test_sample_density_matrix_out_of_range():
    matrix = cirq.to_valid_density_matrix(0, 3)
    with pytest.raises(IndexError, match='-2'):
        cirq.sample_density_matrix(matrix, [-2])
    with pytest.raises(IndexError, match='3'):
        cirq.sample_density_matrix(matrix, [3])


def test_sample_density_matrix_no_indices():
    matrix = cirq.to_valid_density_matrix(0, 3)
    bits = cirq.sample_density_matrix(matrix, [])
    np.testing.assert_almost_equal(bits, np.zeros(shape=(1, 0)))


def test_sample_density_matrix_validate_qid_shape():
    matrix = cirq.to_valid_density_matrix(0, 3)
    cirq.sample_density_matrix(matrix, [], qid_shape=(2, 2, 2))
    with pytest.raises(ValueError, match='Matrix size does not match qid shape'):
        cirq.sample_density_matrix(matrix, [], qid_shape=(2, 2, 1))
    matrix2 = cirq.to_valid_density_matrix(0, qid_shape=(1, 2, 3))
    cirq.sample_density_matrix(matrix2, [], qid_shape=(1, 2, 3))
    with pytest.raises(ValueError, match='Matrix size does not match qid shape'):
        cirq.sample_density_matrix(matrix2, [], qid_shape=(2, 2, 2))


def test_measure_density_matrix_computational_basis():
    results = []
    for x in range(8):
        matrix = cirq.to_valid_density_matrix(x, 3)
        bits, out_matrix = cirq.measure_density_matrix(matrix, [2, 1, 0])
        results.append(bits)
        np.testing.assert_almost_equal(out_matrix, matrix)
    expected = [list(reversed(x)) for x in list(itertools.product([False, True], repeat=3))]
    assert results == expected


def test_measure_density_matrix_computational_basis_reversed():
    results = []
    for x in range(8):
        matrix = cirq.to_valid_density_matrix(x, 3)
        bits, out_matrix = cirq.measure_density_matrix(matrix, [0, 1, 2])
        results.append(bits)
        np.testing.assert_almost_equal(out_matrix, matrix)
    expected = [list(x) for x in list(itertools.product([False, True], repeat=3))]
    assert results == expected


def test_measure_density_matrix_computational_basis_reshaped():
    results = []
    for x in range(8):
        matrix = np.reshape(cirq.to_valid_density_matrix(x, 3), (2,) * 6)
        bits, out_matrix = cirq.measure_density_matrix(matrix, [2, 1, 0])
        results.append(bits)
        np.testing.assert_almost_equal(out_matrix, matrix)
    expected = [list(reversed(x)) for x in list(itertools.product([False, True], repeat=3))]
    assert results == expected


def test_measure_density_matrix_partial_indices():
    for index in range(3):
        for x in range(8):
            matrix = cirq.to_valid_density_matrix(x, 3)
            bits, out_matrix = cirq.measure_density_matrix(matrix, [index])
            np.testing.assert_almost_equal(out_matrix, matrix)
            assert bits == [bool(1 & (x >> (2 - index)))]


def test_measure_density_matrix_partial_indices_all_orders():
    for perm in itertools.permutations([0, 1, 2]):
        for x in range(8):
            matrix = cirq.to_valid_density_matrix(x, 3)
            bits, out_matrix = cirq.measure_density_matrix(matrix, perm)
            np.testing.assert_almost_equal(matrix, out_matrix)
            assert bits == [bool(1 & (x >> (2 - p))) for p in perm]


def matrix_000_plus_010():
    state = np.zeros(8, dtype=np.complex64)
    state[0] = 1 / np.sqrt(2)
    state[2] = 1j / np.sqrt(2)
    return cirq.to_valid_density_matrix(state, num_qubits=3)


def test_measure_density_matrix_collapse():
    matrix = matrix_000_plus_010()
    for _ in range(10):
        bits, out_matrix = cirq.measure_density_matrix(matrix, [2, 1, 0])
        assert bits in [[False, False, False], [False, True, False]]
        expected = np.zeros(8, dtype=np.complex64)
        if bits[1]:
            expected[2] = 1j
        else:
            expected[0] = 1
        expected_matrix = np.outer(np.conj(expected), expected)
        np.testing.assert_almost_equal(out_matrix, expected_matrix)
        assert out_matrix is not matrix

    # Partial sample is correct.
    for _ in range(10):
        bits, out_matrix = cirq.measure_density_matrix(matrix, [2])
        np.testing.assert_almost_equal(out_matrix, matrix)
        assert bits == [False]

        bits, out_matrix = cirq.measure_density_matrix(matrix, [0])
        np.testing.assert_almost_equal(out_matrix, matrix)
        assert bits == [False]


def test_measure_density_matrix_seed():
    n = 5
    matrix = np.eye(2 ** n) / 2 ** n

    bits, out_matrix1 = cirq.measure_density_matrix(matrix, range(n), seed=1234)
    assert bits == [False, False, True, True, False]

    bits, out_matrix2 = cirq.measure_density_matrix(
        matrix, range(n), seed=np.random.RandomState(1234)
    )
    assert bits == [False, False, True, True, False]

    np.testing.assert_allclose(out_matrix1, out_matrix2)


def test_measure_density_matrix_out_is_matrix():
    matrix = matrix_000_plus_010()
    bits, out_matrix = cirq.measure_density_matrix(matrix, [2, 1, 0], out=matrix)
    expected_state = np.zeros(8, dtype=np.complex64)
    expected_state[2 if bits[1] else 0] = 1.0
    expected_matrix = np.outer(np.conj(expected_state), expected_state)
    np.testing.assert_array_almost_equal(out_matrix, expected_matrix)
    assert out_matrix is matrix


def test_measure_state_out_is_not_matrix():
    matrix = matrix_000_plus_010()
    out = np.zeros_like(matrix)
    _, out_matrix = cirq.measure_density_matrix(matrix, [2, 1, 0], out=out)
    assert out is not matrix
    assert out is out_matrix


def test_measure_density_matrix_not_square():
    with pytest.raises(ValueError, match='not square'):
        cirq.measure_density_matrix(np.array([1, 0, 0]), [1])
    with pytest.raises(ValueError, match='not square'):
        cirq.measure_density_matrix(
            np.array([1, 0, 0, 0]).reshape((2, 1, 2)), [1], qid_shape=(2, 1)
        )


def test_measure_density_matrix_not_power_of_two():
    with pytest.raises(ValueError, match='power of two'):
        cirq.measure_density_matrix(np.ones((3, 3)) / 3, [1])
    with pytest.raises(ValueError, match='power of two'):
        cirq.measure_density_matrix(np.ones((2, 3, 2, 3)) / 6, [1])


def test_measure_density_matrix_higher_powers_of_two():
    with pytest.raises(ValueError, match='powers of two'):
        cirq.measure_density_matrix(np.ones((2, 4, 2, 4)) / 8, [1])


def test_measure_density_matrix_tensor_different_left_right_shape():
    with pytest.raises(ValueError, match='not equal'):
        cirq.measure_density_matrix(
            np.array([1, 0, 0, 0]).reshape((2, 2, 1, 1)), [1], qid_shape=(2, 1)
        )


def test_measure_density_matrix_out_of_range():
    matrix = cirq.to_valid_density_matrix(0, 3)
    with pytest.raises(IndexError, match='-2'):
        cirq.measure_density_matrix(matrix, [-2])
    with pytest.raises(IndexError, match='3'):
        cirq.measure_density_matrix(matrix, [3])


def test_measure_state_no_indices():
    matrix = cirq.to_valid_density_matrix(0, 3)
    bits, out_matrix = cirq.measure_density_matrix(matrix, [])
    assert [] == bits
    np.testing.assert_almost_equal(out_matrix, matrix)


def test_measure_state_no_indices_out_is_matrix():
    matrix = cirq.to_valid_density_matrix(0, 3)
    bits, out_matrix = cirq.measure_density_matrix(matrix, [], out=matrix)
    assert [] == bits
    np.testing.assert_almost_equal(out_matrix, matrix)
    assert out_matrix is matrix


def test_measure_state_no_indices_out_is_not_matrix():
    matrix = cirq.to_valid_density_matrix(0, 3)
    out = np.zeros_like(matrix)
    bits, out_matrix = cirq.measure_density_matrix(matrix, [], out=out)
    assert [] == bits
    np.testing.assert_almost_equal(out_matrix, matrix)
    assert out is out_matrix
    assert out is not matrix


def test_measure_state_empty_density_matrix():
    matrix = np.zeros(shape=())
    bits, out_matrix = cirq.measure_density_matrix(matrix, [])
    assert [] == bits
    np.testing.assert_almost_equal(matrix, out_matrix)


@pytest.mark.parametrize('seed', [17, 35, 48])
@pytest.mark.parametrize('dtype', [np.complex64, np.complex128])
@pytest.mark.parametrize('split', [False, True])
def test_to_valid_density_matrix_on_simulator_output(seed, dtype, split):
    circuit = cirq.testing.random_circuit(qubits=5, n_moments=20, op_density=0.9, random_state=seed)
    simulator = cirq.DensityMatrixSimulator(split_untangled_states=split, dtype=dtype)
    result = simulator.simulate(circuit)
<<<<<<< HEAD
    _ = cirq.to_valid_density_matrix(result.final_density_matrix, num_qubits=5, atol=1e-6)
=======
    _ = cirq.to_valid_density_matrix(result.final_density_matrix, num_qubits=5, atol=1e-6)


def test_factor_validation():
    args = cirq.DensityMatrixSimulator()._create_act_on_args(0, qubits=cirq.LineQubit.range(2))
    args.apply_operation(cirq.H(cirq.LineQubit(0)))
    t = args.create_merged_state().target_tensor
    cirq.linalg.transformations.factor_density_matrix(t, [0])
    cirq.linalg.transformations.factor_density_matrix(t, [1])
    args.apply_operation(cirq.CNOT(cirq.LineQubit(0), cirq.LineQubit(1)))
    t = args.create_merged_state().target_tensor
    with pytest.raises(ValueError, match='factor'):
        cirq.linalg.transformations.factor_density_matrix(t, [0])
    with pytest.raises(ValueError, match='factor'):
        cirq.linalg.transformations.factor_density_matrix(t, [1])
>>>>>>> 6282c067
<|MERGE_RESOLUTION|>--- conflicted
+++ resolved
@@ -354,9 +354,6 @@
     circuit = cirq.testing.random_circuit(qubits=5, n_moments=20, op_density=0.9, random_state=seed)
     simulator = cirq.DensityMatrixSimulator(split_untangled_states=split, dtype=dtype)
     result = simulator.simulate(circuit)
-<<<<<<< HEAD
-    _ = cirq.to_valid_density_matrix(result.final_density_matrix, num_qubits=5, atol=1e-6)
-=======
     _ = cirq.to_valid_density_matrix(result.final_density_matrix, num_qubits=5, atol=1e-6)
 
 
@@ -371,5 +368,4 @@
     with pytest.raises(ValueError, match='factor'):
         cirq.linalg.transformations.factor_density_matrix(t, [0])
     with pytest.raises(ValueError, match='factor'):
-        cirq.linalg.transformations.factor_density_matrix(t, [1])
->>>>>>> 6282c067
+        cirq.linalg.transformations.factor_density_matrix(t, [1])