# Copyright 2021 The Cirq Developers
#
# Licensed under the Apache License, Version 2.0 (the "License");
# you may not use this file except in compliance with the License.
# You may obtain a copy of the License at
#
#     https://www.apache.org/licenses/LICENSE-2.0
#
# Unless required by applicable law or agreed to in writing, software
# distributed under the License is distributed on an "AS IS" BASIS,
# WITHOUT WARRANTIES OR CONDITIONS OF ANY KIND, either express or implied.
# See the License for the specific language governing permissions and
# limitations under the License.
from typing import Any, Sequence

import numpy as np
import pytest

import cirq
from cirq.sim import act_on_args


class DummyArgs(cirq.ActOnArgs):
    def __init__(self):
        super().__init__(qubits=cirq.LineQubit.range(2))

    def _perform_measurement(self, qubits):
        return [5, 3]

    def _act_on_fallback_(
        self,
        action: Any,
        qubits: Sequence['cirq.Qid'],
        allow_decompose: bool = True,
    ) -> bool:
        return True


def test_measurements():
    args = DummyArgs()
    args.measure([cirq.LineQubit(0)], "test", [False])
    assert args.log_of_measurement_results["test"] == [5]


def test_decompose():
    class Composite(cirq.Gate):
        def num_qubits(self) -> int:
            return 1

        def _decompose_(self, qubits):
            yield cirq.X(*qubits)

    args = DummyArgs()
    assert act_on_args.strat_act_on_from_apply_decompose(Composite(), args, [cirq.LineQubit(0)])


def test_mapping():
    args = DummyArgs()
    assert list(iter(args)) == cirq.LineQubit.range(2)
    r1 = args[cirq.LineQubit(0)]
    assert args is r1
    with pytest.raises(IndexError):
        _ = args[cirq.LineQubit(2)]


def test_swap_bad_dimensions():
    q0 = cirq.LineQubit(0)
    q1 = cirq.LineQid(1, 3)
    args = DummyArgs()
    with pytest.raises(ValueError, match='Cannot swap different dimensions'):
        args.swap(q0, q1)


def test_rename_bad_dimensions():
    q0 = cirq.LineQubit(0)
    q1 = cirq.LineQid(1, 3)
    args = DummyArgs()
    with pytest.raises(ValueError, match='Cannot rename to different dimensions'):
        args.rename(q0, q1)


def test_transpose_qubits():
    q0, q1, q2 = cirq.LineQubit.range(3)
    args = DummyArgs()
    assert args.transpose_to_qubit_order((q1, q0)).qubits == (q1, q0)
    with pytest.raises(ValueError, match='Qubits do not match'):
        args.transpose_to_qubit_order((q0, q2))
    with pytest.raises(ValueError, match='Qubits do not match'):
        args.transpose_to_qubit_order((q0, q1, q1))


def test_field_getters():
    args = DummyArgs()
    assert args.prng is np.random
<<<<<<< HEAD
    assert args.qubit_map == {q: i for i, q in enumerate(cirq.LineQubit.range(2))}
=======
    assert args.qubit_map == {q: i for i, q in enumerate(cirq.LineQubit.range(2))}
    with cirq.testing.assert_deprecated('always returns False', deadline='v0.16'):
        assert not args.ignore_measurement_results
>>>>>>> 0482b478
<|MERGE_RESOLUTION|>--- conflicted
+++ resolved
@@ -92,10 +92,6 @@
 def test_field_getters():
     args = DummyArgs()
     assert args.prng is np.random
-<<<<<<< HEAD
-    assert args.qubit_map == {q: i for i, q in enumerate(cirq.LineQubit.range(2))}
-=======
     assert args.qubit_map == {q: i for i, q in enumerate(cirq.LineQubit.range(2))}
     with cirq.testing.assert_deprecated('always returns False', deadline='v0.16'):
-        assert not args.ignore_measurement_results
->>>>>>> 0482b478
+        assert not args.ignore_measurement_results