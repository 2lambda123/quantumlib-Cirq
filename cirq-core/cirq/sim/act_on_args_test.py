# Copyright 2021 The Cirq Developers
#
# Licensed under the Apache License, Version 2.0 (the "License");
# you may not use this file except in compliance with the License.
# You may obtain a copy of the License at
#
#     https://www.apache.org/licenses/LICENSE-2.0
#
# Unless required by applicable law or agreed to in writing, software
# distributed under the License is distributed on an "AS IS" BASIS,
# WITHOUT WARRANTIES OR CONDITIONS OF ANY KIND, either express or implied.
# See the License for the specific language governing permissions and
# limitations under the License.
import numpy as np
<<<<<<< HEAD
=======
import pytest
>>>>>>> 145d52cd

import cirq
from cirq.sim import act_on_args


class DummyArgs(cirq.ActOnArgs):
    def __init__(self):
        super().__init__(qubits=cirq.LineQubit.range(2))

    def copy(self):
        pass

<<<<<<< HEAD
        def sample(self, qubits, repetitions=1, seed=None) -> np.ndarray:
            pass

    args = DummyArgs()
    args.measure("test", [1])
    assert args.log_of_measurement_results["test"] == [5]
=======
    def _perform_measurement(self, qubits):
        return [5, 3]
>>>>>>> 145d52cd

    def _act_on_fallback_(self, action, qubits, allow_decompose):
        return True


def test_measurements():
    args = DummyArgs()
    args.measure([cirq.LineQubit(0)], "test", [False])
    assert args.log_of_measurement_results["test"] == [5]

<<<<<<< HEAD
        def sample(self, qubits, repetitions=1, seed=None) -> np.ndarray:
            pass

        def _act_on_fallback_(self, action, allow_decompose):
            return True
=======
>>>>>>> 145d52cd

def test_decompose():
    class Composite(cirq.Gate):
        def num_qubits(self) -> int:
            return 1

        def _decompose_(self, qubits):
            yield cirq.X(*qubits)

    args = DummyArgs()
    assert act_on_args.strat_act_on_from_apply_decompose(Composite(), args, [cirq.LineQubit(0)])


def test_mapping():
    args = DummyArgs()
    assert list(iter(args)) == cirq.LineQubit.range(2)
    r1 = args[cirq.LineQubit(0)]
    assert args is r1
    with pytest.raises(IndexError):
        _ = args[cirq.LineQubit(2)]<|MERGE_RESOLUTION|>--- conflicted
+++ resolved
@@ -12,10 +12,7 @@
 # See the License for the specific language governing permissions and
 # limitations under the License.
 import numpy as np
-<<<<<<< HEAD
-=======
 import pytest
->>>>>>> 145d52cd
 
 import cirq
 from cirq.sim import act_on_args
@@ -28,17 +25,11 @@
     def copy(self):
         pass
 
-<<<<<<< HEAD
-        def sample(self, qubits, repetitions=1, seed=None) -> np.ndarray:
-            pass
+    def sample(self, qubits, repetitions=1, seed=None):
+        pass
 
-    args = DummyArgs()
-    args.measure("test", [1])
-    assert args.log_of_measurement_results["test"] == [5]
-=======
     def _perform_measurement(self, qubits):
         return [5, 3]
->>>>>>> 145d52cd
 
     def _act_on_fallback_(self, action, qubits, allow_decompose):
         return True
@@ -48,15 +39,6 @@
     args = DummyArgs()
     args.measure([cirq.LineQubit(0)], "test", [False])
     assert args.log_of_measurement_results["test"] == [5]
-
-<<<<<<< HEAD
-        def sample(self, qubits, repetitions=1, seed=None) -> np.ndarray:
-            pass
-
-        def _act_on_fallback_(self, action, allow_decompose):
-            return True
-=======
->>>>>>> 145d52cd
 
 def test_decompose():
     class Composite(cirq.Gate):
