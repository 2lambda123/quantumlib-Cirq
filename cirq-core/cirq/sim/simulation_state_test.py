# Copyright 2021 The Cirq Developers
#
# Licensed under the Apache License, Version 2.0 (the "License");
# you may not use this file except in compliance with the License.
# You may obtain a copy of the License at
#
#     https://www.apache.org/licenses/LICENSE-2.0
#
# Unless required by applicable law or agreed to in writing, software
# distributed under the License is distributed on an "AS IS" BASIS,
# WITHOUT WARRANTIES OR CONDITIONS OF ANY KIND, either express or implied.
# See the License for the specific language governing permissions and
# limitations under the License.

from typing import Any, Sequence

import numpy as np
import pytest

import cirq
from cirq.sim import simulation_state
from cirq.testing import PhaseUsingCleanAncilla, PhaseUsingDirtyAncilla


class DummyQuantumState(cirq.QuantumStateRepresentation):
    def copy(self, deep_copy_buffers=True):
        pass

    def measure(self, axes, seed=None):
        return [5, 3]

    def reindex(self, axes):
        return self


class DummySimulationState(cirq.SimulationState):
    def __init__(self, qubits=cirq.LineQubit.range(2)):
        super().__init__(state=DummyQuantumState(), qubits=qubits)

    def _act_on_fallback_(
        self, action: Any, qubits: Sequence['cirq.Qid'], allow_decompose: bool = True
    ) -> bool:
        return True

    def add_qubits(self, qubits):
        ret = super().add_qubits(qubits)
        return self if NotImplemented else ret


class DelegatingAncillaZ(cirq.Gate):
    def __init__(self, exponent=1, measure_ancilla: bool = False):
        self._exponent = exponent
        self._measure_ancilla = measure_ancilla

    def num_qubits(self) -> int:
        return 1

    def _decompose_(self, qubits):
        a = cirq.NamedQubit('a')
        yield cirq.CX(qubits[0], a)
        yield PhaseUsingCleanAncilla(self._exponent).on(a)
        yield cirq.CX(qubits[0], a)
        if self._measure_ancilla:
            yield cirq.measure(a)


class Composite(cirq.Gate):
    def num_qubits(self) -> int:
        return 1

    def _decompose_(self, qubits):
        yield cirq.X(*qubits)


class AncillaZ(cirq.Gate):
    def __init__(self, exponent=1):
        self._exponent = exponent

    def num_qubits(self) -> int:
        return 1

    def _decompose_(self, qubits):
        ancilla = cirq.NamedQubit('Ancilla')
        yield cirq.CX(qubits[0], ancilla)
        yield cirq.Z(ancilla) ** self._exponent
        yield cirq.CX(qubits[0], ancilla)


class AncillaH(cirq.Gate):
    def __init__(self, exponent=1):
        self._exponent = exponent

    def num_qubits(self) -> int:
        return 1

    def _decompose_(self, qubits):
        ancilla = cirq.NamedQubit('Ancilla')
        yield cirq.H(ancilla) ** self._exponent
        yield cirq.CX(ancilla, qubits[0])
        yield cirq.H(ancilla) ** self._exponent


class AncillaY(cirq.Gate):
    def __init__(self, exponent=1):
        self._exponent = exponent

    def num_qubits(self) -> int:
        return 1

    def _decompose_(self, qubits):
        ancilla = cirq.NamedQubit('Ancilla')
        yield cirq.Y(ancilla) ** self._exponent
        yield cirq.CX(ancilla, qubits[0])
        yield cirq.Y(ancilla) ** self._exponent


class DelegatingAncillaZ(cirq.Gate):
    def __init__(self, exponent=1):
        self._exponent = exponent

    def num_qubits(self) -> int:
        return 1

    def _decompose_(self, qubits):
        a = cirq.NamedQubit('a')
        yield cirq.CX(qubits[0], a)
        yield AncillaZ(self._exponent).on(a)
        yield cirq.CX(qubits[0], a)


class Composite(cirq.Gate):
    def num_qubits(self) -> int:
        return 1

    def _decompose_(self, qubits):
        yield cirq.X(*qubits)


def test_measurements():
    args = DummySimulationState()
    args.measure([cirq.LineQubit(0)], "test", [False], {})
    assert args.log_of_measurement_results["test"] == [5]


def test_decompose():
    args = DummySimulationState()
    assert (
        simulation_state.strat_act_on_from_apply_decompose(Composite(), args, [cirq.LineQubit(0)])
        is NotImplemented
    )


def test_decompose_for_gate_allocating_qubits_raises():
    class Composite(cirq.testing.SingleQubitGate):
        def _decompose_(self, qubits):
            anc = cirq.NamedQubit("anc")
            yield cirq.CNOT(*qubits, anc)

    args = DummySimulationState()

    with pytest.raises(TypeError, match="add_qubits but not remove_qubits"):
        simulation_state.strat_act_on_from_apply_decompose(Composite(), args, [cirq.LineQubit(0)])


def test_mapping():
    args = DummySimulationState()
    assert list(iter(args)) == cirq.LineQubit.range(2)
    r1 = args[cirq.LineQubit(0)]
    assert args is r1
    with pytest.raises(IndexError):
        _ = args[cirq.LineQubit(2)]


def test_swap_bad_dimensions():
    q0 = cirq.LineQubit(0)
    q1 = cirq.LineQid(1, 3)
    args = DummySimulationState()
    with pytest.raises(ValueError, match='Cannot swap different dimensions'):
        args.swap(q0, q1)


def test_rename_bad_dimensions():
    q0 = cirq.LineQubit(0)
    q1 = cirq.LineQid(1, 3)
    args = DummySimulationState()
    with pytest.raises(ValueError, match='Cannot rename to different dimensions'):
        args.rename(q0, q1)


def test_transpose_qubits():
    q0, q1, q2 = cirq.LineQubit.range(3)
    args = DummySimulationState()
    assert args.transpose_to_qubit_order((q1, q0)).qubits == (q1, q0)
    with pytest.raises(ValueError, match='Qubits do not match'):
        args.transpose_to_qubit_order((q0, q2))
    with pytest.raises(ValueError, match='Qubits do not match'):
        args.transpose_to_qubit_order((q0, q1, q1))


def test_field_getters():
    args = DummySimulationState()
    assert args.prng is np.random
    assert args.qubit_map == {q: i for i, q in enumerate(cirq.LineQubit.range(2))}


<<<<<<< HEAD
@pytest.mark.parametrize('exp', [-3, -2, -1, 0, 1, 2, 3])
def test_ancilla_z(exp):
    q = cirq.LineQubit(0)
    test_circuit = cirq.Circuit(AncillaZ(exp).on(q))

    control_circuit = cirq.Circuit(cirq.ZPowGate(exponent=exp).on(q))

    assert_test_circuit_for_sv_dm_simulators(test_circuit, control_circuit)


@pytest.mark.parametrize('exp', [-3, -2, -1, 0, 1, 2, 3])
def test_ancilla_y(exp):
    q = cirq.LineQubit(0)
    test_circuit = cirq.Circuit(AncillaY(exp).on(q))

    control_circuit = cirq.Circuit(cirq.Y(q))
    control_circuit.append(cirq.Y(q))
    control_circuit.append(cirq.XPowGate(exponent=exp).on(q))

    assert_test_circuit_for_sv_dm_simulators(test_circuit, control_circuit)


@pytest.mark.parametrize('exp', [-3, -2, -1, 0, 1, 2, 3])
def test_borrowable_qubit(exp):
    q = cirq.LineQubit(0)
    test_circuit = cirq.Circuit()
    test_circuit.append(cirq.H(q))
    test_circuit.append(cirq.X(q))
    test_circuit.append(AncillaH(exp).on(q))

    control_circuit = cirq.Circuit(cirq.H(q))

    assert_test_circuit_for_sv_dm_simulators(test_circuit, control_circuit)


@pytest.mark.parametrize('exp', [-3, -2, -1, 0, 1, 2, 3])
def test_delegating_gate_qubit(exp):
=======
@pytest.mark.parametrize('exp', np.linspace(0, 2 * np.pi, 10))
def test_delegating_gate_unitary(exp):
    q = cirq.LineQubit(0)

    test_circuit = cirq.Circuit()
    test_circuit.append(cirq.H(q))
    test_circuit.append(DelegatingAncillaZ(exp).on(q))

    control_circuit = cirq.Circuit(cirq.H(q))
    control_circuit.append(cirq.ZPowGate(exponent=exp).on(q))

    assert_test_circuit_for_dm_simulator(test_circuit, control_circuit)
    assert_test_circuit_for_sv_simulator(test_circuit, control_circuit)


@pytest.mark.parametrize('exp', np.linspace(0, 2 * np.pi, 10))
def test_delegating_gate_channel(exp):
>>>>>>> 9a1609ce
    q = cirq.LineQubit(0)

    test_circuit = cirq.Circuit()
    test_circuit.append(cirq.H(q))
<<<<<<< HEAD
    test_circuit.append(DelegatingAncillaZ(exp).on(q))
=======
    test_circuit.append(DelegatingAncillaZ(exp, True).on(q))
>>>>>>> 9a1609ce

    control_circuit = cirq.Circuit(cirq.H(q))
    control_circuit.append(cirq.ZPowGate(exponent=exp).on(q))

<<<<<<< HEAD
    assert_test_circuit_for_sv_dm_simulators(test_circuit, control_circuit)
=======
    with pytest.raises(TypeError, match="DensityMatrixSimulator doesn't support"):
        # TODO: This test should pass once we extend support to DensityMatrixSimulator.
        assert_test_circuit_for_dm_simulator(test_circuit, control_circuit)
>>>>>>> 9a1609ce


@pytest.mark.parametrize('num_ancilla', [1, 2, 3])
def test_phase_using_dirty_ancilla(num_ancilla: int):
    q = cirq.LineQubit(0)
    anc = cirq.NamedQubit.range(num_ancilla, prefix='anc')

    u = cirq.MatrixGate(cirq.testing.random_unitary(2 ** (num_ancilla + 1)))
    test_circuit = cirq.Circuit(
        u.on(q, *anc), PhaseUsingDirtyAncilla(ancilla_bitsize=num_ancilla).on(q)
    )
    control_circuit = cirq.Circuit(u.on(q, *anc), cirq.Z(q))
<<<<<<< HEAD
    assert_test_circuit_for_sv_dm_simulators(test_circuit, control_circuit)
=======
    assert_test_circuit_for_dm_simulator(test_circuit, control_circuit)
    assert_test_circuit_for_sv_simulator(test_circuit, control_circuit)
>>>>>>> 9a1609ce


@pytest.mark.parametrize('num_ancilla', [1, 2, 3])
@pytest.mark.parametrize('theta', np.linspace(0, 2 * np.pi, 10))
def test_phase_using_clean_ancilla(num_ancilla: int, theta: float):
    q = cirq.LineQubit(0)
    u = cirq.MatrixGate(cirq.testing.random_unitary(2))
    test_circuit = cirq.Circuit(
        u.on(q), PhaseUsingCleanAncilla(theta=theta, ancilla_bitsize=num_ancilla).on(q)
    )
    control_circuit = cirq.Circuit(u.on(q), cirq.ZPowGate(exponent=theta).on(q))
<<<<<<< HEAD
    assert_test_circuit_for_sv_dm_simulators(test_circuit, control_circuit)


def test_add_qubits_raise_value_error(num_ancilla=1):
    q = cirq.LineQubit(0)
    args = cirq.StateVectorSimulationState(qubits=[q])

    with pytest.raises(ValueError, match='should not already be tracked.'):
        args.add_qubits([q])


def test_remove_qubits_not_implemented(num_ancilla=1):
    args = DummySimulationState()

    assert args.remove_qubits([cirq.LineQubit(0)]) is NotImplemented


def assert_test_circuit_for_sv_dm_simulators(test_circuit, control_circuit) -> None:
    for test_simulator in ['cirq.final_state_vector', 'cirq.final_density_matrix']:
        test_sim = eval(test_simulator)(test_circuit)
        control_sim = eval(test_simulator)(control_circuit)
=======
    assert_test_circuit_for_dm_simulator(test_circuit, control_circuit)
    assert_test_circuit_for_sv_simulator(test_circuit, control_circuit)


def assert_test_circuit_for_dm_simulator(test_circuit, control_circuit) -> None:
    # Density Matrix Simulator: For unitary gates, this fallbacks to `cirq.apply_channel`
    # which recursively calls to `cirq.apply_unitary(decompose=True)`.
    for split_untangled_states in [True, False]:
        sim = cirq.DensityMatrixSimulator(split_untangled_states=split_untangled_states)
        control_sim = sim.simulate(control_circuit).final_density_matrix
        test_sim = sim.simulate(test_circuit).final_density_matrix
        assert np.allclose(test_sim, control_sim)


def assert_test_circuit_for_sv_simulator(test_circuit, control_circuit) -> None:
    # State Vector Simulator.
    for split_untangled_states in [True, False]:
        sim = cirq.Simulator(split_untangled_states=split_untangled_states)
        control_sim = sim.simulate(control_circuit).final_state_vector
        test_sim = sim.simulate(test_circuit).final_state_vector
>>>>>>> 9a1609ce
        assert np.allclose(test_sim, control_sim)<|MERGE_RESOLUTION|>--- conflicted
+++ resolved
@@ -72,70 +72,6 @@
         yield cirq.X(*qubits)
 
 
-class AncillaZ(cirq.Gate):
-    def __init__(self, exponent=1):
-        self._exponent = exponent
-
-    def num_qubits(self) -> int:
-        return 1
-
-    def _decompose_(self, qubits):
-        ancilla = cirq.NamedQubit('Ancilla')
-        yield cirq.CX(qubits[0], ancilla)
-        yield cirq.Z(ancilla) ** self._exponent
-        yield cirq.CX(qubits[0], ancilla)
-
-
-class AncillaH(cirq.Gate):
-    def __init__(self, exponent=1):
-        self._exponent = exponent
-
-    def num_qubits(self) -> int:
-        return 1
-
-    def _decompose_(self, qubits):
-        ancilla = cirq.NamedQubit('Ancilla')
-        yield cirq.H(ancilla) ** self._exponent
-        yield cirq.CX(ancilla, qubits[0])
-        yield cirq.H(ancilla) ** self._exponent
-
-
-class AncillaY(cirq.Gate):
-    def __init__(self, exponent=1):
-        self._exponent = exponent
-
-    def num_qubits(self) -> int:
-        return 1
-
-    def _decompose_(self, qubits):
-        ancilla = cirq.NamedQubit('Ancilla')
-        yield cirq.Y(ancilla) ** self._exponent
-        yield cirq.CX(ancilla, qubits[0])
-        yield cirq.Y(ancilla) ** self._exponent
-
-
-class DelegatingAncillaZ(cirq.Gate):
-    def __init__(self, exponent=1):
-        self._exponent = exponent
-
-    def num_qubits(self) -> int:
-        return 1
-
-    def _decompose_(self, qubits):
-        a = cirq.NamedQubit('a')
-        yield cirq.CX(qubits[0], a)
-        yield AncillaZ(self._exponent).on(a)
-        yield cirq.CX(qubits[0], a)
-
-
-class Composite(cirq.Gate):
-    def num_qubits(self) -> int:
-        return 1
-
-    def _decompose_(self, qubits):
-        yield cirq.X(*qubits)
-
-
 def test_measurements():
     args = DummySimulationState()
     args.measure([cirq.LineQubit(0)], "test", [False], {})
@@ -144,9 +80,8 @@
 
 def test_decompose():
     args = DummySimulationState()
-    assert (
-        simulation_state.strat_act_on_from_apply_decompose(Composite(), args, [cirq.LineQubit(0)])
-        is NotImplemented
+    assert simulation_state.strat_act_on_from_apply_decompose(
+        Composite(), args, [cirq.LineQubit(0)]
     )
 
 
@@ -203,45 +138,6 @@
     assert args.qubit_map == {q: i for i, q in enumerate(cirq.LineQubit.range(2))}
 
 
-<<<<<<< HEAD
-@pytest.mark.parametrize('exp', [-3, -2, -1, 0, 1, 2, 3])
-def test_ancilla_z(exp):
-    q = cirq.LineQubit(0)
-    test_circuit = cirq.Circuit(AncillaZ(exp).on(q))
-
-    control_circuit = cirq.Circuit(cirq.ZPowGate(exponent=exp).on(q))
-
-    assert_test_circuit_for_sv_dm_simulators(test_circuit, control_circuit)
-
-
-@pytest.mark.parametrize('exp', [-3, -2, -1, 0, 1, 2, 3])
-def test_ancilla_y(exp):
-    q = cirq.LineQubit(0)
-    test_circuit = cirq.Circuit(AncillaY(exp).on(q))
-
-    control_circuit = cirq.Circuit(cirq.Y(q))
-    control_circuit.append(cirq.Y(q))
-    control_circuit.append(cirq.XPowGate(exponent=exp).on(q))
-
-    assert_test_circuit_for_sv_dm_simulators(test_circuit, control_circuit)
-
-
-@pytest.mark.parametrize('exp', [-3, -2, -1, 0, 1, 2, 3])
-def test_borrowable_qubit(exp):
-    q = cirq.LineQubit(0)
-    test_circuit = cirq.Circuit()
-    test_circuit.append(cirq.H(q))
-    test_circuit.append(cirq.X(q))
-    test_circuit.append(AncillaH(exp).on(q))
-
-    control_circuit = cirq.Circuit(cirq.H(q))
-
-    assert_test_circuit_for_sv_dm_simulators(test_circuit, control_circuit)
-
-
-@pytest.mark.parametrize('exp', [-3, -2, -1, 0, 1, 2, 3])
-def test_delegating_gate_qubit(exp):
-=======
 @pytest.mark.parametrize('exp', np.linspace(0, 2 * np.pi, 10))
 def test_delegating_gate_unitary(exp):
     q = cirq.LineQubit(0)
@@ -259,27 +155,18 @@
 
 @pytest.mark.parametrize('exp', np.linspace(0, 2 * np.pi, 10))
 def test_delegating_gate_channel(exp):
->>>>>>> 9a1609ce
     q = cirq.LineQubit(0)
 
     test_circuit = cirq.Circuit()
     test_circuit.append(cirq.H(q))
-<<<<<<< HEAD
-    test_circuit.append(DelegatingAncillaZ(exp).on(q))
-=======
     test_circuit.append(DelegatingAncillaZ(exp, True).on(q))
->>>>>>> 9a1609ce
 
     control_circuit = cirq.Circuit(cirq.H(q))
     control_circuit.append(cirq.ZPowGate(exponent=exp).on(q))
 
-<<<<<<< HEAD
-    assert_test_circuit_for_sv_dm_simulators(test_circuit, control_circuit)
-=======
     with pytest.raises(TypeError, match="DensityMatrixSimulator doesn't support"):
         # TODO: This test should pass once we extend support to DensityMatrixSimulator.
         assert_test_circuit_for_dm_simulator(test_circuit, control_circuit)
->>>>>>> 9a1609ce
 
 
 @pytest.mark.parametrize('num_ancilla', [1, 2, 3])
@@ -292,12 +179,8 @@
         u.on(q, *anc), PhaseUsingDirtyAncilla(ancilla_bitsize=num_ancilla).on(q)
     )
     control_circuit = cirq.Circuit(u.on(q, *anc), cirq.Z(q))
-<<<<<<< HEAD
-    assert_test_circuit_for_sv_dm_simulators(test_circuit, control_circuit)
-=======
     assert_test_circuit_for_dm_simulator(test_circuit, control_circuit)
     assert_test_circuit_for_sv_simulator(test_circuit, control_circuit)
->>>>>>> 9a1609ce
 
 
 @pytest.mark.parametrize('num_ancilla', [1, 2, 3])
@@ -309,29 +192,6 @@
         u.on(q), PhaseUsingCleanAncilla(theta=theta, ancilla_bitsize=num_ancilla).on(q)
     )
     control_circuit = cirq.Circuit(u.on(q), cirq.ZPowGate(exponent=theta).on(q))
-<<<<<<< HEAD
-    assert_test_circuit_for_sv_dm_simulators(test_circuit, control_circuit)
-
-
-def test_add_qubits_raise_value_error(num_ancilla=1):
-    q = cirq.LineQubit(0)
-    args = cirq.StateVectorSimulationState(qubits=[q])
-
-    with pytest.raises(ValueError, match='should not already be tracked.'):
-        args.add_qubits([q])
-
-
-def test_remove_qubits_not_implemented(num_ancilla=1):
-    args = DummySimulationState()
-
-    assert args.remove_qubits([cirq.LineQubit(0)]) is NotImplemented
-
-
-def assert_test_circuit_for_sv_dm_simulators(test_circuit, control_circuit) -> None:
-    for test_simulator in ['cirq.final_state_vector', 'cirq.final_density_matrix']:
-        test_sim = eval(test_simulator)(test_circuit)
-        control_sim = eval(test_simulator)(control_circuit)
-=======
     assert_test_circuit_for_dm_simulator(test_circuit, control_circuit)
     assert_test_circuit_for_sv_simulator(test_circuit, control_circuit)
 
@@ -352,5 +212,4 @@
         sim = cirq.Simulator(split_untangled_states=split_untangled_states)
         control_sim = sim.simulate(control_circuit).final_state_vector
         test_sim = sim.simulate(test_circuit).final_state_vector
->>>>>>> 9a1609ce
         assert np.allclose(test_sim, control_sim)