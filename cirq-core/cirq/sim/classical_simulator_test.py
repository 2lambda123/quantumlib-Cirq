--- conflicted
+++ resolved
@@ -26,11 +26,7 @@
     circuit.append(cirq.X(q1))
     circuit.append(cirq.measure((q0, q1), key='key'))
     expected_results = {'key': np.array([[[1, 0]]], dtype=np.uint8)}
-<<<<<<< HEAD
     sim = CustomStateSimulator(cirq.ClassicalStateSimulator)
-=======
-    sim = cirq.ClassicalStateSimulator()
->>>>>>> 427c2bba
     results = sim.run(circuit, param_resolver=None, repetitions=1).records
     np.testing.assert_equal(results, expected_results)
 
@@ -42,11 +38,7 @@
     circuit.append(cirq.CNOT(q0, q1))
     circuit.append(cirq.measure(q1, key='key'))
     expected_results = {'key': np.array([[[1]]], dtype=np.uint8)}
-<<<<<<< HEAD
     sim = CustomStateSimulator(cirq.ClassicalStateSimulator)
-=======
-    sim = cirq.ClassicalStateSimulator()
->>>>>>> 427c2bba
     results = sim.run(circuit, param_resolver=None, repetitions=1).records
     np.testing.assert_equal(results, expected_results)
 
@@ -58,11 +50,7 @@
     circuit.append(cirq.SWAP(q0, q1))
     circuit.append(cirq.measure((q0, q1), key='key'))
     expected_results = {'key': np.array([[[0, 1]]], dtype=np.uint8)}
-<<<<<<< HEAD
     sim = CustomStateSimulator(cirq.ClassicalStateSimulator)
-=======
-    sim = cirq.ClassicalStateSimulator()
->>>>>>> 427c2bba
     results = sim.run(circuit, param_resolver=None, repetitions=1).records
     np.testing.assert_equal(results, expected_results)
 
@@ -85,11 +73,7 @@
     expected_results = {
         'key': np.array([[[0, 0, 0], [1, 0, 0], [0, 1, 0], [1, 1, 1]]], dtype=np.uint8)
     }
-<<<<<<< HEAD
     sim = CustomStateSimulator(cirq.ClassicalStateSimulator)
-=======
-    sim = cirq.ClassicalStateSimulator()
->>>>>>> 427c2bba
     results = sim.run(circuit, param_resolver=None, repetitions=1).records
     np.testing.assert_equal(results, expected_results)
 
@@ -99,11 +83,7 @@
     circuit = cirq.Circuit()
     circuit.append(cirq.measure((q0, q1), key='key'))
     expected_results = {'key': np.array([[[0, 0]]], dtype=np.uint8)}
-<<<<<<< HEAD
     sim = CustomStateSimulator(cirq.ClassicalStateSimulator)
-=======
-    sim = cirq.ClassicalStateSimulator()
->>>>>>> 427c2bba
     results = sim.run(circuit, param_resolver=None, repetitions=1).records
     np.testing.assert_equal(results, expected_results)
 
@@ -115,11 +95,7 @@
     circuit.append(cirq.X(q0))
     circuit.append(cirq.measure((q0, q1), key='key'))
     expected_results = {'key': np.array([[[1, 0]]], dtype=np.uint8)}
-<<<<<<< HEAD
     sim = CustomStateSimulator(cirq.ClassicalStateSimulator)
-=======
-    sim = cirq.ClassicalStateSimulator()
->>>>>>> 427c2bba
     results = sim.run(circuit, param_resolver=None, repetitions=1).records
     np.testing.assert_equal(results, expected_results)
 
@@ -131,11 +107,7 @@
     circuit.append(cirq.X(q0))
     circuit.append(cirq.measure((q0, q1), key='key'))
     expected_results = {'key': np.array([[[0, 0], [1, 0]]], dtype=np.uint8)}
-<<<<<<< HEAD
     sim = CustomStateSimulator(cirq.ClassicalStateSimulator)
-=======
-    sim = cirq.ClassicalStateSimulator()
->>>>>>> 427c2bba
     results = sim.run(circuit, param_resolver=None, repetitions=1).records
     np.testing.assert_equal(results, expected_results)
 
@@ -148,11 +120,7 @@
     circuit.append(cirq.X(q0))
     circuit.append(cirq.measure((q1, q0), key='key'))
     expected_results = {'key': np.array([[[1, 0], [0, 0]]], dtype=np.uint8)}
-<<<<<<< HEAD
     sim = CustomStateSimulator(cirq.ClassicalStateSimulator)
-=======
-    sim = cirq.ClassicalStateSimulator()
->>>>>>> 427c2bba
     results = sim.run(circuit, param_resolver=None, repetitions=1).records
     np.testing.assert_equal(results, expected_results)
 
@@ -166,11 +134,7 @@
             [[[0]], [[0]], [[0]], [[0]], [[0]], [[0]], [[0]], [[0]], [[0]], [[0]]], dtype=np.uint8
         )
     }
-<<<<<<< HEAD
     sim = CustomStateSimulator(cirq.ClassicalStateSimulator)
-=======
-    sim = cirq.ClassicalStateSimulator()
->>>>>>> 427c2bba
     results = sim.run(circuit, param_resolver=None, repetitions=10).records
     np.testing.assert_equal(results, expected_results)
 
@@ -185,11 +149,7 @@
     circuit.append(cirq.X(q1))
     circuit.append(cirq.measure((q0, q1), key='key'))
     expected_results = {'key': np.array([[[1, 0]]], dtype=np.uint8)}
-<<<<<<< HEAD
     sim = CustomStateSimulator(cirq.ClassicalStateSimulator)
-=======
-    sim = cirq.ClassicalStateSimulator()
->>>>>>> 427c2bba
     results = sim.run(circuit, param_resolver=None, repetitions=1).records
     np.testing.assert_equal(results, expected_results)
 
@@ -202,67 +162,37 @@
     circuit.append(cirq.CNOT(q1, q0))
     circuit.append(cirq.measure((q0, q1), key='key'))
     expected_results = {'key': np.array([[[0, 1]]], dtype=np.uint8)}
-<<<<<<< HEAD
     sim = CustomStateSimulator(cirq.ClassicalStateSimulator)
-=======
-    sim = cirq.ClassicalStateSimulator()
->>>>>>> 427c2bba
     results = sim.run(circuit, param_resolver=None, repetitions=1).records
     np.testing.assert_equal(results, expected_results)
 
-
-def test_param_resolver():
-    gate = cirq.CNOT ** sympy.Symbol('t')
-    q0, q1 = cirq.LineQubit.range(2)
-    circuit = cirq.Circuit()
-    circuit.append(cirq.X(q0))
-    circuit.append(gate(q0, q1))
-    circuit.append(cirq.measure((q1), key='key'))
-    resolver = cirq.ParamResolver({'t': 0})
-<<<<<<< HEAD
-    sim = CustomStateSimulator(cirq.ClassicalStateSimulator)
-=======
-    sim = cirq.ClassicalStateSimulator()
->>>>>>> 427c2bba
-    results_with_parameter_zero = sim.run(circuit, param_resolver=resolver, repetitions=1).records
-    resolver = cirq.ParamResolver({'t': 1})
-    results_with_parameter_one = sim.run(circuit, param_resolver=resolver, repetitions=1).records
-    np.testing.assert_equal(results_with_parameter_zero, {'key': np.array([[[0]]], dtype=np.uint8)})
-    np.testing.assert_equal(results_with_parameter_one, {'key': np.array([[[1]]], dtype=np.uint8)})
-
-
-def test_unknown_gates():
-    gate = cirq.Y
-    q = cirq.LineQubit(0)
-    circuit = cirq.Circuit(gate(q), cirq.measure((q), key='key'))
-<<<<<<< HEAD
-    sim = CustomStateSimulator(cirq.ClassicalStateSimulator)
-=======
-    sim = cirq.ClassicalStateSimulator()
->>>>>>> 427c2bba
-    with pytest.raises(ValueError):
-        _ = sim.run(circuit).records
-
-
-def test_incompatible_measurements():
-    qs = cirq.LineQubit.range(2)
-    c = cirq.Circuit(cirq.measure(qs, key='key'), cirq.measure(qs[0], key='key'))
-<<<<<<< HEAD
-    sim = CustomStateSimulator(cirq.ClassicalStateSimulator)
-=======
-    sim = cirq.ClassicalStateSimulator()
->>>>>>> 427c2bba
-    with pytest.raises(ValueError):
-        _ = sim.run(c)
+    def test_param_resolver(self):
+        gate = cirq.CNOT ** sympy.Symbol('t')
+        q0, q1 = cirq.LineQubit.range(2)
+        circuit = cirq.Circuit()
+        circuit.append(cirq.X(q0))
+        circuit.append(gate(q0, q1))
+        circuit.append(cirq.measure((q1), key='key'))
+        resolver = cirq.ParamResolver({'t': 0})
+        sim = cirq.ClassicalStateSimulator()
+        results_with_parameter_zero = sim.run(
+            circuit, param_resolver=resolver, repetitions=1
+        ).records
+        resolver = cirq.ParamResolver({'t': 1})
+        results_with_parameter_one = sim.run(
+            circuit, param_resolver=resolver, repetitions=1
+        ).records
+        np.testing.assert_equal(
+            results_with_parameter_zero, {'key': np.array([[[0]]], dtype=np.uint8)}
+        )
+        np.testing.assert_equal(
+            results_with_parameter_one, {'key': np.array([[[1]]], dtype=np.uint8)}
+        )
 
 
 def test_compatible_measurement():
     qs = cirq.LineQubit.range(2)
     c = cirq.Circuit(cirq.measure(qs, key='key'), cirq.X.on_each(qs), cirq.measure(qs, key='key'))
-<<<<<<< HEAD
     sim = CustomStateSimulator(cirq.ClassicalStateSimulator)
-=======
-    sim = cirq.ClassicalStateSimulator()
->>>>>>> 427c2bba
     res = sim.run(c, repetitions=3).records
     np.testing.assert_equal(res['key'], np.array([[[0, 0], [1, 1]]] * 3, dtype=np.uint8))