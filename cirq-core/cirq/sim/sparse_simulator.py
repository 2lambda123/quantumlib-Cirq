--- conflicted
+++ resolved
@@ -14,7 +14,7 @@
 
 """A simulator that uses numpy's einsum for sparse matrix operations."""
 
-from typing import Any, Iterator, List, TYPE_CHECKING, Union, Sequence, Optional
+from typing import Any, Iterator, List, TYPE_CHECKING, Union, Sequence, Type, Optional
 
 import numpy as np
 
@@ -24,7 +24,6 @@
 
 if TYPE_CHECKING:
     import cirq
-    from numpy.typing import DTypeLike
 
 
 class Simulator(
@@ -127,11 +126,7 @@
     def __init__(
         self,
         *,
-<<<<<<< HEAD
         dtype: Type[np.complexfloating] = np.complex64,
-=======
-        dtype: 'DTypeLike' = np.complex64,
->>>>>>> ca8585ee
         noise: 'cirq.NOISE_MODEL_LIKE' = None,
         seed: 'cirq.RANDOM_STATE_OR_SEED_LIKE' = None,
         split_untangled_states: bool = True,
