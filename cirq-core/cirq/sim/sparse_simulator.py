--- conflicted
+++ resolved
@@ -252,11 +252,7 @@
     def __init__(
         self,
         sim_state: 'cirq.OperationTarget[cirq.ActOnStateVectorArgs]',
-<<<<<<< HEAD
-        simulator: 'cirq.Simulator',
-=======
-        simulator: Simulator = None,
->>>>>>> 1d27a006
+        simulator: 'cirq.Simulator' = None,
         dtype: 'DTypeLike' = np.complex64,
     ):
         """Results of a step of the simulator.
