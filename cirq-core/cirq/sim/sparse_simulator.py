--- conflicted
+++ resolved
@@ -145,11 +145,7 @@
         dtype: Type[np.number] = np.complex64,
         noise: 'cirq.NOISE_MODEL_LIKE' = None,
         seed: 'cirq.RANDOM_STATE_OR_SEED_LIKE' = None,
-<<<<<<< HEAD
         split_untangled_states: bool = True,
-=======
-        split_untangled_states: bool = False,
->>>>>>> c347eb56
     ):
         """A sparse matrix simulator.
 
@@ -211,12 +207,8 @@
     ):
         return SparseSimulatorStep(
             sim_state=sim_state,
-<<<<<<< HEAD
             simulator=self,
-=======
->>>>>>> c347eb56
             dtype=self._dtype,
-            split_untangled_states=self._split_untangled_states,
         )
 
     def simulate_expectation_values_sweep_iter(
@@ -256,22 +248,14 @@
     def __init__(
         self,
         sim_state: 'cirq.OperationTarget[cirq.ActOnStateVectorArgs]',
-<<<<<<< HEAD
         simulator: Simulator,
         dtype: 'DTypeLike' = np.complex64,
-=======
-        dtype: 'DTypeLike' = np.complex64,
-        split_untangled_states: bool = False,
->>>>>>> c347eb56
     ):
         """Results of a step of the simulator.
 
         Args:
             sim_state: The qubit:ActOnArgs lookup for this step.
-<<<<<<< HEAD
             simulator: The simulator used to create this.
-=======
->>>>>>> c347eb56
             dtype: The `numpy.dtype` used by the simulation. One of
                 `numpy.complex64` or `numpy.complex128`.
         """
@@ -279,11 +263,7 @@
         super().__init__(sim_state=sim_state, qubit_map=qubit_map)
         self._dtype = dtype
         self._state_vector: Optional[np.ndarray] = None
-<<<<<<< HEAD
         self._simulator = simulator
-=======
-        self._split_untangled_states = split_untangled_states
->>>>>>> c347eb56
 
     def _simulator_state(self) -> state_vector_simulator.StateVectorSimulatorState:
         return state_vector_simulator.StateVectorSimulatorState(
@@ -325,11 +305,7 @@
         """
         if self._state_vector is None:
             self._state_vector = np.array([1])
-<<<<<<< HEAD
             state = self._merged_sim_state
-=======
-            state = self.merged_sim_state
->>>>>>> c347eb56
             if state is not None:
                 vector = state.target_tensor
                 size = np.prod(vector.shape, dtype=int)
@@ -352,16 +328,4 @@
                 corresponding to a computational basis state. If a numpy
                 array this is the full state vector.
         """
-<<<<<<< HEAD
-        self._sim_state = self._simulator._create_act_on_args(state, self._qubits)
-=======
-        if self._split_untangled_states:
-            # TODO: Fix in #4110
-            raise ValueError(  # coverage: ignore
-                'Cannot set states when using `split_untangled_states` option.'  # coverage: ignore
-            )  # coverage: ignore
-        update_state = qis.to_valid_state_vector(
-            state, len(self.qubit_map), qid_shape=protocols.qid_shape(self, None), dtype=self._dtype
-        )
-        np.copyto(self._state_vector, update_state)
->>>>>>> c347eb56
+        self._sim_state = self._simulator._create_act_on_args(state, self._qubits)