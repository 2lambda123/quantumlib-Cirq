# Copyright 2021 The Cirq Developers
#
# Licensed under the Apache License, Version 2.0 (the "License");
# you may not use this file except in compliance with the License.
# You may obtain a copy of the License at
#
#     https://www.apache.org/licenses/LICENSE-2.0
#
# Unless required by applicable law or agreed to in writing, software
# distributed under the License is distributed on an "AS IS" BASIS,
# WITHOUT WARRANTIES OR CONDITIONS OF ANY KIND, either express or implied.
# See the License for the specific language governing permissions and
# limitations under the License.

"""Classes and methods for transforming circuits."""

from cirq.transformers.analytical_decompositions import (
    compute_cphase_exponents_for_fsim_decomposition,
    decompose_cphase_into_two_fsim,
    decompose_clifford_tableau_to_operations,
    decompose_multi_controlled_x,
    decompose_multi_controlled_rotation,
    decompose_two_qubit_interaction_into_four_fsim_gates,
    is_negligible_turn,
    parameterized_2q_op_to_sqrt_iswap_operations,
    prepare_two_qubit_state_using_cz,
    prepare_two_qubit_state_using_sqrt_iswap,
    single_qubit_matrix_to_gates,
    single_qubit_matrix_to_pauli_rotations,
    single_qubit_matrix_to_phased_x_z,
    single_qubit_matrix_to_phxz,
    single_qubit_op_to_framed_phase_form,
    three_qubit_matrix_to_operations,
    two_qubit_matrix_to_cz_isometry,
    two_qubit_matrix_to_cz_operations,
    two_qubit_matrix_to_diagonal_and_cz_operations,
    two_qubit_matrix_to_ion_operations,
    two_qubit_matrix_to_sqrt_iswap_operations,
)

from cirq.transformers.heuristic_decompositions import (
    TwoQubitGateTabulation,
    TwoQubitGateTabulationResult,
    two_qubit_gate_product_tabulation,
)

<<<<<<< HEAD
from cirq.transformers.routing import MappingManager, AbstractInitialMapper, IdentityInitialMapper
=======
from cirq.transformers.routing import MappingManager
>>>>>>> c7746748

from cirq.transformers.target_gatesets import (
    create_transformer_with_kwargs,
    CompilationTargetGateset,
    CZTargetGateset,
    SqrtIswapTargetGateset,
    TwoQubitCompilationTargetGateset,
)

from cirq.transformers.align import align_left, align_right

from cirq.transformers.stratify import stratified_circuit

from cirq.transformers.expand_composite import expand_composite

from cirq.transformers.eject_phased_paulis import eject_phased_paulis

from cirq.transformers.optimize_for_target_gateset import optimize_for_target_gateset

from cirq.transformers.drop_empty_moments import drop_empty_moments

from cirq.transformers.drop_negligible_operations import drop_negligible_operations

from cirq.transformers.eject_z import eject_z

from cirq.transformers.measurement_transformers import (
    defer_measurements,
    dephase_measurements,
    drop_terminal_measurements,
)

from cirq.transformers.merge_k_qubit_gates import merge_k_qubit_unitaries

from cirq.transformers.merge_single_qubit_gates import (
    merge_single_qubit_gates_to_phased_x_and_z,
    merge_single_qubit_gates_to_phxz,
    merge_single_qubit_moments_to_phxz,
)

from cirq.transformers.synchronize_terminal_measurements import synchronize_terminal_measurements

from cirq.transformers.transformer_api import (
    LogLevel,
    TRANSFORMER,
    TransformerContext,
    TransformerLogger,
    transformer,
)

from cirq.transformers.transformer_primitives import (
    map_moments,
    map_operations,
    map_operations_and_unroll,
    merge_k_qubit_unitaries_to_circuit_op,
    merge_moments,
    merge_operations,
    merge_operations_to_circuit_op,
    toggle_tags,
    unroll_circuit_op,
    unroll_circuit_op_greedy_earliest,
    unroll_circuit_op_greedy_frontier,
)<|MERGE_RESOLUTION|>--- conflicted
+++ resolved
@@ -44,11 +44,11 @@
     two_qubit_gate_product_tabulation,
 )
 
-<<<<<<< HEAD
-from cirq.transformers.routing import MappingManager, AbstractInitialMapper, IdentityInitialMapper
-=======
-from cirq.transformers.routing import MappingManager
->>>>>>> c7746748
+from cirq.transformers.routing import (
+    MappingManager,
+    IdentityInitialMapper,
+    AbstractInitialMapper,
+)
 
 from cirq.transformers.target_gatesets import (
     create_transformer_with_kwargs,
