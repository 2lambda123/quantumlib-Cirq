--- conflicted
+++ resolved
@@ -49,11 +49,8 @@
     HardCodedInitialMapper,
     LineInitialMapper,
     MappingManager,
-<<<<<<< HEAD
+    RouteCQC,
     routed_circuit_with_mapping,
-=======
-    RouteCQC,
->>>>>>> 03808f41
 )
 
 from cirq.transformers.target_gatesets import (
