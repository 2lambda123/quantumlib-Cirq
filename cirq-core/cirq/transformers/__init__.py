--- conflicted
+++ resolved
@@ -77,11 +77,8 @@
     merge_k_qubit_unitaries_to_circuit_op,
     merge_moments,
     merge_operations,
-<<<<<<< HEAD
     merge_operations_to_circuit_op,
-=======
     toggle_tags,
->>>>>>> 9ab327a8
     unroll_circuit_op,
     unroll_circuit_op_greedy_earliest,
     unroll_circuit_op_greedy_frontier,
