# Copyright 2021 The Cirq Developers
#
# Licensed under the Apache License, Version 2.0 (the "License");
# you may not use this file except in compliance with the License.
# You may obtain a copy of the License at
#
#     https://www.apache.org/licenses/LICENSE-2.0
#
# Unless required by applicable law or agreed to in writing, software
# distributed under the License is distributed on an "AS IS" BASIS,
# WITHOUT WARRANTIES OR CONDITIONS OF ANY KIND, either express or implied.
# See the License for the specific language governing permissions and
# limitations under the License.

"""Classes and methods for transforming circuits."""

from cirq.transformers.analytical_decompositions import (
    compute_cphase_exponents_for_fsim_decomposition,
    decompose_cphase_into_two_fsim,
    decompose_clifford_tableau_to_operations,
    decompose_multi_controlled_x,
    decompose_multi_controlled_rotation,
    decompose_two_qubit_interaction_into_four_fsim_gates,
    is_negligible_turn,
    parameterized_2q_op_to_sqrt_iswap_operations,
    prepare_two_qubit_state_using_cz,
    prepare_two_qubit_state_using_sqrt_iswap,
    single_qubit_matrix_to_gates,
    single_qubit_matrix_to_pauli_rotations,
    single_qubit_matrix_to_phased_x_z,
    single_qubit_matrix_to_phxz,
    single_qubit_op_to_framed_phase_form,
    three_qubit_matrix_to_operations,
    two_qubit_matrix_to_cz_isometry,
    two_qubit_matrix_to_cz_operations,
    two_qubit_matrix_to_diagonal_and_cz_operations,
    two_qubit_matrix_to_ion_operations,
    two_qubit_matrix_to_sqrt_iswap_operations,
)

from cirq.transformers.heuristic_decompositions import (
    TwoQubitGateTabulation,
    TwoQubitGateTabulationResult,
    two_qubit_gate_product_tabulation,
)

<<<<<<< HEAD
from cirq.transformers.routing import (
    MappingManager,
    HardCodedInitialMapper,
    AbstractInitialMapper,
    LineInitialMapper,
)
=======
from cirq.transformers.routing import AbstractInitialMapper, HardCodedInitialMapper, MappingManager
>>>>>>> 9e8c056a

from cirq.transformers.target_gatesets import (
    create_transformer_with_kwargs,
    CompilationTargetGateset,
    CZTargetGateset,
    SqrtIswapTargetGateset,
    TwoQubitCompilationTargetGateset,
)

from cirq.transformers.align import align_left, align_right

from cirq.transformers.stratify import stratified_circuit

from cirq.transformers.expand_composite import expand_composite

from cirq.transformers.eject_phased_paulis import eject_phased_paulis

from cirq.transformers.optimize_for_target_gateset import optimize_for_target_gateset

from cirq.transformers.drop_empty_moments import drop_empty_moments

from cirq.transformers.drop_negligible_operations import drop_negligible_operations

from cirq.transformers.eject_z import eject_z

from cirq.transformers.measurement_transformers import (
    defer_measurements,
    dephase_measurements,
    drop_terminal_measurements,
)

from cirq.transformers.merge_k_qubit_gates import merge_k_qubit_unitaries

from cirq.transformers.merge_single_qubit_gates import (
    merge_single_qubit_gates_to_phased_x_and_z,
    merge_single_qubit_gates_to_phxz,
    merge_single_qubit_moments_to_phxz,
)

from cirq.transformers.synchronize_terminal_measurements import synchronize_terminal_measurements

from cirq.transformers.transformer_api import (
    LogLevel,
    TRANSFORMER,
    TransformerContext,
    TransformerLogger,
    transformer,
)

from cirq.transformers.transformer_primitives import (
    map_moments,
    map_operations,
    map_operations_and_unroll,
    merge_k_qubit_unitaries_to_circuit_op,
    merge_moments,
    merge_operations,
    merge_operations_to_circuit_op,
    toggle_tags,
    unroll_circuit_op,
    unroll_circuit_op_greedy_earliest,
    unroll_circuit_op_greedy_frontier,
)<|MERGE_RESOLUTION|>--- conflicted
+++ resolved
@@ -44,16 +44,13 @@
     two_qubit_gate_product_tabulation,
 )
 
-<<<<<<< HEAD
+
 from cirq.transformers.routing import (
     MappingManager,
     HardCodedInitialMapper,
     AbstractInitialMapper,
     LineInitialMapper,
 )
-=======
-from cirq.transformers.routing import AbstractInitialMapper, HardCodedInitialMapper, MappingManager
->>>>>>> 9e8c056a
 
 from cirq.transformers.target_gatesets import (
     create_transformer_with_kwargs,
