--- conflicted
+++ resolved
@@ -13,11 +13,7 @@
 # limitations under the License.
 
 import itertools
-<<<<<<< HEAD
 from typing import Any, Dict, List, Optional, Sequence, Tuple, TYPE_CHECKING, Union
-=======
-from typing import Any, Dict, List, Optional, Tuple, TYPE_CHECKING, Union
->>>>>>> 80a90017
 
 import numpy as np
 
@@ -105,17 +101,14 @@
             key = value.MeasurementKey.parse_serialized(gate.key)
             targets = [_MeasurementQid(key, q) for q in op.qubits]
             measurement_qubits[key] = targets
-<<<<<<< HEAD
-            cxs = [ops.CX(q, target) for q, target in zip(op.qubits, targets)]
+            cxs = [_mod_add(q, target) for q, target in zip(op.qubits, targets)]
             confusions = [
                 _ConfusionChannel(m, [op.qubits[i].dimension for i in indexes]).on(
                     *[targets[i] for i in indexes]
                 )
                 for indexes, m in gate.confusion_map.items()
             ]
-=======
             cxs = [_mod_add(q, target) for q, target in zip(op.qubits, targets)]
->>>>>>> 80a90017
             xs = [ops.X(targets[i]) for i, b in enumerate(gate.full_invert_mask()) if b]
             return cxs + confusions + xs
         elif protocols.is_measurement(op):
@@ -240,7 +233,6 @@
     ).unfreeze()
 
 
-<<<<<<< HEAD
 class _ConfusionChannel(ops.Gate):
     r"""The quantum equivalent of a confusion matrix.
 
@@ -356,7 +348,8 @@
 
     def _kraus_(self) -> Tuple[np.ndarray, ...]:
         return self._kraus
-=======
+
+
 @value.value_equality
 class _ModAdd(ops.ArithmeticGate):
     """Adds two qudits of the same dimension.
@@ -389,5 +382,4 @@
     # We can use a ModAdd gate in the qudit case, since the ancilla qudit corresponding to the
     # measurement is always zero, so "adding" the measured qudit to it sets the ancilla qudit to
     # the same state, which is the quantum equivalent to a measurement onto a creg.
-    return _ModAdd(source.dimension).on(source, target)
->>>>>>> 80a90017
+    return _ModAdd(source.dimension).on(source, target)\