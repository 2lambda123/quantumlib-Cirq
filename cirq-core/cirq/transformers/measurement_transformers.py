--- conflicted
+++ resolved
@@ -13,12 +13,8 @@
 # limitations under the License.
 
 import itertools
-<<<<<<< HEAD
 from collections import defaultdict
-from typing import Any, Dict, List, Optional, Tuple, TYPE_CHECKING, Union
-=======
 from typing import Any, Dict, List, Optional, Sequence, Tuple, TYPE_CHECKING, Union
->>>>>>> 6e64449d
 
 import numpy as np
 
