--- conflicted
+++ resolved
@@ -238,14 +238,7 @@
     actual_diagram = actual.to_text_diagram(**kwargs).lstrip("\n").rstrip()
     desired_diagram = desired.lstrip("\n").rstrip()
 
-<<<<<<< HEAD
-    def remove_subcircuit_labels(s: str):
-        return ''.join(line for line in s.splitlines() if 'Circuit_0x' not in line)
-
-    assert remove_subcircuit_labels(actual_diagram) == remove_subcircuit_labels(desired_diagram), (
-=======
     assert actual_diagram == desired_diagram, (
->>>>>>> e97768c6
         "Circuit's text diagram differs from the desired diagram.\n"
         '\n'
         'Diagram of actual circuit:\n'
