# Copyright 2018 The Cirq Developers
#
# Licensed under the Apache License, Version 2.0 (the "License");
# you may not use this file except in compliance with the License.
# You may obtain a copy of the License at
#
#     https://www.apache.org/licenses/LICENSE-2.0
#
# Unless required by applicable law or agreed to in writing, software
# distributed under the License is distributed on an "AS IS" BASIS,
# WITHOUT WARRANTIES OR CONDITIONS OF ANY KIND, either express or implied.
# See the License for the specific language governing permissions and
# limitations under the License.

import pytest

import numpy as np

import cirq
from cirq.testing.circuit_compare import _assert_apply_unitary_works_when_axes_transposed


def test_sensitive_to_phase():
    q = cirq.NamedQubit('q')

    cirq.testing.assert_circuits_with_terminal_measurements_are_equivalent(
        cirq.Circuit([cirq.Moment([])]), cirq.Circuit(), atol=0
    )

    with pytest.raises(AssertionError):
        cirq.testing.assert_circuits_with_terminal_measurements_are_equivalent(
            cirq.Circuit([cirq.Moment([cirq.Z(q) ** 0.0001])]), cirq.Circuit(), atol=0
        )

    cirq.testing.assert_circuits_with_terminal_measurements_are_equivalent(
        cirq.Circuit([cirq.Moment([cirq.Z(q) ** 0.0001])]), cirq.Circuit(), atol=0.01
    )


def test_sensitive_to_measurement_but_not_measured_phase():
    q = cirq.NamedQubit('q')

    with pytest.raises(AssertionError):
        cirq.testing.assert_circuits_with_terminal_measurements_are_equivalent(
            cirq.Circuit([cirq.Moment([cirq.measure(q)])]), cirq.Circuit()
        )

    cirq.testing.assert_circuits_with_terminal_measurements_are_equivalent(
        cirq.Circuit([cirq.Moment([cirq.measure(q)])]),
        cirq.Circuit([cirq.Moment([cirq.Z(q)]), cirq.Moment([cirq.measure(q)])]),
    )

    a, b = cirq.LineQubit.range(2)

    cirq.testing.assert_circuits_with_terminal_measurements_are_equivalent(
        cirq.Circuit([cirq.Moment([cirq.measure(a, b)])]),
        cirq.Circuit([cirq.Moment([cirq.Z(a)]), cirq.Moment([cirq.measure(a, b)])]),
    )

    cirq.testing.assert_circuits_with_terminal_measurements_are_equivalent(
        cirq.Circuit([cirq.Moment([cirq.measure(a)])]),
        cirq.Circuit([cirq.Moment([cirq.Z(a)]), cirq.Moment([cirq.measure(a)])]),
    )

    cirq.testing.assert_circuits_with_terminal_measurements_are_equivalent(
        cirq.Circuit([cirq.Moment([cirq.measure(a, b)])]),
        cirq.Circuit([cirq.Moment([cirq.T(a), cirq.S(b)]), cirq.Moment([cirq.measure(a, b)])]),
    )

    with pytest.raises(AssertionError):
        cirq.testing.assert_circuits_with_terminal_measurements_are_equivalent(
            cirq.Circuit([cirq.Moment([cirq.measure(a)])]),
            cirq.Circuit([cirq.Moment([cirq.T(a), cirq.S(b)]), cirq.Moment([cirq.measure(a)])]),
        )

    cirq.testing.assert_circuits_with_terminal_measurements_are_equivalent(
        cirq.Circuit([cirq.Moment([cirq.measure(a, b)])]),
        cirq.Circuit([cirq.Moment([cirq.CZ(a, b)]), cirq.Moment([cirq.measure(a, b)])]),
    )


def test_sensitive_to_measurement_toggle():
    q = cirq.NamedQubit('q')

    with pytest.raises(AssertionError):
        cirq.testing.assert_circuits_with_terminal_measurements_are_equivalent(
            cirq.Circuit([cirq.Moment([cirq.measure(q)])]),
            cirq.Circuit([cirq.Moment([cirq.X(q)]), cirq.Moment([cirq.measure(q)])]),
        )

    with pytest.raises(AssertionError):
        cirq.testing.assert_circuits_with_terminal_measurements_are_equivalent(
            cirq.Circuit([cirq.Moment([cirq.measure(q)])]),
            cirq.Circuit([cirq.Moment([cirq.measure(q, invert_mask=(True,))])]),
        )

    cirq.testing.assert_circuits_with_terminal_measurements_are_equivalent(
        cirq.Circuit([cirq.Moment([cirq.measure(q)])]),
        cirq.Circuit(
            [cirq.Moment([cirq.X(q)]), cirq.Moment([cirq.measure(q, invert_mask=(True,))])]
        ),
    )


def test_measuring_qubits():
    a, b = cirq.LineQubit.range(2)

    with pytest.raises(AssertionError):
        cirq.testing.assert_circuits_with_terminal_measurements_are_equivalent(
            cirq.Circuit([cirq.Moment([cirq.measure(a)])]),
            cirq.Circuit([cirq.Moment([cirq.measure(b)])]),
        )

    cirq.testing.assert_circuits_with_terminal_measurements_are_equivalent(
        cirq.Circuit([cirq.Moment([cirq.measure(a, b, invert_mask=(True,))])]),
        cirq.Circuit([cirq.Moment([cirq.measure(b, a, invert_mask=(False, True))])]),
    )

    cirq.testing.assert_circuits_with_terminal_measurements_are_equivalent(
        cirq.Circuit([cirq.Moment([cirq.measure(a)]), cirq.Moment([cirq.measure(b)])]),
        cirq.Circuit([cirq.Moment([cirq.measure(a, b)])]),
    )


@pytest.mark.parametrize(
    'circuit', [cirq.testing.random_circuit(cirq.LineQubit.range(2), 4, 0.5) for _ in range(5)]
)
def test_random_same_matrix(circuit):
    a, b = cirq.LineQubit.range(2)
    same = cirq.Circuit(
        cirq.MatrixGate(circuit.unitary(qubits_that_should_be_present=[a, b])).on(a, b)
    )

    cirq.testing.assert_circuits_with_terminal_measurements_are_equivalent(circuit, same)

    mutable_circuit = circuit.copy()
    mutable_circuit.append(cirq.measure(a))
    same.append(cirq.measure(a))
    cirq.testing.assert_circuits_with_terminal_measurements_are_equivalent(mutable_circuit, same)


def test_correct_qubit_ordering():
    a, b = cirq.LineQubit.range(2)
    cirq.testing.assert_circuits_with_terminal_measurements_are_equivalent(
        cirq.Circuit(cirq.Z(a), cirq.Z(b), cirq.measure(b)),
        cirq.Circuit(cirq.Z(a), cirq.measure(b)),
    )

    with pytest.raises(AssertionError):
        cirq.testing.assert_circuits_with_terminal_measurements_are_equivalent(
            cirq.Circuit(cirq.Z(a), cirq.Z(b), cirq.measure(b)),
            cirq.Circuit(cirq.Z(b), cirq.measure(b)),
        )


def test_known_old_failure():
    a, b = cirq.LineQubit.range(2)
    cirq.testing.assert_circuits_with_terminal_measurements_are_equivalent(
        actual=cirq.Circuit(
            cirq.PhasedXPowGate(exponent=0.61351656, phase_exponent=0.8034575038876517).on(b),
            cirq.measure(a, b),
        ),
        reference=cirq.Circuit(
            cirq.PhasedXPowGate(exponent=0.61351656, phase_exponent=0.8034575038876517).on(b),
            cirq.Z(a) ** 0.5,
            cirq.Z(b) ** 0.1,
            cirq.measure(a, b),
        ),
    )


def test_assert_same_circuits():
    a, b = cirq.LineQubit.range(2)

    cirq.testing.assert_same_circuits(cirq.Circuit(cirq.H(a)), cirq.Circuit(cirq.H(a)))

    with pytest.raises(AssertionError) as exc_info:
        cirq.testing.assert_same_circuits(cirq.Circuit(cirq.H(a)), cirq.Circuit())
    assert 'differing moment:\n0\n' in exc_info.value.args[0]

    with pytest.raises(AssertionError) as exc_info:
        cirq.testing.assert_same_circuits(
            cirq.Circuit(cirq.H(a), cirq.H(a)), cirq.Circuit(cirq.H(a), cirq.CZ(a, b))
        )
    assert 'differing moment:\n1\n' in exc_info.value.args[0]

    with pytest.raises(AssertionError):
        cirq.testing.assert_same_circuits(
            cirq.Circuit(cirq.CNOT(a, b)), cirq.Circuit(cirq.ControlledGate(cirq.X).on(a, b))
        )


def test_assert_circuits_have_same_unitary_given_final_permutation():
<<<<<<< HEAD
    expected = cirq.Circuit(
        [
            cirq.Moment(
                cirq.CNOT(cirq.NamedQubit('2'), cirq.NamedQubit('1')),
                cirq.CNOT(cirq.NamedQubit('3'), cirq.NamedQubit('0')),
            )
        ]
    )
    actual = cirq.Circuit(
        [
            cirq.Moment(cirq.CNOT(cirq.NamedQubit('2'), cirq.NamedQubit('1'))),
            cirq.Moment(cirq.SWAP(cirq.NamedQubit('0'), cirq.NamedQubit('2'))),
            cirq.Moment(cirq.SWAP(cirq.NamedQubit('0'), cirq.NamedQubit('1'))),
            cirq.Moment(cirq.CNOT(cirq.NamedQubit('3'), cirq.NamedQubit('2'))),
        ]
    )
    qubit_map = {
        cirq.NamedQubit('0'): cirq.NamedQubit('2'),
        cirq.NamedQubit('1'): cirq.NamedQubit('0'),
        cirq.NamedQubit('2'): cirq.NamedQubit('1'),
    }
    cirq.testing.assert_circuits_have_same_unitary_given_final_permutation(
        actual, expected, qubit_map
    )
    qubit_map.update({cirq.NamedQubit('3'): cirq.NamedQubit('5')})
    with pytest.raises(ValueError, match="The dictionary 'qubit_map' must"):
=======
    q = cirq.LineQubit.range(5)
    expected = cirq.Circuit([cirq.Moment(cirq.CNOT(q[2], q[1]), cirq.CNOT(q[3], q[0]))])
    actual = cirq.Circuit(
        [
            cirq.Moment(cirq.CNOT(q[2], q[1])),
            cirq.Moment(cirq.SWAP(q[0], q[2])),
            cirq.Moment(cirq.SWAP(q[0], q[1])),
            cirq.Moment(cirq.CNOT(q[3], q[2])),
        ]
    )
    qubit_map = {q[0]: q[2], q[2]: q[1], q[1]: q[0]}
    cirq.testing.assert_circuits_have_same_unitary_given_final_permutation(
        actual, expected, qubit_map
    )

    qubit_map.update({q[2]: q[3]})
    with pytest.raises(ValueError, match="'qubit_map' must have the same set"):
>>>>>>> c3e304a8
        cirq.testing.assert_circuits_have_same_unitary_given_final_permutation(
            actual, expected, qubit_map=qubit_map
        )

<<<<<<< HEAD
=======
    bad_qubit_map = {q[0]: q[2], q[2]: q[4], q[4]: q[0]}
    with pytest.raises(ValueError, match="'qubit_map' must be a mapping"):
        cirq.testing.assert_circuits_have_same_unitary_given_final_permutation(
            actual, expected, qubit_map=bad_qubit_map
        )

>>>>>>> c3e304a8

def test_assert_has_diagram():
    a, b = cirq.LineQubit.range(2)
    circuit = cirq.Circuit(cirq.CNOT(a, b))
    cirq.testing.assert_has_diagram(
        circuit,
        """
0: ───@───
      │
1: ───X───
""",
    )

    expected_error = """Circuit's text diagram differs from the desired diagram.

Diagram of actual circuit:
0: ───@───
      │
1: ───X───

Desired text diagram:
0: ───@───
      │
1: ───Z───

Highlighted differences:
0: ───@───
      │
1: ───█───

"""

    with pytest.raises(AssertionError) as ex_info:
        cirq.testing.assert_has_diagram(
            circuit,
            """
0: ───@───
      │
1: ───Z───
""",
        )
    assert expected_error in ex_info.value.args[0]


def test_assert_has_consistent_apply_unitary():
    class IdentityReturningUnalteredWorkspace:
        def _apply_unitary_(self, args: cirq.ApplyUnitaryArgs) -> np.ndarray:
            return args.available_buffer

        def _unitary_(self):
            return np.eye(2)

        def _num_qubits_(self):
            return 1

    with pytest.raises(AssertionError):
        cirq.testing.assert_has_consistent_apply_unitary(IdentityReturningUnalteredWorkspace())

    class DifferentEffect:
        def _apply_unitary_(self, args: cirq.ApplyUnitaryArgs) -> np.ndarray:
            o = args.subspace_index(0)
            i = args.subspace_index(1)
            args.available_buffer[o] = args.target_tensor[i]
            args.available_buffer[i] = args.target_tensor[o]
            return args.available_buffer

        def _unitary_(self):
            return np.eye(2, dtype=np.complex128)

        def _num_qubits_(self):
            return 1

    with pytest.raises(AssertionError):
        cirq.testing.assert_has_consistent_apply_unitary(DifferentEffect())

    class IgnoreAxisEffect:
        def _apply_unitary_(self, args: cirq.ApplyUnitaryArgs) -> np.ndarray:
            if args.target_tensor.shape[0] > 1:
                args.available_buffer[0] = args.target_tensor[1]
                args.available_buffer[1] = args.target_tensor[0]
            return args.available_buffer

        def _unitary_(self):
            return np.array([[0, 1], [1, 0]])

        def _num_qubits_(self):
            return 1

    with pytest.raises(AssertionError, match='Not equal|acted differently'):
        cirq.testing.assert_has_consistent_apply_unitary(IgnoreAxisEffect())

    class SameEffect:
        def _apply_unitary_(self, args: cirq.ApplyUnitaryArgs) -> np.ndarray:
            o = args.subspace_index(0)
            i = args.subspace_index(1)
            args.available_buffer[o] = args.target_tensor[i]
            args.available_buffer[i] = args.target_tensor[o]
            return args.available_buffer

        def _unitary_(self):
            return np.array([[0, 1], [1, 0]])

        def _num_qubits_(self):
            return 1

    cirq.testing.assert_has_consistent_apply_unitary(SameEffect())

    class SameQuditEffect:
        def _qid_shape_(self):
            return (3,)

        def _apply_unitary_(self, args: cirq.ApplyUnitaryArgs) -> np.ndarray:
            args.available_buffer[..., 0] = args.target_tensor[..., 2]
            args.available_buffer[..., 1] = args.target_tensor[..., 0]
            args.available_buffer[..., 2] = args.target_tensor[..., 1]
            return args.available_buffer

        def _unitary_(self):
            return np.array([[0, 0, 1], [1, 0, 0], [0, 1, 0]])

    cirq.testing.assert_has_consistent_apply_unitary(SameQuditEffect())

    class BadExponent:
        def __init__(self, power):
            self.power = power

        def __pow__(self, power):
            return BadExponent(self.power * power)

        def _num_qubits_(self):
            return 1

        def _apply_unitary_(self, args: cirq.ApplyUnitaryArgs) -> np.ndarray:
            i = args.subspace_index(1)
            args.target_tensor[i] *= self.power * 2
            return args.target_tensor

        def _unitary_(self):
            return np.array([[1, 0], [0, 2]])

    cirq.testing.assert_has_consistent_apply_unitary(BadExponent(1))

    with pytest.raises(AssertionError):
        cirq.testing.assert_has_consistent_apply_unitary_for_various_exponents(
            BadExponent(1), exponents=[1, 2]
        )

    class EffectWithoutUnitary:
        def _num_qubits_(self):
            return 1

        def _apply_unitary_(self, args: cirq.ApplyUnitaryArgs) -> np.ndarray:
            return args.target_tensor

    cirq.testing.assert_has_consistent_apply_unitary(EffectWithoutUnitary())

    class NoEffect:
        def _num_qubits_(self):
            return 1

        def _apply_unitary_(self, args: cirq.ApplyUnitaryArgs) -> np.ndarray:
            return NotImplemented

    cirq.testing.assert_has_consistent_apply_unitary(NoEffect())

    class UnknownCountEffect:
        pass

    with pytest.raises(TypeError, match="no _num_qubits_ or _qid_shape_"):
        cirq.testing.assert_has_consistent_apply_unitary(UnknownCountEffect())

    cirq.testing.assert_has_consistent_apply_unitary(cirq.X)

    cirq.testing.assert_has_consistent_apply_unitary(cirq.X.on(cirq.NamedQubit('q')))


def test_assert_has_consistent_qid_shape():
    class ConsistentGate(cirq.Gate):
        def _num_qubits_(self):
            return 4

        def _qid_shape_(self):
            return 1, 2, 3, 4

    class InconsistentGate(cirq.Gate):
        def _num_qubits_(self):
            return 2

        def _qid_shape_(self):
            return 1, 2, 3, 4

    class BadShapeGate(cirq.Gate):
        def _num_qubits_(self):
            return 4

        def _qid_shape_(self):
            return 1, 2, 0, 4

    class ConsistentOp(cirq.Operation):
        def with_qubits(self, *qubits):
            raise NotImplementedError  # coverage: ignore

        @property
        def qubits(self):
            return cirq.LineQubit.range(4)

        def _num_qubits_(self):
            return 4

        def _qid_shape_(self):
            return (1, 2, 3, 4)

    # The 'coverage: ignore' comments in the InconsistentOp classes is needed
    # because test_assert_has_consistent_qid_shape may only need to check two of
    # the three methods before finding an inconsistency and throwing an error.
    class InconsistentOp1(cirq.Operation):
        def with_qubits(self, *qubits):
            raise NotImplementedError  # coverage: ignore

        @property
        def qubits(self):
            return cirq.LineQubit.range(2)

        def _num_qubits_(self):
            return 4  # coverage: ignore

        def _qid_shape_(self):
            return (1, 2, 3, 4)  # coverage: ignore

    class InconsistentOp2(cirq.Operation):
        def with_qubits(self, *qubits):
            raise NotImplementedError  # coverage: ignore

        @property
        def qubits(self):
            return cirq.LineQubit.range(4)  # coverage: ignore

        def _num_qubits_(self):
            return 2

        def _qid_shape_(self):
            return (1, 2, 3, 4)  # coverage: ignore

    class InconsistentOp3(cirq.Operation):
        def with_qubits(self, *qubits):
            raise NotImplementedError  # coverage: ignore

        @property
        def qubits(self):
            return cirq.LineQubit.range(4)  # coverage: ignore

        def _num_qubits_(self):
            return 4  # coverage: ignore

        def _qid_shape_(self):
            return 1, 2

    class NoProtocol:
        pass

    cirq.testing.assert_has_consistent_qid_shape(ConsistentGate())
    with pytest.raises(AssertionError, match='disagree'):
        cirq.testing.assert_has_consistent_qid_shape(InconsistentGate())
    with pytest.raises(AssertionError, match='positive'):
        cirq.testing.assert_has_consistent_qid_shape(BadShapeGate())
    cirq.testing.assert_has_consistent_qid_shape(ConsistentOp())
    with pytest.raises(AssertionError, match='disagree'):
        cirq.testing.assert_has_consistent_qid_shape(InconsistentOp1())
    with pytest.raises(AssertionError, match='disagree'):
        cirq.testing.assert_has_consistent_qid_shape(InconsistentOp2())
    with pytest.raises(AssertionError, match='disagree'):
        cirq.testing.assert_has_consistent_qid_shape(InconsistentOp3())
    cirq.testing.assert_has_consistent_qid_shape(NoProtocol())


def test_assert_apply_unitary_works_when_axes_transposed_failure():
    class BadOp:
        def _apply_unitary_(self, args: cirq.ApplyUnitaryArgs):
            # Get a more convenient view of the data.
            a, b = args.axes
            rest = list(range(len(args.target_tensor.shape)))
            rest.remove(a)
            rest.remove(b)
            size = args.target_tensor.size
            view = args.target_tensor.transpose([a, b, *rest])
            view = view.reshape((4, size // 4))  # Oops. Reshape might copy.

            # Apply phase gradient.
            view[1, ...] *= 1j
            view[2, ...] *= -1
            view[3, ...] *= -1j
            return args.target_tensor

        def _num_qubits_(self):
            return 2

    bad_op = BadOp()
    assert cirq.has_unitary(bad_op)

    # Appears to work.
    np.testing.assert_allclose(cirq.unitary(bad_op), np.diag([1, 1j, -1, -1j]))
    # But fails the more discerning test.
    with pytest.raises(AssertionError, match='acted differently on out-of-order axes'):
        for _ in range(100):  # Axis orders chosen at random. Brute force a hit.
            _assert_apply_unitary_works_when_axes_transposed(bad_op)<|MERGE_RESOLUTION|>--- conflicted
+++ resolved
@@ -191,34 +191,6 @@
 
 
 def test_assert_circuits_have_same_unitary_given_final_permutation():
-<<<<<<< HEAD
-    expected = cirq.Circuit(
-        [
-            cirq.Moment(
-                cirq.CNOT(cirq.NamedQubit('2'), cirq.NamedQubit('1')),
-                cirq.CNOT(cirq.NamedQubit('3'), cirq.NamedQubit('0')),
-            )
-        ]
-    )
-    actual = cirq.Circuit(
-        [
-            cirq.Moment(cirq.CNOT(cirq.NamedQubit('2'), cirq.NamedQubit('1'))),
-            cirq.Moment(cirq.SWAP(cirq.NamedQubit('0'), cirq.NamedQubit('2'))),
-            cirq.Moment(cirq.SWAP(cirq.NamedQubit('0'), cirq.NamedQubit('1'))),
-            cirq.Moment(cirq.CNOT(cirq.NamedQubit('3'), cirq.NamedQubit('2'))),
-        ]
-    )
-    qubit_map = {
-        cirq.NamedQubit('0'): cirq.NamedQubit('2'),
-        cirq.NamedQubit('1'): cirq.NamedQubit('0'),
-        cirq.NamedQubit('2'): cirq.NamedQubit('1'),
-    }
-    cirq.testing.assert_circuits_have_same_unitary_given_final_permutation(
-        actual, expected, qubit_map
-    )
-    qubit_map.update({cirq.NamedQubit('3'): cirq.NamedQubit('5')})
-    with pytest.raises(ValueError, match="The dictionary 'qubit_map' must"):
-=======
     q = cirq.LineQubit.range(5)
     expected = cirq.Circuit([cirq.Moment(cirq.CNOT(q[2], q[1]), cirq.CNOT(q[3], q[0]))])
     actual = cirq.Circuit(
@@ -236,20 +208,16 @@
 
     qubit_map.update({q[2]: q[3]})
     with pytest.raises(ValueError, match="'qubit_map' must have the same set"):
->>>>>>> c3e304a8
         cirq.testing.assert_circuits_have_same_unitary_given_final_permutation(
             actual, expected, qubit_map=qubit_map
         )
 
-<<<<<<< HEAD
-=======
     bad_qubit_map = {q[0]: q[2], q[2]: q[4], q[4]: q[0]}
     with pytest.raises(ValueError, match="'qubit_map' must be a mapping"):
         cirq.testing.assert_circuits_have_same_unitary_given_final_permutation(
             actual, expected, qubit_map=bad_qubit_map
         )
 
->>>>>>> c3e304a8
 
 def test_assert_has_diagram():
     a, b = cirq.LineQubit.range(2)
