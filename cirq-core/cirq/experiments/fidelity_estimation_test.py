--- conflicted
+++ resolved
@@ -137,109 +137,4 @@
     bitstrings = [0, 1, 2]
     f1 = cirq.xeb_fidelity(circuit, bitstrings, (q0, q1))
     f2 = cirq.xeb_fidelity(circuit, tuple(bitstrings), (q0, q1))
-<<<<<<< HEAD
-    assert f1 == f2
-
-
-@pytest.mark.usefixtures('restore_random_state')
-def test_least_squares_xeb_fidelity_from_expectations():
-    np.random.seed(0)
-
-    depolarization = 0.5
-
-    n_qubits = 5
-    dim = 2**n_qubits
-    n_circuits = 10
-    qubits = cirq.LineQubit.range(n_qubits)
-
-    measured_expectations_lin = []
-    exact_expectations_lin = []
-    measured_expectations_log = []
-    exact_expectations_log = []
-    uniform_expectations_log = []
-    for _ in range(n_circuits):
-        circuit = make_random_quantum_circuit(qubits, depth=12)
-        bitstrings = sample_noisy_bitstrings(
-            circuit, qubits, depolarization=depolarization, repetitions=5000
-        )
-        amplitudes = cirq.final_state_vector(circuit)
-        probabilities = cirq.state_vector_to_probabilities(amplitudes)
-
-        measured_expectations_lin.append(dim * np.mean(probabilities[bitstrings]))
-        exact_expectations_lin.append(dim * np.sum(probabilities**2))
-
-        measured_expectations_log.append(np.mean(np.log(dim * probabilities[bitstrings])))
-        exact_expectations_log.append(np.sum(probabilities * np.log(dim * probabilities)))
-        uniform_expectations_log.append(np.mean(np.log(dim * probabilities)))
-
-    with cirq.testing.assert_deprecated(
-        'Use cirq.experiments.xeb_fitting', deadline='v0.16', count=2
-    ):
-        f_lin, r_lin = cirq.experiments.least_squares_xeb_fidelity_from_expectations(
-            measured_expectations_lin, exact_expectations_lin, [1.0] * n_circuits
-        )
-        f_log, r_log = cirq.experiments.least_squares_xeb_fidelity_from_expectations(
-            measured_expectations_log, exact_expectations_log, uniform_expectations_log
-        )
-
-    assert np.isclose(f_lin, 1 - depolarization, atol=0.01)
-    assert np.isclose(f_log, 1 - depolarization, atol=0.01)
-    np.testing.assert_allclose(np.sum(np.array(r_lin) ** 2), 0.0, atol=1e-2)
-    np.testing.assert_allclose(np.sum(np.array(r_log) ** 2), 0.0, atol=1e-2)
-
-
-def test_least_squares_xeb_fidelity_from_expectations_bad_length():
-    with pytest.raises(ValueError, match='1, 1, and 2'):
-        with cirq.testing.assert_deprecated('Use cirq.experiments.xeb_fitting', deadline='v0.16'):
-            _ = cirq.experiments.least_squares_xeb_fidelity_from_expectations(
-                [1.0], [1.0], [1.0, 2.0]
-            )
-
-
-@pytest.mark.usefixtures('restore_random_state')
-def test_least_squares_xeb_fidelity_from_probabilities():
-    np.random.seed(0)
-
-    depolarization = 0.5
-
-    n_qubits = 5
-    dim = 2**n_qubits
-    n_circuits = 10
-    qubits = cirq.LineQubit.range(n_qubits)
-
-    all_probabilities = []
-    observed_probabilities = []
-    for _ in range(n_circuits):
-        circuit = make_random_quantum_circuit(qubits, depth=12)
-        bitstrings = sample_noisy_bitstrings(
-            circuit, qubits, depolarization=depolarization, repetitions=5000
-        )
-        amplitudes = cirq.final_state_vector(circuit)
-        probabilities = cirq.state_vector_to_probabilities(amplitudes)
-
-        all_probabilities.append(probabilities)
-        observed_probabilities.append(probabilities[bitstrings])
-
-    # 2 deprecation warnings for each of the following
-    with cirq.testing.assert_deprecated(
-        'Use cirq.experiments.xeb_fitting', deadline='v0.16', count=6
-    ):
-        f_lin, r_lin = cirq.least_squares_xeb_fidelity_from_probabilities(
-            dim, observed_probabilities, all_probabilities, None, True
-        )
-        f_log_np, r_log_np = cirq.least_squares_xeb_fidelity_from_probabilities(
-            dim, observed_probabilities, all_probabilities, np.log, True
-        )
-        f_log_math, r_log_math = cirq.least_squares_xeb_fidelity_from_probabilities(
-            dim, observed_probabilities, all_probabilities, math.log, False
-        )
-
-    assert np.isclose(f_lin, 1 - depolarization, atol=0.01)
-    assert np.isclose(f_log_np, 1 - depolarization, atol=0.01)
-    assert np.isclose(f_log_math, 1 - depolarization, atol=0.01)
-    np.testing.assert_allclose(np.sum(np.array(r_lin) ** 2), 0.0, atol=1e-2)
-    np.testing.assert_allclose(np.sum(np.array(r_log_np) ** 2), 0.0, atol=1e-2)
-    np.testing.assert_allclose(np.sum(np.array(r_log_math) ** 2), 0.0, atol=1e-2)
-=======
-    assert f1 == f2
->>>>>>> ea06bfd2
+    assert f1 == f2