--- conflicted
+++ resolved
@@ -502,18 +502,12 @@
     return u * (np.linalg.det(u) ** (-1 / len(u)))
 
 
-<<<<<<< HEAD
-def merge_state_vectors(
-=======
 def state_vector_kronecker_product(
->>>>>>> 6282c067
     t1: np.ndarray,
     t2: np.ndarray,
 ) -> np.ndarray:
     """Merges two state vectors into a single unified state vector.
-
     The resulting vector's shape will be `t1.shape + t2.shape`.
-
     Args:
         t1: The first state vector.
         t2: The second state vector.
@@ -523,31 +517,21 @@
     return np.outer(t1, t2).reshape(t1.shape + t2.shape)
 
 
-<<<<<<< HEAD
-def merge_density_matrices(
-=======
 def density_matrix_kronecker_product(
->>>>>>> 6282c067
     t1: np.ndarray,
     t2: np.ndarray,
 ) -> np.ndarray:
     """Merges two density matrices into a single unified density matrix.
-
     The resulting matrix's shape will be `(t1.shape/2 + t2.shape/2) * 2`. In
     other words, if t1 has shape [A,B,C,A,B,C] and t2 has shape [X,Y,Z,X,Y,Z],
     the resulting matrix will have shape [A,B,C,X,Y,Z,A,B,C,X,Y,Z].
-
     Args:
         t1: The first density matrix.
         t2: The second density matrix.
     Returns:
         A density matrix representing the unified state.
     """
-<<<<<<< HEAD
-    t = merge_state_vectors(t1, t2)
-=======
     t = state_vector_kronecker_product(t1, t2)
->>>>>>> 6282c067
     t1_len = len(t1.shape)
     t1_dim = int(t1_len / 2)
     t2_len = len(t2.shape)
@@ -558,13 +542,6 @@
     )
 
 
-<<<<<<< HEAD
-def split_state_vectors(
-    t: np.ndarray,
-    axes: Sequence[int],
-) -> Tuple[np.ndarray, np.ndarray]:
-    """Splits a state vector into two independent state vectors.
-=======
 def factor_state_vector(
     t: np.ndarray,
     axes: Sequence[int],
@@ -573,23 +550,15 @@
     atol=1e-07,
 ) -> Tuple[np.ndarray, np.ndarray]:
     """Factors a state vector into two independent state vectors.
->>>>>>> 6282c067
-
     This function should only be called on state vectors that are known to be
     separable, such as immediately after a measurement or reset operation. It
     does not verify that the provided state vector is indeed separable, and
     will return nonsense results for vectors representing entangled states.
-
-    Args:
-<<<<<<< HEAD
-        t: The state vector to split.
-        axes: The axes to split on.
-=======
+    Args:
         t: The state vector to factor.
         axes: The axes to factor out.
         validate: Perform a validation that the density matrix factors cleanly.
         atol: The absolute tolerance for the validation.
->>>>>>> 6282c067
     Returns:
         A tuple with the `(extracted, remainder)` state vectors, where
         `extracted` means the sub-state vector which corresponds to the axes
@@ -598,24 +567,6 @@
         same order as the original state vector.
     """
     n_axes = len(axes)
-<<<<<<< HEAD
-    t = np.moveaxis(t, axes, range(n_axes))
-    pivot = np.unravel_index(np.abs(t).argmax(), t.shape)
-    slices1 = (slice(None),) * n_axes + pivot[n_axes:]
-    slices2 = pivot[:n_axes] + (slice(None),) * (t.ndim - n_axes)
-    extracted = t[slices1]
-    extracted = extracted / np.sum(abs(extracted) ** 2) ** 0.5
-    remainder = t[slices2]
-    remainder = remainder / np.sum(abs(remainder) ** 2) ** 0.5
-    return extracted, remainder
-
-
-def split_density_matrices(
-    t: np.ndarray,
-    axes: Sequence[int],
-) -> Tuple[np.ndarray, np.ndarray]:
-    """Splits a density matrix into two independent density matrices.
-=======
     t1 = np.moveaxis(t, axes, range(n_axes))
     pivot = np.unravel_index(np.abs(t1).argmax(), t1.shape)
     slices1 = (slice(None),) * n_axes + pivot[n_axes:]
@@ -641,22 +592,12 @@
     atol=1e-07,
 ) -> Tuple[np.ndarray, np.ndarray]:
     """Factors a density matrix into two independent density matrices.
->>>>>>> 6282c067
-
     This function should only be called on density matrices that are known to
     be separable, such as immediately after a measurement or reset operation.
     It does not verify that the provided density matrix is indeed separable,
     and will return nonsense results for matrices representing entangled
     states.
-
-    Args:
-<<<<<<< HEAD
-        t: The density matrix to split.
-        axes: The axes to split on. Only the left axes should be provided. For
-            example, to extract [C,A] from density matrix of shape
-            [A,B,C,D,A,B,C,D], `axes` should be [2,0], and the return value
-            will be two density matrices ([C,A,C,A], [B,D,B,D]).
-=======
+    Args:
         t: The density matrix to factor.
         axes: The axes to factor out. Only the left axes should be provided.
             For example, to extract [C,A] from density matrix of shape
@@ -664,7 +605,6 @@
             will be two density matrices ([C,A,C,A], [B,D,B,D]).
         validate: Perform a validation that the density matrix factors cleanly.
         atol: The absolute tolerance for the validation.
->>>>>>> 6282c067
     Returns:
         A tuple with the `(extracted, remainder)` density matrices, where
         `extracted` means the sub-matrix which corresponds to the axes
@@ -672,10 +612,6 @@
         `remainder` means the sub-matrix on the remaining axes, in the same
         order as the original density matrix.
     """
-<<<<<<< HEAD
-    axes = list(axes) + [i + int(t.ndim / 2) for i in axes]
-    return split_state_vectors(t, axes)
-=======
     axes1 = list(axes) + [i + int(t.ndim / 2) for i in axes]
     extracted, remainder = factor_state_vector(t, axes1, validate=False)
     if validate:
@@ -689,7 +625,6 @@
 
 def transpose_state_vector_to_axis_order(t: np.ndarray, axes: Sequence[int]):
     """Transposes the axes of a state vector to a specified order.
-
     Args:
         t: The state vector to transpose.
         axes: The desired axis order.
@@ -702,7 +637,6 @@
 
 def transpose_density_matrix_to_axis_order(t: np.ndarray, axes: Sequence[int]):
     """Transposes the axes of a density matrix to a specified order.
-
     Args:
         t: The density matrix to transpose.
         axes: The desired axis order. Only the left axes should be provided.
@@ -712,5 +646,4 @@
         The transposed density matrix.
     """
     axes = list(axes) + [i + len(axes) for i in axes]
-    return transpose_state_vector_to_axis_order(t, axes)
->>>>>>> 6282c067
+    return transpose_state_vector_to_axis_order(t, axes)