# Copyright 2018 The Cirq Developers
#
# Licensed under the Apache License, Version 2.0 (the "License");
# you may not use this file except in compliance with the License.
# You may obtain a copy of the License at
#
#     https://www.apache.org/licenses/LICENSE-2.0
#
# Unless required by applicable law or agreed to in writing, software
# distributed under the License is distributed on an "AS IS" BASIS,
# WITHOUT WARRANTIES OR CONDITIONS OF ANY KIND, either express or implied.
# See the License for the specific language governing permissions and
# limitations under the License.

"""Workarounds for compatibility issues between versions and libraries."""
import functools
import importlib
import os
import re
import sys
import traceback
import warnings
from types import ModuleType
from typing import Any, Callable, Optional, Dict, Tuple, Type, Set

import numpy as np
import pandas as pd
import sympy


def proper_repr(value: Any) -> str:
    """Overrides sympy and numpy returning repr strings that don't parse."""

    if isinstance(value, sympy.Basic):
        result = sympy.srepr(value)

        # HACK: work around https://github.com/sympy/sympy/issues/16074
        # (only handles a few cases)
        fixed_tokens = ['Symbol', 'pi', 'Mul', 'Pow', 'Add', 'Mod', 'Integer', 'Float', 'Rational']
        for token in fixed_tokens:
            result = result.replace(token, 'sympy.' + token)

        return result

    if isinstance(value, np.ndarray):
        if np.issubdtype(value.dtype, np.datetime64):
            return f'np.array({value.tolist()!r}, dtype=np.{value.dtype!r})'
        return f'np.array({value.tolist()!r}, dtype=np.{value.dtype})'

    if isinstance(value, pd.MultiIndex):
        return f'pd.MultiIndex.from_tuples({repr(list(value))}, names={repr(list(value.names))})'

    if isinstance(value, pd.Index):
        return (
            f'pd.Index({repr(list(value))}, '
            f'name={repr(value.name)}, '
            f'dtype={repr(str(value.dtype))})'
        )

    if isinstance(value, pd.DataFrame):
        cols = [value[col].tolist() for col in value.columns]
        rows = list(zip(*cols))
        return (
            f'pd.DataFrame('
            f'\n    columns={proper_repr(value.columns)}, '
            f'\n    index={proper_repr(value.index)}, '
            f'\n    data={repr(rows)}'
            f'\n)'
        )

    return repr(value)


def proper_eq(a: Any, b: Any) -> bool:
    """Compares objects for equality, working around __eq__ not always working.

    For example, in numpy a == b broadcasts and returns an array instead of
    doing what np.array_equal(a, b) does. This method uses np.array_equal(a, b)
    when dealing with numpy arrays.
    """
    if type(a) == type(b):
        if isinstance(a, np.ndarray):
            return np.array_equal(a, b)
        if isinstance(a, (pd.DataFrame, pd.Index, pd.MultiIndex)):
            return a.equals(b)
        if isinstance(a, (tuple, list)):
            return len(a) == len(b) and all(proper_eq(x, y) for x, y in zip(a, b))
    return a == b


def _warn_or_error(msg):
    from cirq.testing.deprecation import ALLOW_DEPRECATION_IN_TEST

    deprecation_allowed = ALLOW_DEPRECATION_IN_TEST in os.environ
    if _called_from_test() and not deprecation_allowed:
        for filename, line_number, function_name, text in reversed(traceback.extract_stack()):
            if (
                not _is_internal(filename)
                and "_compat.py" not in filename
                and "_test.py" in filename
            ):
                break
        raise ValueError(
            f"During testing using Cirq deprecated functionality is not allowed: {msg}"
            f"Update to non-deprecated functionality, or alternatively, you can quiet "
            f"this error by removing the CIRQ_TESTING environment variable "
            f"temporarily with `@mock.patch.dict(os.environ, clear='CIRQ_TESTING')`.\n"
            f"In case the usage of deprecated cirq is intentional, use "
            f"`with cirq.testing.assert_deprecated(...):` around this line:\n"
            f"{filename}:{line_number}: in {function_name}\n"
            f"\t{text}"
        )

    # we have to dynamically count the non-internal frames
    # due to the potentially multiple nested module wrappers
    stack_level = 1
    for filename, _, _, _ in reversed(traceback.extract_stack()):
        if not _is_internal(filename) and "_compat.py" not in filename:
            break
        if "_compat.py" in filename:
            stack_level += 1

    warnings.warn(
        msg,
        DeprecationWarning,
        stacklevel=stack_level,
    )


def _validate_deadline(deadline: str):
    DEADLINE_REGEX = r"^v(\d)+\.(\d)+$"
    assert re.match(DEADLINE_REGEX, deadline), "deadline should match vX.Y"


def deprecated(
    *, deadline: str, fix: str, name: Optional[str] = None
) -> Callable[[Callable], Callable]:
    """Marks a function as deprecated.

    Args:
        deadline: The version where the function will be deleted. It should be a minor version
            (e.g. "v0.7").
        fix: A complete sentence describing what the user should be using
            instead of this particular function (e.g. "Use cos instead.")
        name: How to refer to the function.
            Defaults to `func.__qualname__`.

    Returns:
        A decorator that decorates functions with a deprecation warning.
    """
    _validate_deadline(deadline)

    def decorator(func: Callable) -> Callable:
        @functools.wraps(func)
        def decorated_func(*args, **kwargs) -> Any:
            qualname = func.__qualname__ if name is None else name
            _warn_or_error(
                f'{qualname} was used but is deprecated.\n'
                f'It will be removed in cirq {deadline}.\n'
                f'{fix}\n'
            )

            return func(*args, **kwargs)

        decorated_func.__doc__ = (
            f'THIS FUNCTION IS DEPRECATED.\n\n'
            f'IT WILL BE REMOVED IN `cirq {deadline}`.\n\n'
            f'{fix}\n\n'
            f'{decorated_func.__doc__ or ""}'
        )

        return decorated_func

    return decorator


def deprecated_class(
    *, deadline: str, fix: str, name: Optional[str] = None
) -> Callable[[Type], Type]:
    """Marks a class as deprecated.

    Args:
        deadline: The version where the function will be deleted. It should be a minor version
            (e.g. "v0.7").
        fix: A complete sentence describing what the user should be using
            instead of this particular function (e.g. "Use cos instead.")
        name: How to refer to the class.
            Defaults to `class.__qualname__`.

    Returns:
        A decorator that decorates classes with a deprecation warning.
    """

    _validate_deadline(deadline)

    def decorator(clazz: Type) -> Type:
        clazz_new = clazz.__new__

        def patched_new(cls, *args, **kwargs):
            qualname = clazz.__qualname__ if name is None else name
            _warn_or_error(
                f'{qualname} was used but is deprecated.\n'
                f'It will be removed in cirq {deadline}.\n'
                f'{fix}\n'
            )

            return clazz_new(cls)

        setattr(clazz, '__new__', patched_new)
        clazz.__doc__ = (
            f'THIS CLASS IS DEPRECATED.\n\n'
            f'IT WILL BE REMOVED IN `cirq {deadline}`.\n\n'
            f'{fix}\n\n'
            f'{clazz.__doc__ or ""}'
        )

        return clazz

    return decorator


def deprecated_parameter(
    *,
    deadline: str,
    fix: str,
    func_name: Optional[str] = None,
    parameter_desc: str,
    match: Callable[[Tuple[Any, ...], Dict[str, Any]], bool],
    rewrite: Optional[
        Callable[[Tuple[Any, ...], Dict[str, Any]], Tuple[Tuple[Any, ...], Dict[str, Any]]]
    ] = None,
) -> Callable[[Callable], Callable]:
    """Marks a function parameter as deprecated.

    Also handles rewriting the deprecated parameter into the new signature.

    Args:
        deadline: The version where the function will be deleted. It should be a minor version
            (e.g. "v0.7").
        fix: A complete sentence describing what the user should be using
            instead of this particular function (e.g. "Use cos instead.")
        func_name: How to refer to the function.
            Defaults to `func.__qualname__`.
        parameter_desc: The name and type of the parameter being deprecated,
            e.g. "janky_count" or "janky_count keyword" or
            "positional janky_count".
        match: A lambda that takes args, kwargs and determines if the
            deprecated parameter is present or not. This determines whether or
            not the deprecation warning is printed, and also whether or not
            rewrite is called.
        rewrite: Returns new args/kwargs that don't use the deprecated
            parameter. Defaults to making no changes.

    Returns:
        A decorator that decorates functions with a parameter deprecation
            warning.
    """
    _validate_deadline(deadline)

    def decorator(func: Callable) -> Callable:
        @functools.wraps(func)
        def decorated_func(*args, **kwargs) -> Any:
            if match(args, kwargs):
                if rewrite is not None:
                    args, kwargs = rewrite(args, kwargs)

                qualname = func.__qualname__ if func_name is None else func_name
                _warn_or_error(
                    f'The {parameter_desc} parameter of {qualname} was '
                    f'used but is deprecated.\n'
                    f'It will be removed in cirq {deadline}.\n'
                    f'{fix}\n',
                )

            return func(*args, **kwargs)

        return decorated_func

    return decorator


def deprecate_attributes(module: ModuleType, deprecated_attributes: Dict[str, Tuple[str, str]]):
    """Wrap a module with deprecated attributes that give warnings.

    Args:
        module: The module to wrap.
        deprecated_attributes: A dictionary from attribute name to a tuple of
            strings, where the first string gives the version that the attribute
            will be removed in, and the second string describes what the user
            should do instead of accessing this deprecated attribute.

    Returns:
        Wrapped module with deprecated attributes. Use of these attributes
        will cause a warning for these deprecated attributes.
    """

    for (deadline, _) in deprecated_attributes.values():
        _validate_deadline(deadline)

    class Wrapped(ModuleType):

        __dict__ = module.__dict__

        def __getattr__(self, name):
            if name in deprecated_attributes:
                deadline, fix = deprecated_attributes[name]
                _warn_or_error(
                    f'{name} was used but is deprecated.\n'
                    f'It will be removed in cirq {deadline}.\n'
                    f'{fix}\n'
                )
            return getattr(module, name)

    return Wrapped(module.__name__, module.__doc__)


class DeprecatedModuleLoader(importlib.abc.Loader):
    """A Loader for deprecated modules.

    It wraps an existing Loader instance, to which it delegates the loading. On top of that
    it ensures that the sys.modules cache has both the deprecated module's name and the
    new module's name pointing to the same exact ModuleType instance.

    Args:
        loader: the loader to be wrapped
        old_module_name: the deprecated module's fully qualified name
        new_module_name: the new module's fully qualified name
    """

    def __init__(self, loader: Any, old_module_name: str, new_module_name: str):
        """A module loader that uses an existing module loader and intercepts
        the execution of a module.
        """
        self.loader = loader
        if hasattr(loader, 'exec_module'):
            # mypy#2427
            self.exec_module = self._wrap_exec_module(loader.exec_module)  # type: ignore
        # while this is rare and load_module was deprecated in 3.4
        # in older environments this line makes them work as well
        if hasattr(loader, 'load_module'):
            # mypy#2427
            self.load_module = self._wrap_load_module(loader.load_module)  # type: ignore
        if hasattr(loader, 'create_module'):
            # mypy#2427
            self.create_module = loader.create_module  # type: ignore
        self.old_module_name = old_module_name
        self.new_module_name = new_module_name

    def module_repr(self, module: ModuleType) -> str:
        return self.loader.module_repr(module)

    def _wrap_load_module(self, method: Any) -> Any:
        def load_module(fullname: str) -> ModuleType:
            assert fullname == self.old_module_name, (
                f"DeprecatedModuleLoader for {self.old_module_name} was asked to "
                f"load {fullname}"
            )
            if self.new_module_name in sys.modules:
                sys.modules[self.old_module_name] = sys.modules[self.new_module_name]
                return sys.modules[self.old_module_name]
            method(self.new_module_name)
            # https://docs.python.org/3.5/library/importlib.html#importlib.abc.Loader.load_module
            assert self.new_module_name in sys.modules, (
                f"Wrapped loader {self.loader} was "
                f"expected to insert "
                f"{self.new_module_name} in sys.modules "
                f"but it did not."
            )
            sys.modules[self.old_module_name] = sys.modules[self.new_module_name]
            return sys.modules[self.old_module_name]

        return load_module

    def _wrap_exec_module(self, method: Any) -> Any:
        def exec_module(module: ModuleType) -> None:
            assert module.__name__ == self.old_module_name, (
                f"DeprecatedModuleLoader for {self.old_module_name} was asked to "
                f"load {module.__name__}"
            )
            # check for new_module whether it was loaded
            if self.new_module_name in sys.modules:
                # found it - no need to load the module again
                sys.modules[self.old_module_name] = sys.modules[self.new_module_name]
                return

            # now we know we have to initialize the module
            sys.modules[self.old_module_name] = module
            sys.modules[self.new_module_name] = module

            try:
                return method(module)
            except BaseException:
                # if there's an error, we atomically remove both
                del sys.modules[self.new_module_name]
                del sys.modules[self.old_module_name]
                raise

        return exec_module


def _is_internal(filename: str) -> bool:
    """Returns whether filename is internal to python.

    This is similar to how the built-in warnings module differentiates frames from internal modules.
    It is specific to CPython - see
    https://github.com/python/cpython/blob/41ec17e45d54473d32f543396293256f1581e44d/Lib/warnings.py#L275.
    """
    return 'importlib' in filename and '_bootstrap' in filename


_warned: Set[str] = set()


<<<<<<< HEAD
def _deduped_module_warn_or_error(old_module_name, new_module_name, deadline):
    # if old_module_name in _warned:
    #     return
=======
def _called_from_test() -> bool:
    return 'CIRQ_TESTING' in os.environ


def _should_dedupe_module_deprecation() -> bool:
    """Whether module deprecation warnings should be deduped or not.

    We should always dedupe when not called from test.
    We should only dedupe during tests if forced.
    """

    force_dedupe = "CIRQ_FORCE_DEDUPE_MODULE_DEPRECATION" in os.environ
    return not _called_from_test() or force_dedupe


def _deduped_module_warn_or_error(old_module_name: str, new_module_name: str, deadline: str):
    if _should_dedupe_module_deprecation() and old_module_name in _warned:
        return
>>>>>>> 2517f4d9

    _warned.add(old_module_name)

    _warn_or_error(
        f"{old_module_name} was used but is deprecated.\n "
        f"it will be removed in cirq {deadline}.\n "
        f"Use {new_module_name} instead.\n",
    )


class DeprecatedModuleFinder(importlib.abc.MetaPathFinder):
    """A module finder to handle deprecated module references.

    It sends a deprecation warning when a deprecated module is asked to be found.
    It is meant to be used as a wrapper around existing MetaPathFinder instances.

    Args:
        finder: the finder to wrap.
        new_module_name: the new module's fully qualified name
        old_module_name: the deprecated module's fully qualified name
        deadline: the deprecation deadline
    """

    def __init__(
        self,
        finder: Any,
        new_module_name: str,
        old_module_name: str,
        deadline: str,
    ):
        """An aliasing module finder that uses an existing module finder to find a python
        module spec and intercept the execution of matching modules.
        """
        self.finder = finder
        self.new_module_name = new_module_name
        self.old_module_name = old_module_name
        self.deadline = deadline
        # to cater for metadata path finders
        # https://docs.python.org/3/library/importlib.metadata.html#extending-the-search-algorithm
        if hasattr(finder, "find_distributions"):

            def find_distributions(context):
                return self.finder.find_distributions(context)

            self.find_distributions = find_distributions
        if hasattr(finder, "invalidate_caches"):

            def invalidate_caches() -> None:
                return self.finder.invalidate_caches()

            # mypy#2427
            self.invalidate_caches = invalidate_caches  # type: ignore

    def find_spec(self, fullname: str, path: Any = None, target: Any = None) -> Any:
        """Finds the specification of a module.

        This is an implementation of the importlib.abc.MetaPathFinder.find_spec method.
        See https://docs.python.org/3/library/importlib.html#importlib.abc.MetaPathFinder.

        Args:
            fullname: name of the module.
            path: if presented, this is the parent module's submodule search path.
            target: When passed in, target is a module object that the finder may use to make a more
                educated guess about what spec to return. We don't use it here, just pass it along
                to the wrapped finder.
        """
        if fullname != self.old_module_name and not fullname.startswith(self.old_module_name + "."):
            # if we are not interested in it, then just pass through to the wrapped finder
            return self.finder.find_spec(fullname, path, target)

        # warn for deprecation
        _deduped_module_warn_or_error(self.old_module_name, self.new_module_name, self.deadline)

        new_fullname = self.new_module_name + fullname[len(self.old_module_name) :]

        # find the corresponding spec in the new structure
        if fullname == self.old_module_name:
            # this is the first time the deprecated module is being found
            # which means that the new parent needs to be found first and under
            # the new parent's path, we should be able to find the new name of
            # the deprecated module
            # this code is heavily inspired by importlib.util.find_spec
            parent_name = new_fullname.rpartition('.')[0]
            if parent_name:
                parent = __import__(parent_name, fromlist=['__path__'])
                # note that compared to importlib.util.find_spec we don't handle
                # AttributeError here because it is not expected to happen in case
                # of a DeprecatedModuleLoader - the new parent should exist and be
                # a proper package
                parent_path = parent.__path__
            else:
                parent_path = None
            spec = self.finder.find_spec(new_fullname, parent_path, None)
        else:
            # we are finding a submodule of the parent of the deprecated module,
            # which means that the parent was already found, and thus, `path` is
            # correctly pointing to the module's parent in the new hierarchy
            spec = self.finder.find_spec(
                new_fullname,
                path=path,
                target=target,
            )

        # if the spec exists, return the DeprecatedModuleLoader that will do the loading as well
        # as set the alias(es) in sys.modules as necessary
        if spec is not None:
            # change back the name to the deprecated module name
            spec.name = fullname
            # some loaders do a check to ensure the module's name is the same
            # as the loader was created for
            if getattr(spec.loader, "name", None) == new_fullname:
                setattr(spec.loader, "name", fullname)
            spec.loader = DeprecatedModuleLoader(spec.loader, fullname, new_fullname)
        return spec


def deprecated_submodule(
    *, new_module_name: str, old_parent: str, old_child: str, deadline: str, create_attribute: bool
):
    """Creates a deprecated module reference recursively for a module.

    For `new_module_name` (e.g. cirq_google) creates an alias (e.g cirq.google) in Python's module
    cache. It also recursively checks for the already imported submodules (e.g. cirq_google.api) and
    creates the alias for them too (e.g. cirq.google.api). With this method it is possible to create
    an alias that really looks like a module, e.g you can do things like
    `from cirq.google import api` - which would be otherwise impossible.

    Note that this method will execute `new_module_name` in order to ensure that it is in the module
    cache.

    Args:
        new_module_name: absolute module name for the new module
        old_parent: the current module that had the original submodule
        old_child: the submodule that is being relocated
        create_attribute: if True, the submodule will be added as a deprecated attribute to the
            old_parent module
    Returns:
        None
    """
    _validate_deadline(deadline)

    old_module_name = f"{old_parent}.{old_child}"

    if create_attribute:
        new_module = importlib.import_module(new_module_name)
        _setup_deprecated_submodule_attribute(
            new_module_name, old_parent, old_child, deadline, new_module
        )

    def wrap(finder: Any) -> Any:
        if not hasattr(finder, 'find_spec'):
            return finder
        # this is just to make mypy not complain about the type of new_module_spec being Optional
        return DeprecatedModuleFinder(finder, new_module_name, old_module_name, deadline)

    sys.meta_path = [wrap(finder) for finder in sys.meta_path]


def _setup_deprecated_submodule_attribute(
    new_module_name: str, old_parent: str, old_child: str, deadline: str, new_module: ModuleType
):
    parent_module = sys.modules[old_parent]
    setattr(parent_module, old_child, new_module)

    class Wrapped(ModuleType):
        __dict__ = parent_module.__dict__

        def __getattr__(self, name):
            if name == old_child:
                _deduped_module_warn_or_error(
                    f"{old_parent}.{old_child}", new_module_name, deadline
                )
            return getattr(parent_module, name)

    sys.modules[old_parent] = Wrapped(parent_module.__name__, parent_module.__doc__)<|MERGE_RESOLUTION|>--- conflicted
+++ resolved
@@ -411,11 +411,6 @@
 _warned: Set[str] = set()
 
 
-<<<<<<< HEAD
-def _deduped_module_warn_or_error(old_module_name, new_module_name, deadline):
-    # if old_module_name in _warned:
-    #     return
-=======
 def _called_from_test() -> bool:
     return 'CIRQ_TESTING' in os.environ
 
@@ -434,7 +429,6 @@
 def _deduped_module_warn_or_error(old_module_name: str, new_module_name: str, deadline: str):
     if _should_dedupe_module_deprecation() and old_module_name in _warned:
         return
->>>>>>> 2517f4d9
 
     _warned.add(old_module_name)
 
