--- conflicted
+++ resolved
@@ -329,15 +329,10 @@
 
         # Flatten Circuit Sweep into one big list of Params.
         # Keep track of their indices so we can map back.
-<<<<<<< HEAD
         flat_params: List['cirq.ParamDictType'] = [
             pr.param_dict for pr in study.to_resolvers(params)
         ]
-        circuit_param_to_sweep_i: Dict[FrozenSet[Tuple[str, float]], int] = {
-=======
-        flat_params = [pr.param_dict for pr in study.to_resolvers(params)]
         circuit_param_to_sweep_i: Dict[FrozenSet[Tuple[str, Union[int, Tuple[int, int]]]], int] = {
->>>>>>> f3e405b3
             _hashable_param(param.items()): i for i, param in enumerate(flat_params)
         }
 
