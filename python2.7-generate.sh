#!/usr/bin/env bash

# Copyright 2018 Google LLC
#
# Licensed under the Apache License, Version 2.0 (the "License");
# you may not use this file except in compliance with the License.
# You may obtain a copy of the License at
#
#     https://www.apache.org/licenses/LICENSE-2.0
#
# Unless required by applicable law or agreed to in writing, software
# distributed under the License is distributed on an "AS IS" BASIS,
# WITHOUT WARRANTIES OR CONDITIONS OF ANY KIND, either express or implied.
# See the License for the specific language governing permissions and
# limitations under the License.

# Uses the 3to2 tool to automatically translate cirq's python 3 code into
# python 2 code. Code is read from the given input directory (second command
# line argument) and written to the given output directory (first command line
# argument). The input directory defaults to the current working directory. The
# output directory defaults to "python2.7-output" in the current working
# directory.

set -e

<<<<<<< HEAD
input_dir=${1}
out=${2}

if [ -z "${input_dir}" ]; then
  echo -e "\e[31mNo input directory given.\e[0m"
  exit 1
fi
if [ -z "${out}" ]; then
  echo -e "\e[31mNo output directory given.\e[0m"
  exit 1
fi

mkdir ${out}

# Copy into output directory and convert in-place.
cp -r ${input_dir}/cirq ${out}/cirq
3to2 ${out}/cirq -w >/dev/null
find ${out}/cirq | grep "\.py\.bak$" | xargs rm -f
=======
out_dir=${1:-"$(pwd)/python2.7-output"}
in_dir=${2:-$(pwd)}

if [ -z "${in_dir}" ]; then
  echo -e "\e[31mNo input directory given.\e[0m"
  exit 1
fi
if [ -z "${out_dir}" ]; then
  echo -e "\e[31mNo output directory given.\e[0m"
  exit 1
fi

mkdir ${out_dir}

function print_cached_err () {
  cat "${out_dir}/err_tmp.log" 1>&2
  rm -rf "${out_dir}"
}
touch "${out_dir}/err_tmp.log"
trap print_cached_err ERR

# Copy into output directory and convert in-place.
cp -r "${in_dir}/cirq" "${out_dir}/cirq"
3to2 "${out_dir}/cirq" -w >/dev/null 2> "${out_dir}/err_tmp.log"
find "${out_dir}/cirq" | grep "\.py\.bak$" | xargs rm -f
>>>>>>> b9da7ee3

# Build protobufs.
proto_dir="${out_dir}/cirq/api/google/v1"
find ${proto_dir} | grep '_pb2\.py' | xargs rm -f
protoc -I="${out_dir}" --python_out="${out_dir}" ${proto_dir}/*.proto

<<<<<<< HEAD
cp ${input_dir}/python2.7-requirements.txt ${out}/requirements.txt
cp ${input_dir}/README.md ${out}/README.md
=======
cp "${in_dir}/python2.7-requirements.txt" "${out_dir}/requirements.txt"
cp "${in_dir}/README.md" "${out_dir}/README.md"
>>>>>>> b9da7ee3

# Mark every file as using utf8 encoding.
files_to_update=$(find ${out_dir} | grep "\.py$" | grep -v "_pb2\.py$")
for file in ${files_to_update}; do
    sed -i '1s/^/# coding=utf-8\n/' ${file}
done

# Whenever a __str__ method is defined, delegate to __unicode__.
for file in ${files_to_update}; do
      sed -i "s/^\(\s\+\?\)def __str__(self):/\1def __str__(self):\n\1    return unicode(self).encode('utf-8')\n\n\1def __unicode__(self):/" ${file}
done

rm -f "${out_dir}/err_tmp.log"<|MERGE_RESOLUTION|>--- conflicted
+++ resolved
@@ -23,26 +23,6 @@
 
 set -e
 
-<<<<<<< HEAD
-input_dir=${1}
-out=${2}
-
-if [ -z "${input_dir}" ]; then
-  echo -e "\e[31mNo input directory given.\e[0m"
-  exit 1
-fi
-if [ -z "${out}" ]; then
-  echo -e "\e[31mNo output directory given.\e[0m"
-  exit 1
-fi
-
-mkdir ${out}
-
-# Copy into output directory and convert in-place.
-cp -r ${input_dir}/cirq ${out}/cirq
-3to2 ${out}/cirq -w >/dev/null
-find ${out}/cirq | grep "\.py\.bak$" | xargs rm -f
-=======
 out_dir=${1:-"$(pwd)/python2.7-output"}
 in_dir=${2:-$(pwd)}
 
@@ -68,20 +48,14 @@
 cp -r "${in_dir}/cirq" "${out_dir}/cirq"
 3to2 "${out_dir}/cirq" -w >/dev/null 2> "${out_dir}/err_tmp.log"
 find "${out_dir}/cirq" | grep "\.py\.bak$" | xargs rm -f
->>>>>>> b9da7ee3
 
 # Build protobufs.
 proto_dir="${out_dir}/cirq/api/google/v1"
 find ${proto_dir} | grep '_pb2\.py' | xargs rm -f
 protoc -I="${out_dir}" --python_out="${out_dir}" ${proto_dir}/*.proto
 
-<<<<<<< HEAD
-cp ${input_dir}/python2.7-requirements.txt ${out}/requirements.txt
-cp ${input_dir}/README.md ${out}/README.md
-=======
 cp "${in_dir}/python2.7-requirements.txt" "${out_dir}/requirements.txt"
 cp "${in_dir}/README.md" "${out_dir}/README.md"
->>>>>>> b9da7ee3
 
 # Mark every file as using utf8 encoding.
 files_to_update=$(find ${out_dir} | grep "\.py$" | grep -v "_pb2\.py$")
