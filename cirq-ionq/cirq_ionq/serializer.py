--- conflicted
+++ resolved
@@ -13,11 +13,7 @@
 # limitations under the License.
 """Support for serializing gates supported by IonQ's API."""
 import dataclasses
-<<<<<<< HEAD
 from typing import Callable, cast, Collection, Dict, Iterator, Optional, Sequence, Type, Union
-=======
-from typing import Callable, cast, Collection, Dict, Iterator, Optional, Sequence, Type
->>>>>>> 7368a878
 
 import numpy as np
 import sympy
