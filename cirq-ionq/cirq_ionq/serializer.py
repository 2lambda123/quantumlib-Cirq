# Copyright 2020 The Cirq Developers
#
# Licensed under the Apache License, Version 2.0 (the "License");
# you may not use this file except in compliance with the License.
# You may obtain a copy of the License at
#
#     https://www.apache.org/licenses/LICENSE-2.0
#
# Unless required by applicable law or agreed to in writing, software
# distributed under the License is distributed on an "AS IS" BASIS,
# WITHOUT WARRANTIES OR CONDITIONS OF ANY KIND, either express or implied.
# See the License for the specific language governing permissions and
# limitations under the License.
"""Support for serializing gates supported by IonQ's API."""
import dataclasses
from typing import Callable, cast, Collection, Dict, Iterator, Optional, Sequence, Type, Union

import numpy as np
import sympy

import cirq
from cirq.devices import line_qubit
<<<<<<< HEAD
from cirq.ops import common_gates, parity_gates
from cirq_ionq.ionq_native_gates import GPIGate, GPI2Gate, MSGate, ZZGate
=======
from cirq_ionq.ionq_native_gates import GPIGate, GPI2Gate, MSGate
>>>>>>> 95204668

_NATIVE_GATES = cirq.Gateset(
    GPIGate, GPI2Gate, MSGate, ZZGate, cirq.MeasurementGate, unroll_circuit_op=False
)


@dataclasses.dataclass
class SerializedProgram:
    """A container for the serialized portions of a `cirq.Circuit`.

    Attributes:
        body: A dictionary which contains the number of qubits and the serialized circuit
            minus the measurements.
        settings: A dictionary of settings which can override behavior for this circuit when
            run on IonQ hardware.
        metadata: A dictionary whose keys store information about the measurements in the circuit.
    """

    body: dict
    settings: dict
    metadata: dict
    error_mitigation: Optional[dict] = None


class Serializer:
    """Takes gates supported by IonQ's API and converts them to IonQ json form.

    Note that this does only serialization, it does not do any decomposition into the supported
    gate set.
    """

    def __init__(self, atol: float = 1e-8):
        """Create the Serializer.

        Args:
            atol: Absolute tolerance used in determining whether a gate with a float parameter
                should be serialized as a gate rounded to that parameter. Defaults to 1e-8.
        """
        self.atol = atol
        self._dispatch: Dict[Type['cirq.Gate'], Callable] = {
            cirq.XPowGate: self._serialize_x_pow_gate,
            cirq.YPowGate: self._serialize_y_pow_gate,
            cirq.ZPowGate: self._serialize_z_pow_gate,
            cirq.XXPowGate: self._serialize_xx_pow_gate,
            cirq.YYPowGate: self._serialize_yy_pow_gate,
            cirq.ZZPowGate: self._serialize_zz_pow_gate,
            cirq.CNotPowGate: self._serialize_cnot_pow_gate,
            cirq.HPowGate: self._serialize_h_pow_gate,
            cirq.SwapPowGate: self._serialize_swap_gate,
            cirq.MeasurementGate: self._serialize_measurement_gate,
            # These gates can't be used with any of the non-measurement gates above
            # Rather than validating this here, we rely on the IonQ API to report failure.
            GPIGate: self._serialize_gpi_gate,
            GPI2Gate: self._serialize_gpi2_gate,
            MSGate: self._serialize_ms_gate,
            ZZGate: self._serialize_zz_gate,
        }

    def serialize(
        self,
        circuit: cirq.AbstractCircuit,
        job_settings: Optional[dict] = None,
        error_mitigation: Optional[dict] = None,
    ) -> SerializedProgram:
        """Serialize the given circuit.

        Raises:
            ValueError: if the circuit has gates that are not supported or is otherwise invalid.
        """
        self._validate_circuit(circuit)
        num_qubits = self._validate_qubits(circuit.all_qubits())

        serialized_ops = self._serialize_circuit(circuit)

        gateset = "qis" if not _NATIVE_GATES.validate(circuit) else "native"

        # IonQ API does not support measurements, so we pass the measurement keys through
        # the metadata field.  Here we split these out of the serialized ops.
        body = {
            'gateset': gateset,
            'qubits': num_qubits,
            'circuit': [op for op in serialized_ops if op['gate'] != 'meas'],
        }
        metadata = self._serialize_measurements(op for op in serialized_ops if op['gate'] == 'meas')

        return SerializedProgram(
            body=body,
            metadata=metadata,
            settings=(job_settings or {}),
            error_mitigation=error_mitigation,
        )

    def _validate_circuit(self, circuit: cirq.AbstractCircuit):
        if len(circuit) == 0:
            raise ValueError('Cannot serialize empty circuit.')
        if not circuit.are_all_measurements_terminal():
            raise ValueError('All measurements in circuit must be at end of circuit.')

    def _validate_qubits(self, all_qubits: Collection['cirq.Qid']) -> int:
        """Returns the number of qubits while validating qubit types and values."""
        if any(not isinstance(q, line_qubit.LineQubit) for q in all_qubits):
            raise ValueError(
                f'All qubits must be cirq.LineQubits but were {set(type(q) for q in all_qubits)}'
            )
        if any(cast(line_qubit.LineQubit, q).x < 0 for q in all_qubits):
            raise ValueError(
                'IonQ API must use LineQubits from 0 to number of qubits - 1. Instead found line '
                f'qubits with indices {all_qubits}.'
            )
        num_qubits = cast(line_qubit.LineQubit, max(all_qubits)).x + 1
        return num_qubits

    def _serialize_circuit(self, circuit: cirq.AbstractCircuit) -> list:
        return [self._serialize_op(op) for moment in circuit for op in moment]

    def _serialize_op(self, op: cirq.Operation) -> dict:
        if op.gate is None:
            raise ValueError(
                'Attempt to serialize circuit with an operation which does not have a gate. '
                f'Type: {type(op)} Op: {op}.'
            )
        targets = [cast(line_qubit.LineQubit, q).x for q in op.qubits]
        gate = op.gate
        if cirq.is_parameterized(gate):
            raise ValueError(
                f'IonQ API does not support parameterized gates. Gate {gate} was parameterized. '
                'Consider resolving before sending.'
            )
        gate_type = type(gate)
        # Check all superclasses.
        for gate_mro_type in gate_type.mro():
            if gate_mro_type in self._dispatch:
                serialized_op = self._dispatch[gate_mro_type](gate, targets)
                if serialized_op:
                    return serialized_op
        raise ValueError(f'Gate {gate} acting on {targets} cannot be serialized by IonQ API.')

    def _serialize_x_pow_gate(self, gate: cirq.XPowGate, targets: Sequence[int]) -> dict:
        if self._near_mod_n(gate.exponent, 1, 2):
            return {'gate': 'x', 'targets': targets}
        elif self._near_mod_n(gate.exponent, 0.5, 2):
            return {'gate': 'v', 'targets': targets}
        elif self._near_mod_n(gate.exponent, -0.5, 2):
            return {'gate': 'vi', 'targets': targets}
        return {'gate': 'rx', 'targets': targets, 'rotation': gate.exponent * np.pi}

    def _serialize_y_pow_gate(self, gate: cirq.YPowGate, targets: Sequence[int]) -> dict:
        if self._near_mod_n(gate.exponent, 1, 2):
            return {'gate': 'y', 'targets': targets}
        return {'gate': 'ry', 'targets': targets, 'rotation': gate.exponent * np.pi}

    def _serialize_z_pow_gate(self, gate: cirq.ZPowGate, targets: Sequence[int]) -> dict:
        if self._near_mod_n(gate.exponent, 1, 2):
            return {'gate': 'z', 'targets': targets}
        elif self._near_mod_n(gate.exponent, 0.5, 2):
            return {'gate': 's', 'targets': targets}
        elif self._near_mod_n(gate.exponent, -0.5, 2):
            return {'gate': 'si', 'targets': targets}
        elif self._near_mod_n(gate.exponent, 0.25, 2):
            return {'gate': 't', 'targets': targets}
        elif self._near_mod_n(gate.exponent, -0.25, 2):
            return {'gate': 'ti', 'targets': targets}
        return {'gate': 'rz', 'targets': targets, 'rotation': gate.exponent * np.pi}

    def _serialize_xx_pow_gate(self, gate: cirq.XXPowGate, targets: Sequence[int]) -> dict:
        return self._serialize_parity_pow_gate(gate, targets, 'xx')

    def _serialize_yy_pow_gate(self, gate: cirq.YYPowGate, targets: Sequence[int]) -> dict:
        return self._serialize_parity_pow_gate(gate, targets, 'yy')

    def _serialize_zz_pow_gate(self, gate: cirq.ZZPowGate, targets: Sequence[int]) -> dict:
        return self._serialize_parity_pow_gate(gate, targets, 'zz')

    def _serialize_parity_pow_gate(
        self, gate: cirq.EigenGate, targets: Sequence[int], name: str
    ) -> dict:
        return {'gate': name, 'targets': targets, 'rotation': gate.exponent * np.pi}

    def _serialize_swap_gate(
        self, gate: cirq.SwapPowGate, targets: Sequence[int]
    ) -> Optional[dict]:
        if self._near_mod_n(gate.exponent, 1, 2):
            return {'gate': 'swap', 'targets': targets}
        return None

    def _serialize_h_pow_gate(self, gate: cirq.HPowGate, targets: Sequence[int]) -> Optional[dict]:
        if self._near_mod_n(gate.exponent, 1, 2):
            return {'gate': 'h', 'targets': targets}
        return None

    # These could potentially be using serialize functions on the gates themselves.
    def _serialize_gpi_gate(self, gate: GPIGate, targets: Sequence[int]) -> Optional[dict]:
        return {'gate': 'gpi', 'target': targets[0], 'phase': gate.phase}

    def _serialize_gpi2_gate(self, gate: GPI2Gate, targets: Sequence[int]) -> Optional[dict]:
        return {'gate': 'gpi2', 'target': targets[0], 'phase': gate.phase}

    def _serialize_ms_gate(self, gate: MSGate, targets: Sequence[int]) -> Optional[dict]:
        return {'gate': 'ms', 'targets': targets, 'phases': gate.phases, 'angle': gate.theta}

    def _serialize_zz_gate(self, gate: ZZGate, targets: Sequence[int]) -> Optional[dict]:
        return {'gate': 'zz', 'targets': targets, 'phase': gate.phase}

    def _serialize_cnot_pow_gate(
        self, gate: cirq.CNotPowGate, targets: Sequence[int]
    ) -> Optional[dict]:
        if self._near_mod_n(gate.exponent, 1, 2):
            return {'gate': 'cnot', 'control': targets[0], 'target': targets[1]}
        return None

    def _serialize_measurement_gate(
        self, gate: cirq.MeasurementGate, targets: Sequence[int]
    ) -> dict:
        key = cirq.measurement_key_name(gate)
        if chr(31) in key or chr(30) in key:
            raise ValueError(
                'Measurement gates for IonQ API cannot have a key with a ascii unit'
                f'or record separator in it. Key was {key}'
            )
        return {'gate': 'meas', 'key': key, 'targets': ','.join(str(t) for t in targets)}

    def _near_mod_n(self, e: Union[float, sympy.Expr], t: float, n: float) -> bool:
        """Returns whether a value, e, translated by t, is equal to 0 mod n.

        Note that, despite the typing, e should actually always be a float
        since the gate is checked for parameterization before this point.
        """
        return abs((cast(float, e) - t + 1) % n - 1) <= self.atol

    def _serialize_measurements(self, meas_ops: Iterator) -> Dict[str, str]:
        """Serializes measurement ops into a form suitable to be passed via metadata.

        IonQ API does not contain measurement gates, so we serialize measurement gate keys
        and targets into a form that is suitable for passing through IonQ's metadata field
        for a job.

        Each key and targets are serialized into a string of the form `key` + the ASCII unit
        separator (chr(31)) + targets as a comma separated value.  These are then combined
        into a string with a separator character of the ASCII record separator (chr(30)).
        Finally this full string is serialized as the values in the metadata dict with keys
        given by `measurementX` for X = 0,1, .. 9 and X large enough to contain the entire
        string.

        Args:
            A list of the result of serializing the measurement (not supported by the API).

        Returns:
            The metadata dict that can be passed to the API.

        Raises:
            ValueError: if the
        """
        key_values = [f'{op["key"]}{chr(31)}{op["targets"]}' for op in meas_ops]
        full_str = chr(30).join(key_values)
        # IonQ maximum value size for metadata.
        max_value_size = 40
        split_strs = [
            full_str[i : i + max_value_size] for i in range(0, len(full_str), max_value_size)
        ]
        if len(split_strs) > 9:
            raise ValueError(
                'Measurement keys plus target strings too long for IonQ API. Please use '
                'smaller keys.'
            )
        return {f'measurement{i}': x for i, x in enumerate(split_strs)}<|MERGE_RESOLUTION|>--- conflicted
+++ resolved
@@ -20,12 +20,8 @@
 
 import cirq
 from cirq.devices import line_qubit
-<<<<<<< HEAD
 from cirq.ops import common_gates, parity_gates
 from cirq_ionq.ionq_native_gates import GPIGate, GPI2Gate, MSGate, ZZGate
-=======
-from cirq_ionq.ionq_native_gates import GPIGate, GPI2Gate, MSGate
->>>>>>> 95204668
 
 _NATIVE_GATES = cirq.Gateset(
     GPIGate, GPI2Gate, MSGate, ZZGate, cirq.MeasurementGate, unroll_circuit_op=False
