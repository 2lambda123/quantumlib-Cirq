# Copyright 2020 The Cirq Developers
#
# Licensed under the Apache License, Version 2.0 (the "License");
# you may not use this file except in compliance with the License.
# You may obtain a copy of the License at
#
#     https://www.apache.org/licenses/LICENSE-2.0
#
# Unless required by applicable law or agreed to in writing, software
# distributed under the License is distributed on an "AS IS" BASIS,
# WITHOUT WARRANTIES OR CONDITIONS OF ANY KIND, either express or implied.
# See the License for the specific language governing permissions and
# limitations under the License.
"""Support for serializing gates supported by IonQ's API."""
import dataclasses
from typing import Callable, cast, Collection, Dict, Iterator, Optional, Sequence, Type, Union

import numpy as np
import sympy

import cirq
from cirq.devices import line_qubit
from cirq.ops import common_gates, parity_gates
from cirq_ionq.ionq_native_gates import GPIGate, GPI2Gate, MSGate

_NATIVE_GATES = cirq.Gateset(
    GPIGate, GPI2Gate, MSGate, cirq.MeasurementGate, unroll_circuit_op=False
)


@dataclasses.dataclass
class SerializedProgram:
    """A container for the serialized portions of a `cirq.Circuit`.

    Attributes:
        body: A dictionary which contains the number of qubits and the serialized circuit
            minus the measurements.
        settings: A dictionary of settings which can override behavior for this circuit when
            run on IonQ hardware.
        metadata: A dictionary whose keys store information about the measurements in the circuit.
    """

    body: dict
    settings: dict
    metadata: dict
    error_mitigation: Optional[dict] = None


class Serializer:
    """Takes gates supported by IonQ's API and converts them to IonQ json form.

    Note that this does only serialization, it does not do any decomposition into the supported
    gate set.
    """

    def __init__(self, atol: float = 1e-8):
        """Create the Serializer.

        Args:
            atol: Absolute tolerance used in determining whether a gate with a float parameter
                should be serialized as a gate rounded to that parameter. Defaults to 1e-8.
        """
        self.atol = atol
        self._dispatch: Dict[Type['cirq.Gate'], Callable] = {
            common_gates.XPowGate: self._serialize_x_pow_gate,
            common_gates.YPowGate: self._serialize_y_pow_gate,
            common_gates.ZPowGate: self._serialize_z_pow_gate,
            parity_gates.XXPowGate: self._serialize_xx_pow_gate,
            parity_gates.YYPowGate: self._serialize_yy_pow_gate,
            parity_gates.ZZPowGate: self._serialize_zz_pow_gate,
            common_gates.CNotPowGate: self._serialize_cnot_pow_gate,
            common_gates.HPowGate: self._serialize_h_pow_gate,
            common_gates.SwapPowGate: self._serialize_swap_gate,
            common_gates.MeasurementGate: self._serialize_measurement_gate,
            # These gates can't be used with any of the non-measurement gates above
            # Rather than validating this here, we rely on the IonQ API to report failure.
            GPIGate: self._serialize_gpi_gate,
            GPI2Gate: self._serialize_gpi2_gate,
            MSGate: self._serialize_ms_gate,
        }

    def serialize(
<<<<<<< HEAD
        self, circuit: cirq.AbstractCircuit, job_settings: Optional[dict] = None
=======
        self, circuit: cirq.AbstractCircuit, error_mitigation: Optional[dict] = None
>>>>>>> fd18da57
    ) -> SerializedProgram:
        """Serialize the given circuit.

        Raises:
            ValueError: if the circuit has gates that are not supported or is otherwise invalid.
        """
        self._validate_circuit(circuit)
        num_qubits = self._validate_qubits(circuit.all_qubits())

        serialized_ops = self._serialize_circuit(circuit)

        gateset = "qis" if not _NATIVE_GATES.validate(circuit) else "native"

        # IonQ API does not support measurements, so we pass the measurement keys through
        # the metadata field.  Here we split these out of the serialized ops.
        body = {
            'gateset': gateset,
            'qubits': num_qubits,
            'circuit': [op for op in serialized_ops if op['gate'] != 'meas'],
        }
        metadata = self._serialize_measurements(op for op in serialized_ops if op['gate'] == 'meas')

<<<<<<< HEAD
        return SerializedProgram(body=body, metadata=metadata, settings=(job_settings or {}))
=======
        return SerializedProgram(body=body, metadata=metadata, error_mitigation=error_mitigation)
>>>>>>> fd18da57

    def _validate_circuit(self, circuit: cirq.AbstractCircuit):
        if len(circuit) == 0:
            raise ValueError('Cannot serialize empty circuit.')
        if not circuit.are_all_measurements_terminal():
            raise ValueError('All measurements in circuit must be at end of circuit.')

    def _validate_qubits(self, all_qubits: Collection['cirq.Qid']) -> int:
        """Returns the number of qubits while validating qubit types and values."""
        if any(not isinstance(q, line_qubit.LineQubit) for q in all_qubits):
            raise ValueError(
                f'All qubits must be cirq.LineQubits but were {set(type(q) for q in all_qubits)}'
            )
        if any(cast(line_qubit.LineQubit, q).x < 0 for q in all_qubits):
            raise ValueError(
                'IonQ API must use LineQubits from 0 to number of qubits - 1. Instead found line '
                f'qubits with indices {all_qubits}.'
            )
        num_qubits = cast(line_qubit.LineQubit, max(all_qubits)).x + 1
        return num_qubits

    def _serialize_circuit(self, circuit: cirq.AbstractCircuit) -> list:
        return [self._serialize_op(op) for moment in circuit for op in moment]

    def _serialize_op(self, op: cirq.Operation) -> dict:
        if op.gate is None:
            raise ValueError(
                'Attempt to serialize circuit with an operation which does not have a gate. '
                f'Type: {type(op)} Op: {op}.'
            )
        targets = [cast(line_qubit.LineQubit, q).x for q in op.qubits]
        gate = op.gate
        if cirq.is_parameterized(gate):
            raise ValueError(
                f'IonQ API does not support parameterized gates. Gate {gate} was parameterized. '
                'Consider resolving before sending.'
            )
        gate_type = type(gate)
        # Check all superclasses.
        for gate_mro_type in gate_type.mro():
            if gate_mro_type in self._dispatch:
                serialized_op = self._dispatch[gate_mro_type](gate, targets)
                if serialized_op:
                    return serialized_op
        raise ValueError(f'Gate {gate} acting on {targets} cannot be serialized by IonQ API.')

    def _serialize_x_pow_gate(self, gate: cirq.XPowGate, targets: Sequence[int]) -> dict:
        if self._near_mod_n(gate.exponent, 1, 2):
            return {'gate': 'x', 'targets': targets}
        elif self._near_mod_n(gate.exponent, 0.5, 2):
            return {'gate': 'v', 'targets': targets}
        elif self._near_mod_n(gate.exponent, -0.5, 2):
            return {'gate': 'vi', 'targets': targets}
        return {'gate': 'rx', 'targets': targets, 'rotation': gate.exponent * np.pi}

    def _serialize_y_pow_gate(self, gate: cirq.YPowGate, targets: Sequence[int]) -> dict:
        if self._near_mod_n(gate.exponent, 1, 2):
            return {'gate': 'y', 'targets': targets}
        return {'gate': 'ry', 'targets': targets, 'rotation': gate.exponent * np.pi}

    def _serialize_z_pow_gate(self, gate: cirq.ZPowGate, targets: Sequence[int]) -> dict:
        if self._near_mod_n(gate.exponent, 1, 2):
            return {'gate': 'z', 'targets': targets}
        elif self._near_mod_n(gate.exponent, 0.5, 2):
            return {'gate': 's', 'targets': targets}
        elif self._near_mod_n(gate.exponent, -0.5, 2):
            return {'gate': 'si', 'targets': targets}
        elif self._near_mod_n(gate.exponent, 0.25, 2):
            return {'gate': 't', 'targets': targets}
        elif self._near_mod_n(gate.exponent, -0.25, 2):
            return {'gate': 'ti', 'targets': targets}
        return {'gate': 'rz', 'targets': targets, 'rotation': gate.exponent * np.pi}

    def _serialize_xx_pow_gate(self, gate: cirq.XXPowGate, targets: Sequence[int]) -> dict:
        return self._serialize_parity_pow_gate(gate, targets, 'xx')

    def _serialize_yy_pow_gate(self, gate: cirq.YYPowGate, targets: Sequence[int]) -> dict:
        return self._serialize_parity_pow_gate(gate, targets, 'yy')

    def _serialize_zz_pow_gate(self, gate: cirq.ZZPowGate, targets: Sequence[int]) -> dict:
        return self._serialize_parity_pow_gate(gate, targets, 'zz')

    def _serialize_parity_pow_gate(
        self, gate: cirq.EigenGate, targets: Sequence[int], name: str
    ) -> dict:
        return {'gate': name, 'targets': targets, 'rotation': gate.exponent * np.pi}

    def _serialize_swap_gate(
        self, gate: cirq.SwapPowGate, targets: Sequence[int]
    ) -> Optional[dict]:
        if self._near_mod_n(gate.exponent, 1, 2):
            return {'gate': 'swap', 'targets': targets}
        return None

    def _serialize_h_pow_gate(self, gate: cirq.HPowGate, targets: Sequence[int]) -> Optional[dict]:
        if self._near_mod_n(gate.exponent, 1, 2):
            return {'gate': 'h', 'targets': targets}
        return None

    # These could potentially be using serialize functions on the gates themselves.
    def _serialize_gpi_gate(self, gate: GPIGate, targets: Sequence[int]) -> Optional[dict]:
        return {'gate': 'gpi', 'target': targets[0], 'phase': gate.phase}

    def _serialize_gpi2_gate(self, gate: GPI2Gate, targets: Sequence[int]) -> Optional[dict]:
        return {'gate': 'gpi2', 'target': targets[0], 'phase': gate.phase}

    def _serialize_ms_gate(self, gate: MSGate, targets: Sequence[int]) -> Optional[dict]:
        return {'gate': 'ms', 'targets': targets, 'phases': gate.phases, 'angle': gate.theta}

    def _serialize_cnot_pow_gate(
        self, gate: cirq.CNotPowGate, targets: Sequence[int]
    ) -> Optional[dict]:
        if self._near_mod_n(gate.exponent, 1, 2):
            return {'gate': 'cnot', 'control': targets[0], 'target': targets[1]}
        return None

    def _serialize_measurement_gate(
        self, gate: cirq.MeasurementGate, targets: Sequence[int]
    ) -> dict:
        key = cirq.measurement_key_name(gate)
        if chr(31) in key or chr(30) in key:
            raise ValueError(
                'Measurement gates for IonQ API cannot have a key with a ascii unit'
                f'or record separator in it. Key was {key}'
            )
        return {'gate': 'meas', 'key': key, 'targets': ','.join(str(t) for t in targets)}

    def _near_mod_n(self, e: Union[float, sympy.Expr], t: float, n: float) -> bool:
        """Returns whether a value, e, translated by t, is equal to 0 mod n.

        Note that, despite the typing, e should actually always be a float
        since the gate is checked for parameterization before this point.
        """
        return abs((cast(float, e) - t + 1) % n - 1) <= self.atol

    def _serialize_measurements(self, meas_ops: Iterator) -> Dict[str, str]:
        """Serializes measurement ops into a form suitable to be passed via metadata.

        IonQ API does not contain measurement gates, so we serialize measurement gate keys
        and targets into a form that is suitable for passing through IonQ's metadata field
        for a job.

        Each key and targets are serialized into a string of the form `key` + the ASCII unit
        separator (chr(31)) + targets as a comma separated value.  These are then combined
        into a string with a separator character of the ASCII record separator (chr(30)).
        Finally this full string is serialized as the values in the metadata dict with keys
        given by `measurementX` for X = 0,1, .. 9 and X large enough to contain the entire
        string.

        Args:
            A list of the result of serializing the measurement (not supported by the API).

        Returns:
            The metadata dict that can be passed to the API.

        Raises:
            ValueError: if the
        """
        key_values = [f'{op["key"]}{chr(31)}{op["targets"]}' for op in meas_ops]
        full_str = chr(30).join(key_values)
        # IonQ maximum value size for metadata.
        max_value_size = 40
        split_strs = [
            full_str[i : i + max_value_size] for i in range(0, len(full_str), max_value_size)
        ]
        if len(split_strs) > 9:
            raise ValueError(
                'Measurement keys plus target strings too long for IonQ API. Please use '
                'smaller keys.'
            )
        return {f'measurement{i}': x for i, x in enumerate(split_strs)}<|MERGE_RESOLUTION|>--- conflicted
+++ resolved
@@ -80,11 +80,7 @@
         }
 
     def serialize(
-<<<<<<< HEAD
-        self, circuit: cirq.AbstractCircuit, job_settings: Optional[dict] = None
-=======
-        self, circuit: cirq.AbstractCircuit, error_mitigation: Optional[dict] = None
->>>>>>> fd18da57
+        self, circuit: cirq.AbstractCircuit, job_settings: Optional[dict] = None, error_mitigation: Optional[dict] = None
     ) -> SerializedProgram:
         """Serialize the given circuit.
 
@@ -107,11 +103,7 @@
         }
         metadata = self._serialize_measurements(op for op in serialized_ops if op['gate'] == 'meas')
 
-<<<<<<< HEAD
-        return SerializedProgram(body=body, metadata=metadata, settings=(job_settings or {}))
-=======
-        return SerializedProgram(body=body, metadata=metadata, error_mitigation=error_mitigation)
->>>>>>> fd18da57
+        return SerializedProgram(body=body, metadata=metadata, settings=(job_settings or {}), error_mitigation=error_mitigation)
 
     def _validate_circuit(self, circuit: cirq.AbstractCircuit):
         if len(circuit) == 0:
