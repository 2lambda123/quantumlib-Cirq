# pylint: disable=wrong-or-nonexistent-copyright-notice
"""Demonstrates Shor's algorithm.

Shor's algorithm [1] is a quantum algorithm for integer factorization. Given
a composite integer n, it finds its non-trivial factor d, i.e. a factor other
than 1 or n.

The algorithm consists of two parts: quantum order-finding subroutine and
classical probabilistic reduction of the factoring problem to the order-
finding problem. Given two positive integers x and n, the order-finding
problem asks for the smallest positive integer r such that x**r mod n == 1.

The classical reduction algorithm first handles two corner cases which do
not rely on quantum computation: when n is even or a prime power. For other
n, the algorithm first draws a random x uniformly from 2..n-1 and then uses
the quantum order-finding subroutine to compute the order r of x modulo n,
i.e. it finds the smallest positive integer r such that x**r == 1 mod n. Now,
if r is even, then y = x**(r/2) is a solution to the equation

    y**2 == 1 mod n.                                                   (*)

It's easy to see that in this case gcd(y - 1, n) or gcd(y + 1, n) divides n.
If in addition y is a non-trivial solution, i.e. if it is not equal to -1,
then gcd(y - 1, n) or gcd(y + 1, n) is a non-trivial factor of n (note that
y cannot be 1). If r is odd or if y is a trivial solution of (*), then the
algorithm is repeated for a different random x.

It turns out [1] that the probability of r being even and y = x**(r/2) being
a non-trivial solution of equation (*) is at least 1 - 1/2**(k - 1) where k
is the number of distinct prime factors of n. Since the case k = 1 has been
handled by the classical part, we have k >= 2 and the success probability of
a single attempt is at least 1/2.

The subroutine for finding the order r of a number x modulo n consists of two
steps. In the first step, Quantum Phase Estimation is applied to a unitary such
as

    U|y⟩ = |xy mod n⟩  0 <= y < n
    U|y⟩ = |y⟩         n =< y

whose eigenvalues are s/r for s = 0, 1, ..., r - 1. In the second step, the
classical continued fractions algorithm is used to recover r from s/r. Note
that when gcd(s, r) > 1 then an incorrect r is found. This can be detected
by verifying that r is indeed the order of x. If it is not, Quantum Phase
Estimation algorithm is retried.

[1]: https://arxiv.org/abs/quant-ph/9508027
"""

import argparse
import fractions
import math
import random
from typing import Callable, Optional, Sequence, Union

import sympy

import cirq

parser = argparse.ArgumentParser(description='Factorization demo.')
parser.add_argument('n', type=int, help='composite integer to factor')
parser.add_argument(
    '--order_finder',
    type=str,
    choices=('naive', 'quantum'),
    default='naive',
    help=(
        'order finder to use; must be either "naive" '
        'for a naive classical algorithm or "quantum" '
        'for a quantum circuit; note that in practice '
        '"quantum" is substantially slower since it '
        'incurs the overhead of classical simulation.'
    ),
)


def naive_order_finder(x: int, n: int) -> Optional[int]:
    """Computes smallest positive r such that x**r mod n == 1.

    Args:
        x: integer whose order is to be computed, must be greater than one
           and belong to the multiplicative group of integers modulo n (which
           consists of positive integers relatively prime to n),
        n: modulus of the multiplicative group.

    Returns:
        Smallest positive integer r such that x**r == 1 mod n.
        Always succeeds (and hence never returns None).

    Raises:
        ValueError: When x is 1 or not an element of the multiplicative
            group of integers modulo n.
    """
    if x < 2 or n <= x or math.gcd(x, n) > 1:
        raise ValueError(f'Invalid x={x} for modulus n={n}.')
    r, y = 1, x
    while y != 1:
        y = (x * y) % n
        r += 1
    return r


class ModularExp(cirq.ArithmeticGate):
    """Quantum modular exponentiation.

    This class represents the unitary which multiplies base raised to exponent
    into the target modulo the given modulus. More precisely, it represents the
    unitary V which computes modular exponentiation x**e mod n:

        V|y⟩|e⟩ = |y * x**e mod n⟩ |e⟩     0 <= y < n
        V|y⟩|e⟩ = |y⟩ |e⟩                  n <= y

    where y is the target register, e is the exponent register, x is the base
    and n is the modulus. Consequently,

        V|y⟩|e⟩ = (U**e|r⟩)|e⟩

    where U is the unitary defined as

        U|y⟩ = |y * x mod n⟩      0 <= y < n
        U|y⟩ = |y⟩                n <= y

    in the header of this file.

    Quantum order finding algorithm (which is the quantum part of the Shor's
    algorithm) uses quantum modular exponentiation together with the Quantum
    Phase Estimation to compute the order of x modulo n.
    """

    def __init__(
        self,
        target: Sequence[int],
        exponent: Union[int, Sequence[int]],
        base: int,
        modulus: int,
    ) -> None:
        if len(target) < modulus.bit_length():
            raise ValueError(
                f'Register with {len(target)} qubits is too small for modulus {modulus}'
            )
        self.target = target
        self.exponent = exponent
        self.base = base
        self.modulus = modulus

    def registers(self) -> Sequence[Union[int, Sequence[int]]]:
        return self.target, self.exponent, self.base, self.modulus

<<<<<<< HEAD
    def with_registers(
        self,
        *new_registers: Union[int, Sequence[int]],
    ) -> 'ModularExp':
=======
    def with_registers(self, *new_registers: Union[int, Sequence['cirq.Qid']]) -> 'ModularExp':
>>>>>>> 27152c63
        if len(new_registers) != 4:
            raise ValueError(
                f'Expected 4 registers (target, exponent, base, '
                f'modulus), but got {len(new_registers)}'
            )
        target, exponent, base, modulus = new_registers
        if not isinstance(target, Sequence):
            raise ValueError(f'Target must be a qubit register, got {type(target)}')
        if not isinstance(base, int):
            raise ValueError(f'Base must be a classical constant, got {type(base)}')
        if not isinstance(modulus, int):
            raise ValueError(f'Modulus must be a classical constant, got {type(modulus)}')
        return ModularExp(target, exponent, base, modulus)

    def apply(self, *register_values: int) -> int:
        assert len(register_values) == 4
        target, exponent, base, modulus = register_values
        if target >= modulus:
            return target
        return (target * base**exponent) % modulus

    def _circuit_diagram_info_(self, args: cirq.CircuitDiagramInfoArgs) -> cirq.CircuitDiagramInfo:
        assert args.known_qubits is not None
        wire_symbols = [f't{i}' for i in range(len(self.target))]
        e_str = str(self.exponent)
        if isinstance(self.exponent, Sequence):
            e_str = 'e'
            wire_symbols += [f'e{i}' for i in range(len(self.exponent))]
        wire_symbols[0] = f'ModularExp(t*{self.base}**{e_str} % {self.modulus})'
        return cirq.CircuitDiagramInfo(wire_symbols=tuple(wire_symbols))


def make_order_finding_circuit(x: int, n: int) -> cirq.Circuit:
    """Returns quantum circuit which computes the order of x modulo n.

    The circuit uses Quantum Phase Estimation to compute an eigenvalue of
    the unitary

        U|y⟩ = |y * x mod n⟩      0 <= y < n
        U|y⟩ = |y⟩                n <= y

    discussed in the header of this file. The circuit uses two registers:
    the target register which is acted on by U and the exponent register
    from which an eigenvalue is read out after measurement at the end. The
    circuit consists of three steps:

    1. Initialization of the target register to |0..01⟩ and the exponent
       register to a superposition state.
    2. Multiple controlled-U**2**j operations implemented efficiently using
       modular exponentiation.
    3. Inverse Quantum Fourier Transform to kick an eigenvalue to the
       exponent register.

    Args:
        x: positive integer whose order modulo n is to be found
        n: modulus relative to which the order of x is to be found

    Returns:
        Quantum circuit for finding the order of x modulo n
    """
    L = n.bit_length()
    target = cirq.LineQubit.range(L)
    exponent = cirq.LineQubit.range(L, 3 * L + 3)
    return cirq.Circuit(
        cirq.X(target[L - 1]),
        cirq.H.on_each(*exponent),
        ModularExp([2] * len(target), [2] * len(exponent), x, n).on(*target + exponent),
        cirq.qft(*exponent, inverse=True),
        cirq.measure(*exponent, key='exponent'),
    )


def read_eigenphase(result: cirq.Result) -> float:
    """Interprets the output of the order finding circuit.

    Specifically, it returns s/r such that exp(2πis/r) is an eigenvalue
    of the unitary

        U|y⟩ = |xy mod n⟩  0 <= y < n
        U|y⟩ = |y⟩         n <= y

    described in the header of this file.

    Args:
        result: trial result obtained by sampling the output of the
            circuit built by make_order_finding_circuit

    Returns:
        s/r where r is the order of x modulo n and s is in [0..r-1].
    """
    exponent_as_integer = result.data['exponent'][0]
    exponent_num_bits = result.measurements['exponent'].shape[1]
    return float(exponent_as_integer / 2**exponent_num_bits)


def quantum_order_finder(x: int, n: int) -> Optional[int]:
    """Computes smallest positive r such that x**r mod n == 1.

    Args:
        x: integer whose order is to be computed, must be greater than one
           and belong to the multiplicative group of integers modulo n (which
           consists of positive integers relatively prime to n),
        n: modulus of the multiplicative group.

    Returns:
        Smallest positive integer r such that x**r == 1 mod n or None if the
        algorithm failed. The algorithm fails when the result of the Quantum
        Phase Estimation is inaccurate, zero or a reducible fraction.

    Raises:
        ValueError: When x is 1 or not an element of the multiplicative
            group of integers modulo n.
    """
    if x < 2 or n <= x or math.gcd(x, n) > 1:
        raise ValueError(f'Invalid x={x} for modulus n={n}.')

    circuit = make_order_finding_circuit(x, n)
    result = cirq.sample(circuit)
    eigenphase = read_eigenphase(result)
    f = fractions.Fraction.from_float(eigenphase).limit_denominator(n)
    if f.numerator == 0:
        return None  # coverage: ignore
    r = f.denominator
    if x**r % n != 1:
        return None  # coverage: ignore
    return r


def find_factor_of_prime_power(n: int) -> Optional[int]:
    """Returns non-trivial factor of n if n is a prime power, else None."""
    for k in range(2, math.floor(math.log2(n)) + 1):
        c = math.pow(n, 1 / k)
        c1 = math.floor(c)
        if c1**k == n:
            return c1
        c2 = math.ceil(c)
        if c2**k == n:
            return c2
    return None


def find_factor(
    n: int, order_finder: Callable[[int, int], Optional[int]], max_attempts: int = 30
) -> Optional[int]:
    """Returns a non-trivial factor of composite integer n.

    Args:
        n: integer to factorize,
        order_finder: function for finding the order of elements of the
            multiplicative group of integers modulo n,
        max_attempts: number of random x's to try, also an upper limit
            on the number of order_finder invocations.

    Returns:
        Non-trivial factor of n or None if no such factor was found.
        Factor k of n is trivial if it is 1 or n.
    """
    if sympy.isprime(n):
        return None
    if n % 2 == 0:
        return 2
    c = find_factor_of_prime_power(n)
    if c is not None:
        return c
    for _ in range(max_attempts):
        x = random.randint(2, n - 1)
        c = math.gcd(x, n)
        if 1 < c < n:
            return c  # coverage: ignore
        r = order_finder(x, n)
        if r is None:
            continue  # coverage: ignore
        if r % 2 != 0:
            continue  # coverage: ignore
        y = x ** (r // 2) % n
        assert 1 < y < n
        c = math.gcd(y - 1, n)
        if 1 < c < n:
            return c
    return None  # coverage: ignore


def main(n: int, order_finder: Callable[[int, int], Optional[int]] = naive_order_finder):
    if n < 2:
        raise ValueError(f'Invalid input {n}, expected positive integer greater than one.')

    d = find_factor(n, order_finder)

    if d is None:
        print(f'No non-trivial factor of {n} found. It is probably a prime.')
    else:
        print(f'{d} is a non-trivial factor of {n}')

        assert 1 < d < n
        assert n % d == 0


if __name__ == '__main__':
    # coverage: ignore
    ORDER_FINDERS = {'naive': naive_order_finder, 'quantum': quantum_order_finder}
    args = parser.parse_args()
    main(n=args.n, order_finder=ORDER_FINDERS[args.order_finder])<|MERGE_RESOLUTION|>--- conflicted
+++ resolved
@@ -128,11 +128,7 @@
     """
 
     def __init__(
-        self,
-        target: Sequence[int],
-        exponent: Union[int, Sequence[int]],
-        base: int,
-        modulus: int,
+        self, target: Sequence[int], exponent: Union[int, Sequence[int]], base: int, modulus: int
     ) -> None:
         if len(target) < modulus.bit_length():
             raise ValueError(
@@ -146,14 +142,7 @@
     def registers(self) -> Sequence[Union[int, Sequence[int]]]:
         return self.target, self.exponent, self.base, self.modulus
 
-<<<<<<< HEAD
-    def with_registers(
-        self,
-        *new_registers: Union[int, Sequence[int]],
-    ) -> 'ModularExp':
-=======
-    def with_registers(self, *new_registers: Union[int, Sequence['cirq.Qid']]) -> 'ModularExp':
->>>>>>> 27152c63
+    def with_registers(self, *new_registers: Union[int, Sequence[int]]) -> 'ModularExp':
         if len(new_registers) != 4:
             raise ValueError(
                 f'Expected 4 registers (target, exponent, base, '
