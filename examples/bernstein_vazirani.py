--- conflicted
+++ resolved
@@ -1,8 +1,14 @@
 """Demonstrates the Bernstein-Vazirani algorithm.
 
-The Bernstein-Vazirani algorithm takes a black-box oracle implementing a
-function f(a) = a·factors + bias (mod 2) and solves for 'factors' in a single
-query to the oracle.
+The (non-recursive) Bernstein-Vazirani algorithm takes a black-box oracle
+implementing a function f(a) = a·factors + bias (mod 2), where 'bias' is 0 or 1,
+'a' and 'factors' are vectors with all elements equal to 0 or 1, and the
+algorithm solves for 'factors' in a single query to the oracle.
+
+=== REFERENCE ===
+
+Bernstein, Ethan, and Umesh Vazirani. "Quantum complexity theory."
+SIAM Journal on Computing 26.5 (1997): 1411-1473.
 
 === EXAMPLE OUTPUT ===
 
@@ -32,7 +38,6 @@
 True
 """
 
-<<<<<<< HEAD
 import random
 
 import cirq
@@ -62,13 +67,6 @@
         input_qubits, output_qubit, oracle)
     print('Circuit:')
     print(circuit)
-=======
-import cirq
-
-
-NUM_SHOTS = 10
-NUM_QUBITS = 16
->>>>>>> 6e6c9728
 
     # Sample from the circuit a couple times.
     simulator = cirq.google.XmonSimulator()
@@ -108,7 +106,6 @@
         cirq.H.on_each(input_qubits),
     ])
 
-<<<<<<< HEAD
     # Query oracle.
     c.append(oracle)
 
@@ -123,24 +120,6 @@
 
 def bitstring(bits):
     return ''.join(str(int(b)) for b in bits)
-=======
-def main():
-    """Demonstrates Bernstein-Vazirani algorithm.
-
-    Generates random number which could be represented with the given number of
-    qubits and uses it as the argument for BV circuit.
-    Shows that the returned measurement corresponds to the bit representation
-    of the generated number.
-    """
-    n_qubits = NUM_QUBITS
-    a = random.randrange(2**n_qubits - 1)
-    a_bits = [bool(a & (1 << i)) for i in range(n_qubits)]
-    a_bitstring = bitstring(a_bits)
-    print('Expected bitstring: {}'.format(a_bitstring))
-    results = bv(n_qubits, a)
-    print('Results: {}'.format(results))
-    print('Returned bitstring: ', results.most_common(1)[0])
->>>>>>> 6e6c9728
 
 
 if __name__ == '__main__':
