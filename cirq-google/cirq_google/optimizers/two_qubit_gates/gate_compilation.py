--- conflicted
+++ resolved
@@ -99,12 +99,7 @@
         return local_result
 
 
-<<<<<<< HEAD
-# TODO(#3388) Add documentation for Raises.
-# pylint: disable=missing-raises-doc
 @deprecated(deadline='v0.14', fix='Stop using.', name='gate_product_tabulation')
-=======
->>>>>>> 46cb62f9
 def gate_product_tabulation(
     base_gate: np.ndarray,
     max_infidelity: float,
@@ -146,18 +141,10 @@
         random_state=random_state,
     )
     return GateTabulation(
-<<<<<<< HEAD
         result.base_gate,
         result.kak_vecs,
         result.single_qubit_gates,
         result.max_expected_infidelity,
         result.summary,
         tuple(result.missed_points),
-    )
-
-
-# pylint: enable=missing-raises-doc
-=======
-        base_gate, kak_vecs, sq_cycles, max_infidelity, summary, tuple(missed_points)
-    )
->>>>>>> 46cb62f9
+    )