# Copyright 2019 The Cirq Developers
#
# Licensed under the Apache License, Version 2.0 (the "License");
# you may not use this file except in compliance with the License.
# You may obtain a copy of the License at
#
#     https://www.apache.org/licenses/LICENSE-2.0
#
# Unless required by applicable law or agreed to in writing, software
# distributed under the License is distributed on an "AS IS" BASIS,
# WITHOUT WARRANTIES OR CONDITIONS OF ANY KIND, either express or implied.
# See the License for the specific language governing permissions and
# limitations under the License.

import numpy as np
import pytest

import cirq
import cirq_google as cg


class FakeDevice(cirq.Device):
    def __init__(self):
        pass


_OPTIMIZERS_AND_GATESETS = [
    ('sqrt_iswap', cg.SQRT_ISWAP_GATESET),
    ('sycamore', cg.SYC_GATESET),
    ('xmon', cg.XMON),
    ('xmon_partial_cz', cg.XMON),
]


@pytest.mark.parametrize('optimizer_type, gateset', _OPTIMIZERS_AND_GATESETS)
def test_optimizer_output_gates_are_supported(optimizer_type, gateset):
    q0, q1 = cirq.LineQubit.range(2)
    circuit = cirq.Circuit(
        cirq.CZ(q0, q1), cirq.X(q0) ** 0.2, cirq.Z(q1) ** 0.2, cirq.measure(q0, q1, key='m')
    )
    new_circuit = cg.optimized_for_sycamore(circuit, optimizer_type=optimizer_type)
    for moment in new_circuit:
        for op in moment:
            assert gateset.is_supported_operation(op)


@pytest.mark.parametrize('optimizer_type, gateset', _OPTIMIZERS_AND_GATESETS)
def test_optimize_large_measurement_gates(optimizer_type, gateset):
    qubits = cirq.LineQubit.range(53)
    circuit = cirq.Circuit(
        cirq.X.on_each(qubits),
        [cirq.CZ(qubits[i], qubits[i + 1]) for i in range(0, len(qubits) - 1, 2)],
        [cirq.CZ(qubits[i], qubits[i + 1]) for i in range(1, len(qubits) - 1, 2)],
        cirq.measure(*qubits, key='m'),
    )
    new_circuit = cg.optimized_for_sycamore(circuit, optimizer_type=optimizer_type)
    for moment in new_circuit:
        for op in moment:
            assert gateset.is_supported_operation(op)


def test_invalid_input():
    with pytest.raises(ValueError):
        q0, q1 = cirq.LineQubit.range(2)
        circuit = cirq.Circuit(
            cirq.CZ(q0, q1), cirq.X(q0) ** 0.2, cirq.Z(q1) ** 0.2, cirq.measure(q0, q1, key='m')
        )
        _ = cg.optimized_for_sycamore(circuit, optimizer_type='for_tis_100')


def test_tabulation():
    q0, q1 = cirq.LineQubit.range(2)
    u = cirq.testing.random_special_unitary(4, random_state=np.random.RandomState(52))
    circuit = cirq.Circuit(cirq.MatrixGate(u).on(q0, q1))
    np.testing.assert_allclose(u, cirq.unitary(circuit))

    circuit2 = cg.optimized_for_sycamore(circuit, optimizer_type='sycamore')
    cirq.testing.assert_allclose_up_to_global_phase(u, cirq.unitary(circuit2), atol=1e-5)
    assert len(circuit2) == 13

    # Note this is run on every commit, so it needs to be relatively quick.
    # This requires us to use relatively loose tolerances
    circuit3 = cg.optimized_for_sycamore(
        circuit, optimizer_type='sycamore', tabulation_resolution=0.1
    )
    cirq.testing.assert_allclose_up_to_global_phase(u, cirq.unitary(circuit3), rtol=1e-1, atol=1e-1)
    assert len(circuit3) == 7


def test_no_tabulation():
    circuit = cirq.Circuit(cirq.X(cirq.LineQubit(0)))
    with pytest.raises(NotImplementedError):
        cg.optimized_for_sycamore(circuit, optimizer_type='sqrt_iswap', tabulation_resolution=0.01)

    with pytest.raises(NotImplementedError):
        cg.optimized_for_sycamore(circuit, optimizer_type='xmon', tabulation_resolution=0.01)

    with pytest.raises(NotImplementedError):
        cg.optimized_for_sycamore(
            circuit, optimizer_type='xmon_partial_cz', tabulation_resolution=0.01
        )


def test_one_q_matrix_gate():
    u = cirq.testing.random_special_unitary(2)
    q = cirq.LineQubit(0)
    circuit0 = cirq.Circuit(cirq.MatrixGate(u).on(q))
    assert len(circuit0) == 1
    circuit_iswap = cg.optimized_for_sycamore(circuit0, optimizer_type='sqrt_iswap')
    assert len(circuit_iswap) == 1
    for moment in circuit_iswap:
        for op in moment:
            assert cg.SQRT_ISWAP_GATESET.is_supported_operation(op)
            # single qubit gates shared between gatesets, so:
            assert cg.SYC_GATESET.is_supported_operation(op)

    circuit_syc = cg.optimized_for_sycamore(circuit0, optimizer_type='sycamore')
    assert len(circuit_syc) == 1
    for moment in circuit_iswap:
        for op in moment:
            assert cg.SYC_GATESET.is_supported_operation(op)
            # single qubit gates shared between gatesets, so:
            assert cg.SQRT_ISWAP_GATESET.is_supported_operation(op)


def test_assert_new_device_deprecated():
    u = cirq.testing.random_special_unitary(2)
    q = cirq.LineQubit(0)
    circuit0 = cirq.Circuit(cirq.MatrixGate(u).on(q))
    _ = cg.optimized_for_sycamore(circuit0, optimizer_type='sqrt_iswap')
    with cirq.testing.assert_deprecated(
        cirq.circuits.circuit._DEVICE_DEP_MESSAGE, deadline='v0.15'
    ):
        _ = cg.optimized_for_sycamore(
<<<<<<< HEAD
            circuit0, optimizer_type='sqrt_iswap', new_device=FakeDevice()
        )
=======
            circuit0, optimizer_type='sqrt_iswap', new_device=TestDevice()
        )


@pytest.mark.parametrize(
    'optimizer_type, two_qubit_gate_type',
    [('sycamore', cg.SycamoreGate), ('sqrt_iswap', cirq.ISwapPowGate), ('xmon', cirq.CZPowGate)],
)
def test_circuit_operation_conversion(optimizer_type, two_qubit_gate_type):
    q0, q1 = cirq.LineQubit.range(2)
    subcircuit = cirq.FrozenCircuit(cirq.X(q0), cirq.SWAP(q0, q1))
    circuit = cirq.Circuit(cirq.CircuitOperation(subcircuit))
    converted_circuit = cg.optimized_for_sycamore(circuit, optimizer_type=optimizer_type)
    # Verify that the CircuitOperation was preserved.
    ops = list(converted_circuit.all_operations())
    assert isinstance(ops[0], cirq.CircuitOperation)
    # Verify that the contents of the CircuitOperation were optimized.
    converted_subcircuit = cg.optimized_for_sycamore(
        subcircuit.unfreeze(), optimizer_type=optimizer_type
    )
    assert len(
        [*converted_subcircuit.findall_operations_with_gate_type(two_qubit_gate_type)]
    ) == len([*ops[0].circuit.findall_operations_with_gate_type(two_qubit_gate_type)])
    cirq.testing.assert_circuits_with_terminal_measurements_are_equivalent(
        ops[0].circuit, converted_subcircuit, atol=1e-8
    )
    cirq.testing.assert_circuits_with_terminal_measurements_are_equivalent(
        circuit, converted_circuit, atol=1e-8
    )
>>>>>>> 45624ff7
<|MERGE_RESOLUTION|>--- conflicted
+++ resolved
@@ -132,11 +132,7 @@
         cirq.circuits.circuit._DEVICE_DEP_MESSAGE, deadline='v0.15'
     ):
         _ = cg.optimized_for_sycamore(
-<<<<<<< HEAD
             circuit0, optimizer_type='sqrt_iswap', new_device=FakeDevice()
-        )
-=======
-            circuit0, optimizer_type='sqrt_iswap', new_device=TestDevice()
         )
 
 
@@ -164,5 +160,4 @@
     )
     cirq.testing.assert_circuits_with_terminal_measurements_are_equivalent(
         circuit, converted_circuit, atol=1e-8
-    )
->>>>>>> 45624ff7
+    )