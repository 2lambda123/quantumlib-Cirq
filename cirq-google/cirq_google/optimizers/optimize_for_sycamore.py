# Copyright 2018 The Cirq Developers
#
# Licensed under the Apache License, Version 2.0 (the "License");
# you may not use this file except in compliance with the License.
# You may obtain a copy of the License at
#
#     https://www.apache.org/licenses/LICENSE-2.0
#
# Unless required by applicable law or agreed to in writing, software
# distributed under the License is distributed on an "AS IS" BASIS,
# WITHOUT WARRANTIES OR CONDITIONS OF ANY KIND, either express or implied.
# See the License for the specific language governing permissions and
# limitations under the License.
"""A combination of several optimizations targeting XmonDevice."""
from functools import lru_cache
from typing import Callable, cast, List, Optional, TYPE_CHECKING

import numpy as np

import cirq
from cirq_google import ops as cg_ops
from cirq_google.optimizers import (
<<<<<<< HEAD
    ConvertToSycamoreGates,
    ConvertToSqrtIswapGates,
=======
    convert_to_xmon_gates,
>>>>>>> 1f470826
)
from cirq_google.transformers.target_gatesets import sycamore_gateset

if TYPE_CHECKING:
    import cirq_google


<<<<<<< HEAD
def _get_sycamore_optimizers(
    tolerance: float, tabulation: Optional[cirq.TwoQubitGateTabulation]
) -> List[Callable[[cirq.Circuit], None]]:
    return [ConvertToSycamoreGates(tabulation=tabulation).optimize_circuit]


def _get_sqrt_iswap_optimizers(
=======
def _get_xmon_optimizers(
    tolerance: float, tabulation: Optional[cirq.TwoQubitGateTabulation]
) -> List[Callable[[cirq.Circuit], None]]:
    if tabulation is not None:
        # coverage: ignore
        raise ValueError("Gate tabulation not supported for xmon")

    return [
        convert_to_xmon_gates.ConvertToXmonGates().optimize_circuit,
    ]


def _get_xmon_optimizers_part_cz(
>>>>>>> 1f470826
    tolerance: float, tabulation: Optional[cirq.TwoQubitGateTabulation]
) -> List[Callable[[cirq.Circuit], None]]:
    if tabulation is not None:
        # coverage: ignore
<<<<<<< HEAD
        raise ValueError("Gate tabulation not supported for sqrt_iswap")
    return [ConvertToSqrtIswapGates().optimize_circuit]


_OPTIMIZER_TYPES = {
    'sqrt_iswap': _get_sqrt_iswap_optimizers,
    'sycamore': _get_sycamore_optimizers,
=======
        raise ValueError("Gate tabulation not supported for xmon")
    return [
        convert_to_xmon_gates.ConvertToXmonGates().optimize_circuit,
    ]


_OPTIMIZER_TYPES = {
    'xmon': _get_xmon_optimizers,
    'xmon_partial_cz': _get_xmon_optimizers_part_cz,
}

_TARGET_GATESETS = {
    'sqrt_iswap': lambda atol, _: cirq.SqrtIswapTargetGateset(atol=atol),
    'sycamore': lambda atol, tabulation: sycamore_gateset.SycamoreTargetGateset(
        atol=atol, tabulation=tabulation
    ),
    'xmon': lambda atol, _: cirq.CZTargetGateset(atol=atol),
    'xmon_partial_cz': lambda atol, _: cirq.CZTargetGateset(atol=atol, allow_partial_czs=True),
>>>>>>> 1f470826
}

_TARGET_GATESETS = {
    'xmon': lambda atol, _: cirq.CZTargetGateset(atol=atol),
    'xmon_partial_cz': lambda atol, _: cirq.CZTargetGateset(atol=atol, allow_partial_czs=True),
}


@lru_cache()
def _gate_product_tabulation_cached(
    optimizer_type: str, tabulation_resolution: float
) -> cirq.TwoQubitGateTabulation:
    random_state = np.random.RandomState(51)
    if optimizer_type == 'sycamore':
        return cirq.two_qubit_gate_product_tabulation(
            cirq.unitary(cg_ops.SYC), tabulation_resolution, random_state=random_state
        )
    else:
        raise NotImplementedError(f"Two qubit gate tabulation not supported for {optimizer_type}")


@cirq._compat.deprecated_parameter(
    deadline='v0.15',
    fix=cirq.circuits.circuit._DEVICE_DEP_MESSAGE,
    parameter_desc='new_device',
    match=lambda args, kwargs: 'new_device' in kwargs,
)
def optimized_for_sycamore(
    circuit: cirq.Circuit,
    *,
    new_device: Optional['cirq_google.XmonDevice'] = None,
    qubit_map: Callable[[cirq.Qid], cirq.GridQubit] = lambda e: cast(cirq.GridQubit, e),
    optimizer_type: str = 'sqrt_iswap',
    tolerance: float = 1e-5,
    tabulation_resolution: Optional[float] = None,
) -> cirq.Circuit:
    """Optimizes a circuit for Google devices.

    Uses a set of optimizers that will compile to the proper gateset for the
    device (xmon, sqrt_iswap, or sycamore gates) and then use optimizers to
    compress the gate depth down as much as is easily algorithmically possible
    by merging rotations, ejecting Z gates, etc.

    Args:
        circuit: The circuit to optimize.
        new_device: The device the optimized circuit should be targeted at. If
            set to None, the circuit's current device is used.
        qubit_map: Transforms the qubits (e.g. so that they are GridQubits).
        optimizer_type: A string defining the optimizations to apply.
            Possible values are  'xmon', 'xmon_partial_cz', 'sqrt_iswap',
            'sycamore'
        tolerance: The tolerance passed to the various circuit optimization
            passes.
        tabulation_resolution: If provided, compute a gateset tabulation
            with the specified resolution and use it to approximately
            compile arbitrary two-qubit gates for which an analytic compilation
            is not known.
    Returns:
        The optimized circuit.

    Raises:
        ValueError: If the `optimizer_type` is not a supported type.
    """
    copy = circuit.copy()
    if optimizer_type not in _OPTIMIZER_TYPES and optimizer_type not in _TARGET_GATESETS:
        raise ValueError(
            f'{optimizer_type} is not an allowed type.  Allowed '
            f'types are: {_OPTIMIZER_TYPES.keys()}'
        )

    tabulation: Optional[cirq.TwoQubitGateTabulation] = None
    if tabulation_resolution is not None:
        tabulation = _gate_product_tabulation_cached(optimizer_type, tabulation_resolution)

    if optimizer_type in _TARGET_GATESETS:
        copy = cirq.optimize_for_target_gateset(
            circuit,
            gateset=_TARGET_GATESETS[optimizer_type](tolerance, tabulation),
        )
    if optimizer_type in _OPTIMIZER_TYPES:
        opts = _OPTIMIZER_TYPES[optimizer_type](tolerance=tolerance, tabulation=tabulation)
        for optimizer in opts:
            optimizer(copy)
<<<<<<< HEAD

=======
>>>>>>> 1f470826
    copy = cirq.merge_single_qubit_gates_to_phxz(copy, atol=tolerance)
    copy = cirq.eject_phased_paulis(copy, atol=tolerance)
    copy = cirq.eject_z(copy, atol=tolerance)
    copy = cirq.drop_negligible_operations(copy, atol=tolerance)

    ret = cirq.Circuit(
        (op.transform_qubits(qubit_map) for op in copy.all_operations()),
        strategy=cirq.InsertStrategy.EARLIEST,
    )
    ret._device = new_device or copy._device
    return ret<|MERGE_RESOLUTION|>--- conflicted
+++ resolved
@@ -19,78 +19,17 @@
 
 import cirq
 from cirq_google import ops as cg_ops
-from cirq_google.optimizers import (
-<<<<<<< HEAD
-    ConvertToSycamoreGates,
-    ConvertToSqrtIswapGates,
-=======
-    convert_to_xmon_gates,
->>>>>>> 1f470826
-)
 from cirq_google.transformers.target_gatesets import sycamore_gateset
 
 if TYPE_CHECKING:
     import cirq_google
 
 
-<<<<<<< HEAD
-def _get_sycamore_optimizers(
-    tolerance: float, tabulation: Optional[cirq.TwoQubitGateTabulation]
-) -> List[Callable[[cirq.Circuit], None]]:
-    return [ConvertToSycamoreGates(tabulation=tabulation).optimize_circuit]
-
-
-def _get_sqrt_iswap_optimizers(
-=======
-def _get_xmon_optimizers(
-    tolerance: float, tabulation: Optional[cirq.TwoQubitGateTabulation]
-) -> List[Callable[[cirq.Circuit], None]]:
-    if tabulation is not None:
-        # coverage: ignore
-        raise ValueError("Gate tabulation not supported for xmon")
-
-    return [
-        convert_to_xmon_gates.ConvertToXmonGates().optimize_circuit,
-    ]
-
-
-def _get_xmon_optimizers_part_cz(
->>>>>>> 1f470826
-    tolerance: float, tabulation: Optional[cirq.TwoQubitGateTabulation]
-) -> List[Callable[[cirq.Circuit], None]]:
-    if tabulation is not None:
-        # coverage: ignore
-<<<<<<< HEAD
-        raise ValueError("Gate tabulation not supported for sqrt_iswap")
-    return [ConvertToSqrtIswapGates().optimize_circuit]
-
-
-_OPTIMIZER_TYPES = {
-    'sqrt_iswap': _get_sqrt_iswap_optimizers,
-    'sycamore': _get_sycamore_optimizers,
-=======
-        raise ValueError("Gate tabulation not supported for xmon")
-    return [
-        convert_to_xmon_gates.ConvertToXmonGates().optimize_circuit,
-    ]
-
-
-_OPTIMIZER_TYPES = {
-    'xmon': _get_xmon_optimizers,
-    'xmon_partial_cz': _get_xmon_optimizers_part_cz,
-}
-
 _TARGET_GATESETS = {
     'sqrt_iswap': lambda atol, _: cirq.SqrtIswapTargetGateset(atol=atol),
     'sycamore': lambda atol, tabulation: sycamore_gateset.SycamoreTargetGateset(
         atol=atol, tabulation=tabulation
     ),
-    'xmon': lambda atol, _: cirq.CZTargetGateset(atol=atol),
-    'xmon_partial_cz': lambda atol, _: cirq.CZTargetGateset(atol=atol, allow_partial_czs=True),
->>>>>>> 1f470826
-}
-
-_TARGET_GATESETS = {
     'xmon': lambda atol, _: cirq.CZTargetGateset(atol=atol),
     'xmon_partial_cz': lambda atol, _: cirq.CZTargetGateset(atol=atol, allow_partial_czs=True),
 }
@@ -167,14 +106,6 @@
             circuit,
             gateset=_TARGET_GATESETS[optimizer_type](tolerance, tabulation),
         )
-    if optimizer_type in _OPTIMIZER_TYPES:
-        opts = _OPTIMIZER_TYPES[optimizer_type](tolerance=tolerance, tabulation=tabulation)
-        for optimizer in opts:
-            optimizer(copy)
-<<<<<<< HEAD
-
-=======
->>>>>>> 1f470826
     copy = cirq.merge_single_qubit_gates_to_phxz(copy, atol=tolerance)
     copy = cirq.eject_phased_paulis(copy, atol=tolerance)
     copy = cirq.eject_z(copy, atol=tolerance)
