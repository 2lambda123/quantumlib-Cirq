# Copyright 2018 The Cirq Developers
#
# Licensed under the Apache License, Version 2.0 (the "License");
# you may not use this file except in compliance with the License.
# You may obtain a copy of the License at
#
#     https://www.apache.org/licenses/LICENSE-2.0
#
# Unless required by applicable law or agreed to in writing, software
# distributed under the License is distributed on an "AS IS" BASIS,
# WITHOUT WARRANTIES OR CONDITIONS OF ANY KIND, either express or implied.
# See the License for the specific language governing permissions and
# limitations under the License.
"""A combination of several optimizations targeting XmonDevice."""
from functools import lru_cache
from typing import Callable, cast, List, Optional, TYPE_CHECKING

import numpy as np

import cirq
from cirq_google import ops as cg_ops
from cirq_google.optimizers import (
    convert_to_xmon_gates,
    ConvertToSycamoreGates,
    ConvertToSqrtIswapGates,
)

if TYPE_CHECKING:
    import cirq_google


def _get_common_cleanup_optimizers(tolerance: float) -> List[Callable[[cirq.Circuit], None]]:
    return [
<<<<<<< HEAD
        cirq.EjectZ(tolerance=tolerance).optimize_circuit,
=======
        cirq.EjectPhasedPaulis(tolerance=tolerance).optimize_circuit,
>>>>>>> 467c68d3
    ]


def _get_xmon_optimizers(
    tolerance: float, tabulation: Optional[cirq.TwoQubitGateTabulation]
) -> List[Callable[[cirq.Circuit], None]]:
    if tabulation is not None:
        # coverage: ignore
        raise ValueError("Gate tabulation not supported for xmon")

    return [
        convert_to_xmon_gates.ConvertToXmonGates().optimize_circuit,
        cirq.MergeInteractions(tolerance=tolerance, allow_partial_czs=False).optimize_circuit,
        lambda c: cirq.merge_single_qubit_gates_into_phxz(c, tolerance),
        *_get_common_cleanup_optimizers(tolerance=tolerance),
    ]


def _get_xmon_optimizers_part_cz(
    tolerance: float, tabulation: Optional[cirq.TwoQubitGateTabulation]
) -> List[Callable[[cirq.Circuit], None]]:
    if tabulation is not None:
        # coverage: ignore
        raise ValueError("Gate tabulation not supported for xmon")
    return [
        convert_to_xmon_gates.ConvertToXmonGates().optimize_circuit,
        cirq.MergeInteractions(tolerance=tolerance, allow_partial_czs=True).optimize_circuit,
        lambda c: cirq.merge_single_qubit_gates_into_phxz(c, tolerance),
        *_get_common_cleanup_optimizers(tolerance=tolerance),
    ]


def _get_sycamore_optimizers(
    tolerance: float, tabulation: Optional[cirq.TwoQubitGateTabulation]
) -> List[Callable[[cirq.Circuit], None]]:
    return [
        ConvertToSycamoreGates(tabulation=tabulation).optimize_circuit,
        lambda c: cirq.merge_single_qubit_gates_into_phxz(c, tolerance),
        *_get_common_cleanup_optimizers(tolerance=tolerance),
    ]


def _get_sqrt_iswap_optimizers(
    tolerance: float, tabulation: Optional[cirq.TwoQubitGateTabulation]
) -> List[Callable[[cirq.Circuit], None]]:
    if tabulation is not None:
        # coverage: ignore
        raise ValueError("Gate tabulation not supported for sqrt_iswap")
    return [
        ConvertToSqrtIswapGates().optimize_circuit,
        lambda c: cirq.merge_single_qubit_gates_into_phxz(c, tolerance),
        *_get_common_cleanup_optimizers(tolerance=tolerance),
    ]


_OPTIMIZER_TYPES = {
    'xmon': _get_xmon_optimizers,
    'xmon_partial_cz': _get_xmon_optimizers_part_cz,
    'sqrt_iswap': _get_sqrt_iswap_optimizers,
    'sycamore': _get_sycamore_optimizers,
}


@lru_cache()
def _gate_product_tabulation_cached(
    optimizer_type: str, tabulation_resolution: float
) -> cirq.TwoQubitGateTabulation:
    random_state = np.random.RandomState(51)
    if optimizer_type == 'sycamore':
        return cirq.two_qubit_gate_product_tabulation(
            cirq.unitary(cg_ops.SYC), tabulation_resolution, random_state=random_state
        )
    else:
        raise NotImplementedError(f"Two qubit gate tabulation not supported for {optimizer_type}")


@cirq._compat.deprecated_parameter(
    deadline='v0.15',
    fix=cirq.circuits.circuit._DEVICE_DEP_MESSAGE,
    parameter_desc='new_device',
    match=lambda args, kwargs: 'new_device' in kwargs,
)
def optimized_for_sycamore(
    circuit: cirq.Circuit,
    *,
    new_device: Optional['cirq_google.XmonDevice'] = None,
    qubit_map: Callable[[cirq.Qid], cirq.GridQubit] = lambda e: cast(cirq.GridQubit, e),
    optimizer_type: str = 'sqrt_iswap',
    tolerance: float = 1e-5,
    tabulation_resolution: Optional[float] = None,
) -> cirq.Circuit:
    """Optimizes a circuit for Google devices.

    Uses a set of optimizers that will compile to the proper gateset for the
    device (xmon, sqrt_iswap, or sycamore gates) and then use optimizers to
    compress the gate depth down as much as is easily algorithmically possible
    by merging rotations, ejecting Z gates, etc.

    Args:
        circuit: The circuit to optimize.
        new_device: The device the optimized circuit should be targeted at. If
            set to None, the circuit's current device is used.
        qubit_map: Transforms the qubits (e.g. so that they are GridQubits).
        optimizer_type: A string defining the optimizations to apply.
            Possible values are  'xmon', 'xmon_partial_cz', 'sqrt_iswap',
            'sycamore'
        tolerance: The tolerance passed to the various circuit optimization
            passes.
        tabulation_resolution: If provided, compute a gateset tabulation
            with the specified resolution and use it to approximately
            compile arbitrary two-qubit gates for which an analytic compilation
            is not known.
    Returns:
        The optimized circuit.

    Raises:
        ValueError: If the `optimizer_type` is not a supported type.
    """
    copy = circuit.copy()
    if optimizer_type not in _OPTIMIZER_TYPES:
        raise ValueError(
            f'{optimizer_type} is not an allowed type.  Allowed '
            f'types are: {_OPTIMIZER_TYPES.keys()}'
        )

    tabulation: Optional[cirq.TwoQubitGateTabulation] = None
    if tabulation_resolution is not None:
        tabulation = _gate_product_tabulation_cached(optimizer_type, tabulation_resolution)

    opts = _OPTIMIZER_TYPES[optimizer_type](tolerance=tolerance, tabulation=tabulation)
    for optimizer in opts:
        optimizer(copy)

<<<<<<< HEAD
    copy = cirq.eject_phased_paulis(copy, atol=tolerance)
=======
    copy = cirq.eject_z(copy, atol=tolerance)
>>>>>>> 467c68d3
    copy = cirq.drop_negligible_operations(copy, atol=tolerance)

    ret = cirq.Circuit(
        (op.transform_qubits(qubit_map) for op in copy.all_operations()),
        strategy=cirq.InsertStrategy.EARLIEST,
    )
    ret._device = new_device or copy._device
    return ret<|MERGE_RESOLUTION|>--- conflicted
+++ resolved
@@ -29,16 +29,6 @@
     import cirq_google
 
 
-def _get_common_cleanup_optimizers(tolerance: float) -> List[Callable[[cirq.Circuit], None]]:
-    return [
-<<<<<<< HEAD
-        cirq.EjectZ(tolerance=tolerance).optimize_circuit,
-=======
-        cirq.EjectPhasedPaulis(tolerance=tolerance).optimize_circuit,
->>>>>>> 467c68d3
-    ]
-
-
 def _get_xmon_optimizers(
     tolerance: float, tabulation: Optional[cirq.TwoQubitGateTabulation]
 ) -> List[Callable[[cirq.Circuit], None]]:
@@ -50,7 +40,6 @@
         convert_to_xmon_gates.ConvertToXmonGates().optimize_circuit,
         cirq.MergeInteractions(tolerance=tolerance, allow_partial_czs=False).optimize_circuit,
         lambda c: cirq.merge_single_qubit_gates_into_phxz(c, tolerance),
-        *_get_common_cleanup_optimizers(tolerance=tolerance),
     ]
 
 
@@ -64,7 +53,6 @@
         convert_to_xmon_gates.ConvertToXmonGates().optimize_circuit,
         cirq.MergeInteractions(tolerance=tolerance, allow_partial_czs=True).optimize_circuit,
         lambda c: cirq.merge_single_qubit_gates_into_phxz(c, tolerance),
-        *_get_common_cleanup_optimizers(tolerance=tolerance),
     ]
 
 
@@ -74,7 +62,6 @@
     return [
         ConvertToSycamoreGates(tabulation=tabulation).optimize_circuit,
         lambda c: cirq.merge_single_qubit_gates_into_phxz(c, tolerance),
-        *_get_common_cleanup_optimizers(tolerance=tolerance),
     ]
 
 
@@ -87,7 +74,6 @@
     return [
         ConvertToSqrtIswapGates().optimize_circuit,
         lambda c: cirq.merge_single_qubit_gates_into_phxz(c, tolerance),
-        *_get_common_cleanup_optimizers(tolerance=tolerance),
     ]
 
 
@@ -169,11 +155,8 @@
     for optimizer in opts:
         optimizer(copy)
 
-<<<<<<< HEAD
     copy = cirq.eject_phased_paulis(copy, atol=tolerance)
-=======
     copy = cirq.eject_z(copy, atol=tolerance)
->>>>>>> 467c68d3
     copy = cirq.drop_negligible_operations(copy, atol=tolerance)
 
     ret = cirq.Circuit(
