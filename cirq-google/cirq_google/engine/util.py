# Copyright 2022 The Cirq Developers
#
# Licensed under the Apache License, Version 2.0 (the "License");
# you may not use this file except in compliance with the License.
# You may obtain a copy of the License at
#
#     https://www.apache.org/licenses/LICENSE-2.0
#
# Unless required by applicable law or agreed to in writing, software
# distributed under the License is distributed on an "AS IS" BASIS,
# WITHOUT WARRANTIES OR CONDITIONS OF ANY KIND, either express or implied.
# See the License for the specific language governing permissions and
# limitations under the License.

from typing import Dict, Tuple, TypeVar

from google.protobuf import any_pb2
from google.protobuf.message import Message

import cirq

M = TypeVar('M', bound=Message)

# Bundled Z phase errors in the format:
#
#   {gate_type: {angle_type: {qubit_pair: error}}}
#
# where gate_type is "syc" or "sqrt_iswap", angle_type is "zeta" or "gamma",
# and "qubit_pair" is a tuple of qubits.
ZPhaseDataType = Dict[str, Dict[str, Dict[Tuple[cirq.Qid, ...], float]]]


def pack_any(message: Message) -> any_pb2.Any:
    """Packs a message into an Any proto.

    Returns the packed Any proto.
    """
    packed = any_pb2.Any()
    packed.Pack(message)
    return packed


def unpack_any(message: any_pb2.Any, out: M) -> M:
    message.Unpack(out)
<<<<<<< HEAD
    return out
=======
    return out


def deprecated_gate_set_parameter(func):
    """Decorates a function that takes a deprecated 'gate_set' parameter."""
    signature = inspect.signature(func)
    gate_set_param = signature.parameters['gate_set']
    assert gate_set_param.default is None  # Must be optional and default to None.
    idx = list(signature.parameters).index('gate_set')

    decorator = cirq._compat.deprecated_parameter(
        deadline='v0.15',
        fix='Remove the gate_set parameter.',
        parameter_desc='gate_set',
        match=lambda args, kwargs: 'gate_set' in kwargs
        or (gate_set_param.kind != inspect.Parameter.KEYWORD_ONLY and len(args) > idx),
    )
    return decorator(func)


def deprecated_get_device_gate_sets_parameter(param_name='gate_sets'):
    """Decorates get device functions, which take a deprecated 'gate_sets' parameter."""

    def decorator(func):
        signature = inspect.signature(func)
        gate_sets_param = signature.parameters[param_name]
        assert gate_sets_param.default == () or gate_sets_param.default is None
        idx = list(signature.parameters).index(param_name)

        deprecation_decorator = cirq._compat.deprecated_parameter(
            deadline='v0.16',
            fix='Specifying gate_sets is no longer necessary to get a device.'
            ' Remove the gate_sets parameter.',
            parameter_desc=param_name,
            match=lambda args, kwargs: param_name in kwargs
            or (gate_sets_param.kind != inspect.Parameter.KEYWORD_ONLY and len(args) > idx),
        )
        return deprecation_decorator(func)

    return decorator
>>>>>>> 27488c65
<|MERGE_RESOLUTION|>--- conflicted
+++ resolved
@@ -12,6 +12,7 @@
 # See the License for the specific language governing permissions and
 # limitations under the License.
 
+import inspect
 from typing import Dict, Tuple, TypeVar
 
 from google.protobuf import any_pb2
@@ -42,27 +43,7 @@
 
 def unpack_any(message: any_pb2.Any, out: M) -> M:
     message.Unpack(out)
-<<<<<<< HEAD
     return out
-=======
-    return out
-
-
-def deprecated_gate_set_parameter(func):
-    """Decorates a function that takes a deprecated 'gate_set' parameter."""
-    signature = inspect.signature(func)
-    gate_set_param = signature.parameters['gate_set']
-    assert gate_set_param.default is None  # Must be optional and default to None.
-    idx = list(signature.parameters).index('gate_set')
-
-    decorator = cirq._compat.deprecated_parameter(
-        deadline='v0.15',
-        fix='Remove the gate_set parameter.',
-        parameter_desc='gate_set',
-        match=lambda args, kwargs: 'gate_set' in kwargs
-        or (gate_set_param.kind != inspect.Parameter.KEYWORD_ONLY and len(args) > idx),
-    )
-    return decorator(func)
 
 
 def deprecated_get_device_gate_sets_parameter(param_name='gate_sets'):
@@ -84,5 +65,4 @@
         )
         return deprecation_decorator(func)
 
-    return decorator
->>>>>>> 27488c65
+    return decorator