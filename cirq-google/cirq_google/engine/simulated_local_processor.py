# Copyright 2021 The Cirq Developers
#
# Licensed under the Apache License, Version 2.0 (the "License");
# you may not use this file except in compliance with the License.
# You may obtain a copy of the License at
#
#     https://www.apache.org/licenses/LICENSE-2.0
#
# Unless required by applicable law or agreed to in writing, software
# distributed under the License is distributed on an "AS IS" BASIS,
# WITHOUT WARRANTIES OR CONDITIONS OF ANY KIND, either express or implied.
# See the License for the specific language governing permissions and
# limitations under the License.
import datetime

from typing import Callable, Dict, Iterable, List, Optional, Sequence, TYPE_CHECKING, Union

import cirq

from cirq_google.api import v2
from cirq_google.engine import calibration, util, validating_sampler
from cirq_google.engine.abstract_local_processor import AbstractLocalProcessor
from cirq_google.engine.abstract_local_program import AbstractLocalProgram
from cirq_google.engine.abstract_program import AbstractProgram
from cirq_google.engine.local_simulation_type import LocalSimulationType
from cirq_google.engine.simulated_local_job import SimulatedLocalJob
from cirq_google.engine.simulated_local_program import SimulatedLocalProgram
from cirq_google.serialization.circuit_serializer import CIRCUIT_SERIALIZER
from cirq_google.engine.processor_sampler import ProcessorSampler

if TYPE_CHECKING:
    import cirq_google as cg
    from cirq_google.serialization.serializer import Serializer

VALID_LANGUAGES = [
    'type.googleapis.com/cirq.google.api.v2.Program',
    'type.googleapis.com/cirq.google.api.v2.BatchProgram',
]

GATE_SET_VALIDATOR_TYPE = Callable[
    [Sequence[cirq.AbstractCircuit], Sequence[cirq.Sweepable], int, 'Serializer'], None,
]


def _date_to_timestamp(
    union_time: Optional[Union[datetime.datetime, datetime.date, int]]
) -> Optional[int]:
    if isinstance(union_time, int):
        return union_time
    elif isinstance(union_time, datetime.datetime):
        return int(union_time.timestamp())
    elif isinstance(union_time, datetime.date):
        return int(datetime.datetime.combine(union_time, datetime.datetime.min.time()).timestamp())
    return None


class SimulatedLocalProcessor(AbstractLocalProcessor):
    """A processor backed by a sampler and device.

    Intended for local simulation testing, this processor will
    create a `ValidationSampler` that will validate requests based on
    the provided device and an additional Callable (that can verify
    serialization constraints, for instance).  Jobs will then be
    executed using the provided sampler.

    This class also supports a list of calibration metrics that are
    stored in-memory to replicate Quantum Engine calibration metrics.

    This class can be used as a local emulator for the Quantum Engine
    API or for testing or mocking.

    Attributes:
        sampler: A `cirq.Sampler` that can execute the quantum jobs.
        device: An optional device, for validation of qubit connectivity.
        validator: A Callable that can validate additional characteristics
            beyond the device, such as serialization, repetition limits, etc.
        gate_set_validator:  A callable that can validate a circuit and sweeps
            based on the given serializer.
        simulation_type:  Whether sampler execution should be
            synchronous or asynchronous.
        calibrations: A dictionary of calibration metrics keyed by epoch seconds
            that can be returned by the processor.
        processor_id: Unique string id of the processor.
        engine: The parent `AbstractEngine` object, if available.
        expected_down_time: Optional datetime of the next expected downtime.
            For informational purpose only.
        expected_recovery_time: Optional datetime when the processor is
            expected to be available again.  For informational purpose only.
        schedule:  List of time slots that the scheduling/reservation should
            use.  All time slots must be non-overlapping.
        project_name: A project_name for resource naming.
    """

    def __init__(
        self,
        *args,
        sampler: cirq.Sampler = cirq.Simulator(),
        device: cirq.Device = cirq.UNCONSTRAINED_DEVICE,
        validator: validating_sampler.VALIDATOR_TYPE = None,
        gate_set_validator: GATE_SET_VALIDATOR_TYPE = None,
        simulation_type: LocalSimulationType = LocalSimulationType.SYNCHRONOUS,
        calibrations: Optional[Dict[int, calibration.Calibration]] = None,
        **kwargs,
    ):
        super().__init__(*args, **kwargs)
        self._calibrations = calibrations or {}
        self._device = device
        self._simulation_type = simulation_type
        self._gate_set_validator = gate_set_validator or (lambda a, b, c, d: None)
        self._validator = validator
        self._sampler = validating_sampler.ValidatingSampler(
            device=self._device, validator=self._validator, sampler=sampler
        )
        self._programs: Dict[str, AbstractLocalProgram] = {}

    def remove_program(self, program_id: str):
        """Remove reference to a child program."""
        if program_id in self._programs:
            del self._programs[program_id]

    def get_calibration(self, calibration_timestamp_seconds: int) -> calibration.Calibration:
        return self._calibrations[calibration_timestamp_seconds]

    def get_latest_calibration(self, timestamp: int) -> Optional[calibration.Calibration]:
        if not self._calibrations:
            return None
        return self._calibrations[max(self._calibrations)]

    def get_current_calibration(self) -> Optional[calibration.Calibration]:
        return self.get_latest_calibration(int(datetime.datetime.now().timestamp()))

    @util.deprecated_get_device_gate_sets_parameter()
    def get_device(self, gate_sets: Iterable['Serializer'] = ()) -> cirq.Device:
        """Returns a `Device` created from the processor's device specification.

        This method queries the processor to retrieve the device specification,
        which is then use to create a `SerializableDevice` that will validate
        that operations are supported and use the correct qubits.
        """
        return self._device

    def get_device_specification(self) -> Optional[v2.device_pb2.DeviceSpecification]:
        raise NotImplementedError

    def health(self):
        return 'OK'

    def list_calibrations(
        self,
        earliest_timestamp: Optional[Union[datetime.datetime, datetime.date, int]] = None,
        latest_timestamp: Optional[Union[datetime.datetime, datetime.date, int]] = None,
        **kwargs,
    ) -> List[calibration.Calibration]:
        earliest_timestamp_seconds = _date_to_timestamp(earliest_timestamp) or 0
        latest_timestamp_seconds = (
            _date_to_timestamp(latest_timestamp)
            or (datetime.datetime.now() + datetime.timedelta(days=10000)).timestamp()
        )
        return [
            cal[1]
            for cal in self._calibrations.items()
            if earliest_timestamp_seconds <= cal[0] <= latest_timestamp_seconds
        ]

    def get_sampler(self) -> ProcessorSampler:
        return ProcessorSampler(processor=self)

    def supported_languages(self) -> List[str]:
        return VALID_LANGUAGES

    def list_programs(
        self,
        created_before: Optional[Union[datetime.datetime, datetime.date]] = None,
        created_after: Optional[Union[datetime.datetime, datetime.date]] = None,
        has_labels: Optional[Dict[str, str]] = None,
    ) -> List[AbstractLocalProgram]:
        before_limit = created_before or datetime.datetime(datetime.MAXYEAR, 1, 1)
        after_limit = created_after or datetime.datetime(datetime.MINYEAR, 1, 1)
        labels = has_labels or {}

        def _labels_match(user_labels, program_labels):
            return all(
                (key in program_labels and program_labels[key] == labels[key]) for key in labels
            )

        return list(
            filter(
                lambda program: after_limit < program.create_time() < before_limit
                and _labels_match(labels, program.labels()),
                self._programs.values(),
            )
        )

    def get_program(self, program_id: str) -> AbstractProgram:
        """Returns an AbstractProgram for an existing Quantum Engine program.

        Args:
            program_id: Unique ID of the program within the parent project.

        Returns:
            An AbstractProgram for the program.

        Raises:
            KeyError: if program is not found
        """
        return self._programs[program_id]

<<<<<<< HEAD
    @util.deprecated_gate_set_parameter
    async def run_batch_async(
=======
    def run_batch(
>>>>>>> dd4c0a22
        self,
        programs: Sequence[cirq.AbstractCircuit],
        program_id: Optional[str] = None,
        job_id: Optional[str] = None,
        params_list: Sequence[cirq.Sweepable] = None,
        repetitions: int = 1,
        program_description: Optional[str] = None,
        program_labels: Optional[Dict[str, str]] = None,
        job_description: Optional[str] = None,
        job_labels: Optional[Dict[str, str]] = None,
    ) -> SimulatedLocalJob:
        if program_id is None:
            program_id = self._create_id(id_type='program')
        if job_id is None:
            job_id = self._create_id(id_type='job')
        self._gate_set_validator(programs, params_list or [{}], repetitions, CIRCUIT_SERIALIZER)
        self._programs[program_id] = SimulatedLocalProgram(
            program_id=program_id,
            simulation_type=self._simulation_type,
            circuits=programs,
            engine=self.engine(),
            processor=self,
        )
        job = SimulatedLocalJob(
            job_id=job_id,
            processor_id=self.processor_id,
            parent_program=self._programs[program_id],
            repetitions=repetitions,
            sweeps=list(params_list) if params_list is not None else None,
            sampler=self._sampler,
            simulation_type=self._simulation_type,
        )
        self._programs[program_id].add_job(job_id, job)
        return job

<<<<<<< HEAD
    @util.deprecated_gate_set_parameter
    async def run_sweep_async(
=======
    def run(
        self,
        program: cirq.Circuit,
        program_id: Optional[str] = None,
        job_id: Optional[str] = None,
        param_resolver: Optional[cirq.ParamResolver] = None,
        repetitions: int = 1,
        program_description: Optional[str] = None,
        program_labels: Optional[Dict[str, str]] = None,
        job_description: Optional[str] = None,
        job_labels: Optional[Dict[str, str]] = None,
    ) -> 'cg.EngineResult':
        """Runs the supplied Circuit on this processor.

        Args:
            program: The Circuit to execute. If a circuit is
                provided, a moment by moment schedule will be used.
            program_id: A user-provided identifier for the program. This must
                be unique within the Google Cloud project being used. If this
                parameter is not provided, a random id of the format
                'prog-################YYMMDD' will be generated, where # is
                alphanumeric and YYMMDD is the current year, month, and day.
            job_id: Job identifier to use. If this is not provided, a random id
                of the format 'job-################YYMMDD' will be generated,
                where # is alphanumeric and YYMMDD is the current year, month,
                and day.
            param_resolver: Parameters to run with the program.
            repetitions: The number of repetitions to simulate.
            program_description: An optional description to set on the program.
            program_labels: Optional set of labels to set on the program.
            job_description: An optional description to set on the job.
            job_labels: Optional set of labels to set on the job.
        Returns:
            A single Result for this run.
        """
        return self.run_sweep(
            program=program,
            program_id=program_id,
            job_id=job_id,
            params=[param_resolver or cirq.ParamResolver({})],
            repetitions=repetitions,
            program_description=program_description,
            program_labels=program_labels,
            job_description=job_description,
            job_labels=job_labels,
        ).results()[0]

    def run_sweep(
>>>>>>> dd4c0a22
        self,
        program: cirq.AbstractCircuit,
        program_id: Optional[str] = None,
        job_id: Optional[str] = None,
        params: cirq.Sweepable = None,
        repetitions: int = 1,
        program_description: Optional[str] = None,
        program_labels: Optional[Dict[str, str]] = None,
        job_description: Optional[str] = None,
        job_labels: Optional[Dict[str, str]] = None,
    ) -> SimulatedLocalJob:
        if program_id is None:
            program_id = self._create_id(id_type='program')
        if job_id is None:
            job_id = self._create_id(id_type='job')
        self._gate_set_validator([program], [params], repetitions, CIRCUIT_SERIALIZER)
        self._programs[program_id] = SimulatedLocalProgram(
            program_id=program_id,
            simulation_type=self._simulation_type,
            circuits=[program],
            processor=self,
            engine=self.engine(),
        )
        job = SimulatedLocalJob(
            job_id=job_id,
            processor_id=self.processor_id,
            parent_program=self._programs[program_id],
            repetitions=repetitions,
            sweeps=[params],
            sampler=self._sampler,
            simulation_type=self._simulation_type,
        )
        self._programs[program_id].add_job(job_id, job)
        return job

    async def run_calibration_async(self, *args, **kwargs):
        raise NotImplementedError<|MERGE_RESOLUTION|>--- conflicted
+++ resolved
@@ -205,12 +205,7 @@
         """
         return self._programs[program_id]
 
-<<<<<<< HEAD
-    @util.deprecated_gate_set_parameter
     async def run_batch_async(
-=======
-    def run_batch(
->>>>>>> dd4c0a22
         self,
         programs: Sequence[cirq.AbstractCircuit],
         program_id: Optional[str] = None,
@@ -246,59 +241,7 @@
         self._programs[program_id].add_job(job_id, job)
         return job
 
-<<<<<<< HEAD
-    @util.deprecated_gate_set_parameter
     async def run_sweep_async(
-=======
-    def run(
-        self,
-        program: cirq.Circuit,
-        program_id: Optional[str] = None,
-        job_id: Optional[str] = None,
-        param_resolver: Optional[cirq.ParamResolver] = None,
-        repetitions: int = 1,
-        program_description: Optional[str] = None,
-        program_labels: Optional[Dict[str, str]] = None,
-        job_description: Optional[str] = None,
-        job_labels: Optional[Dict[str, str]] = None,
-    ) -> 'cg.EngineResult':
-        """Runs the supplied Circuit on this processor.
-
-        Args:
-            program: The Circuit to execute. If a circuit is
-                provided, a moment by moment schedule will be used.
-            program_id: A user-provided identifier for the program. This must
-                be unique within the Google Cloud project being used. If this
-                parameter is not provided, a random id of the format
-                'prog-################YYMMDD' will be generated, where # is
-                alphanumeric and YYMMDD is the current year, month, and day.
-            job_id: Job identifier to use. If this is not provided, a random id
-                of the format 'job-################YYMMDD' will be generated,
-                where # is alphanumeric and YYMMDD is the current year, month,
-                and day.
-            param_resolver: Parameters to run with the program.
-            repetitions: The number of repetitions to simulate.
-            program_description: An optional description to set on the program.
-            program_labels: Optional set of labels to set on the program.
-            job_description: An optional description to set on the job.
-            job_labels: Optional set of labels to set on the job.
-        Returns:
-            A single Result for this run.
-        """
-        return self.run_sweep(
-            program=program,
-            program_id=program_id,
-            job_id=job_id,
-            params=[param_resolver or cirq.ParamResolver({})],
-            repetitions=repetitions,
-            program_description=program_description,
-            program_labels=program_labels,
-            job_description=job_description,
-            job_labels=job_labels,
-        ).results()[0]
-
-    def run_sweep(
->>>>>>> dd4c0a22
         self,
         program: cirq.AbstractCircuit,
         program_id: Optional[str] = None,
