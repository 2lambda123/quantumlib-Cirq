# Copyright 2021 The Cirq Developers
#
# Licensed under the Apache License, Version 2.0 (the "License");
# you may not use this file except in compliance with the License.
# You may obtain a copy of the License at
#
#     https://www.apache.org/licenses/LICENSE-2.0
#
# Unless required by applicable law or agreed to in writing, software
# distributed under the License is distributed on an "AS IS" BASIS,
# WITHOUT WARRANTIES OR CONDITIONS OF ANY KIND, either express or implied.
# See the License for the specific language governing permissions and
# limitations under the License.
"""A helper for jobs that have been created on the Quantum Engine."""

import abc
from typing import Dict, Iterator, List, Optional, overload, Sequence, Tuple, TYPE_CHECKING

import cirq
<<<<<<< HEAD
from cirq_google.engine.client import quantum
from cirq_google.engine.engine_result import EngineResult
=======
from cirq_google.cloud import quantum
>>>>>>> aa303dc0

if TYPE_CHECKING:
    import datetime
    import cirq_google.engine.calibration as calibration
    import cirq_google.engine.calibration_result as calibration_result
    import cirq_google.engine.abstract_engine as abstract_engine
    import cirq_google.engine.abstract_processor as abstract_processor
    import cirq_google.engine.abstract_program as abstract_program


class AbstractJob(abc.ABC):
    """An abstract object representing a quantum job execution.

    This represents the state of a possibly asynchronous Job being
    executed by a simulator, the cloud Engine service, or other means.

    This is an abstract interface that implementers of services or mocks
    should implement.  It generally represents the execution of a circuit
    using a set of parameters called a sweep.  It can also represent the
    execution of a batch job (a list of circuit/sweep pairs) or the
    execution of a calibration request.

    This job may be in a variety of states. It may be scheduling, it may be
    executing on a machine, or it may have entered a terminal state
    (either succeeding or failing).

    `AbstractJob`s can be iterated over, returning `Result`s. These
    `Result`s can also be accessed by index. Note that this will block
    until the results are returned.

    """

    @abc.abstractmethod
    def engine(self) -> 'abstract_engine.AbstractEngine':
        """Returns the parent `AbstractEngine` object."""

    @abc.abstractmethod
    def id(self) -> str:
        """Returns the id of this job."""

    @abc.abstractmethod
    def program(self) -> 'abstract_program.AbstractProgram':
        """Returns the parent `AbstractProgram`object."""

    @abc.abstractmethod
    def create_time(self) -> 'datetime.datetime':
        """Returns when the job was created."""

    @abc.abstractmethod
    def update_time(self) -> 'datetime.datetime':
        """Returns when the job was last updated."""

    @abc.abstractmethod
    def description(self) -> str:
        """Returns the description of the job."""

    @abc.abstractmethod
    def set_description(self, description: str) -> 'AbstractJob':
        """Sets the description of the job.

        Params:
            description: The new description for the job.

        Returns:
             This `AbstractJob`.
        """

    @abc.abstractmethod
    def labels(self) -> Dict[str, str]:
        """Returns the labels of the job."""

    @abc.abstractmethod
    def set_labels(self, labels: Dict[str, str]) -> 'AbstractJob':
        """Sets (overwriting) the labels for a previously created quantum job.

        Params:
            labels: The entire set of new job labels.

        Returns:
             This `AbstractJob`.
        """

    @abc.abstractmethod
    def add_labels(self, labels: Dict[str, str]) -> 'AbstractJob':
        """Adds new labels to a previously created quantum job.

        Params:
            labels: New labels to add to the existing job labels.

        Returns:
             This `AbstractJob`.
        """

    @abc.abstractmethod
    def remove_labels(self, keys: List[str]) -> 'AbstractJob':
        """Removes labels with given keys.

        Params:
            label_keys: Label keys to remove from the existing job labels.

        Returns:
            This `AbstractJob`.
        """

    @abc.abstractmethod
    def processor_ids(self) -> List[str]:
        """Returns the processor ids provided when the job was created."""

    @abc.abstractmethod
    def execution_status(self) -> quantum.ExecutionStatus.State:
        """Return the execution status of the job."""

    @abc.abstractmethod
    def failure(self) -> Optional[Tuple[str, str]]:
        """Return failure code and message of the job if present."""

    @abc.abstractmethod
    def get_repetitions_and_sweeps(self) -> Tuple[int, List[cirq.Sweep]]:
        """Returns the repetitions and sweeps for the job.

        Returns:
            A tuple of the repetition count and list of sweeps.
        """

    @abc.abstractmethod
    def get_processor(self) -> Optional['abstract_processor.AbstractProcessor']:
        """Returns the AbstractProcessor for the processor the job is/was run on,
        if available, else None."""

    @abc.abstractmethod
    def get_calibration(self) -> Optional['calibration.Calibration']:
        """Returns the recorded calibration at the time when the job was run, if
        one was captured, else None."""

    @abc.abstractmethod
    def cancel(self) -> Optional[bool]:
        """Cancel the job."""

    @abc.abstractmethod
    def delete(self) -> Optional[bool]:
        """Deletes the job and result, if any."""

    @abc.abstractmethod
    def batched_results(self) -> Sequence[Sequence[EngineResult]]:
        """Returns the job results, blocking until the job is complete.

        This method is intended for batched jobs.  Instead of flattening
        results into a single list, this will return a List[Result]
        for each circuit in the batch.
        """

    @abc.abstractmethod
    def results(self) -> Sequence[EngineResult]:
        """Returns the job results, blocking until the job is complete."""

    @abc.abstractmethod
    def calibration_results(self) -> Sequence['calibration_result.CalibrationResult']:
        """Returns the results of a run_calibration() call.

        This function will fail if any other type of results were returned.
        """

    def __iter__(self) -> Iterator[cirq.Result]:
        yield from self.results()

    # pylint: disable=function-redefined
    @overload
    def __getitem__(self, item: int) -> cirq.Result:
        pass

    @overload
    def __getitem__(self, item: slice) -> Sequence[cirq.Result]:
        pass

    def __getitem__(self, item):
        return self.results()[item]

    # pylint: enable=function-redefined

    def __len__(self) -> int:
        return len(self.results())<|MERGE_RESOLUTION|>--- conflicted
+++ resolved
@@ -17,12 +17,8 @@
 from typing import Dict, Iterator, List, Optional, overload, Sequence, Tuple, TYPE_CHECKING
 
 import cirq
-<<<<<<< HEAD
-from cirq_google.engine.client import quantum
+from cirq_google.cloud import quantum
 from cirq_google.engine.engine_result import EngineResult
-=======
-from cirq_google.cloud import quantum
->>>>>>> aa303dc0
 
 if TYPE_CHECKING:
     import datetime
