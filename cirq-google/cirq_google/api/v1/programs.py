--- conflicted
+++ resolved
@@ -168,21 +168,11 @@
 
 @cirq._compat.deprecated_parameter(
     deadline='v0.15',
-<<<<<<< HEAD
-    fix='The returned circuit will no longer include a device object.',
-    parameter_desc='device',
-    match=lambda args, kwargs: 'device' in kwargs or len(args) > 1,
-)
-def circuit_from_schedule_from_protos(
-    *args
-) -> cirq.Circuit:
-=======
     fix=cirq.circuits.circuit._DEVICE_DEP_MESSAGE,
     parameter_desc='device',
     match=lambda args, kwargs: 'device' in kwargs or len(args) > 1,
 )
 def circuit_from_schedule_from_protos(*args) -> cirq.Circuit:
->>>>>>> 972b6d44
     """Convert protos into a Circuit."""
     if len(args) == 2:
         device, ops = args[0], args[1]
