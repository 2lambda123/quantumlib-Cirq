--- conflicted
+++ resolved
@@ -12,22 +12,7 @@
 # See the License for the specific language governing permissions and
 # limitations under the License.
 import math
-<<<<<<< HEAD
-import numbers
-from typing import (
-    cast,
-    Dict,
-    FrozenSet,
-    Iterable,
-    Iterator,
-    List,
-    Optional,
-    Sequence,
-    Union,
-)
-=======
-from typing import List, Union, Optional, Iterator, Iterable, Dict, FrozenSet
->>>>>>> 7368a878
+from typing import cast, Dict, FrozenSet, Iterable, Iterator, List, Optional, Sequence, Union
 
 import numpy as np
 import sympy
