--- conflicted
+++ resolved
@@ -646,7 +646,12 @@
     op_wrapper=lambda op, proto: _add_phase_match(op, proto),
 )
 
-<<<<<<< HEAD
+#############################################
+#
+# Miscellaneous serializers and deserializers
+#
+#############################################
+
 #
 # Coupler Pulse serializer and deserializer
 #
@@ -706,13 +711,6 @@
         ),
     ],
 )
-=======
-#############################################
-#
-# Miscellaneous serializers and deserializers
-#
-#############################################
->>>>>>> 71285d21
 
 #
 # WaitGate serializer and deserializer
