# Copyright 2019 The Cirq Developers
#
# Licensed under the Apache License, Version 2.0 (the "License");
# you may not use this file except in compliance with the License.
# You may obtain a copy of the License at
#
#     https://www.apache.org/licenses/LICENSE-2.0
#
# Unless required by applicable law or agreed to in writing, software
# distributed under the License is distributed on an "AS IS" BASIS,
# WITHOUT WARRANTIES OR CONDITIONS OF ANY KIND, either express or implied.
# See the License for the specific language governing permissions and
# limitations under the License.

import copy
import textwrap
import unittest.mock as mock

import pytest

import cirq
import cirq_google
import cirq_google as cg
import cirq_google.api.v2 as v2
import cirq_google.api.v2.device_pb2 as device_pb2
import cirq_google.devices.known_devices as cgdk
import cirq_google.serialization.common_serializers as cgc

_JUST_CZ = cg.SerializableGateSet(
    gate_set_name='cz_gate_set',
    serializers=[cg.GateOpSerializer(gate_type=cirq.CZPowGate, serialized_gate_id='cz', args=[])],
    deserializers=[
        cg.GateOpDeserializer(serialized_gate_id='cz', gate_constructor=cirq.CZPowGate, args=[])
    ],
)

_JUST_MEAS = cg.SerializableGateSet(
    gate_set_name='meas_gate_set',
    serializers=[
        cg.GateOpSerializer(gate_type=cirq.MeasurementGate, serialized_gate_id='meas', args=[])
    ],
    deserializers=[
        cg.GateOpDeserializer(
            serialized_gate_id='meas', gate_constructor=cirq.MeasurementGate, args=[]
        )
    ],
)


def test_str_with_grid_qubits():
    qubits = cirq.GridQubit.rect(2, 3, left=1, top=1)
    device_proto = cgdk.create_device_proto_for_qubits(
        qubits=qubits,
        pairs=[
            (qubits[0], qubits[1]),
            (qubits[0], qubits[3]),
            (qubits[1], qubits[4]),
            (qubits[4], qubits[5]),
        ],
        gate_sets=[cg.FSIM_GATESET],
    )
    device = cgdk.SerializableDevice.from_proto(device_proto, gate_sets=[cg.FSIM_GATESET])
    assert str(device) == textwrap.dedent(
        """\
        q(1, 1)───q(1, 2)   q(1, 3)
        │         │
        │         │
        q(2, 1)   q(2, 2)───q(2, 3)"""
    )


@pytest.mark.parametrize('cycle,func', [(False, str), (True, repr)])
def test_repr_pretty(cycle, func):
    device = cg.Sycamore
    printer = mock.Mock()
    device._repr_pretty_(printer, cycle)
    printer.text.assert_called_once_with(func(device))


def test_metadata_correct():
    qubits = cirq.GridQubit.rect(2, 3, left=1, top=1)
    pairs = [
        (qubits[0], qubits[1]),
        (qubits[0], qubits[3]),
        (qubits[1], qubits[4]),
        (qubits[4], qubits[5]),
    ]
    device_proto = cgdk.create_device_proto_for_qubits(
        qubits=qubits, pairs=pairs, gate_sets=[cg.FSIM_GATESET]
    )
    device = cgdk.SerializableDevice.from_proto(device_proto, gate_sets=[cg.FSIM_GATESET])
    assert device.metadata.qubit_pairs == frozenset({frozenset(p) for p in pairs})
    assert device.metadata.gateset == cirq.Gateset(
        cirq.FSimGate,
        cirq.ISwapPowGate,
        cirq.CZPowGate,
        cirq.PhasedXPowGate,
        cirq.XPowGate,
        cirq.YPowGate,
        cirq.ZPowGate,
        cirq.PhasedXZGate,
        cirq.MeasurementGate,
        cirq.WaitGate,
        cirq.GlobalPhaseGate,
    )


def test_gate_definition_equality():
    def1 = cg.devices.serializable_device._GateDefinition(
        duration=cirq.Duration(picos=4),
        target_set={(cirq.GridQubit(1, 1),)},
        number_of_qubits=1,
        is_permutation=False,
    )
    def1c = cg.devices.serializable_device._GateDefinition(
        duration=cirq.Duration(picos=4),
        target_set={(cirq.GridQubit(1, 1),)},
        number_of_qubits=1,
        is_permutation=False,
    )
    def2 = cg.devices.serializable_device._GateDefinition(
        duration=cirq.Duration(picos=5),
        target_set={(cirq.GridQubit(1, 1),)},
        number_of_qubits=1,
        is_permutation=False,
    )
    eq = cirq.testing.EqualsTester()
    eq.add_equality_group(def1, def1c)
    eq.add_equality_group(def2)

    # Wrong type, tests NotImplemented functionality
    eq.add_equality_group(cirq.X)


def test_mismatched_proto_serializer():
    augmented_proto = copy.deepcopy(cg.devices.known_devices.SYCAMORE_PROTO)
    # Remove measurement gate
    del augmented_proto.valid_gate_sets[0].valid_gates[3]

    # Should throw value error that measurement gate is serialized
    # but not supported by the hardware
    with pytest.raises(ValueError):
        _ = cg.SerializableDevice.from_proto(proto=augmented_proto, gate_sets=[cg.XMON])


def test_named_qubit():
    augmented_proto = copy.deepcopy(cg.devices.known_devices.SYCAMORE_PROTO)
    augmented_proto.valid_qubits.extend(["scooby_doo"])
    sycamore = cg.SerializableDevice.from_proto(proto=augmented_proto, gate_sets=[cg.SYC_GATESET])
    sycamore.validate_operation(cirq.X(cirq.NamedQubit("scooby_doo")))
    with pytest.raises(ValueError):
        sycamore.validate_operation(cirq.X(cirq.NamedQubit("scrappy_doo")))


def test_duration_of():
    valid_qubit1 = cirq.GridQubit(0, 0)

    sycamore = cg.SerializableDevice.from_proto(
        proto=cg.devices.known_devices.SYCAMORE_PROTO, gate_sets=[cg.SYC_GATESET]
    )

    assert sycamore.duration_of(cirq.X(valid_qubit1)) == cirq.Duration(nanos=25)

    # Unsupported op
    with pytest.raises(ValueError):
        assert sycamore.duration_of(cirq.H(valid_qubit1))


def test_asymmetric_gate():
    spec = device_pb2.DeviceSpecification()
    for row in range(5):
        for col in range(2):
            spec.valid_qubits.extend([v2.qubit_to_proto_id(cirq.GridQubit(row, col))])
    grid_targets = spec.valid_targets.add()
    grid_targets.name = 'left_to_right'
    grid_targets.target_ordering = device_pb2.TargetSet.ASYMMETRIC
    for row in range(5):
        new_target = grid_targets.targets.add()
        new_target.ids.extend(
            [
                v2.qubit_to_proto_id(cirq.GridQubit(row, 0)),
                v2.qubit_to_proto_id(cirq.GridQubit(row, 1)),
            ]
        )

    gs_proto = spec.valid_gate_sets.add()
    gs_proto.name = 'cz_left_to_right_only'

    gate = gs_proto.valid_gates.add()
    gate.id = 'cz'
    gate.valid_targets.extend(['left_to_right'])

    dev = cg.SerializableDevice.from_proto(proto=spec, gate_sets=[_JUST_CZ])

    for row in range(5):
        dev.validate_operation(cirq.CZ(cirq.GridQubit(row, 0), cirq.GridQubit(row, 1)))
        with pytest.raises(ValueError):
            dev.validate_operation(cirq.CZ(cirq.GridQubit(row, 1), cirq.GridQubit(row, 0)))


def test_unconstrained_gate():
    spec = device_pb2.DeviceSpecification()
    for row in range(5):
        for col in range(5):
            spec.valid_qubits.extend([v2.qubit_to_proto_id(cirq.GridQubit(row, col))])
    grid_targets = spec.valid_targets.add()
    grid_targets.name = '2_qubit_anywhere'
    grid_targets.target_ordering = device_pb2.TargetSet.SYMMETRIC
    gs_proto = spec.valid_gate_sets.add()
    gs_proto.name = 'cz_free_for_all'

    gate = gs_proto.valid_gates.add()
    gate.id = 'cz'
    gate.valid_targets.extend(['2_qubit_anywhere'])

    dev = cg.SerializableDevice.from_proto(proto=spec, gate_sets=[_JUST_CZ])

    valid_qubit1 = cirq.GridQubit(4, 4)
    for row in range(4):
        for col in range(4):
            valid_qubit2 = cirq.GridQubit(row, col)
            dev.validate_operation(cirq.CZ(valid_qubit1, valid_qubit2))


def test_number_of_qubits_cz():
    spec = device_pb2.DeviceSpecification()
    spec.valid_qubits.extend(
        [v2.qubit_to_proto_id(cirq.GridQubit(0, 0)), v2.qubit_to_proto_id(cirq.GridQubit(0, 1))]
    )
    grid_targets = spec.valid_targets.add()
    grid_targets.name = '2_qubit_anywhere'
    grid_targets.target_ordering = device_pb2.TargetSet.SYMMETRIC
    gs_proto = spec.valid_gate_sets.add()

    gs_proto.name = 'cz_requires_three_qubits'

    gate = gs_proto.valid_gates.add()
    gate.id = 'cz'
    gate.valid_targets.extend(['2_qubit_anywhere'])
    gate.number_of_qubits = 3

    dev = cg.SerializableDevice.from_proto(proto=spec, gate_sets=[_JUST_CZ])

    with pytest.raises(ValueError):
        dev.validate_operation(cirq.CZ(cirq.GridQubit(0, 0), cirq.GridQubit(0, 1)))


def test_constrained_permutations():
    spec = device_pb2.DeviceSpecification()
    for row in range(5):
        for col in range(2):
            spec.valid_qubits.extend([v2.qubit_to_proto_id(cirq.GridQubit(row, col))])

    grid_targets = spec.valid_targets.add()
    grid_targets.name = 'meas_on_first_line'
    grid_targets.target_ordering = device_pb2.TargetSet.SUBSET_PERMUTATION
    new_target = grid_targets.targets.add()
    new_target.ids.extend([v2.qubit_to_proto_id(cirq.GridQubit(i, 0)) for i in range(5)])

    gs_proto = spec.valid_gate_sets.add()
    gs_proto.name = 'meas_set'

    gate = gs_proto.valid_gates.add()
    gate.id = 'meas'
    gate.valid_targets.extend(['meas_on_first_line'])

    dev = cg.SerializableDevice.from_proto(proto=spec, gate_sets=[_JUST_MEAS])

    dev.validate_operation(cirq.measure(cirq.GridQubit(0, 0)))
    dev.validate_operation(cirq.measure(cirq.GridQubit(1, 0)))
    dev.validate_operation(cirq.measure(cirq.GridQubit(2, 0)))
    dev.validate_operation(cirq.measure(*[cirq.GridQubit(i, 0) for i in range(5)]))

    with pytest.raises(ValueError):
        dev.validate_operation(cirq.measure(cirq.GridQubit(1, 1)))
    with pytest.raises(ValueError):
        dev.validate_operation(cirq.measure(cirq.GridQubit(0, 0), cirq.GridQubit(1, 1)))


def test_mixing_types():
    """Mixing SUBSET_PERMUTATION with SYMMETRIC targets is confusing,
    and not yet supported"""
    spec = device_pb2.DeviceSpecification()

    grid_targets = spec.valid_targets.add()
    grid_targets.name = 'subset'
    grid_targets.target_ordering = device_pb2.TargetSet.SUBSET_PERMUTATION

    grid_targets = spec.valid_targets.add()
    grid_targets.name = 'sym'
    grid_targets.target_ordering = device_pb2.TargetSet.SYMMETRIC

    gs_proto = spec.valid_gate_sets.add()
    gs_proto.name = 'set_with_mismatched_targets'

    gate = gs_proto.valid_gates.add()
    gate.id = 'meas'
    gate.valid_targets.extend(['subset', 'sym'])

    with pytest.raises(NotImplementedError):
        _ = cg.SerializableDevice.from_proto(proto=spec, gate_sets=[_JUST_MEAS])


def test_multiple_gatesets():
    halfPiGateSet = cirq_google.SerializableGateSet(
        gate_set_name='half_pi_gateset',
        serializers=cgc.SINGLE_QUBIT_HALF_PI_SERIALIZERS,
        deserializers=cgc.SINGLE_QUBIT_HALF_PI_DESERIALIZERS,
    )
    allAnglesGateSet = cirq_google.SerializableGateSet(
        gate_set_name='all_angles_gateset',
        serializers=cgc.SINGLE_QUBIT_SERIALIZERS,
        deserializers=cgc.SINGLE_QUBIT_DESERIALIZERS,
    )
    durations_dict = {'xy_pi': 20_000, 'xy_half_pi': 20_000, 'xy': 20_000}
    spec = cirq_google.devices.known_devices.create_device_proto_from_diagram(
        "aa\naa", [allAnglesGateSet, halfPiGateSet], durations_dict
    )
    dev = cg.SerializableDevice.from_proto(proto=spec, gate_sets=[allAnglesGateSet, halfPiGateSet])
    q0 = cirq.GridQubit(0, 0)
    q1 = cirq.GridQubit(1, 0)
    dev.validate_operation(cirq.X(q0))
    dev.validate_operation(cirq.X(q1))
    dev.validate_operation(cirq.XPowGate(exponent=0.1234)(q0))
    dev.validate_operation(cirq.XPowGate(exponent=0.2345)(q1))

    with pytest.raises(ValueError):
        dev.validate_operation(cirq.X(cirq.GridQubit(2, 2)))


def test_half_pi_takes_half_duration():
    """This tests that gate sets with two different definitions for the same
    gate perform correctly.  In this case, we set the XPowGate to be
    half the duration of the full exponent and make sure it still works.
    """
    half_pi_gs = cirq_google.SerializableGateSet(
        gate_set_name='half_pi',
        serializers=[*cgc.SINGLE_QUBIT_HALF_PI_SERIALIZERS],
        deserializers=[*cgc.SINGLE_QUBIT_HALF_PI_DESERIALIZERS],
    )
    durations_dict = {'xy_pi': 20_000, 'xy_half_pi': 10_000}
    spec = cirq_google.devices.known_devices.create_device_proto_from_diagram(
        "aa\naa", [half_pi_gs], durations_dict
    )

    # The gate set defines two different serializations for PhasedXPowGate
    device = cg.SerializableDevice.from_proto(proto=spec, gate_sets=[half_pi_gs])
    q = cirq.GridQubit(0, 0)
    pi = cirq.XPowGate(exponent=1.0)
    half_pi = cirq.XPowGate(exponent=0.5)
    assert device.duration_of(pi(q)) == cirq.Duration(picos=20_000)
    assert device.duration_of(half_pi(q)) == cirq.Duration(picos=10_000)


def test_multiple_fsim_gatesets():
    """This tests that gate sets with two different definitions for the same
    gate perform correctly.  In this case, we set the XPowGate to be
    half the duration of the full exponent and make sure it still works.
    """
    half_pi_gs = cirq_google.SerializableGateSet(
        gate_set_name='half_pi',
        serializers=[*cgc.SINGLE_QUBIT_HALF_PI_SERIALIZERS],
        deserializers=[*cgc.SINGLE_QUBIT_HALF_PI_DESERIALIZERS],
    )
    durations_dict = {'xy_pi': 20_000, 'xy_half_pi': 10_000}
    spec = cirq_google.devices.known_devices.create_device_proto_from_diagram(
        "aa\naa", [half_pi_gs], durations_dict
    )

    # The gate set defines two different serializations for PhasedXPowGate
    device = cg.SerializableDevice.from_proto(proto=spec, gate_sets=[half_pi_gs])
    q = cirq.GridQubit(0, 0)
    pi = cirq.XPowGate(exponent=1.0)
    half_pi = cirq.XPowGate(exponent=0.5)
    assert device.duration_of(pi(q)) == cirq.Duration(picos=20_000)
    assert device.duration_of(half_pi(q)) == cirq.Duration(picos=10_000)


def test_serializable_device_str_grid_qubits():
    spec = cirq_google.devices.known_devices.create_device_proto_from_diagram(
        "aa\naa", [cg.SYC_GATESET]
    )
    device = cg.SerializableDevice.from_proto(proto=spec, gate_sets=[cg.SYC_GATESET])
    assert (
        str(device)
        == """\
q(0, 0)───q(0, 1)
│         │
│         │
q(1, 0)───q(1, 1)"""
    )


def test_serializable_device_str_named_qubits():
    device = cg.SerializableDevice(
        qubits=[cirq.NamedQubit('a'), cirq.NamedQubit('b')], gate_definitions={}
    )
<<<<<<< HEAD
    assert device.__class__.__name__ in str(device)
=======
    assert device.__class__.__name__ in str(device)


def test_serializable_device_gate_definitions_filter():
    """Ignore items in gate_definitions dictionary with invalid keys."""
    device = cg.SerializableDevice(
        qubits=[cirq.NamedQubit('a'), cirq.NamedQubit('b')],
        gate_definitions={cirq.FSimGate: [], cirq.NoiseModel: []},
    )
    # Two gates for cirq.FSimGate and the cirq.GlobalPhaseGate default
    assert len(device.metadata.gateset.gates) == 2


def test_sycamore23_str():
    assert (
        str(cg.Sycamore23)
        == """\
                    q(3, 2)
                    │
                    │
          q(4, 1)───q(4, 2)───q(4, 3)
          │         │         │
          │         │         │
q(5, 0)───q(5, 1)───q(5, 2)───q(5, 3)───q(5, 4)
          │         │         │         │
          │         │         │         │
          q(6, 1)───q(6, 2)───q(6, 3)───q(6, 4)───q(6, 5)
                    │         │         │         │
                    │         │         │         │
                    q(7, 2)───q(7, 3)───q(7, 4)───q(7, 5)───q(7, 6)
                              │         │         │
                              │         │         │
                              q(8, 3)───q(8, 4)───q(8, 5)
                                        │
                                        │
                                        q(9, 4)"""
    )
>>>>>>> e14f9ad2
<|MERGE_RESOLUTION|>--- conflicted
+++ resolved
@@ -395,9 +395,6 @@
     device = cg.SerializableDevice(
         qubits=[cirq.NamedQubit('a'), cirq.NamedQubit('b')], gate_definitions={}
     )
-<<<<<<< HEAD
-    assert device.__class__.__name__ in str(device)
-=======
     assert device.__class__.__name__ in str(device)
 
 
@@ -408,31 +405,4 @@
         gate_definitions={cirq.FSimGate: [], cirq.NoiseModel: []},
     )
     # Two gates for cirq.FSimGate and the cirq.GlobalPhaseGate default
-    assert len(device.metadata.gateset.gates) == 2
-
-
-def test_sycamore23_str():
-    assert (
-        str(cg.Sycamore23)
-        == """\
-                    q(3, 2)
-                    │
-                    │
-          q(4, 1)───q(4, 2)───q(4, 3)
-          │         │         │
-          │         │         │
-q(5, 0)───q(5, 1)───q(5, 2)───q(5, 3)───q(5, 4)
-          │         │         │         │
-          │         │         │         │
-          q(6, 1)───q(6, 2)───q(6, 3)───q(6, 4)───q(6, 5)
-                    │         │         │         │
-                    │         │         │         │
-                    q(7, 2)───q(7, 3)───q(7, 4)───q(7, 5)───q(7, 6)
-                              │         │         │
-                              │         │         │
-                              q(8, 3)───q(8, 4)───q(8, 5)
-                                        │
-                                        │
-                                        q(9, 4)"""
-    )
->>>>>>> e14f9ad2
+    assert len(device.metadata.gateset.gates) == 2