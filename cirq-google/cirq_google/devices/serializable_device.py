--- conflicted
+++ resolved
@@ -13,24 +13,7 @@
 # limitations under the License.
 """Device object for converting from device specification protos"""
 
-<<<<<<< HEAD
-from typing import (
-    Any,
-    Callable,
-    cast,
-    Dict,
-    FrozenSet,
-    Iterable,
-    List,
-    Optional,
-    Set,
-    Tuple,
-    Type,
-    Union,
-)
-=======
-from typing import Any, Callable, cast, Dict, Iterable, Optional, List, Set, Tuple, Type
->>>>>>> 9bead0b0
+from typing import Any, Callable, cast, Dict, Iterable, List, Optional, Set, Tuple, Type, Union
 import cirq
 from cirq_google.serialization import serializable_gate_set
 from cirq_google.api import v2
