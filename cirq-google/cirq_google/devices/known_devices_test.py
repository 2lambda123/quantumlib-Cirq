--- conflicted
+++ resolved
@@ -388,11 +388,7 @@
         'meas': 14_141,
     }
     test_proto = known_devices.create_device_proto_from_diagram(
-<<<<<<< HEAD
-        "aa\naa", [cirq_google.gate_sets.XMON_WITH_CIRCUITOP, halfPiGateSet], durations_dict
-=======
-        "aa\naa", [cirq_google.XMON, halfPiGateSet], durations_dict
->>>>>>> 578c956b
+        "aa\naa", [cirq_google.XMON_WITH_CIRCUITOP, halfPiGateSet], durations_dict
     )
     assert (
         str(test_proto)
