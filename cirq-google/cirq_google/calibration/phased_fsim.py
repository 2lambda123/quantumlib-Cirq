# Copyright 2021 The Cirq Developers
#
# Licensed under the Apache License, Version 2.0 (the "License");
# you may not use this file except in compliance with the License.
# You may obtain a copy of the License at
#
#     https://www.apache.org/licenses/LICENSE-2.0
#
# Unless required by applicable law or agreed to in writing, software
# distributed under the License is distributed on an "AS IS" BASIS,
# WITHOUT WARRANTIES OR CONDITIONS OF ANY KIND, either express or implied.
# See the License for the specific language governing permissions and
# limitations under the License.
import abc
import collections
import dataclasses
import functools
import re
from typing import (
    Any,
    Callable,
    Dict,
    Iterable,
    List,
    MutableMapping,
    Optional,
    Tuple,
    TypeVar,
    TYPE_CHECKING,
    Generic,
    Union,
    cast,
)

import numpy as np
import pandas as pd

from cirq.circuits import Circuit
from cirq.devices import GridQubit
from cirq.experiments.xeb_fitting import (
    XEBPhasedFSimCharacterizationOptions,
)
from cirq.ops import (
    FSimGate,
    Gate,
    ISwapPowGate,
    Moment,
    Operation,
    PhasedFSimGate,
    PhasedISwapPowGate,
    Qid,
    TwoQubitGate,
    rz,
)
from cirq_google.api import v2
from cirq_google.engine import Calibration, CalibrationLayer, CalibrationResult, Engine, EngineJob

if TYPE_CHECKING:
    import cirq
    import cirq_google

    # Workaround for mypy custom dataclasses (python/mypy#5406)
    from dataclasses import dataclass as json_serializable_dataclass
else:
    from cirq.protocols import json_serializable_dataclass


_FLOQUET_PHASED_FSIM_HANDLER_NAME = 'floquet_phased_fsim_characterization'
_XEB_PHASED_FSIM_HANDLER_NAME = 'xeb_phased_fsim_characterization'
_DEFAULT_XEB_CYCLE_DEPTHS = (5, 25, 50, 100, 200, 300)

T = TypeVar('T')

RequestT = TypeVar('RequestT', bound='PhasedFSimCalibrationRequest')


# Workaround for: https://github.com/python/mypy/issues/5858
def lru_cache_typesafe(func: Callable[..., T]) -> T:
    return functools.lru_cache(maxsize=None)(func)  # type: ignore


def _create_pairs_from_moment(moment: Moment) -> Tuple[Tuple[Tuple[Qid, Qid], ...], Gate]:
    """Creates instantiation parameters from a Moment.

    Given a moment, creates a tuple of pairs of qubits and the
    gate for instantiation of a sub-class of PhasedFSimCalibrationRequest,
    Sub-classes of PhasedFSimCalibrationRequest can call this function
    to implement a from_moment function.
    """
    gate = None
    pairs: List[Tuple[Qid, Qid]] = []
    for op in moment:
        if op.gate is None:
            raise ValueError('All gates in request object must be two qubit gates: {op}')
        if gate is None:
            gate = op.gate
        elif gate != op.gate:
            raise ValueError('All gates in request object must be identical {gate}!={op.gate}')
        if len(op.qubits) != 2:
            raise ValueError('All gates in request object must be two qubit gates: {op}')
        pairs.append((op.qubits[0], op.qubits[1]))
    if gate is None:
        raise ValueError('No gates found to create request {moment}')
    return tuple(pairs), gate


@json_serializable_dataclass(frozen=True)
class PhasedFSimCharacterization:
    """Holder for the unitary angles of the cirq.PhasedFSimGate.

    This class stores five unitary parameters (θ, ζ, χ, γ and φ) that describe the
    cirq.PhasedFSimGate which is the most general particle conserving two-qubit gate. The unitary
    of the underlying gate is:

        [[1,                        0,                       0,                0],
         [0,    exp(-i(γ + ζ)) cos(θ), -i exp(-i(γ - χ)) sin(θ),               0],
         [0, -i exp(-i(γ + χ)) sin(θ),    exp(-i(γ - ζ)) cos(θ),               0],
         [0,                        0,                       0,  exp(-i(2γ + φ))]]

    The parameters θ, γ and φ are symmetric and parameters ζ and χ asymmetric under the qubits
    exchange.

    All the angles described by this class are optional and can be left unknown. This is relevant
    for characterization routines that characterize only subset of the gate parameters. All the
    angles are assumed to take a fixed numerical values which reflect the current state of the
    characterized gate.

    This class supports JSON serialization and deserialization.

    Attributes:
        theta: θ angle in radians or None when unknown.
        zeta: ζ angle in radians or None when unknown.
        chi: χ angle in radians or None when unknown.
        gamma: γ angle in radians or None when unknown.
        phi: φ angle in radians or None when unknown.
    """

    theta: Optional[float] = None
    zeta: Optional[float] = None
    chi: Optional[float] = None
    gamma: Optional[float] = None
    phi: Optional[float] = None

    def asdict(self) -> Dict[str, float]:
        """Converts parameters to a dictionary that maps angle names to values."""
        return dataclasses.asdict(self)

    def all_none(self) -> bool:
        """Returns True if all the angles are None"""
        return (
            self.theta is None
            and self.zeta is None
            and self.chi is None
            and self.gamma is None
            and self.phi is None
        )

    def any_none(self) -> bool:
        """Returns True if any the angle is None"""
        return (
            self.theta is None
            or self.zeta is None
            or self.chi is None
            or self.gamma is None
            or self.phi is None
        )

    def parameters_for_qubits_swapped(self) -> 'PhasedFSimCharacterization':
        """Parameters for the gate with qubits swapped between each other.

        The angles theta, gamma and phi are kept unchanged. The angles zeta and chi are negated for
        the gate with swapped qubits.

        Returns:
            New instance with angles adjusted for swapped qubits.
        """
        return PhasedFSimCharacterization(
            theta=self.theta,
            zeta=-self.zeta if self.zeta is not None else None,
            chi=-self.chi if self.chi is not None else None,
            gamma=self.gamma,
            phi=self.phi,
        )

    def merge_with(self, other: 'PhasedFSimCharacterization') -> 'PhasedFSimCharacterization':
        """Substitutes missing parameter with values from other.

        Args:
            other: Parameters to use for None values.

        Returns:
            New instance of PhasedFSimCharacterization with values from this instance if they are
            set or values from other when some parameter is None.
        """
        return PhasedFSimCharacterization(
            theta=other.theta if self.theta is None else self.theta,
            zeta=other.zeta if self.zeta is None else self.zeta,
            chi=other.chi if self.chi is None else self.chi,
            gamma=other.gamma if self.gamma is None else self.gamma,
            phi=other.phi if self.phi is None else self.phi,
        )

    def override_by(self, other: 'PhasedFSimCharacterization') -> 'PhasedFSimCharacterization':
        """Overrides other parameters that are not None.

        Args:
            other: Parameters to use for override.

        Returns:
            New instance of PhasedFSimCharacterization with values from other if set (values from
            other that are not None). Otherwise the current values are used.
        """
        return other.merge_with(self)


SQRT_ISWAP_INV_PARAMETERS = PhasedFSimCharacterization(
    theta=np.pi / 4, zeta=0.0, chi=0.0, gamma=0.0, phi=0.0
)


class PhasedFSimCalibrationOptions(abc.ABC, Generic[RequestT]):
    """Base class for calibration-specific options passed together with the requests."""

    @abc.abstractmethod
    def create_phased_fsim_request(
        self,
        pairs: Tuple[Tuple[Qid, Qid], ...],
        gate: Gate,
    ) -> RequestT:
        """Create a PhasedFSimCalibrationRequest of the correct type for these options.

        Args:
            pairs: Set of qubit pairs to characterize. A single qubit can appear on at most one
                pair in the set.
            gate: Gate to characterize for each qubit pair from pairs. This must be a supported gate
                which can be described cirq.PhasedFSim gate. This gate must be serialized by the
                cirq_google.SerializableGateSet used
        """


@dataclasses.dataclass
class PhasedFSimCalibrationResult:
    """The PhasedFSimGate characterization result.

    Attributes:
        parameters: Map from qubit pair to characterization result. For each pair of characterized
            quibts a and b either only (a, b) or only (b, a) is present.
        gate: Characterized gate for each qubit pair. This is copied from the matching
            PhasedFSimCalibrationRequest and is included to preserve execution context.
<<<<<<< HEAD
        project_id: Google's job project id.
        program_id: Google's job program id.
        job_id: Google's job job id.
=======
        options: The options used to gather this result.
>>>>>>> db801bbf
    """

    parameters: Dict[Tuple[Qid, Qid], PhasedFSimCharacterization]
    gate: Gate
    options: PhasedFSimCalibrationOptions
    project_id: Optional[str] = None
    program_id: Optional[str] = None
    job_id: Optional[str] = None
    _engine_job: Optional[EngineJob] = None
    _calibration: Optional[Calibration] = None

    def override(self, parameters: PhasedFSimCharacterization) -> 'PhasedFSimCalibrationResult':
        """Creates the new results with certain parameters overridden for all characterizations.

        This functionality can be used to zero-out the corrected angles and do the analysis on
        remaining errors.

        Args:
            parameters: Parameters that will be used when overriding. The angles of that object
                which are not None will be used to replace current parameters for every pair stored.

        Returns:
            New instance of PhasedFSimCalibrationResult with certain parameters overriden.
        """
        return PhasedFSimCalibrationResult(
            parameters={
                pair: pair_parameters.override_by(parameters)
                for pair, pair_parameters in self.parameters.items()
            },
            gate=self.gate,
            options=self.options,
        )

    def get_parameters(self, a: Qid, b: Qid) -> Optional['PhasedFSimCharacterization']:
        """Returns parameters for a qubit pair (a, b) or None when unknown."""
        if (a, b) in self.parameters:
            return self.parameters[(a, b)]
        elif (b, a) in self.parameters:
            return self.parameters[(b, a)].parameters_for_qubits_swapped()
        else:
            return None

    @property
    def engine_job(self) -> Optional[EngineJob]:
        """The cirq_google.EngineJob associated with this calibration request.

        Available only when project_id, program_id and job_id attributes are present.
        """
        if self._engine_job is None and self.project_id and self.program_id and self.job_id:
            engine = Engine(project_id=self.project_id)
            self._engine_job = engine.get_program(self.program_id).get_job(self.job_id)
        return self._engine_job

    @property
    def engine_calibration(self) -> Optional[Calibration]:
        """The underlying device calibration that was used for this user-specific calibration.

        This is a cached property that triggers a network call at the first use.
        """
        if self._calibration is None and self.engine_job is not None:
            self._calibration = self.engine_job.get_calibration()
        return self._calibration

    @classmethod
    def _create_parameters_dict(
        cls,
        parameters: List[Tuple[Qid, Qid, PhasedFSimCharacterization]],
    ) -> Dict[Tuple[Qid, Qid], PhasedFSimCharacterization]:
        """Utility function to create parameters from JSON.

        Can be used from child classes to instantiate classes in a _from_json_dict_
        method."""
        return {(q_a, q_b): params for q_a, q_b, params in parameters}

    @classmethod
    def _from_json_dict_(
        cls,
        **kwargs,
    ) -> 'PhasedFSimCalibrationResult':
        """Magic method for the JSON serialization protocol.

        Converts serialized dictionary into a dict suitable for
        class instantiation."""
        del kwargs['cirq_type']
        kwargs['parameters'] = cls._create_parameters_dict(kwargs['parameters'])
        return cls(**kwargs)

    def _json_dict_(self) -> Dict[str, Any]:
        """Magic method for the JSON serialization protocol."""
        return {
            'cirq_type': 'PhasedFSimCalibrationResult',
            'gate': self.gate,
            'parameters': [(q_a, q_b, params) for (q_a, q_b), params in self.parameters.items()],
            'options': self.options,
            'project_id': self.project_id,
            'program_id': self.program_id,
            'job_id': self.job_id,
        }


def merge_matching_results(
    results: Iterable[PhasedFSimCalibrationResult],
) -> Optional[PhasedFSimCalibrationResult]:
    """Merges a collection of results into a single result.

    Args:
        results: List of results to merge. They must be compatible with each other: all gate and
            options fields must be equal and every characterized pair must be present only in one of
            the characterizations.

    Returns:
        New PhasedFSimCalibrationResult that contains all the parameters from every result in
        results or None when the results list is empty.
    """
    all_parameters: Dict[Tuple[Qid, Qid], PhasedFSimCharacterization] = {}
    common_gate = None
    common_options = None
    for result in results:
        if common_gate is None:
            common_gate = result.gate
        elif common_gate != result.gate:
            raise ValueError(
                f'Only matching results can be merged, got gates {common_gate} and {result.gate}'
            )

        if common_options is None:
            common_options = result.options
        elif common_options != result.options:
            raise ValueError(
                f'Only matching results can be merged, got options {common_options} and '
                f'{result.options}'
            )

        if not all_parameters.keys().isdisjoint(result.parameters):
            raise ValueError(f'Only results with disjoint parameters sets can be merged')

        all_parameters.update(result.parameters)

    if common_gate is None or common_options is None:
        return None

    return PhasedFSimCalibrationResult(all_parameters, common_gate, common_options)


class PhasedFSimCalibrationError(Exception):
    """Error that indicates the calibration failure."""


# We have to relax a mypy constraint, see https://github.com/python/mypy/issues/5374
@dataclasses.dataclass(frozen=True)  # type: ignore
class PhasedFSimCalibrationRequest(abc.ABC):
    """Description of the request to characterize PhasedFSimGate.

    Attributes:
        pairs: Set of qubit pairs to characterize. A single qubit can appear on at most one pair in
            the set.
        gate: Gate to characterize for each qubit pair from pairs. This must be a supported gate
            which can be described cirq.PhasedFSim gate. This gate must be serialized by the
            cirq_google.SerializableGateSet used
    """

    pairs: Tuple[Tuple[Qid, Qid], ...]
    gate: Gate  # Any gate which can be described by cirq.PhasedFSim
    options: PhasedFSimCalibrationOptions

    # Workaround for: https://github.com/python/mypy/issues/1362
    @property  # type: ignore
    @lru_cache_typesafe
    def qubit_to_pair(self) -> MutableMapping[Qid, Tuple[Qid, Qid]]:
        """Returns mapping from qubit to a qubit pair that it belongs to."""
        # Returning mutable mapping as a cached result because it's hard to get a frozen dictionary
        # in Python...
        return collections.ChainMap(*({q: pair for q in pair} for pair in self.pairs))

    @abc.abstractmethod
    def to_calibration_layer(self) -> CalibrationLayer:
        """Encodes this characterization request in a CalibrationLayer object."""

    @abc.abstractmethod
    def parse_result(
        self, result: CalibrationResult, job: Optional[EngineJob] = None
    ) -> PhasedFSimCalibrationResult:
        """Decodes the characterization result issued for this request."""


@json_serializable_dataclass(frozen=True)
class XEBPhasedFSimCalibrationOptions(PhasedFSimCalibrationOptions):
    """Options for configuring a PhasedFSim calibration using XEB.

    XEB uses the fidelity of random circuits to characterize PhasedFSim gates. The parameters
    of the gate are varied by a classical optimizer to maximize the observed fidelities.

    Args:
        n_library_circuits: The number of distinct, two-qubit random circuits to use in our
            library of random circuits. This should be the same order of magnitude as
            `n_combinations`.
        n_combinations: We take each library circuit and randomly assign it to qubit pairs.
            This parameter controls the number of random combinations of the two-qubit random
            circuits we execute. Higher values increase the precision of estimates but linearly
            increase experimental runtime.
        cycle_depths: We run the random circuits at these cycle depths to fit an exponential
            decay in the fidelity.
        fatol: The absolute convergence tolerance for the objective function evaluation in
            the Nelder-Mead optimization. This controls the runtime of the classical
            characterization optimization loop.
        xatol: The absolute convergence tolerance for the parameter estimates in
            the Nelder-Mead optimization. This controls the runtime of the classical
            characterization optimization loop.
        fsim_options: An instance of `XEBPhasedFSimCharacterizationOptions` that controls aspects
            of the PhasedFSim characterization like initial guesses and which angles to
            characterize.
    """

    n_library_circuits: int = 20
    n_combinations: int = 10
    cycle_depths: Tuple[int, ...] = _DEFAULT_XEB_CYCLE_DEPTHS
    fatol: Optional[float] = 5e-3
    xatol: Optional[float] = 5e-3

    fsim_options: XEBPhasedFSimCharacterizationOptions = XEBPhasedFSimCharacterizationOptions()

    def to_args(self) -> Dict[str, Any]:
        """Convert this dataclass to an `args` dictionary suitable for sending to the Quantum
        Engine calibration API."""
        args: Dict[str, Any] = {
            'n_library_circuits': self.n_library_circuits,
            'n_combinations': self.n_combinations,
            'cycle_depths': '_'.join(f'{cd:d}' for cd in self.cycle_depths),
        }
        if self.fatol is not None:
            args['fatol'] = self.fatol
        if self.xatol is not None:
            args['xatol'] = self.xatol

        args.update(dataclasses.asdict(self.fsim_options))
        return args

    def create_phased_fsim_request(
        self,
        pairs: Tuple[Tuple[Qid, Qid], ...],
        gate: Gate,
    ) -> 'XEBPhasedFSimCalibrationRequest':
        return XEBPhasedFSimCalibrationRequest(pairs=pairs, gate=gate, options=self)

    @classmethod
    def _from_json_dict_(cls, **kwargs):
        del kwargs['cirq_type']
        kwargs['cycle_depths'] = tuple(kwargs['cycle_depths'])
        return cls(**kwargs)


@json_serializable_dataclass(frozen=True)
class LocalXEBPhasedFSimCalibrationOptions(XEBPhasedFSimCalibrationOptions):
    """Options for configuring a PhasedFSim calibration using a local version of XEB.

    XEB uses the fidelity of random circuits to characterize PhasedFSim gates. The parameters
    of the gate are varied by a classical optimizer to maximize the observed fidelities.

    These "Local" options (corresponding to `LocalXEBPhasedFSimCalibrationRequest`) instruct
    `cirq_google.run_calibrations` to execute XEB analysis locally (not via the quantum
    engine). As such, `run_calibrations` can work with any `cirq.Sampler`, not just
    `QuantumEngineSampler`.

    Args:
        n_library_circuits: The number of distinct, two-qubit random circuits to use in our
            library of random circuits. This should be the same order of magnitude as
            `n_combinations`.
        n_combinations: We take each library circuit and randomly assign it to qubit pairs.
            This parameter controls the number of random combinations of the two-qubit random
            circuits we execute. Higher values increase the precision of estimates but linearly
            increase experimental runtime.
        cycle_depths: We run the random circuits at these cycle depths to fit an exponential
            decay in the fidelity.
        fatol: The absolute convergence tolerance for the objective function evaluation in
            the Nelder-Mead optimization. This controls the runtime of the classical
            characterization optimization loop.
        xatol: The absolute convergence tolerance for the parameter estimates in
            the Nelder-Mead optimization. This controls the runtime of the classical
            characterization optimization loop.
        fsim_options: An instance of `XEBPhasedFSimCharacterizationOptions` that controls aspects
            of the PhasedFSim characterization like initial guesses and which angles to
            characterize.
        n_processes: The number of multiprocessing processes to analyze the XEB characterization
            data. By default, we use a value equal to the number of CPU cores. If `1` is specified,
            multiprocessing is not used.
    """

    n_processes: Optional[int] = None

    def create_phased_fsim_request(
        self,
        pairs: Tuple[Tuple[Qid, Qid], ...],
        gate: Gate,
    ):
        return LocalXEBPhasedFSimCalibrationRequest(pairs=pairs, gate=gate, options=self)


@json_serializable_dataclass(frozen=True)
class FloquetPhasedFSimCalibrationOptions(PhasedFSimCalibrationOptions):
    """Options specific to Floquet PhasedFSimCalibration.

    Some angles require another angle to be characterized first so result might have more angles
    characterized than requested here.

    Attributes:
        characterize_theta: Whether to characterize θ angle.
        characterize_zeta: Whether to characterize ζ angle.
        characterize_chi: Whether to characterize χ angle.
        characterize_gamma: Whether to characterize γ angle.
        characterize_phi: Whether to characterize φ angle.
        readout_error_tolerance: Threshold for pairwise-correlated readout errors above which the
            calibration will report to fail. Just before each calibration all pairwise two-qubit
            readout errors are checked and when any of the pairs reports an error above the
            threshold, the calibration will fail. This value is a sanity check to determine if
            calibration is reasonable and allows for quick termination if it is not. Set to 1.0 to
            disable readout error checks and None to use default, device-specific thresholds.
    """

    characterize_theta: bool
    characterize_zeta: bool
    characterize_chi: bool
    characterize_gamma: bool
    characterize_phi: bool
    readout_error_tolerance: Optional[float] = None

    def zeta_chi_gamma_correction_override(self) -> PhasedFSimCharacterization:
        """Gives a PhasedFSimCharacterization that can be used to override characterization after
        correcting for zeta, chi and gamma angles.
        """
        return PhasedFSimCharacterization(
            zeta=0.0 if self.characterize_zeta else None,
            chi=0.0 if self.characterize_chi else None,
            gamma=0.0 if self.characterize_gamma else None,
        )

    def create_phased_fsim_request(
        self,
        pairs: Tuple[Tuple[Qid, Qid], ...],
        gate: Gate,
    ) -> 'FloquetPhasedFSimCalibrationRequest':
        return FloquetPhasedFSimCalibrationRequest(pairs=pairs, gate=gate, options=self)


"""Floquet PhasedFSimCalibrationOptions options with all angles characterization requests set to
True."""
ALL_ANGLES_FLOQUET_PHASED_FSIM_CHARACTERIZATION = FloquetPhasedFSimCalibrationOptions(
    characterize_theta=True,
    characterize_zeta=True,
    characterize_chi=True,
    characterize_gamma=True,
    characterize_phi=True,
)

"""XEB PhasedFSimCalibrationOptions options with all angles characterization requests set to
True."""
ALL_ANGLES_XEB_PHASED_FSIM_CHARACTERIZATION = XEBPhasedFSimCalibrationOptions(
    fsim_options=XEBPhasedFSimCharacterizationOptions(
        characterize_theta=True,
        characterize_zeta=True,
        characterize_chi=True,
        characterize_gamma=True,
        characterize_phi=True,
    )
)


"""PhasedFSimCalibrationOptions with all but chi angle characterization requests set to True."""
WITHOUT_CHI_FLOQUET_PHASED_FSIM_CHARACTERIZATION = FloquetPhasedFSimCalibrationOptions(
    characterize_theta=True,
    characterize_zeta=True,
    characterize_chi=False,
    characterize_gamma=True,
    characterize_phi=True,
)


"""PhasedFSimCalibrationOptions with theta, zeta and gamma angles characterization requests set to
True.

Those are the most efficient options that can be used to cancel out the errors by adding the
appropriate single-qubit Z rotations to the circuit. The angles zeta, chi and gamma can be removed
by those additions. The angle chi is disabled because it's not supported by Floquet characterization
currently. The angle theta is set enabled because it is characterized together with zeta and adding
it doesn't cost anything.
"""
THETA_ZETA_GAMMA_FLOQUET_PHASED_FSIM_CHARACTERIZATION = FloquetPhasedFSimCalibrationOptions(
    characterize_theta=True,
    characterize_zeta=True,
    characterize_chi=False,
    characterize_gamma=True,
    characterize_phi=False,
)


@dataclasses.dataclass(frozen=True)
class FloquetPhasedFSimCalibrationRequest(PhasedFSimCalibrationRequest):
    """PhasedFSim characterization request specific to Floquet calibration.

    Attributes:
        options: Floquet-specific characterization options.
    """

    options: FloquetPhasedFSimCalibrationOptions

    @classmethod
    def from_moment(cls, moment: Moment, options: FloquetPhasedFSimCalibrationOptions):
        """Creates a FloquetPhasedFSimCalibrationRequest from a Moment.

        Given a `Moment` object, this function extracts out the pairs of
        qubits and the `Gate` used to create a `FloquetPhasedFSimCalibrationRequest`
        object.  The moment must contain only identical two-qubit FSimGates.
        If dissimilar gates are passed in, a ValueError is raised.
        """
        pairs, gate = _create_pairs_from_moment(moment)
        return cls(pairs, gate, options)

    def to_calibration_layer(self) -> CalibrationLayer:
        circuit = Circuit([self.gate.on(*pair) for pair in self.pairs])
        args: Dict[str, Any] = {
            'est_theta': self.options.characterize_theta,
            'est_zeta': self.options.characterize_zeta,
            'est_chi': self.options.characterize_chi,
            'est_gamma': self.options.characterize_gamma,
            'est_phi': self.options.characterize_phi,
            # Experimental option that should always be set to True.
            'readout_corrections': True,
        }
        if self.options.readout_error_tolerance is not None:
            # Maximum error of the diagonal elements of the two-qubit readout confusion matrix.
            args['readout_error_tolerance'] = self.options.readout_error_tolerance
            # Maximum error of the off-diagonal elements of the two-qubit readout confusion matrix.
            args['correlated_readout_error_tolerance'] = _correlated_from_readout_tolerance(
                self.options.readout_error_tolerance
            )
        return CalibrationLayer(
            calibration_type=_FLOQUET_PHASED_FSIM_HANDLER_NAME,
            program=circuit,
            args=args,
        )

<<<<<<< HEAD
    def parse_result(
        self, result: CalibrationResult, job: Optional[EngineJob] = None
    ) -> PhasedFSimCalibrationResult:
=======
    def parse_result(self, result: CalibrationResult) -> PhasedFSimCalibrationResult:
        if result.code != v2.calibration_pb2.SUCCESS:
            raise PhasedFSimCalibrationError(result.error_message)

>>>>>>> db801bbf
        decoded: Dict[int, Dict[str, Any]] = collections.defaultdict(lambda: {})
        for keys, values in result.metrics['angles'].items():
            for key, value in zip(keys, values):
                match = re.match(r'(\d+)_(.+)', str(key))
                if not match:
                    raise ValueError(f'Unknown metric name {key}')
                index = int(match[1])
                name = match[2]
                decoded[index][name] = value

        parsed = {}
        for data in decoded.values():
            a = v2.qubit_from_proto_id(data['qubit_a'])
            b = v2.qubit_from_proto_id(data['qubit_b'])
            parsed[(a, b)] = PhasedFSimCharacterization(
                theta=data.get('theta_est', None),
                zeta=data.get('zeta_est', None),
                chi=data.get('chi_est', None),
                gamma=data.get('gamma_est', None),
                phi=data.get('phi_est', None),
            )

        return PhasedFSimCalibrationResult(
            parameters=parsed,
            gate=self.gate,
            options=self.options,
            project_id=None if job is None else job.project_id,
            program_id=None if job is None else job.program_id,
            job_id=None if job is None else job.job_id,
        )

    @classmethod
    def _from_json_dict_(
        cls,
        gate: Gate,
        pairs: List[Tuple[Qid, Qid]],
        options: FloquetPhasedFSimCalibrationOptions,
        **kwargs,
    ) -> 'FloquetPhasedFSimCalibrationRequest':
        """Magic method for the JSON serialization protocol.

        Converts serialized dictionary into a dict suitable for
        class instantiation."""
        instantiation_pairs = tuple((q_a, q_b) for q_a, q_b in pairs)
        return cls(instantiation_pairs, gate, options)

    def _json_dict_(self) -> Dict[str, Any]:
        """Magic method for the JSON serialization protocol."""
        return {
            'cirq_type': 'FloquetPhasedFSimCalibrationRequest',
            'pairs': [(pair[0], pair[1]) for pair in self.pairs],
            'gate': self.gate,
            'options': self.options,
        }


def _correlated_from_readout_tolerance(readout_tolerance: float) -> float:
    """Heuristic formula for the off-diagonal confusion matrix error thresholds.

    This is chosen to return 0.3 for readout_tolerance = 0.4 and 1.0 for readout_tolerance = 1.0.
    """
    return max(0.0, min(1.0, 7 / 6 * readout_tolerance - 1 / 6))


def _get_labeled_int(key: str, s: str):
    ma = re.match(rf'{key}_(\d+)$', s)
    if ma is None:
        raise ValueError(f"Could not parse {key} value for {s}")
    return int(ma.group(1))


def _parse_xeb_fidelities_df(metrics: 'cirq_google.Calibration', super_name: str) -> pd.DataFrame:
    """Parse a fidelities DataFrame from Metric protos.

    Args:
        metrics: The metrics from a CalibrationResult
        super_name: The metric name prefix. We will extract information for metrics named like
            "{super_name}_depth_{depth}", so you can have multiple independent DataFrames in
            one CalibrationResult.
    """
    records: List[Dict[str, Union[int, float, Tuple['cirq.Qid', 'cirq.Qid']]]] = []
    for metric_name in metrics.keys():
        ma = re.match(fr'{super_name}_depth_(\d+)$', metric_name)
        if ma is None:
            continue

        for (layer_str, pair_str, qa, qb), (value,) in metrics[metric_name].items():
            records.append(
                {
                    'cycle_depth': int(ma.group(1)),
                    'layer_i': _get_labeled_int('layer', cast(str, layer_str)),
                    'pair_i': _get_labeled_int('pair', cast(str, pair_str)),
                    'fidelity': float(value),
                    'pair': (cast(GridQubit, qa), cast(GridQubit, qb)),
                }
            )
    return pd.DataFrame(records)


def _parse_characterized_angles(
    metrics: 'cirq_google.Calibration',
    super_name: str,
) -> Dict[Tuple['cirq.Qid', 'cirq.Qid'], Dict[str, float]]:
    """Parses characterized angles from Metric protos.

    Args:
        metrics: The metrics from a CalibrationResult
        super_name: The metric name prefix. We extract angle names as "{super_name}_{angle_name}".
    """

    records: Dict[Tuple['cirq.Qid', 'cirq.Qid'], Dict[str, float]] = collections.defaultdict(dict)
    for metric_name in metrics.keys():
        ma = re.match(fr'{super_name}_(\w+)$', metric_name)
        if ma is None:
            continue

        angle_name = ma.group(1)
        for (qa, qb), (value,) in metrics[metric_name].items():
            qa = cast(GridQubit, qa)
            qb = cast(GridQubit, qb)
            value = float(value)
            records[qa, qb][angle_name] = value
    return dict(records)


@json_serializable_dataclass(frozen=True)
class LocalXEBPhasedFSimCalibrationRequest(PhasedFSimCalibrationRequest):
    """PhasedFSim characterization request for local cross entropy benchmarking (XEB) calibration.

    A "Local" request (corresponding to `LocalXEBPhasedFSimCalibrationOptions`) instructs
    `cirq_google.run_calibrations` to execute XEB analysis locally (not via the quantum
    engine). As such, `run_calibrations` can work with any `cirq.Sampler`, not just
    `QuantumEngineSampler`.

    Attributes:
        options: local-XEB-specific characterization options.
    """

    options: LocalXEBPhasedFSimCalibrationOptions

    def parse_result(self, result: CalibrationResult) -> PhasedFSimCalibrationResult:
        raise NotImplementedError('Not applicable for local calibrations')

    def to_calibration_layer(self) -> CalibrationLayer:
        raise NotImplementedError('Not applicable for local calibrations')


@json_serializable_dataclass(frozen=True)
class XEBPhasedFSimCalibrationRequest(PhasedFSimCalibrationRequest):
    """PhasedFSim characterization request for cross entropy benchmarking (XEB) calibration.

    Attributes:
        options: XEB-specific characterization options.
    """

    options: XEBPhasedFSimCalibrationOptions

    def to_calibration_layer(self) -> CalibrationLayer:
        circuit = Circuit([self.gate.on(*pair) for pair in self.pairs])
        return CalibrationLayer(
            calibration_type=_XEB_PHASED_FSIM_HANDLER_NAME,
            program=circuit,
            args=self.options.to_args(),
        )

<<<<<<< HEAD
    def parse_result(
        self, result: CalibrationResult, job: Optional[EngineJob] = None
    ) -> PhasedFSimCalibrationResult:
=======
    def parse_result(self, result: CalibrationResult) -> PhasedFSimCalibrationResult:
        if result.code != v2.calibration_pb2.SUCCESS:
            raise PhasedFSimCalibrationError(result.error_message)
>>>>>>> db801bbf

        # pylint: disable=unused-variable
        initial_fids = _parse_xeb_fidelities_df(result.metrics, 'initial_fidelities')
        final_fids = _parse_xeb_fidelities_df(result.metrics, 'final_fidelities')
        # pylint: enable=unused-variable

        final_params = {
            pair: PhasedFSimCharacterization(**angles)
            for pair, angles in _parse_characterized_angles(
                result.metrics, 'characterized_angles'
            ).items()
        }

        # TODO: Return initial_fids, final_fids somehow.
        return PhasedFSimCalibrationResult(
            parameters=final_params,
            gate=self.gate,
            options=self.options,
            project_id=None if job is None else job.project_id,
            program_id=None if job is None else job.program_id,
            job_id=None if job is None else job.job_id,
        )

    @classmethod
    def _from_json_dict_(
        cls,
        gate: Gate,
        pairs: List[Tuple[Qid, Qid]],
        options: XEBPhasedFSimCalibrationOptions,
        **kwargs,
    ) -> 'XEBPhasedFSimCalibrationRequest':
        # List -> Tuple
        instantiation_pairs = tuple((q_a, q_b) for q_a, q_b in pairs)
        return cls(instantiation_pairs, gate, options)


class IncompatibleMomentError(Exception):
    """Error that occurs when a moment is not supported by a calibration routine."""


@dataclasses.dataclass(frozen=True)
class PhaseCalibratedFSimGate:
    """Association of a user gate with gate to calibrate.

    This association stores information regarding rotation of the calibrated FSim gate by
    phase_exponent p:

        (Z^-p ⊗ Z^p) FSim (Z^p ⊗ Z^-p).

    The rotation should be reflected back during the compilation after the gate is calibrated and
    is equivalent to the shift of -2πp in the χ angle of PhasedFSimGate.

    Attributes:
        engine_gate: Gate that should be used for calibration purposes.
        phase_exponent: Phase rotation exponent p.
    """

    engine_gate: FSimGate
    phase_exponent: float

    def as_characterized_phased_fsim_gate(
        self, parameters: PhasedFSimCharacterization
    ) -> PhasedFSimGate:
        """Creates a PhasedFSimGate which represents the characterized engine_gate but includes
        deviations in unitary parameters.

        Args:
            parameters: The results of characterization of the engine gate.

        Returns:
            Instance of PhasedFSimGate that executes a gate according to the characterized
            parameters of the engine_gate.
        """
        return PhasedFSimGate(
            theta=parameters.theta,
            zeta=parameters.zeta,
            chi=parameters.chi - 2 * np.pi * self.phase_exponent,
            gamma=parameters.gamma,
            phi=parameters.phi,
        )

    def with_zeta_chi_gamma_compensated(
        self,
        qubits: Tuple[Qid, Qid],
        parameters: PhasedFSimCharacterization,
        *,
        engine_gate: Optional[TwoQubitGate] = None,
    ) -> Tuple[Tuple[Operation, ...], ...]:
        """Creates a composite operation that compensates for zeta, chi and gamma angles of the
        characterization.

        Args:
            qubits: Qubits that the gate should act on.
            parameters: The results of characterization of the engine gate.
            engine_gate: TwoQubitGate that represents the engine gate. When None, the internal
                engine_gate of this instance is used. This argument is useful for testing
                purposes.

        Returns:
            Tuple of tuple of operations that describe the compensated gate. The first index
            iterates over moments of the composed operation.
        """
        assert parameters.zeta is not None, "Zeta value must not be None"
        zeta = parameters.zeta

        assert parameters.gamma is not None, "Gamma value must not be None"
        gamma = parameters.gamma

        assert parameters.chi is not None, "Chi value must not be None"
        chi = parameters.chi + 2 * np.pi * self.phase_exponent

        if engine_gate is None:
            engine_gate = self.engine_gate

        a, b = qubits

        alpha = 0.5 * (zeta + chi)
        beta = 0.5 * (zeta - chi)

        return (
            (rz(0.5 * gamma - alpha).on(a), rz(0.5 * gamma + alpha).on(b)),
            (engine_gate.on(a, b),),
            (rz(0.5 * gamma - beta).on(a), rz(0.5 * gamma + beta).on(b)),
        )


def try_convert_sqrt_iswap_to_fsim(gate: Gate) -> Optional[PhaseCalibratedFSimGate]:
    """Converts an equivalent gate to FSimGate(theta=π/4, phi=0) if possible.

    Args:
        gate: Gate to verify.

    Returns:
        FSimGateCalibration with engine_gate FSimGate(theta=π/4, phi=0) if the provided gate is
        either FSimGate, ISWapPowGate, PhasedFSimGate or PhasedISwapPowGate that is equivalent to
        FSimGate(theta=±π/4, phi=0). None otherwise.
    """
    if isinstance(gate, FSimGate):
        if not np.isclose(gate.phi, 0.0):
            return None
        angle = gate.theta
    elif isinstance(gate, ISwapPowGate):
        angle = -gate.exponent * np.pi / 2
    elif isinstance(gate, PhasedFSimGate):
        if (
            not np.isclose(gate.zeta, 0.0)
            or not np.isclose(gate.chi, 0.0)
            or not np.isclose(gate.gamma, 0.0)
            or not np.isclose(gate.phi, 0.0)
        ):
            return None
        angle = gate.theta
    elif isinstance(gate, PhasedISwapPowGate):
        if not np.isclose(-gate.phase_exponent - 0.5, 0.0):
            return None
        angle = gate.exponent * np.pi / 2
    else:
        return None

    angle_canonical = angle % (2 * np.pi)

    if np.isclose(angle_canonical, np.pi / 4):
        return PhaseCalibratedFSimGate(FSimGate(theta=np.pi / 4, phi=0.0), 0.0)
    elif np.isclose(angle_canonical, 7 * np.pi / 4):
        return PhaseCalibratedFSimGate(FSimGate(theta=np.pi / 4, phi=0.0), 0.5)

    return None<|MERGE_RESOLUTION|>--- conflicted
+++ resolved
@@ -247,13 +247,10 @@
             quibts a and b either only (a, b) or only (b, a) is present.
         gate: Characterized gate for each qubit pair. This is copied from the matching
             PhasedFSimCalibrationRequest and is included to preserve execution context.
-<<<<<<< HEAD
+        options: The options used to gather this result.
         project_id: Google's job project id.
         program_id: Google's job program id.
         job_id: Google's job job id.
-=======
-        options: The options used to gather this result.
->>>>>>> db801bbf
     """
 
     parameters: Dict[Tuple[Qid, Qid], PhasedFSimCharacterization]
@@ -694,16 +691,12 @@
             args=args,
         )
 
-<<<<<<< HEAD
     def parse_result(
         self, result: CalibrationResult, job: Optional[EngineJob] = None
     ) -> PhasedFSimCalibrationResult:
-=======
-    def parse_result(self, result: CalibrationResult) -> PhasedFSimCalibrationResult:
         if result.code != v2.calibration_pb2.SUCCESS:
             raise PhasedFSimCalibrationError(result.error_message)
 
->>>>>>> db801bbf
         decoded: Dict[int, Dict[str, Any]] = collections.defaultdict(lambda: {})
         for keys, values in result.metrics['angles'].items():
             for key, value in zip(keys, values):
@@ -869,15 +862,11 @@
             args=self.options.to_args(),
         )
 
-<<<<<<< HEAD
     def parse_result(
         self, result: CalibrationResult, job: Optional[EngineJob] = None
     ) -> PhasedFSimCalibrationResult:
-=======
-    def parse_result(self, result: CalibrationResult) -> PhasedFSimCalibrationResult:
         if result.code != v2.calibration_pb2.SUCCESS:
             raise PhasedFSimCalibrationError(result.error_message)
->>>>>>> db801bbf
 
         # pylint: disable=unused-variable
         initial_fids = _parse_xeb_fidelities_df(result.metrics, 'initial_fidelities')
