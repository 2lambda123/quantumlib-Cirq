# Copyright 2021 The Cirq Developers
#
# Licensed under the Apache License, Version 2.0 (the "License");
# you may not use this file except in compliance with the License.
# You may obtain a copy of the License at
#
#     https://www.apache.org/licenses/LICENSE-2.0
#
# Unless required by applicable law or agreed to in writing, software
# distributed under the License is distributed on an "AS IS" BASIS,
# WITHOUT WARRANTIES OR CONDITIONS OF ANY KIND, either express or implied.
# See the License for the specific language governing permissions and
# limitations under the License.
import dataclasses
import itertools
from typing import (
    Callable,
    Dict,
    Iterable,
    List,
    Optional,
    Sequence,
    Set,
    Tuple,
    Union,
    cast,
    TYPE_CHECKING,
)

from cirq.circuits import Circuit
from cirq.experiments import HALF_GRID_STAGGERED_PATTERN
from cirq.ops import (
    FSimGate,
    Gate,
    GateOperation,
    MeasurementGate,
    Moment,
    Operation,
    Qid,
    SingleQubitGate,
    WaitGate,
)
from cirq.work import Sampler
from cirq_google.calibration.engine_simulator import PhasedFSimEngineSimulator
from cirq_google.calibration.phased_fsim import (
    FloquetPhasedFSimCalibrationOptions,
    FloquetPhasedFSimCalibrationRequest,
    PhaseCalibratedFSimGate,
    IncompatibleMomentError,
    PhasedFSimCalibrationRequest,
    PhasedFSimCalibrationResult,
    PhasedFSimCharacterization,
    WITHOUT_CHI_FLOQUET_PHASED_FSIM_CHARACTERIZATION,
    THETA_ZETA_GAMMA_FLOQUET_PHASED_FSIM_CHARACTERIZATION,
    merge_matching_results,
    try_convert_sqrt_iswap_to_fsim,
    PhasedFSimCalibrationOptions,
    RequestT,
    LocalXEBPhasedFSimCalibrationRequest,
)
from cirq_google.calibration.xeb_wrapper import run_local_xeb_calibration
<<<<<<< HEAD
from cirq_google.engine import Engine
=======
>>>>>>> 98d8c317
from cirq_google.engine import Engine, QuantumEngineSampler
from cirq_google.serializable_gate_set import SerializableGateSet

if TYPE_CHECKING:
    import cirq

_CALIBRATION_IRRELEVANT_GATES = MeasurementGate, SingleQubitGate, WaitGate


@dataclasses.dataclass(frozen=True)
class CircuitWithCalibration:
    """Circuit with characterization data annotations.

    Attributes:
        circuit: Circuit instance.
        moment_to_calibration: Maps each moment within a circuit to an index of a characterization
            request or response. None means that there is no characterization data for that moment.
    """

    circuit: Circuit
    moment_to_calibration: Sequence[Optional[int]]


def prepare_characterization_for_moment(
    moment: Moment,
    options: PhasedFSimCalibrationOptions[RequestT],
    *,
    gates_translator: Callable[
        [Gate], Optional[PhaseCalibratedFSimGate]
    ] = try_convert_sqrt_iswap_to_fsim,
    canonicalize_pairs: bool = False,
    sort_pairs: bool = False,
) -> Optional[RequestT]:
    """Describes a given moment in terms of a characterization request.

    Args:
        moment: Moment to characterize.
        options: Options that are applied to each characterized gate within a moment.
        gates_translator: Function that translates a gate to a supported FSimGate which will undergo
            characterization. Defaults to sqrt_iswap_gates_translator.
        canonicalize_pairs: Whether to sort each of the qubit pair so that the first qubit
            is always lower than the second.
        sort_pairs: Whether to sort all the qutibt pairs extracted from the moment which will
            undergo characterization.

    Returns:
        Instance of a calibration request that characterizes a given moment, or None
        when it is an empty, measurement or single-qubit gates only moment.

    Raises:
        IncompatibleMomentError when a moment contains operations other than the operations matched
        by gates_translator, or it mixes a single qubit and two qubit gates.
    """
    pairs_and_gate = _list_moment_pairs_to_characterize(
        moment, gates_translator, canonicalize_pairs=canonicalize_pairs, permit_mixed_moments=False
    )
    if pairs_and_gate is None:
        return None

    pairs, gate = pairs_and_gate
    return options.create_phased_fsim_request(
        pairs=tuple(sorted(pairs) if sort_pairs else pairs), gate=gate
    )


def prepare_floquet_characterization_for_moment(
    moment: Moment,
    options: FloquetPhasedFSimCalibrationOptions,
    gates_translator: Callable[
        [Gate], Optional[PhaseCalibratedFSimGate]
    ] = try_convert_sqrt_iswap_to_fsim,
    canonicalize_pairs: bool = False,
    sort_pairs: bool = False,
) -> Optional[FloquetPhasedFSimCalibrationRequest]:
    """Describes a given moment in terms of a Floquet characterization request.

    Args:
        moment: Moment to characterize.
        options: Options that are applied to each characterized gate within a moment.
        gates_translator: Function that translates a gate to a supported FSimGate which will undergo
            characterization. Defaults to sqrt_iswap_gates_translator.
        canonicalize_pairs: Whether to sort each of the qubit pair so that the first qubit
            is always lower than the second.
        sort_pairs: Whether to sort all the qutibt pairs extracted from the moment which will
            undergo characterization.

    Returns:
        Instance of FloquetPhasedFSimCalibrationRequest that characterizes a given moment, or None
        when it is an empty, measurement or single-qubit gates only moment.

    Raises:
        IncompatibleMomentError when a moment contains operations other than the operations matched
        by gates_translator, or it mixes a single qubit and two qubit gates.
    """
    return prepare_characterization_for_moment(
        moment=moment,
        options=options,
        gates_translator=gates_translator,
        canonicalize_pairs=canonicalize_pairs,
        sort_pairs=sort_pairs,
    )


def _list_moment_pairs_to_characterize(
    moment: Moment,
    gates_translator: Callable[[Gate], Optional[PhaseCalibratedFSimGate]],
    canonicalize_pairs: bool,
    permit_mixed_moments: bool,
) -> Optional[Tuple[List[Tuple[Qid, Qid]], Gate]]:
    """Helper function to describe a given moment in terms of a characterization request.

    Args:
        moment: Moment to characterize.
        gates_translator: Function that translates a gate to a supported FSimGate which will undergo
            characterization.
        canonicalize_pairs: Whether to sort each of the qubit pair so that the first qubit
            is always lower than the second.
        permit_mixed_moments: Whether to allow a mix of two-qubit gates with other irrelevant
            single-qubit gates.

    Returns:
        Tuple with list of pairs to characterize and gate that should be used for characterization,
        or None when no gate to characterize exists in a given moment.

    Raises:
        IncompatibleMomentError when a moment contains operations other than the operations matched
        by gates_translator, or it mixes a single qubit and two qubit gates.
    """
    other_operation = False
    gate: Optional[FSimGate] = None
    pairs = []

    for op in moment:
        if not isinstance(op, GateOperation):
            raise IncompatibleMomentError('Moment contains operation different than GateOperation')

        if isinstance(op.gate, _CALIBRATION_IRRELEVANT_GATES):
            other_operation = True
        else:
            translated = gates_translator(op.gate)
            if translated is None:
                raise IncompatibleMomentError(
                    f'Moment {moment} contains unsupported non-single qubit operation {op}'
                )

            if gate is not None and gate != translated.engine_gate:
                raise IncompatibleMomentError(
                    f'Moment {moment} contains operations resolved to two different gates {gate} '
                    f'and {translated.engine_gate}'
                )
            else:
                gate = translated.engine_gate

            pair = cast(
                Tuple[Qid, Qid], tuple(sorted(op.qubits) if canonicalize_pairs else op.qubits)
            )
            pairs.append(pair)

    if gate is None:
        # Either empty, single-qubit or measurement moment.
        return None
    elif not permit_mixed_moments and other_operation:
        raise IncompatibleMomentError(
            f'Moment contains mixed two-qubit operations and either single-qubit measurement or '
            f'wait operations.'
        )

    return pairs, gate


def prepare_characterization_for_moments(
    circuit: Circuit,
    options: PhasedFSimCalibrationOptions[RequestT],
    *,
    gates_translator: Callable[
        [Gate], Optional[PhaseCalibratedFSimGate]
    ] = try_convert_sqrt_iswap_to_fsim,
    merge_subsets: bool = True,
    initial: Optional[Sequence[RequestT]] = None,
) -> Tuple[CircuitWithCalibration, List[RequestT]]:
    """Extracts a minimal set of characterization requests necessary to characterize given circuit.

    This prepare method works on moments of the circuit and assumes that all the
    two-qubit gates to calibrate are not mixed with other gates in a moment. The method groups
    together moments of similar structure to minimize the number of characterizations requested.

    The circuit can only be composed of single qubit operations, wait operations, measurement
    operations and operations supported by gates_translator.

    Args:
        circuit: Circuit to characterize.
        options: Options that are applied to each characterized gate within a moment.
        gates_translator: Function that translates a gate to a supported FSimGate which will undergo
            characterization. Defaults to sqrt_iswap_gates_translator.
        merge_subsets: If `True` then this method tries to merge moments into the other moments
            listed previously if they can be characterized together (they have no conflicting
            operations). Otherwise, only moments of exactly the same structure are characterized
            together.
        initial: The characterization requests obtained by a previous scan of another circuit; i.e.,
            the requests field of the return value of prepare_characterization_for_moments invoked
            on another circuit. This might be used to find a minimal set of moments to characterize
            across many circuits.

    Returns:
        circuit_with_calibration:
            The circuit and its mapping from moments to indices into the list of calibration
            requests (the second returned value).
        calibrations:
            A list of calibration requests for each characterized moment.

    Raises:
        IncompatibleMomentError when circuit contains a moment with operations other than the
        operations matched by gates_translator, or it mixes a single qubit and two qubit gates.
    """
    if initial is None:
        allocations: List[Optional[int]] = []
        calibrations: List[RequestT] = []
        pairs_map: Dict[Tuple[Tuple[Qid, Qid], ...], int] = {}
    else:
        allocations = []
        calibrations = list(initial)
        pairs_map = {calibration.pairs: index for index, calibration in enumerate(calibrations)}

    for moment in circuit:
        calibration = prepare_characterization_for_moment(
            moment,
            options,
            gates_translator=gates_translator,
            canonicalize_pairs=True,
            sort_pairs=True,
        )

        if calibration is not None:
            if merge_subsets:
                index = _merge_into_calibrations(calibration, calibrations, pairs_map, options)
            else:
                index = _append_into_calibrations_if_missing(calibration, calibrations, pairs_map)
            allocations.append(index)
        else:
            allocations.append(None)

    return CircuitWithCalibration(circuit, allocations), calibrations


def prepare_floquet_characterization_for_moments(
    circuit: Circuit,
    options: FloquetPhasedFSimCalibrationOptions = WITHOUT_CHI_FLOQUET_PHASED_FSIM_CHARACTERIZATION,
    gates_translator: Callable[
        [Gate], Optional[PhaseCalibratedFSimGate]
    ] = try_convert_sqrt_iswap_to_fsim,
    merge_subsets: bool = True,
    initial: Optional[Sequence[FloquetPhasedFSimCalibrationRequest]] = None,
) -> Tuple[CircuitWithCalibration, List[FloquetPhasedFSimCalibrationRequest]]:
    """Extracts a minimal set of Floquet characterization requests necessary to characterize given
    circuit.

    This variant of prepare method works on moments of the circuit and assumes that all the
    two-qubit gates to calibrate are not mixed with other gates in a moment. The method groups
    together moments of similar structure to minimize the number of characterizations requested.

    If merge_subsets parameter is True then the method tries to merge moments into the other moments
    listed previously if they can be characterized together (they have no conflicting operations).
    If merge_subsets is False then only moments of exactly the same structure are characterized
    together.

    The circuit can only be composed of single qubit operations, wait operations, measurement
    operations and operations supported by gates_translator.

    Args:
        circuit: Circuit to characterize.
        options: Options that are applied to each characterized gate within a moment. Defaults
            to all_except_for_chi_options which is the broadest currently supported choice.
        gates_translator: Function that translates a gate to a supported FSimGate which will undergo
            characterization. Defaults to sqrt_iswap_gates_translator.
        merge_subsets: Whether to merge moments that can be characterized at the same time
            together.
        initial: The characterization requests obtained by a previous scan of another circuit; i.e.,
            the requests field of the return value of make_floquet_request_for_circuit invoked on
            another circuit. This might be used to find a minimal set of moments to characterize
            across many circuits.

    Returns:
        Tuple of:
          - Circuit and its mapping from moments to indices into the list of calibration requests
            (the second returned value).
          - List of PhasedFSimCalibrationRequest for each characterized moment.

    Raises:
        IncompatibleMomentError when circuit contains a moment with operations other than the
        operations matched by gates_translator, or it mixes a single qubit and two qubit gates.
    """
    return prepare_characterization_for_moments(
        circuit=circuit,
        options=options,
        gates_translator=gates_translator,
        merge_subsets=merge_subsets,
        initial=initial,
    )


def prepare_characterization_for_operations(
    circuit: Union[Circuit, Iterable[Circuit]],
    options: PhasedFSimCalibrationOptions[RequestT],
    *,
    gates_translator: Callable[
        [Gate], Optional[PhaseCalibratedFSimGate]
    ] = try_convert_sqrt_iswap_to_fsim,
    permit_mixed_moments: bool = False,
) -> List[RequestT]:
    """Extracts a minimal set of characterization requests necessary to characterize all the
    operations within a circuit(s).

    This prepare method works on two-qubit operations of the circuit. The method extracts
    all the operations and groups them in a way to minimize the number of characterizations
    requested, depending on the connectivity.

    Contrary to prepare_characterization_for_moments, this method ignores moments structure
    and is less accurate because certain errors caused by cross-talk are ignored.

    The major advantage of this method is that the number of generated characterization requests is
    bounded by four for grid-like devices, where for
    prepare_characterization_for_moments the number of characterizations is bounded by
    number of moments in a circuit.

    The circuit can only be composed of single qubit operations, wait operations, measurement
    operations and operations supported by gates_translator.

    Args:
        circuit: Circuit or circuits to characterize. Only circuits with qubits of type GridQubit
            that can be covered by HALF_GRID_STAGGERED_PATTERN are supported
        options: Options that are applied to each characterized gate within a moment.
        gates_translator: Function that translates a gate to a supported FSimGate which will undergo
            characterization. Defaults to sqrt_iswap_gates_translator.
        permit_mixed_moments: Whether to allow a mix of two-qubit gates with other irrelevant
            single-qubit gates.

    Returns:
        List of PhasedFSimCalibrationRequest for each group of operations to characterize.

    Raises:
        IncompatibleMomentError when circuit contains a moment with operations other than the
        operations matched by gates_translator, or it mixes a single qubit and two qubit gates.
    """

    circuits = [circuit] if isinstance(circuit, Circuit) else circuit
    pairs, gate = _extract_all_pairs_to_characterize(
        circuits, gates_translator, permit_mixed_moments
    )

    if gate is None:
        return []

    characterizations = []
    for pattern in HALF_GRID_STAGGERED_PATTERN:
        pattern_pairs = [pair for pair in pairs if pair in pattern]
        if pattern_pairs:
            characterizations.append(
                options.create_phased_fsim_request(pairs=tuple(sorted(pattern_pairs)), gate=gate)
            )

    if sum((len(characterization.pairs) for characterization in characterizations)) != len(pairs):
        raise ValueError('Unable to cover all interactions with HALF_GRID_STAGGERED_PATTERN')

    return characterizations


def prepare_floquet_characterization_for_operations(
    circuit: Union[Circuit, Iterable[Circuit]],
    options: FloquetPhasedFSimCalibrationOptions = WITHOUT_CHI_FLOQUET_PHASED_FSIM_CHARACTERIZATION,
    gates_translator: Callable[
        [Gate], Optional[PhaseCalibratedFSimGate]
    ] = try_convert_sqrt_iswap_to_fsim,
    permit_mixed_moments: bool = False,
) -> List[FloquetPhasedFSimCalibrationRequest]:
    """Extracts a minimal set of Floquet characterization requests necessary to characterize all the
    operations within a circuit(s).

    This variant of prepare method works on two-qubit operations of the circuit. The method extracts
    all the operations and groups them in a way to minimize the number of characterizations
    requested, depending on the connectivity.

    Contrary to prepare_floquet_characterization_for_moments, this method ignores moments structure
    and is less accurate because certain errors caused by cross-talks are ignored.

    The major advantage of this method is that the number of generated characterization requests is
    bounded by four for grid-like devices, where for the
    prepare_floquet_characterization_for_moments the number of characterizations is bounded by
    number of moments in a circuit.

    The circuit can only be composed of single qubit operations, wait operations, measurement
    operations and operations supported by gates_translator.

    Args:
        circuit: Circuit or circuits to characterize. Only circuits with qubits of type GridQubit
            that can be covered by HALF_GRID_STAGGERED_PATTERN are supported
        options: Options that are applied to each characterized gate within a moment. Defaults
            to all_except_for_chi_options which is the broadest currently supported choice.
        gates_translator: Function that translates a gate to a supported FSimGate which will undergo
            characterization. Defaults to sqrt_iswap_gates_translator.
        permit_mixed_moments: Whether to allow a mix of two-qubit gates with other irrelevant
            single-qubit gates.

    Returns:
        List of FloquetPhasedFSimCalibrationRequest for each group of operations to characterize.

    Raises:
        IncompatibleMomentError when circuit contains a moment with operations other than the
        operations matched by gates_translator, or it mixes a single qubit and two qubit gates.
    """
    return prepare_characterization_for_operations(
        circuit=circuit,
        options=options,
        gates_translator=gates_translator,
        permit_mixed_moments=permit_mixed_moments,
    )


def _extract_all_pairs_to_characterize(
    circuits: Iterable[Circuit],
    gates_translator: Callable[[Gate], Optional[PhaseCalibratedFSimGate]],
    permit_mixed_moments: bool,
) -> Tuple[Set[Tuple[Qid, Qid]], Optional[Gate]]:
    """Extracts the set of all two-qubit operations from the circuits.

    Args:
        circuits: Circuits to extract the operations from.
        gates_translator: Function that translates a gate to a supported FSimGate which will undergo
            characterization.
        permit_mixed_moments: Whether to allow a mix of two-qubit gates with other irrelevant
            single-qubit gates.

    Returns:
        Tuple with set of all two-qubit interacting pairs and a common gate that represents those
        interactions. The gate can be used for characterization purposes. If no interactions are
        present the gate is None.
    """

    all_pairs = set()
    common_gate = None
    for circuit in circuits:
        for moment in circuit:
            pairs_and_gate = _list_moment_pairs_to_characterize(
                moment,
                gates_translator,
                canonicalize_pairs=True,
                permit_mixed_moments=permit_mixed_moments,
            )

            if pairs_and_gate is not None:
                pairs, gate = pairs_and_gate

                if common_gate is None:
                    common_gate = gate
                elif common_gate != gate:
                    raise ValueError(
                        f'Only a single type of gate is supported, got {gate} and {common_gate}'
                    )

                all_pairs.update(pairs)

    return all_pairs, common_gate


def _append_into_calibrations_if_missing(
    calibration: RequestT,
    calibrations: List[RequestT],
    pairs_map: Dict[Tuple[Tuple[Qid, Qid], ...], int],
) -> int:
    """Adds calibration to the calibrations list if not already present.

    This function uses equivalence of calibration.pairs as a presence check.

    Args:
        calibration: Calibration to be added.
        calibrations: List of calibrations to be mutated. The list is expanded only if a calibration
            is not on the list already.
        pairs_map: Map from pairs parameter of each calibration on the calibrations list to the
            index on that list. This map will be updated if the calibrations list us expanded.

    Returns:
        Index of the calibration on the updated calibrations list. If the calibration was added, it
        points to the last element of a list. If not, it points to already existing element.
    """
    if calibration.pairs not in pairs_map:
        index = len(calibrations)
        calibrations.append(calibration)
        pairs_map[calibration.pairs] = index
        return index
    else:
        return pairs_map[calibration.pairs]


def _merge_into_calibrations(
    calibration: RequestT,
    calibrations: List[RequestT],
    pairs_map: Dict[Tuple[Tuple[Qid, Qid], ...], int],
    options: PhasedFSimCalibrationOptions[RequestT],
) -> int:
    """Merges a calibration into list of calibrations.

    If calibrations contains an item of which pairs could be expanded to include a new calibration
    pairs, without breaking a moment structure, then those two calibrations will be merged together
    and used as a calibration for both old and newly added calibration.
    If no calibration like that exists, the list will be expanded by the calibration item.

    Args:
        calibration: Calibration to be added.
        calibrations: List of calibrations to be mutated.
        pairs_map: Map from pairs parameter of each calibration on the calibrations list to the
            index on that list. This map will be updated if the calibrations list us updated.
        options: Calibrations options to use when creating a new requests.

    Returns:
        Index of the calibration on the updated calibrations list. If the calibration was added, it
        points to the last element of a list. If not, it points to already existing element.
    """
    new_pairs = set(calibration.pairs)
    for index in pairs_map.values():
        assert calibration.gate == calibrations[index].gate
        assert calibration.options == calibrations[index].options
        existing_pairs = calibrations[index].pairs
        if new_pairs.issubset(existing_pairs):
            return index
        elif new_pairs.issuperset(existing_pairs):
            calibrations[index] = calibration
            return index
        else:
            new_qubit_pairs = calibration.qubit_to_pair
            existing_qubit_pairs = calibrations[index].qubit_to_pair
            if all(
                (
                    new_qubit_pairs[q] == existing_qubit_pairs[q]
                    for q in set(new_qubit_pairs.keys()).intersection(existing_qubit_pairs.keys())
                )
            ):
                calibrations[index] = options.create_phased_fsim_request(
                    gate=calibration.gate,
                    pairs=tuple(sorted(new_pairs.union(existing_pairs))),
                )
                return index

    index = len(calibrations)
    calibrations.append(calibration)
    pairs_map[calibration.pairs] = index
    return index


def _run_calibrations_via_engine(
    calibration_requests: Sequence[PhasedFSimCalibrationRequest],
    engine: Engine,
    processor_id: str,
    gate_set: SerializableGateSet,
    max_layers_per_request: int = 1,
    progress_func: Optional[Callable[[int, int], None]] = None,
):
    """Helper function for run_calibrations.

    This batches and runs calibration requests the normal way: by using engine.run_calibration.
    This function assumes that all inputs have been validated (by `run_calibrations`).
    """
    results = []
    nested_calibration_layers = [
        [
            calibration.to_calibration_layer()
            for calibration in calibration_requests[offset : offset + max_layers_per_request]
        ]
        for offset in range(0, len(calibration_requests), max_layers_per_request)
    ]

    for cal_layers in nested_calibration_layers:
        job = engine.run_calibration(cal_layers, processor_id=processor_id, gate_set=gate_set)
        request_results = job.calibration_results()
        results += [
            calibration.parse_result(result)
            for calibration, result in zip(calibration_requests, request_results)
        ]
        if progress_func:
            progress_func(len(results), len(calibration_requests))
    return results


def _run_local_calibrations_via_sampler(
    calibration_requests: Sequence[PhasedFSimCalibrationRequest],
    sampler: 'cirq.Sampler',
):
    """Helper function used by `run_calibrations` to run Local calibrations with a Sampler."""
    return [
        run_local_xeb_calibration(
            cast(LocalXEBPhasedFSimCalibrationRequest, calibration_request), sampler
        )
        for calibration_request in calibration_requests
    ]


def run_calibrations(
    calibration_requests: Sequence[PhasedFSimCalibrationRequest],
    sampler: Union[Engine, Sampler],
    processor_id: Optional[str] = None,
    gate_set: Optional[SerializableGateSet] = None,
    max_layers_per_request: int = 1,
    progress_func: Optional[Callable[[int, int], None]] = None,
) -> List[PhasedFSimCalibrationResult]:
    """Runs calibration requests on the Engine.

    Args:
        calibration_requests: List of calibrations to perform described in a request object.
        sampler: cirq_google.Engine or cirq.Sampler object used for running the calibrations. When
            sampler is cirq_google.Engine or cirq_google.QuantumEngineSampler object then the
            calibrations are issued against a Google's quantum device. The only other sampler
            supported for simulation purposes is cirq_google.PhasedFSimEngineSimulator.
        processor_id: Used when sampler is cirq_google.Engine object and passed to
            cirq_google.Engine.run_calibrations method.
        gate_set: Used when sampler is cirq_google.Engine object and passed to
            cirq_google.Engine.run_calibrations method.
        max_layers_per_request: Maximum number of calibration requests issued to cirq.Engine at a
            single time. Defaults to 1.
        progress_func: Optional callback function that might be used to report the calibration
            progress. The callback is called with two integers, the first one being a number of
            layers already calibrated and the second one the total number of layers to calibrate.

    Returns:
        List of PhasedFSimCalibrationResult for each requested calibration.
    """
    if max_layers_per_request < 1:
        raise ValueError(
            f'Maximum number of layers per request must be at least 1, {max_layers_per_request} '
            f'given'
        )

    if not calibration_requests:
        return []

    calibration_request_types = set(type(cr) for cr in calibration_requests)
    if len(calibration_request_types) > 1:
        raise ValueError("All calibrations must be of the same type.")
    (calibration_request_type,) = calibration_request_types

    if isinstance(sampler, Engine):
        engine: Optional[Engine] = sampler
    elif isinstance(sampler, QuantumEngineSampler):
        engine = sampler.engine
        (processor_id,) = sampler._processor_ids
        gate_set = sampler._gate_set
    else:
        engine = None

    if engine is not None:
        if processor_id is None:
            raise ValueError('processor_id must be provided when using an Engine')
        if gate_set is None:
            raise ValueError('gate_set must be provided when using an Engine')

        if calibration_request_type == LocalXEBPhasedFSimCalibrationRequest:
            sampler = engine.sampler(processor_id=processor_id, gate_set=gate_set)
            return _run_local_calibrations_via_sampler(calibration_requests, sampler)

        return _run_calibrations_via_engine(
            calibration_requests,
            engine,
            processor_id,
            gate_set,
            max_layers_per_request,
            progress_func,
        )
<<<<<<< HEAD

    elif calibration_request_type == LocalXEBPhasedFSimCalibrationRequest:
        return _run_local_calibrations_via_sampler(
            calibration_requests, sampler=cast('cirq.Sampler', engine)
        )

    elif isinstance(sampler, PhasedFSimEngineSimulator):
        results = sampler.get_calibrations(calibrations_requests)
    else:
        raise ValueError(f'Unsupported sampler type {type(sampler)}')
=======

    if calibration_request_type == LocalXEBPhasedFSimCalibrationRequest:
        return _run_local_calibrations_via_sampler(
            calibration_requests, sampler=cast(Sampler, engine)
        )

    if isinstance(sampler, PhasedFSimEngineSimulator):
        return sampler.get_calibrations(calibration_requests)
>>>>>>> 98d8c317

    raise ValueError(
        f'Unsupported engine/request combinations: {engine} cannot run {calibration_requests}'
    )


def make_zeta_chi_gamma_compensation_for_moments(
    circuit_with_calibration: CircuitWithCalibration,
    characterizations: List[PhasedFSimCalibrationResult],
    gates_translator: Callable[
        [Gate], Optional[PhaseCalibratedFSimGate]
    ] = try_convert_sqrt_iswap_to_fsim,
) -> CircuitWithCalibration:
    """Compensates circuit moments against errors in zeta, chi and gamma angles.

    This method creates a new circuit with a single-qubit Z gates added in a such way so that
    zeta, chi and gamma angles discovered by characterizations are cancelled-out and set to 0.

    This function preserves a moment structure of the circuit. All single qubit gates appear on new
    moments in the final circuit.

    Args:
        circuit_with_calibration: A CircuitWithCalibration (likely returned from run_calibrations)
            whose mapping argument corresponds to the results in the characterizations argument.
        characterizations: List of characterization results (likely returned from run_calibrations).
            This should correspond to the circuit and mapping in the circuit_with_calibration
            argument.
        gates_translator: Function that translates a gate to a supported FSimGate which will undergo
            characterization. Defaults to sqrt_iswap_gates_translator.

    Returns:
        Calibrated circuit together with its calibration metadata in CircuitWithCalibration object.
        The calibrated circuit has single-qubit Z gates added which compensates for the true gates
        imperfections.
        The moment to calibration mapping is updated for the new circuit so that successive
        calibrations could be applied.
    """
    return _make_zeta_chi_gamma_compensation(
        circuit_with_calibration, characterizations, gates_translator, permit_mixed_moments=False
    )


def make_zeta_chi_gamma_compensation_for_operations(
    circuit: Circuit,
    characterizations: List[PhasedFSimCalibrationResult],
    gates_translator: Callable[
        [Gate], Optional[PhaseCalibratedFSimGate]
    ] = try_convert_sqrt_iswap_to_fsim,
    permit_mixed_moments: bool = False,
) -> Circuit:
    """Compensates circuit operations against errors in zeta, chi and gamma angles.

    This method creates a new circuit with a single-qubit Z gates added in a such way so that
    zeta, chi and gamma angles discovered by characterizations are cancelled-out and set to 0.

    Contrary to make_zeta_chi_gamma_compensation_for_moments this method does not match
    characterizations to the moment structure of the circuits and thus is less accurate because
    some errors caused by cross-talks are not mitigated.

    The major advantage of this method over make_zeta_chi_gamma_compensation_for_moments is that it
    can work with arbitrary set of characterizations that cover all the interactions of the circuit
    (up to assumptions of merge_matching_results method). In particular, for grid-like devices the
    number of characterizations is bounded by four, where in the case of
    make_zeta_chi_gamma_compensation_for_moments the number of characterizations is bounded by
    number of moments in a circuit.

    This function preserves a moment structure of the circuit. All single qubit gates appear on new
    moments in the final circuit.

    Args:
        circuit: Circuit to calibrate.
        characterizations: List of characterization results (likely returned from run_calibrations).
            All the characterizations must be compatible in sense of merge_matching_results, they
            will be merged together.
        gates_translator: Function that translates a gate to a supported FSimGate which will undergo
            characterization. Defaults to sqrt_iswap_gates_translator.
        permit_mixed_moments: Whether to allow mixing single-qubit and two-qubit gates in a single
            moment.

    Returns:
        Calibrated circuit with a single-qubit Z gates added which compensates for the true gates
        imperfections.
    """

    characterization = merge_matching_results(characterizations)
    moment_to_calibration = [0] * len(circuit)
    calibrated = _make_zeta_chi_gamma_compensation(
        CircuitWithCalibration(circuit, moment_to_calibration),
        [characterization] if characterization is not None else [],
        gates_translator,
        permit_mixed_moments=permit_mixed_moments,
    )
    return calibrated.circuit


def _make_zeta_chi_gamma_compensation(
    circuit_with_calibration: CircuitWithCalibration,
    characterizations: List[PhasedFSimCalibrationResult],
    gates_translator: Callable[[Gate], Optional[PhaseCalibratedFSimGate]],
    permit_mixed_moments: bool,
) -> CircuitWithCalibration:

    if permit_mixed_moments:
        raise NotImplementedError('Mixed moments compensation ist supported yet')

    if len(circuit_with_calibration.circuit) != len(circuit_with_calibration.moment_to_calibration):
        raise ValueError('Moment allocations does not match circuit length')

    default_phases = PhasedFSimCharacterization(zeta=0.0, chi=0.0, gamma=0.0)

    compensated = Circuit()
    compensated_moment_to_calibration: List[Optional[int]] = []
    for moment, characterization_index in zip(
        circuit_with_calibration.circuit, circuit_with_calibration.moment_to_calibration
    ):
        parameters = None
        if characterization_index is not None:
            parameters = characterizations[characterization_index]

        decompositions: List[Tuple[Tuple[Operation, ...], ...]] = []
        other: List[Operation] = []
        new_moment_moment_to_calibration: Optional[List[Optional[int]]] = None
        for op in moment:
            if not isinstance(op, GateOperation):
                raise IncompatibleMomentError(
                    'Moment contains operation different than GateOperation'
                )

            if isinstance(op.gate, _CALIBRATION_IRRELEVANT_GATES):
                other.append(op)
                continue

            a, b = op.qubits
            translated = gates_translator(op.gate)
            if translated is None:
                raise IncompatibleMomentError(
                    f'Moment {moment} contains unsupported non-single qubit operation {op}'
                )

            if parameters is None:
                raise ValueError(f'Missing characterization data for moment {moment}')

            pair_parameters = parameters.get_parameters(a, b)
            if pair_parameters is None:
                raise ValueError(f'Missing characterization data for pair {(a, b)} in {parameters}')
            pair_parameters = pair_parameters.merge_with(default_phases)

            corrections = FSimPhaseCorrections.from_characterization(
                (a, b),
                translated,
                pair_parameters,
                characterization_index,
            )
            decompositions.append(corrections.operations)

            if new_moment_moment_to_calibration is None:
                new_moment_moment_to_calibration = corrections.moment_to_calibration
            else:
                assert (
                    new_moment_moment_to_calibration == corrections.moment_to_calibration
                ), f'Inconsistent decompositions with a moment {moment}'

        if other and decompositions:
            raise IncompatibleMomentError(f'Moment {moment} contains mixed operations')
        elif other:
            compensated += Moment(other)
            compensated_moment_to_calibration.append(characterization_index)
        elif decompositions:
            for operations in itertools.zip_longest(*decompositions, fillvalue=()):
                compensated += Moment(operations)
            assert new_moment_moment_to_calibration is not None  # Required for mypy
            compensated_moment_to_calibration += new_moment_moment_to_calibration

    return CircuitWithCalibration(compensated, compensated_moment_to_calibration)


@dataclasses.dataclass(frozen=True)
class FSimPhaseCorrections:
    """Operations that compensate for zeta, chi and gamma angles of an approximate FSimGate gate.

    Attributes:
        operations: Tuple of tuple of operations that describe the gate. The first index iterates
            over moments of the composed operation.
        moment_to_calibration: List of indices pointing to the calibration for each moment in the
            composed operation.
    """

    operations: Tuple[Tuple[Operation, ...], ...]
    moment_to_calibration: List[Optional[int]]

    @classmethod
    def from_characterization(
        cls,
        qubits: Tuple[Qid, Qid],
        gate_calibration: PhaseCalibratedFSimGate,
        parameters: PhasedFSimCharacterization,
        characterization_index: Optional[int],
    ) -> 'FSimPhaseCorrections':
        """Creates an operation that compensates for zeta, chi and gamma angles of the supplied
        gate and characterization.

        Args:
            qubits: Qubits that the gate should act on.
            gate_calibration: Original, imperfect gate that is supposed to run on the hardware
                together with phase information.
            parameters: The real parameters of the supplied gate.
            characterization_index: characterization index to use at each moment with gate.
        """
        operations = gate_calibration.with_zeta_chi_gamma_compensated(qubits, parameters)
        moment_to_calibration = [None, characterization_index, None]

        return cls(operations, moment_to_calibration)

    def as_circuit(self) -> Circuit:
        return Circuit(self.operations)


def run_floquet_characterization_for_moments(
    circuit: Circuit,
    sampler: Union[Engine, Sampler],
    processor_id: Optional[str] = None,
    gate_set: Optional[SerializableGateSet] = None,
    options: FloquetPhasedFSimCalibrationOptions = WITHOUT_CHI_FLOQUET_PHASED_FSIM_CHARACTERIZATION,
    gates_translator: Callable[
        [Gate], Optional[PhaseCalibratedFSimGate]
    ] = try_convert_sqrt_iswap_to_fsim,
    merge_subsets: bool = True,
    max_layers_per_request: int = 1,
    progress_func: Optional[Callable[[int, int], None]] = None,
) -> Tuple[CircuitWithCalibration, List[PhasedFSimCalibrationResult]]:
    """Extracts moments within a circuit to characterize and characterizes them against engine.

    The method calls prepare_floquet_characterization_for_moments to extract moments to characterize
    and run_calibrations to characterize them.

    Args:
        circuit: Circuit to characterize.
        sampler: cirq_google.Engine or cirq.Sampler object used for running the calibrations. When
            sampler is cirq_google.Engine or cirq_google.QuantumEngineSampler object then the
            calibrations are issued against a Google's quantum device. The only other sampler
            supported for simulation purposes is cirq_google.PhasedFSimEngineSimulator.
        processor_id: Used when sampler is cirq_google.Engine object and passed to
            cirq_google.Engine.run_calibrations method.
        gate_set: Used when sampler is cirq_google.Engine object and passed to
            cirq_google.Engine.run_calibrations method.
        options: Options that are applied to each characterized gate within a moment. Defaults
            to all_except_for_chi_options which is the broadest currently supported choice.
        gates_translator: Function that translates a gate to a supported FSimGate which will undergo
            characterization. Defaults to sqrt_iswap_gates_translator.
        merge_subsets: Whether to merge moments that can be characterized at the same time
            together.
        max_layers_per_request: Maximum number of calibration requests issued to cirq.Engine at a
            single time. Defaults to 1.
        progress_func: Optional callback function that might be used to report the calibration
            progress. The callback is called with two integers, the first one being a number of
            layers already calibrated and the second one the total number of layers to calibrate.

    Returns:
        Tuple of:
          - Circuit and its mapping from moments to indices into the list of characterized requests
            (the second returned value).
          - List of PhasedFSimCalibrationRequest for each characterized moment.

    Raises:
        IncompatibleMomentError when circuit contains a moment with operations other than the
        operations matched by gates_translator, or it mixes a single qubit and two qubit gates.
    """
    circuit_calibration, requests = prepare_floquet_characterization_for_moments(
        circuit, options, gates_translator, merge_subsets=merge_subsets
    )
    results = run_calibrations(
        requests,
        sampler,
        processor_id,
        gate_set,
        max_layers_per_request=max_layers_per_request,
        progress_func=progress_func,
    )
    return circuit_calibration, results


def run_zeta_chi_gamma_compensation_for_moments(
    circuit: Circuit,
    sampler: Union[Engine, Sampler],
    processor_id: Optional[str] = None,
    gate_set: Optional[SerializableGateSet] = None,
    options: FloquetPhasedFSimCalibrationOptions = (
        THETA_ZETA_GAMMA_FLOQUET_PHASED_FSIM_CHARACTERIZATION
    ),
    gates_translator: Callable[
        [Gate], Optional[PhaseCalibratedFSimGate]
    ] = try_convert_sqrt_iswap_to_fsim,
    merge_subsets: bool = True,
    max_layers_per_request: int = 1,
    progress_func: Optional[Callable[[int, int], None]] = None,
) -> Tuple[CircuitWithCalibration, List[PhasedFSimCalibrationResult]]:
    """Compensates circuit against errors in zeta, chi and gamma angles by running calibrations on
    the engine.

    The method calls prepare_floquet_characterization_for_moments to extract moments to
    characterize, run_calibrations to characterize them and
    make_zeta_chi_gamma_compensation_for_moments to compensate the circuit with characterization
    data.

    Args:
        circuit: Circuit to characterize and calibrate.
        sampler: cirq_google.Engine or cirq.Sampler object used for running the calibrations. When
            sampler is cirq_google.Engine or cirq_google.QuantumEngineSampler object then the
            calibrations are issued against a Google's quantum device. The only other sampler
            supported for simulation purposes is cirq_google.PhasedFSimEngineSimulator.
        processor_id: Used when sampler is cirq_google.Engine object and passed to
            cirq_google.Engine.run_calibrations method.
        gate_set: Used when sampler is cirq_google.Engine object and passed to
            cirq_google.Engine.run_calibrations method.
        options: Options that are applied to each characterized gate within a moment. Defaults
            to all_except_for_chi_options which is the broadest currently supported choice.
        gates_translator: Function that translates a gate to a supported FSimGate which will undergo
            characterization. Defaults to sqrt_iswap_gates_translator.
        merge_subsets: Whether to merge moments that can be characterized at the same time
            together.
        max_layers_per_request: Maximum number of calibration requests issued to cirq.Engine at a
            single time. Defaults to 1.
        progress_func: Optional callback function that might be used to report the calibration
            progress. The callback is called with two integers, the first one being a number of
            layers already calibrated and the second one the total number of layers to calibrate.

    Returns:
        Tuple of:
          - Calibrated circuit together with its calibration metadata in CircuitWithCalibration
            object. The calibrated circuit has single-qubit Z gates added which compensates for the
            true gates imperfections.
            The moment to calibration mapping is updated for the new circuit so that successive
            calibrations could be applied.
          - List of characterizations results that were obtained in order to calibrate the circuit.
    """
    circuit_with_calibration, requests = prepare_floquet_characterization_for_moments(
        circuit, options, gates_translator, merge_subsets=merge_subsets
    )
    characterizations = run_calibrations(
        calibration_requests=requests,
        sampler=sampler,
        processor_id=processor_id,
        gate_set=gate_set,
        max_layers_per_request=max_layers_per_request,
        progress_func=progress_func,
    )
    calibrated_circuit = make_zeta_chi_gamma_compensation_for_moments(
        circuit_with_calibration, characterizations, gates_translator
    )
    return calibrated_circuit, characterizations<|MERGE_RESOLUTION|>--- conflicted
+++ resolved
@@ -59,10 +59,6 @@
     LocalXEBPhasedFSimCalibrationRequest,
 )
 from cirq_google.calibration.xeb_wrapper import run_local_xeb_calibration
-<<<<<<< HEAD
-from cirq_google.engine import Engine
-=======
->>>>>>> 98d8c317
 from cirq_google.engine import Engine, QuantumEngineSampler
 from cirq_google.serializable_gate_set import SerializableGateSet
 
@@ -727,18 +723,6 @@
             max_layers_per_request,
             progress_func,
         )
-<<<<<<< HEAD
-
-    elif calibration_request_type == LocalXEBPhasedFSimCalibrationRequest:
-        return _run_local_calibrations_via_sampler(
-            calibration_requests, sampler=cast('cirq.Sampler', engine)
-        )
-
-    elif isinstance(sampler, PhasedFSimEngineSimulator):
-        results = sampler.get_calibrations(calibrations_requests)
-    else:
-        raise ValueError(f'Unsupported sampler type {type(sampler)}')
-=======
 
     if calibration_request_type == LocalXEBPhasedFSimCalibrationRequest:
         return _run_local_calibrations_via_sampler(
@@ -747,7 +731,6 @@
 
     if isinstance(sampler, PhasedFSimEngineSimulator):
         return sampler.get_calibrations(calibration_requests)
->>>>>>> 98d8c317
 
     raise ValueError(
         f'Unsupported engine/request combinations: {engine} cannot run {calibration_requests}'
