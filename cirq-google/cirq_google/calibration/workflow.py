--- conflicted
+++ resolved
@@ -153,12 +153,8 @@
     gates_translator: Callable[[cirq.Gate], Optional[PhaseCalibratedFSimGate]],
     canonicalize_pairs: bool,
     permit_mixed_moments: bool,
-<<<<<<< HEAD
     sort_pairs: bool,
 ) -> Optional[Tuple[Tuple[Tuple[Qid, Qid], ...], Gate]]:
-=======
-) -> Optional[Tuple[List[Tuple[cirq.Qid, cirq.Qid]], cirq.Gate]]:
->>>>>>> 007a3cdc
     """Helper function to describe a given moment in terms of a characterization request.
 
     Args:
