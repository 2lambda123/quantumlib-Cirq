--- conflicted
+++ resolved
@@ -12,11 +12,10 @@
 # See the License for the specific language governing permissions and
 # limitations under the License.
 
-<<<<<<< HEAD
-import pytest
-=======
 import os
 import random
+
+import pytest
 
 # allow CI execution of isolated_packages_test.py without numpy
 try:
@@ -24,7 +23,6 @@
 except ImportError:
     # coverage: ignore
     numpy = None
->>>>>>> 45e7dddd
 
 
 def pytest_configure(config):
@@ -51,17 +49,16 @@
     )
 
 
-<<<<<<< HEAD
 @pytest.fixture
 def closefigures():
     import matplotlib.pyplot as plt
 
     yield
     plt.close('all')
-=======
+
+
 # skip seeding for unset or empty CIRQ_TESTING_RANDOM_SEED
 if numpy is not None and os.environ.get('CIRQ_TESTING_RANDOM_SEED'):
     rngseed = int(os.environ['CIRQ_TESTING_RANDOM_SEED'])
     random.seed(rngseed)
-    numpy.random.seed(rngseed)
->>>>>>> 45e7dddd
+    numpy.random.seed(rngseed)