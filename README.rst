.. image:: https://raw.githubusercontent.com/quantumlib/Cirq/master/docs/_static/Cirq_logo_color.png
  :target: https://github.com/quantumlib/cirq
  :alt: Cirq
  :width: 500px

Cirq is a Python library for writing, manipulating, and optimizing quantum
circuits and running them against quantum computers and simulators.

.. image:: https://travis-ci.com/quantumlib/Cirq.svg?token=7FwHBHqoxBzvgH51kThw&branch=master
  :target: https://travis-ci.com/quantumlib/Cirq
  :alt: Build Status

.. image:: https://badge.fury.io/py/cirq.svg
    :target: https://badge.fury.io/py/cirq

.. image:: https://readthedocs.org/projects/cirq/badge/?version=latest
    :target: https://readthedocs.org/projects/cirq/versions/
    :alt: Documentation Status

Installation and Documentation
------------------------------

Cirq documentation is available at `cirq.readthedocs.io <https://cirq.readthedocs.io>`_.

Documentation for the latest **unstable** version of cirq (tracks the repository's master branch; what you get if you ``pip install cirq-unstable``), is available at `cirq.readthedocs.io/latest <https://cirq.readthedocs.io/en/latest/>`_.

Documentation for the latest **stable** version of cirq (what you get if you ``pip install cirq``) is available at `cirq.readthedocs.io/stable <https://cirq.readthedocs.io/en/stable/>`_.
<<<<<<< HEAD

=======
>>>>>>> 9799547c

- `Installation <https://cirq.readthedocs.io/en/stable/install.html>`_
- `Documentation <https://cirq.readthedocs.io>`_
- `Tutorial <https://cirq.readthedocs.io/en/stable/tutorial.html>`_



Hello Qubit
-----------

A simple example to get you up and running:

.. code-block:: python

  import cirq

  # Pick a qubit.
  qubit = cirq.GridQubit(0, 0)

  # Create a circuit
  circuit = cirq.Circuit(
      cirq.X(qubit)**0.5,  # Square root of NOT.
      cirq.measure(qubit, key='m')  # Measurement.
  )
  print("Circuit:")
  print(circuit)

  # Simulate the circuit several times.
  simulator = cirq.Simulator()
  result = simulator.run(circuit, repetitions=20)
  print("Results:")
  print(result)

Example output:

.. code-block:: bash

  Circuit:
  (0, 0): ───X^0.5───M('m')───
  Results:
  m=11000111111011001000


Contributing
------------

We welcome contributions. Please follow these
`guidelines <https://github.com/quantumlib/cirq/blob/master/CONTRIBUTING.md>`__.

We use
`Github issues <https://github.com/quantumlib/Cirq/issues>`__
for tracking requests and bugs. Please post questions to the
`Quantum Computing Stack Exchange <https://quantumcomputing.stackexchange.com/>`__ with the
`cirq <https://quantumcomputing.stackexchange.com/questions/tagged/cirq>`__ tag.
For informal discussions about Cirq, join our `cirqdev <https://gitter.im/cirqdev>`__ Gitter channel.

See Also
--------

For those interested in using quantum computers to solve problems in
chemistry and materials science, we encourage exploring
`OpenFermion <https://github.com/quantumlib/openfermion>`__ and
its sister library for compiling quantum simulation algorithms in Cirq,
`OpenFermion-Cirq <https://github.com/quantumlib/openfermion-cirq>`__.

Alpha Disclaimer
----------------

**Cirq is currently in alpha.**
We are still making breaking changes.
We *will* break your code when we make new releases.
We recommend that you target a specific version of Cirq, and periodically bump to the latest release.
That way you have control over when a breaking change affects you.

Cirq is not an official Google product. Copyright 2019 The Cirq Developers<|MERGE_RESOLUTION|>--- conflicted
+++ resolved
@@ -25,10 +25,6 @@
 Documentation for the latest **unstable** version of cirq (tracks the repository's master branch; what you get if you ``pip install cirq-unstable``), is available at `cirq.readthedocs.io/latest <https://cirq.readthedocs.io/en/latest/>`_.
 
 Documentation for the latest **stable** version of cirq (what you get if you ``pip install cirq``) is available at `cirq.readthedocs.io/stable <https://cirq.readthedocs.io/en/stable/>`_.
-<<<<<<< HEAD
-
-=======
->>>>>>> 9799547c
 
 - `Installation <https://cirq.readthedocs.io/en/stable/install.html>`_
 - `Documentation <https://cirq.readthedocs.io>`_
